*.json
*.py[cod]
*.log
*.egg-info
<<<<<<< HEAD
venv/
.venv/
=======
*.pem
.env
venv
.venv
>>>>>>> f4d1c823
docs/_build
docs/crowdin.py
*.buildinfo
*.mp3
*.m4a
*.wav
*.png
*.jpg
*.flac
*.mo
.idea/
.DS_Store
.python-version
__pycache__
.vs/slnx.sqlite
env/
build/<|MERGE_RESOLUTION|>--- conflicted
+++ resolved
@@ -2,15 +2,10 @@
 *.py[cod]
 *.log
 *.egg-info
-<<<<<<< HEAD
-venv/
-.venv/
-=======
 *.pem
 .env
 venv
 .venv
->>>>>>> f4d1c823
 docs/_build
 docs/crowdin.py
 *.buildinfo
