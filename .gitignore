*.json
*.py[cod]
*.log
*.egg-info
venv/
.venv/
docs/_build
docs/crowdin.py
*.buildinfo
*.mp3
*.m4a
*.wav
*.png
*.jpg
*.flac
*.mo
.idea/
<<<<<<< HEAD
.DS_Store
.python-version
__pycache__
=======
.vs/slnx.sqlite
env/
build/
>>>>>>> fd36b07b
<|MERGE_RESOLUTION|>--- conflicted
+++ resolved
@@ -15,12 +15,9 @@
 *.flac
 *.mo
 .idea/
-<<<<<<< HEAD
 .DS_Store
 .python-version
 __pycache__
-=======
 .vs/slnx.sqlite
 env/
-build/
->>>>>>> fd36b07b
+build/