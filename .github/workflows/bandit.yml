--- conflicted
+++ resolved
@@ -5,12 +5,7 @@
     #    if: github.event.pull_request.user.type != 'Bot' && !contains(github.event.pull_request.labels.*.name, 'skip-ci')
     runs-on: ubuntu-latest
     steps:
-<<<<<<< HEAD
-      - uses: actions/checkout@v2
+      - uses: actions/checkout@v3.1.0
       - uses: actions/setup-python@v4
-=======
-      - uses: actions/checkout@v3.1.0
-      - uses: actions/setup-python@v2
->>>>>>> 870ad412
       - run: pip install bandit
       - run: bandit --recursive  --skip B101,B104,B105,B110,B307,B311,B404,B603,B607 .