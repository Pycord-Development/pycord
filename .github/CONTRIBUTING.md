--- conflicted
+++ resolved
@@ -10,11 +10,7 @@
 
 - The official support server: https://discord.gg/UCXwPR7Pew
 - The Discord API server under #python_discord-py: https://discord.gg/discord-api
-<<<<<<< HEAD
-- [The FAQ in the documentation](https://docs.pycord.dev/en/latest/faq.html)
-=======
 - [The FAQ in the documentation](https://docs.pycord.dev/en/master/faq.html)
->>>>>>> af4a096e
 - [StackOverflow's `discord.py` tag](https://stackoverflow.com/questions/tagged/discord.py)
 
 Please try your best not to ask questions in our issue tracker. Most of them don't belong there unless they provide value to a larger audience.
