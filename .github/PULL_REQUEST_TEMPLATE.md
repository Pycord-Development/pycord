<<<<<<< HEAD
<!-- Warning: No new features will be merged until the next stable release. -->

=======
>>>>>>> 77691c48
## Summary

<!-- What is this pull request for? Does it fix any issues? -->

## Checklist

<!-- Put an x inside [ ] to check it, like so: [x] -->

- [ ] If code changes were made then they have been tested.
    - [ ] I have updated the documentation to reflect the changes.
- [ ] If `type: ignore` comments were used, a comment is also left explaining why
- [ ] This PR fixes an issue.
- [ ] This PR adds something new (e.g. new method or parameters).
- [ ] This PR is a breaking change (e.g. methods or parameters removed/renamed)
- [ ] This PR is **not** a code change (e.g. documentation, README, typehinting, examples, ...)<|MERGE_RESOLUTION|>--- conflicted
+++ resolved
@@ -1,8 +1,3 @@
-<<<<<<< HEAD
-<!-- Warning: No new features will be merged until the next stable release. -->
-
-=======
->>>>>>> 77691c48
 ## Summary
 
 <!-- What is this pull request for? Does it fix any issues? -->
