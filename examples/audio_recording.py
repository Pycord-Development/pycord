import os

import discord
from discord.commands import ApplicationContext, option

bot = discord.Bot(debug_guilds=[...])
bot.connections = {}


@bot.command()
<<<<<<< HEAD
@option("encoding", choices=[
    "mp3",
    "wav",
    "pcm",
    "ogg",
    "mka",
    "mkv",
    "mp4",
    "m4a",
])
async def start(
    ctx: ApplicationContext,
    encoding: str
):
=======
@option(
    "encoding",
    choices=[
        "mp3",
        "wav",
        "pcm",
        "ogg",
        "mka",
        "mkv",
        "mp4",
        "m4a",
    ],
)
async def start(ctx: ApplicationContext, encoding: str):
>>>>>>> 8a4a416b
    """
    Record your voice!
    """

    voice = ctx.author.voice

    if not voice:
        return await ctx.respond("You're not in a vc right now")

    vc = await voice.channel.connect()
    bot.connections.update({ctx.guild.id: vc})

    if encoding == "mp3":
        sink = discord.sinks.MP3Sink()
    elif encoding == "wav":
        sink = discord.sinks.WaveSink()
    elif encoding == "pcm":
        sink = discord.sinks.PCMSink()
    elif encoding == "ogg":
        sink = discord.sinks.OGGSink()
    elif encoding == "mka":
        sink = discord.sinks.MKASink()
    elif encoding == "mkv":
        sink = discord.sinks.MKVSink()
    elif encoding == "mp4":
        sink = discord.sinks.MP4Sink()
    elif encoding == "m4a":
        sink = discord.sinks.M4ASink()
    else:
        return await ctx.respond("Invalid encoding.")

    vc.start_recording(
        sink,
        finished_callback,
        ctx.channel,
    )

    await ctx.respond("The recording has started!")


async def finished_callback(sink, channel: discord.TextChannel, *args):
    recorded_users = [f"<@{user_id}>" for user_id, audio in sink.audio_data.items()]
    await sink.vc.disconnect()
    files = [discord.File(audio.file, f"{user_id}.{sink.encoding}") for user_id, audio in sink.audio_data.items()]
    await channel.send(f"Finished! Recorded audio for {', '.join(recorded_users)}.", files=files)


@bot.command()
async def stop(ctx):
    """
    Stop recording.
    """
    if ctx.guild.id in bot.connections:
        vc = bot.connections[ctx.guild.id]
        vc.stop_recording()
        del bot.connections[ctx.guild.id]
        await ctx.delete()
    else:
        await ctx.respond("Not recording in this guild.")


bot.run("TOKEN")<|MERGE_RESOLUTION|>--- conflicted
+++ resolved
@@ -8,22 +8,6 @@
 
 
 @bot.command()
-<<<<<<< HEAD
-@option("encoding", choices=[
-    "mp3",
-    "wav",
-    "pcm",
-    "ogg",
-    "mka",
-    "mkv",
-    "mp4",
-    "m4a",
-])
-async def start(
-    ctx: ApplicationContext,
-    encoding: str
-):
-=======
 @option(
     "encoding",
     choices=[
@@ -38,7 +22,6 @@
     ],
 )
 async def start(ctx: ApplicationContext, encoding: str):
->>>>>>> 8a4a416b
     """
     Record your voice!
     """
