import discord
# Imports permissions from discord.commands
from discord.commands import permissions

bot = discord.Bot()

# Note: If you want you can use commands.Bot instead of discord.Bot
# Use discord.Bot if you don't want prefixed message commands

# With discord.Bot you can use @bot.command as an alias
# of @bot.slash_command but this is overridden by commands.Bot

# by default, default_permission is set to True, you can use
# default_permission=False to disable the command for everyone.
# You can add up to 10 permissions per Command for a guild.
# You can either use the following decorators:
# --------------------------------------------
# @permissions.permission(role_id/user_id, permission)
# @permissions.has_role("ROLE_NAME") <-- can use either a name or id
# @permissions.has_any_role("ROLE_NAME", "ROLE_NAME_2") <-- can use either a name or id
# @permissions.is_user(USER_ID) <-- id only
# @permissions.is_owner()
# Note: you can supply "guild_id" to limit it to 1 guild.
# Ex: @permissions.has_role("Admin", guild_id=GUILD_ID)
# --------------------------------------------
# or supply permissions directly in @bot.slash_command
# @bot.slash_command(default_permission=False,
#                   permissions=[permissions.CommandPermission(id=ID, type=TYPE, permission=True, guild_id=GUILD_ID)])

# Note: Please replace token, GUILD_ID, USER_ID and ROLE_NAME.

# Guild Slash Command Example with User Permissions

GUILD_ID = ...
USER_ID = ...


@bot.slash_command(guild_ids=[GUILD_ID], default_permission=False)
@permissions.is_user(USER_ID)
async def user(ctx):
    """Say hello to the author"""  # the command description can be supplied as the docstring
    await ctx.respond(f"Hello {ctx.author}!")


# Guild Slash Command Example with Owner Permissions
@bot.slash_command(guild_ids=[GUILD_ID], default_permission=False)
@permissions.is_owner()
async def owner(ctx):
    """Say hello to the author"""  # the command description can be supplied as the docstring
    await ctx.respond(f"Hello {ctx.author}!")


# Guild Slash Command Example with Role Permissions
@bot.slash_command(guild_ids=[GUILD_ID], default_permission=False)
@permissions.has_role("ROLE_NAME")
async def role(ctx):
    """Say hello to the author"""  # the command description can be supplied as the docstring
    await ctx.respond(f"Hello {ctx.author}!")


# Guild Slash Command Example with Any Specified Role Permissions
@bot.slash_command(guild_ids=[GUILD_ID], default_permission=False)
@permissions.has_any_role("ROLE_NAME", "ROLE_NAME2")
async def multirole(ctx):
    """Say hello to the author"""  # the command description can be supplied as the docstring
    await ctx.respond(f"Hello {ctx.author}!")

<<<<<<< HEAD
# Guild Slash Command Example with CommandPermission Decorator
=======

# Guild Slash Command Example with Permission Decorator
>>>>>>> 8a7b57bb
@bot.slash_command(guild_ids=[GUILD_ID], default_permission=False)
@permissions.permission(user_id=USER_ID, permission=True)
async def permission_decorator(ctx):
    """Say hello to the author"""  # the command description can be supplied as the docstring
    await ctx.respond(f"Hello {ctx.author}!")


# Guild Slash Command Example with Permissions Kwarg
<<<<<<< HEAD
@bot.slash_command(guild_ids=[GUILD_ID], default_permission=False, permissions=[permissions.CommandPermission(id=USER_ID, type=2, permission=True)])
=======
@bot.slash_command(
    guild_ids=[GUILD_ID],
    default_permission=False,
    permissions=[permissions.Permission(id=USER_ID, type=2, permission=True)],
)
>>>>>>> 8a7b57bb
async def permission_kwarg(ctx):
    """Say hello to the author"""  # the command description can be supplied as the docstring
    await ctx.respond(f"Hello {ctx.author}!")


# To learn how to add descriptions, choices to options check slash_options.py
bot.run("token")<|MERGE_RESOLUTION|>--- conflicted
+++ resolved
@@ -65,12 +65,7 @@
     """Say hello to the author"""  # the command description can be supplied as the docstring
     await ctx.respond(f"Hello {ctx.author}!")
 
-<<<<<<< HEAD
-# Guild Slash Command Example with CommandPermission Decorator
-=======
-
 # Guild Slash Command Example with Permission Decorator
->>>>>>> 8a7b57bb
 @bot.slash_command(guild_ids=[GUILD_ID], default_permission=False)
 @permissions.permission(user_id=USER_ID, permission=True)
 async def permission_decorator(ctx):
@@ -79,15 +74,11 @@
 
 
 # Guild Slash Command Example with Permissions Kwarg
-<<<<<<< HEAD
-@bot.slash_command(guild_ids=[GUILD_ID], default_permission=False, permissions=[permissions.CommandPermission(id=USER_ID, type=2, permission=True)])
-=======
 @bot.slash_command(
-    guild_ids=[GUILD_ID],
-    default_permission=False,
-    permissions=[permissions.Permission(id=USER_ID, type=2, permission=True)],
+    guild_ids=[GUILD_ID], 
+    default_permission=False, 
+    permissions=[permissions.CommandPermission(id=USER_ID, type=2, permission=True)]
 )
->>>>>>> 8a7b57bb
 async def permission_kwarg(ctx):
     """Say hello to the author"""  # the command description can be supplied as the docstring
     await ctx.respond(f"Hello {ctx.author}!")
