--- conflicted
+++ resolved
@@ -34,10 +34,7 @@
         interaction : discord.Interaction
             The interaction object that was created when a user clicks on a button.
         """
-<<<<<<< HEAD
 
-=======
->>>>>>> 0539435d
         # Figure out who clicked the button.
         user = interaction.user
         # Get the role this button is for (stored in the custom ID).
@@ -74,12 +71,7 @@
     # Make sure to provide a list of guild ids in the guild_ids kwarg argument.
     @slash_command(guild_ids=[...], description="Post the button role message")
     async def post(self, ctx: commands.Context):
-<<<<<<< HEAD
-        """Slash command to post a new view with a button for each role.
-        """
-=======
         """Slash command to post a new view with a button for each role."""
->>>>>>> 0539435d
 
         # timeout is None because we want this view to be persistent.
         view = discord.ui.View(timeout=None)
