import discord
from discord.commands.commands import slash_command
from discord.ext import commands

"""
Let users assign themselves roles by clicking on Buttons.
The view made is persistent, so it will work even when the bot restarts.

See this example for more information about persistent views
https://github.com/Pycord-Development/pycord/blob/master/examples/views/persistent.py
Make sure to load this cog when your bot starts!
"""

# this is the list of role IDs that will be added as buttons.
<<<<<<< HEAD
role_ids = [
    ...
]
=======
role_ids = [...]
>>>>>>> 1df0afa1


class RoleButton(discord.ui.Button):
    def __init__(self, role: discord.Role):
        """
        A button for one role. `custom_id` is needed for persistent views.
        """
        super().__init__(label=role.name,
                         style=discord.enums.ButtonStyle.primary, custom_id=str(role.id))

    async def callback(self, interaction: discord.Interaction):
        """This function will be called any time a user clicks on this button.

        Parameters
        ----------
        interaction : discord.Interaction
            The interaction object that was created when the user clicked on the button.
        """

        # Figure out who clicked the button.
        user = interaction.user
        # Get the role this button is for (stored in the custom ID).
        role = interaction.guild.get_role(int(self.custom_id))

        if role is None:
            # If the specified role does not exist, return nothing.
            # Error handling could be done here.
            return

        # Add the role and send a response to the uesr ephemerally (hidden to other users).
        if role not in user.roles:
            # Give the user the role if they don't already have it.
            await user.add_roles(role)
            await interaction.response.send_message(f"🎉 You have been given the role {role.mention}", ephemeral=True)
        else:
            # Else, take the role from the user.
            await user.remove_roles(role)
            await interaction.response.send_message(f"❌ The {role.mention} role has been taken from you", ephemeral=True)


class ButtonRoleCog(commands.Cog):
    """A cog with a slash command for posting the message with buttons
    and to initialize the view again when the bot is restarted.
    """

    def __init__(self, bot):
        self.bot = bot

<<<<<<< HEAD
    # Make sure to provide a list of guild ids in the guild_ids kwarg argument.
=======
    # make sure to set the guild ID here to whatever server you want the buttons in
>>>>>>> 1df0afa1
    @slash_command(guild_ids=[...], description="Post the button role message")
    async def post(self, ctx: commands.Context):
        """Slash command to post a new view with a button for each role.
        """

        # timeout is None because we want this view to be persistent.
        view = discord.ui.View(timeout=None)

        # Loop through the list of roles and add a new button to the view for each role.
        for role_id in role_ids:
            # Get the role from the guild by ID.
            role = ctx.guild.get_role(role_id)
            view.add_item(RoleButton(role))

        await ctx.respond("Click a button to assign yourself a role", view=view)

    @commands.Cog.listener()
    async def on_ready(self):
        """This method is called every time the bot restarts.
        If a view was already created before (with the same custom IDs for buttons)
        it will be loaded and the bot will start watching for button clicks again.
        """
        # We recreate the view as we did in the /post command.
        view = discord.ui.View(timeout=None)
<<<<<<< HEAD
        # Make sure to set the guild ID here to whatever server you want the buttons in!
=======
        # make sure to set the guild ID here to whatever server you want the buttons in
>>>>>>> 1df0afa1
        guild = self.bot.get_guild(...)
        for role_id in role_ids:
            role = guild.get_role(role_id)
            view.add_item(RoleButton(role))

        # Add the view to the bot so it will watch for button interactions.
        self.bot.add_view(view)


def setup(bot):
    bot.add_cog(ButtonRoleCog(bot))<|MERGE_RESOLUTION|>--- conflicted
+++ resolved
@@ -12,13 +12,7 @@
 """
 
 # this is the list of role IDs that will be added as buttons.
-<<<<<<< HEAD
-role_ids = [
-    ...
-]
-=======
 role_ids = [...]
->>>>>>> 1df0afa1
 
 
 class RoleButton(discord.ui.Button):
@@ -67,11 +61,7 @@
     def __init__(self, bot):
         self.bot = bot
 
-<<<<<<< HEAD
     # Make sure to provide a list of guild ids in the guild_ids kwarg argument.
-=======
-    # make sure to set the guild ID here to whatever server you want the buttons in
->>>>>>> 1df0afa1
     @slash_command(guild_ids=[...], description="Post the button role message")
     async def post(self, ctx: commands.Context):
         """Slash command to post a new view with a button for each role.
@@ -96,11 +86,7 @@
         """
         # We recreate the view as we did in the /post command.
         view = discord.ui.View(timeout=None)
-<<<<<<< HEAD
         # Make sure to set the guild ID here to whatever server you want the buttons in!
-=======
-        # make sure to set the guild ID here to whatever server you want the buttons in
->>>>>>> 1df0afa1
         guild = self.bot.get_guild(...)
         for role_id in role_ids:
             role = guild.get_role(role_id)
