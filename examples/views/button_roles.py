--- conflicted
+++ resolved
@@ -71,12 +71,7 @@
     # Make sure to provide a list of guild ids in the guild_ids kwarg argument.
     @slash_command(guild_ids=[...], description="Post the button role message")
     async def post(self, ctx: commands.Context):
-<<<<<<< HEAD
-        """Slash command to post a new view with a button for each role.
-        """
-=======
         """A slash command to post a new view with a button for each role"""
->>>>>>> d2878166
 
         # timeout is None because we want this view to be persistent.
         view = discord.ui.View(timeout=None)
