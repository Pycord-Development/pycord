--- conflicted
+++ resolved
@@ -34,10 +34,7 @@
         interaction : discord.Interaction
             The interaction object that was created when a user clicks on a button.
         """
-<<<<<<< HEAD
 
-=======
->>>>>>> 2bff39b3
         # Figure out who clicked the button.
         user = interaction.user
         # Get the role this button is for (stored in the custom ID).
@@ -56,11 +53,7 @@
                 f"🎉 You have been given the role {role.mention}", ephemeral=True
             )
         else:
-<<<<<<< HEAD
-            # Else, take the role from the user.
-=======
             # Else, Take the role from the user
->>>>>>> 2bff39b3
             await user.remove_roles(role)
             await interaction.response.send_message(
                 f"❌ The {role.mention} role has been taken from you", ephemeral=True
