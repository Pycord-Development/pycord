--- conflicted
+++ resolved
@@ -39,15 +39,10 @@
 
     @classmethod
     async def from_url(cls, url, *, loop=None, stream=False):
-<<<<<<< HEAD
         loop = loop or asyncio.get_running_loop()
         data = await loop.run_in_executor(
             None, lambda: ytdl.extract_info(url, download=not stream)
         )
-=======
-        loop = loop or asyncio.get_event_loop()
-        data = await loop.run_in_executor(None, lambda: ytdl.extract_info(url, download=not stream))
->>>>>>> ffff26d7
 
         if "entries" in data:
             # Takes the first item from a playlist
