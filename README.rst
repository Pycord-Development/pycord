.. image:: https://raw.githubusercontent.com/Pycord-Development/pycord/master/pycord.png
   :alt: Pycord v3

Pycord is a modern, easy to use, feature-rich, and async ready API wrapper for Discord written in Python.

======

.. image:: https://img.shields.io/pypi/v/py-cord.svg?style=for-the-badge&logo=pypi&color=yellowgreen&logoColor=white
   :target: https://pypi.python.org/pypi/py-cord
   :alt: PyPI version info
.. image:: https://img.shields.io/pypi/pyversions/py-cord.svg?style=for-the-badge&logo=python&logoColor=white
   :target: https://pypi.python.org/pypi/py-cord
   :alt: PyPI supported Python versions
.. image:: https://img.shields.io/pypi/dm/py-cord?color=blueviolet&logo=pypi&logoColor=white&style=for-the-badge
   :target: https://pypi.python.org/pypi/py-cord
   :alt: PyPI downloads
.. image:: https://img.shields.io/github/v/release/Pycord-Development/pycord?include_prereleases&label=Latest%20Release&logo=github&sort=semver&style=for-the-badge&logoColor=white
   :target: https://github.com/Pycord-Development/pycord/releases
   :alt: Latest release
.. image:: https://img.shields.io/discord/881207955029110855?label=discord&style=for-the-badge&logo=discord&color=5865F2&logoColor=white
   :target: https://pycord.dev/discord
   :alt: Discord server invite
.. image:: https://img.shields.io/github/sponsors/Pycord-Development?style=for-the-badge
   :target: https://github.com/sponsors/Pycord-Development
   :alt: GitHub Sponsors
.. image:: https://badges.crowdin.net/badge/dark/crowdin-on-light.png
   :target: https://translations.pycord.dev/documentation/?utm_source=badge&utm_medium=referral&utm_campaign=badge-add-on
   :alt: Crowdin | Agile localization for tech companies

======

Note
----

<<<<<<< HEAD
Pycord supports Python ``3.9`` - ``3.14``
=======
Pycord supports Python ``3.10`` - ``3.13``
>>>>>>> fc0b6233

Key Features
------------

- Modern Pythonic API using ``async`` and ``await``.
- Proper rate limit handling.
- Optimised for both speed and memory usage.
- Full application API support.

Installing
----------

**Python 3.10 or higher is required**

To install the library without full voice support, run the following command:

.. code:: sh

    # Linux/macOS
    python3 -m pip install -U py-cord

    # Windows
    py -3 -m pip install -U py-cord

Otherwise, to get full voice support, run the following command:

.. code:: sh

    # Linux/macOS
    python3 -m pip install -U "py-cord[voice]"

    # Windows
    py -3 -m pip install -U py-cord[voice]

To install additional packages for speedup, run the following command:

.. code:: sh

    # Linux/macOS
    python3 -m pip install -U "py-cord[speed]"
    # Windows
    py -3 -m pip install -U py-cord[speed]


To install the development version, do the following:

.. code:: sh

    $ git clone https://github.com/Pycord-Development/pycord
    $ cd pycord
    $ python3 -m pip install -U .[voice]

or if you do not want to clone the repository:

.. code:: sh

    # Linux/macOS
    python3 -m pip install git+https://github.com/Pycord-Development/pycord
    # Windows
    py -3 -m pip install git+https://github.com/Pycord-Development/pycord


Optional Packages
~~~~~~~~~~~~~~~~~

* `PyNaCl <https://pypi.org/project/PyNaCl/>`__ (for voice support)
* `aiodns <https://pypi.org/project/aiodns/>`__, `brotlipy <https://pypi.org/project/brotlipy/>`__, `cchardet <https://pypi.org/project/cchardet/>`__ (for aiohttp speedup)
* `msgspec <https://pypi.org/project/msgspec/>`__ (for json speedup)

Please note that while installing voice support on Linux, you must install the following packages via your preferred package manager (e.g. ``apt``, ``dnf``, etc) BEFORE running the above commands:

* libffi-dev (or ``libffi-devel`` on some systems)
* python-dev (e.g. ``python3.10-dev`` for Python 3.10)

Quick Example
-------------

.. code:: py

    import discord

    bot = discord.Bot()

    @bot.slash_command()
    async def hello(ctx, name: str = None):
        name = name or ctx.author.name
        await ctx.respond(f"Hello {name}!")

    @bot.user_command(name="Say Hello")
    async def hi(ctx, user):
        await ctx.respond(f"{ctx.author.mention} says hello to {user.name}!")

    bot.run("token")

Traditional Commands Example
~~~~~~~~~~~~~~~~~~~~~~~~~~~~

.. code:: py

    import discord
    from discord.ext import commands

    intents = discord.Intents.default()
    intents.message_content = True
    bot = commands.Bot(command_prefix=">", intents=intents)

    @bot.command()
    async def ping(ctx):
        await ctx.send("pong")

    bot.run("token")

You can find more code examples in the ``examples`` directory.

Note: Make sure you do not reveal your bot token to anyone, as it can grant access to your bot.

Useful Links
------------

- `Documentation <https://docs.pycord.dev/en/master/index.html>`_
- `Learn how to create Discord bots with Pycord <https://guide.pycord.dev>`_
- `Our Official Discord Server <https://pycord.dev/discord>`_
- `Official Discord Developers Server <https://discord.gg/discord-developers>`_

Translations
------------

.. image:: https://badges.awesome-crowdin.com/translation-200034237-5.png
   :alt: Translation Status<|MERGE_RESOLUTION|>--- conflicted
+++ resolved
@@ -32,11 +32,7 @@
 Note
 ----
 
-<<<<<<< HEAD
-Pycord supports Python ``3.9`` - ``3.14``
-=======
-Pycord supports Python ``3.10`` - ``3.13``
->>>>>>> fc0b6233
+Pycord supports Python ``3.10`` - ``3.14``
 
 Key Features
 ------------
