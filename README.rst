Pycord
======

.. image:: https://img.shields.io/discord/881207955029110855?color=blue&label=discord
   :target: https://pycord.dev/discord
   :alt: Discord server invite
.. image:: https://img.shields.io/pypi/v/py-cord.svg
   :target: https://pypi.python.org/pypi/py-cord
   :alt: PyPI version info
.. image:: https://img.shields.io/pypi/pyversions/py-cord.svg
   :target: https://pypi.python.org/pypi/py-cord
   :alt: PyPI supported Python versions
.. image:: https://img.shields.io/pypi/dm/py-cord?color=blue
   :target: https://pypi.python.org/pypi/py-cord
   :alt: PyPI downloads

A fork of discord.py. Pycord is a modern, easy to use, feature-rich, and async ready API wrapper for Discord written in Python.
<<<<<<< HEAD
=======

What Happened to Discord.py?
----------------------------
Rapptz, also known as Danny, the maintainer and core developer of discord.py will no longer be updating it. Here's his `Full explanation <https://gist.github.com/Rapptz/4a2f62751b9600a31a0d3c78100287f1>`__ and an `FAQ <https://gist.github.com/Rapptz/4a2f62751b9600a31a0d3c78100287f1#FAQ>`__.


Pycord v1.7.3 is the same as discord.py v1.7.3, however, Pycord v2.0 will support newer features of the API such as slash commands, context menus, scheduled events, timeouts, and others.

>>>>>>> 8a53b711

Key Features
------------

- Modern Pythonic API using ``async`` and ``await``.
- Proper rate limit handling.
- Optimised for both speed and memory usage.
- Full Application Command Support

Installing
----------

**Python 3.8 or higher is required**

To install the library without full voice support, you can just run the following command:

.. code:: sh

    # Linux/macOS
    python3 -m pip install -U py-cord

    # Windows
    py -3 -m pip install -U py-cord

Otherwise to get voice support you should run the following command:

.. code:: sh

    # Linux/macOS
    python3 -m pip install -U "py-cord[voice]"

    # Windows
    py -3 -m pip install -U py-cord[voice]

To install additional packages for speedup, run the following command:

.. code:: sh

    # Linux/macOS
    python3 -m pip install -U "py-cord[speed]"
    # Windows
    py -3 -m pip install -U py-cord[speed]


To install the development version, do the following:

.. code:: sh

    $ git clone https://github.com/Pycord-Development/pycord
    $ cd pycord
    $ python3 -m pip install -U .[voice]


Optional Packages
~~~~~~~~~~~~~~~~~

* `PyNaCl <https://pypi.org/project/PyNaCl/>`__ (for voice support)
* `aiodns <https://pypi.org/project/aiodns/>`__, `Brotli <https://pypi.org/project/Brotli/>`__, `cchardet <https://pypi.org/project/cchardet/>`__ (for aiohttp speedup)
* `orjson <https://pypi.org/project/orjson/>`__ (for json speedup)

Please note that while installing voice support on Linux, you must install the following packages via your preferred package manager (e.g. ``apt``, ``dnf``, etc) BEFORE running the above commands:

* libffi-dev (or ``libffi-devel`` on some systems)
* python-dev (e.g. ``python3.10-dev`` for Python 3.10)

Quick Example
-------------

.. code:: py

    import discord

    bot = discord.Bot()
    
    @bot.slash_command()
    async def hello(ctx, name: str = None):
        name = name or ctx.author.name
        await ctx.respond(f"Hello {name}!")
        
    @bot.user_command(name="Say Hello")
    async def hi(ctx, user):
        await ctx.respond(f"{ctx.author.mention} says hello to {user.name}!")
        
    bot.run("token")

Traditional Commands Example
~~~~~~~~~~~~~~~~~~~~~~~~~~~~

.. code:: py

    import discord
    from discord.ext import commands

    bot = commands.Bot(command_prefix=">")

    @bot.command()
    async def ping(ctx):
        await ctx.send("pong")

    bot.run("token")

You can find more examples in the examples directory.

Note: Make sure you do not reveal your bot token to anyone, it can grant access to your bot.

Links
-----

- `Documentation <https://docs.pycord.dev/en/master/index.html>`_
- `Our Official Discord Server <https://pycord.dev/discord>`_
- `Official Discord Developers Server <https://discord.gg/discord-developers>`_
- `Unofficial Discord API Server <https://discord.gg/discord-api>`_<|MERGE_RESOLUTION|>--- conflicted
+++ resolved
@@ -15,8 +15,6 @@
    :alt: PyPI downloads
 
 A fork of discord.py. Pycord is a modern, easy to use, feature-rich, and async ready API wrapper for Discord written in Python.
-<<<<<<< HEAD
-=======
 
 What Happened to Discord.py?
 ----------------------------
@@ -24,8 +22,6 @@
 
 
 Pycord v1.7.3 is the same as discord.py v1.7.3, however, Pycord v2.0 will support newer features of the API such as slash commands, context menus, scheduled events, timeouts, and others.
-
->>>>>>> 8a53b711
 
 Key Features
 ------------
