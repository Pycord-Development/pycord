--- conflicted
+++ resolved
@@ -1,10 +1,6 @@
 [build-system]
 requires = [
-<<<<<<< HEAD
-    "setuptools>=69,<70",
-=======
     "setuptools>=62.6,<70",
->>>>>>> 87d3d8a2
     "setuptools-scm>=6.2,<8",
 ]
 build-backend = "setuptools.build_meta"
