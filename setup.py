--- conflicted
+++ resolved
@@ -78,12 +78,8 @@
     author="Pycord Development",
     url="https://pycord.dev/github",
     project_urls={
-<<<<<<< HEAD
         "Website": "https://pycord.dev",
         "Documentation": "https://docs.pycord.dev/en/master/",
-=======
-        "Documentation": "https://docs.pycord.dev/en/latest/",
->>>>>>> 621cd54a
         "Issue tracker": "https://github.com/Pycord-Development/pycord/issues",
     },
     version=version,
