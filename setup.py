import re

from setuptools import setup

# Requirements
requirements = []
with open("requirements.txt") as f:
    requirements = f.read().splitlines()

# Version Info
version = ""
with open("discord/__init__.py") as f:

    search = re.search(r'^__version__\s*=\s*[\'"]([^\'"]*)[\'"]', f.read(), re.MULTILINE)

    if search is not None:
        version = search.group(1)

    else:
        raise RuntimeError("Could not grab version string")

if not version:
    raise RuntimeError("version is not set")

if version.endswith(("a", "b", "rc")):
    # append version identifier based on commit count
    try:
        import subprocess

        p = subprocess.Popen(
            ["git", "rev-list", "--count", "HEAD"],
            stdout=subprocess.PIPE,
            stderr=subprocess.PIPE,
        )
        out, err = p.communicate()
        if out:
            version += out.decode("utf-8").strip()
        p = subprocess.Popen(
            ["git", "rev-parse", "--short", "HEAD"],
            stdout=subprocess.PIPE,
            stderr=subprocess.PIPE,
        )
        out, err = p.communicate()
        if out:
            version += f"+g{out.decode('utf-8').strip()}"
    except Exception:
        pass

# README
readme = ""
with open("README.rst") as f:
    readme = f.read()

# Extra Requirements
# Ex: pip install py-cord[voice] or [speed]
extras_require = {
    "voice": ["PyNaCl>=1.3.0,<1.6"],
    "docs": [
        "sphinx==4.5.0",
        "sphinxcontrib_trio==1.1.2",
        "sphinxcontrib-websupport",
        "myst-parser",
    ],
    "speed": [
        "orjson>=3.5.4",
        "aiodns>=1.1",
        "Brotlipy",
        "cchardet",
    ],
}

# Folders And Such Included
packages = [
    "discord",
    "discord.types",
    "discord.sinks",
    "discord.ui",
    "discord.webhook",
    "discord.commands",
    "discord.ext.commands",
    "discord.ext.tasks",
    "discord.ext.pages",
<<<<<<< HEAD
    "discord.ext.ipc",
=======
    "discord.ext.bridge",
>>>>>>> eaa6c725
]


setup(
    name="py-cord",
    author="Pycord Development",
    url="https://pycord.dev/github",
    project_urls={
        "Website": "https://pycord.dev",
        "Documentation": "https://docs.pycord.dev/en/master/",
        "Issue tracker": "https://github.com/Pycord-Development/pycord/issues",
    },
    version=version,
    packages=packages,
    license="MIT",
    description="A Python wrapper for the Discord API",
    long_description=readme,
    long_description_content_type="text/x-rst",
    include_package_data=True,
    install_requires=requirements,
    extras_require=extras_require,
    python_requires=">=3.8.0",
    classifiers=[
        "Development Status :: 4 - Beta",
        "License :: OSI Approved :: MIT License",
        "Intended Audience :: Developers",
        "Natural Language :: English",
        "Operating System :: OS Independent",
        "Programming Language :: Python :: 3.8",
        "Programming Language :: Python :: 3.9",
        "Programming Language :: Python :: 3.10",
        "Topic :: Internet",
        "Topic :: Software Development :: Libraries",
        "Topic :: Software Development :: Libraries :: Python Modules",
        "Topic :: Utilities",
        "Typing :: Typed",
    ],
    test_suite="tests",  # Test Folder For Workflows
)<|MERGE_RESOLUTION|>--- conflicted
+++ resolved
@@ -80,11 +80,8 @@
     "discord.ext.commands",
     "discord.ext.tasks",
     "discord.ext.pages",
-<<<<<<< HEAD
     "discord.ext.ipc",
-=======
     "discord.ext.bridge",
->>>>>>> eaa6c725
 ]
 
 
