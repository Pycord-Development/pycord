--- conflicted
+++ resolved
@@ -83,12 +83,9 @@
     "ThreadArchiveDuration",
     "SubscriptionStatus",
     "SeparatorSpacingSize",
-<<<<<<< HEAD
     "ScheduledEventRecurrenceFrequency",
     "ScheduledEventWeekday",
-=======
     "SelectDefaultValueType",
->>>>>>> b190b7f1
 )
 
 
