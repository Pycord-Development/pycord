--- conflicted
+++ resolved
@@ -381,15 +381,11 @@
     thread_create = 110
     thread_update = 111
     thread_delete = 112
-<<<<<<< HEAD
+    application_command_permission_update = 121
     auto_moderation_rule_create = 140
     auto_moderation_rule_update = 141
     auto_moderation_rule_delete = 142 
     auto_moderation_block_message = 143
-
-=======
-    application_command_permission_update = 121
->>>>>>> 8df222d8
 
     @property
     def category(self) -> Optional[AuditLogActionCategory]:
@@ -441,14 +437,11 @@
             AuditLogAction.thread_create: AuditLogActionCategory.create,
             AuditLogAction.thread_update: AuditLogActionCategory.update,
             AuditLogAction.thread_delete: AuditLogActionCategory.delete,
-<<<<<<< HEAD
+            AuditLogAction.application_command_permission_update: AuditLogActionCategory.update,
             AuditLogAction.auto_moderation_rule_create: AuditLogActionCategory.create,
             AuditLogAction.auto_moderation_rule_update: AuditLogActionCategory.update,
             AuditLogAction.auto_moderation_rule_delete: AuditLogActionCategory.delete,
             AuditLogAction.auto_moderation_block_message: None,
-=======
-            AuditLogAction.application_command_permission_update: AuditLogActionCategory.update,
->>>>>>> 8df222d8
         }
         return lookup[self]
 
@@ -485,13 +478,10 @@
             return "scheduled_event"
         elif v < 113:
             return "thread"
-<<<<<<< HEAD
+        elif v < 121:
+            return "application_command_permission"
         elif v < 144:
             return "auto_moderation_rule"
-=======
-        elif v < 121:
-            return "application_command_permission"
->>>>>>> 8df222d8
 
 
 class UserFlags(Enum):
