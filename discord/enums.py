--- conflicted
+++ resolved
@@ -60,11 +60,8 @@
     "ScheduledEventStatus",
     "ScheduledEventPrivacyLevel",
     "ScheduledEventLocationType",
-<<<<<<< HEAD
-=======
     "InputTextStyle",
     "SlashCommandOptionType",
->>>>>>> e108370d
 )
 
 
@@ -584,10 +581,7 @@
     deferred_message_update = 6  # for components
     message_update = 7  # for components
     auto_complete_result = 8  # for autocomplete interactions
-<<<<<<< HEAD
-=======
     modal = 9  # for modal dialogs
->>>>>>> e108370d
 
 
 class VideoQualityMode(Enum):
