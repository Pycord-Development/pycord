--- conflicted
+++ resolved
@@ -25,12 +25,20 @@
 from __future__ import annotations
 
 import types
-<<<<<<< HEAD
-from typing import Any, cast, ClassVar, Dict, Generator, List, Mapping, NamedTuple, Optional, TYPE_CHECKING, Type, TypeVar, Union
-=======
-from collections import namedtuple
-from typing import TYPE_CHECKING, Any, ClassVar, Dict, List, Optional, Type, TypeVar
->>>>>>> 429dadce
+from typing import (
+    Any,
+    cast,
+    ClassVar,
+    Dict,
+    Generator,
+    List,
+    Mapping,
+    NamedTuple,
+    Optional,
+    TYPE_CHECKING,
+    Type,
+    TypeVar,
+)
 
 __all__ = (
     "Enum",
@@ -70,7 +78,6 @@
 )
 
 
-<<<<<<< HEAD
 class EnumValCls(NamedTuple):
     name: str
     value: Any
@@ -95,45 +102,35 @@
             return f"{name}.{cls.name}"
 
     if comparable:
-        setattr(TgtCls, "__le__", lambda self, other: isinstance(other, self.__class__) and self.value <= other.value)
-        setattr(TgtCls, "__ge__", lambda self, other: isinstance(other, self.__class__) and self.value >= other.value)
-        setattr(TgtCls, "__lt__", lambda self, other: isinstance(other, self.__class__) and self.value < other.value)
-        setattr(TgtCls, "__gt__", lambda self, other: isinstance(other, self.__class__) and self.value > other.value)
-    return TgtCls
-
-
-def _is_descriptor(obj: Any) -> bool:
-    return hasattr(obj, '__get__') or hasattr(obj, '__set__') or hasattr(obj, '__delete__')
-=======
-def _create_value_cls(name, comparable):
-    cls = namedtuple(f"_EnumValue_{name}", "name value")
-    cls.__repr__ = lambda self: f"<{name}.{self.name}: {self.value!r}>"
-    cls.__str__ = lambda self: f"{name}.{self.name}"
-    if comparable:
-        cls.__le__ = (
+        setattr(
+            TgtCls,
+            "__le__",
             lambda self, other: isinstance(other, self.__class__)
             and self.value <= other.value
         )
-        cls.__ge__ = (
+        setattr(
+            TgtCls,
+            "__ge__",
             lambda self, other: isinstance(other, self.__class__)
             and self.value >= other.value
         )
-        cls.__lt__ = (
+        setattr(
+            TgtCls,
+            "__lt__",
             lambda self, other: isinstance(other, self.__class__)
             and self.value < other.value
         )
-        cls.__gt__ = (
+        setattr(
+            TgtCls,
+            "__gt__",
             lambda self, other: isinstance(other, self.__class__)
             and self.value > other.value
         )
-    return cls
-
-
-def _is_descriptor(obj):
-    return (
-        hasattr(obj, "__get__") or hasattr(obj, "__set__") or hasattr(obj, "__delete__")
-    )
->>>>>>> 429dadce
+    return TgtCls
+
+
+def _is_descriptor(obj: Any) -> bool:
+    return hasattr(obj, '__get__') or hasattr(obj, '__set__') or hasattr(obj, '__delete__')
 
 
 class EnumMeta(type):
@@ -174,46 +171,27 @@
             member_mapping[key] = new_value
             attrs[key] = new_value
 
-<<<<<<< HEAD
-        attrs['_enum_value_map_'] = value_mapping
-        attrs['_enum_member_map_'] = member_mapping
-        attrs['_enum_member_names_'] = member_names
-        attrs['_enum_value_cls_'] = value_cls
-        actual_cls: "EnumMeta" = super().__new__(cls, name, bases, attrs)
-        value_cls._actual_enum_cls_ = actual_cls
-=======
         attrs["_enum_value_map_"] = value_mapping
         attrs["_enum_member_map_"] = member_mapping
         attrs["_enum_member_names_"] = member_names
         attrs["_enum_value_cls_"] = value_cls
-        actual_cls = super().__new__(cls, name, bases, attrs)
-        value_cls._actual_enum_cls_ = actual_cls  # type: ignore
->>>>>>> 429dadce
+        actual_cls: "EnumMeta" = super().__new__(cls, name, bases, attrs)
+        value_cls._actual_enum_cls_ = actual_cls
         return actual_cls
 
     def __iter__(cls) -> Generator[Any, None, None]:
         return (cls._enum_member_map_[name] for name in cls._enum_member_names_)
 
-<<<<<<< HEAD
     def __reversed__(cls) -> Generator[Any, None, None]:
-        return (cls._enum_member_map_[name] for name in reversed(cls._enum_member_names_))
-=======
-    def __reversed__(cls):
         return (
             cls._enum_member_map_[name] for name in reversed(cls._enum_member_names_)
         )
->>>>>>> 429dadce
 
     def __len__(cls) -> int:
         return len(cls._enum_member_names_)
 
-<<<<<<< HEAD
     def __repr__(cls) -> str:
-        return f'<enum {cls.__name__}>'
-=======
-    def __repr__(cls):
         return f"<enum {cls.__name__}>"
->>>>>>> 429dadce
 
     @property
     def __members__(cls) -> Mapping[str, Any]:  # mypy#5220
@@ -229,19 +207,11 @@
     def __getitem__(cls, key: str) -> Any:
         return cls._enum_member_map_[key]
 
-<<<<<<< HEAD
     def __setattr__(cls, name: str, value: Any) -> None:
-        raise TypeError('Enums are immutable.')
+        raise TypeError("Enums are immutable.")
 
     def __delattr__(cls, attr: str) -> None:
-        raise TypeError('Enums are immutable')
-=======
-    def __setattr__(cls, name, value):
-        raise TypeError("Enums are immutable.")
-
-    def __delattr__(cls, attr):
         raise TypeError("Enums are immutable")
->>>>>>> 429dadce
 
     def __instancecheck__(self, instance: Any) -> bool:
         # isinstance(x, Y)
@@ -543,12 +513,8 @@
         elif v < 103:
             return "scheduled_event"
         elif v < 113:
-<<<<<<< HEAD
-            return 'thread'
+            return "thread"
         return None
-=======
-            return "thread"
->>>>>>> 429dadce
 
 
 class UserFlags(Enum):
@@ -650,10 +616,7 @@
     deferred_message_update = 6  # for components
     message_update = 7  # for components
     auto_complete_result = 8  # for autocomplete interactions
-<<<<<<< HEAD
-=======
     modal = 9  # for modal dialogs
->>>>>>> 429dadce
 
 
 class VideoQualityMode(Enum):
@@ -735,11 +698,7 @@
     attachment = 11
 
     @classmethod
-<<<<<<< HEAD
     def from_datatype(cls, datatype: Any) -> SlashCommandOptionType:
-=======
-    def from_datatype(cls, datatype):
->>>>>>> 429dadce
         if isinstance(datatype, tuple):  # typing.Union has been used
             datatypes = [cls.from_datatype(op) for op in datatype]
             if all(x == cls.channel for x in datatypes):
@@ -839,23 +798,13 @@
     external = 3
 
 
-<<<<<<< HEAD
-T = TypeVar('T', bound=Enum)
+T = TypeVar("T", bound=Enum)
 
 
 def create_unknown_value(cls: Type[T], val: Any) -> T:
     value_cls: Type[EnumValCls] = getattr(cls, "_enum_value_cls_")
-    name = f'unknown_{val}'
-    return cast(T, value_cls(name, val))  # TODO: 'cast' is a good practice?
-=======
-T = TypeVar("T")
-
-
-def create_unknown_value(cls: Type[T], val: Any) -> T:
-    value_cls = cls._enum_value_cls_  # type: ignore
     name = f"unknown_{val}"
-    return value_cls(name=name, value=val)
->>>>>>> 429dadce
+    return cast(T, value_cls(name, val))  # TODO: 'cast' is a good solution?
 
 
 def try_enum(cls: Type[T], val: Any) -> T:
