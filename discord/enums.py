--- conflicted
+++ resolved
@@ -608,6 +608,7 @@
     safe = 2
     age_restricted = 3
 
+    
 class OptionType(Enum):
     sub_command = 1
     sub_command_group = 2
@@ -654,7 +655,10 @@
         if datatype.__name__ == "Mentionable":
             return cls.mentionable
 
-<<<<<<< HEAD
+        # TODO: Improve the error message
+        raise TypeError(f'Invalid class {datatype} used as an input type for an Option')
+
+        
 class EmbeddedActivity(Enum):
     youtube  = 755600276941176913
     poker    = 755827207812677713
@@ -667,11 +671,7 @@
     watch_together = 880218394199220334
     watch_together_dev = 880218832743055411
 
-=======
-        # TODO: Improve the error message
-        raise TypeError(f'Invalid class {datatype} used as an input type for an Option')
->>>>>>> f18dcabb
-
+    
 T = TypeVar('T')
 
 
