--- conflicted
+++ resolved
@@ -735,10 +735,7 @@
     content_inventory_entry = 16
     container = 17
     label = 18
-<<<<<<< HEAD
-=======
     file_upload = 19
->>>>>>> c5a14eb5
 
     def __int__(self):
         return self.value
