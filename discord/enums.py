--- conflicted
+++ resolved
@@ -427,16 +427,13 @@
     auto_moderation_block_message = 143
     auto_moderation_flag_to_channel = 144
     auto_moderation_user_communication_disabled = 145
-<<<<<<< HEAD
+    creator_monetization_request_created = 150
+    creator_monetization_terms_accepted = 151
     onboarding_question_create = 163
     onboarding_question_update = 164
     onboarding_update = 165
     server_guide_create = 190
     server_guide_update = 191
-=======
-    creator_monetization_request_created = 150
-    creator_monetization_terms_accepted = 151
->>>>>>> 7fdc946e
 
     @property
     def category(self) -> AuditLogActionCategory | None:
@@ -497,16 +494,13 @@
             AuditLogAction.auto_moderation_block_message: None,
             AuditLogAction.auto_moderation_flag_to_channel: None,
             AuditLogAction.auto_moderation_user_communication_disabled: None,
-<<<<<<< HEAD
+            AuditLogAction.creator_monetization_request_created: None,
+            AuditLogAction.creator_monetization_terms_accepted: None,
             AuditLogAction.onboarding_question_create: AuditLogActionCategory.create,
             AuditLogAction.onboarding_question_update: AuditLogActionCategory.update,
             AuditLogAction.onboarding_update: AuditLogActionCategory.update,
             AuditLogAction.server_guide_create: AuditLogActionCategory.create,
             AuditLogAction.server_guide_update: AuditLogActionCategory.update,
-=======
-            AuditLogAction.creator_monetization_request_created: None,
-            AuditLogAction.creator_monetization_terms_accepted: None,
->>>>>>> 7fdc946e
         }
         return lookup[self]
 
