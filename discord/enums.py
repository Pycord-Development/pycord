"""
The MIT License (MIT)

Copyright (c) 2015-2021 Rapptz
Copyright (c) 2021-present Pycord Development

Permission is hereby granted, free of charge, to any person obtaining a
copy of this software and associated documentation files (the "Software"),
to deal in the Software without restriction, including without limitation
the rights to use, copy, modify, merge, publish, distribute, sublicense,
and/or sell copies of the Software, and to permit persons to whom the
Software is furnished to do so, subject to the following conditions:

The above copyright notice and this permission notice shall be included in
all copies or substantial portions of the Software.

THE SOFTWARE IS PROVIDED "AS IS", WITHOUT WARRANTY OF ANY KIND, EXPRESS
OR IMPLIED, INCLUDING BUT NOT LIMITED TO THE WARRANTIES OF MERCHANTABILITY,
FITNESS FOR A PARTICULAR PURPOSE AND NONINFRINGEMENT. IN NO EVENT SHALL THE
AUTHORS OR COPYRIGHT HOLDERS BE LIABLE FOR ANY CLAIM, DAMAGES OR OTHER
LIABILITY, WHETHER IN AN ACTION OF CONTRACT, TORT OR OTHERWISE, ARISING
FROM, OUT OF OR IN CONNECTION WITH THE SOFTWARE OR THE USE OR OTHER
DEALINGS IN THE SOFTWARE.
"""

from __future__ import annotations

import types
from collections import namedtuple
from typing import TYPE_CHECKING, Any, ClassVar, TypeVar, Union

__all__ = (
    "Enum",
    "ChannelType",
    "MessageType",
    "VoiceRegion",
    "SpeakingState",
    "VerificationLevel",
    "ContentFilter",
    "Status",
    "AuditLogAction",
    "AuditLogActionCategory",
    "UserFlags",
    "ActivityType",
    "NotificationLevel",
    "TeamMembershipState",
    "WebhookType",
    "ExpireBehaviour",
    "ExpireBehavior",
    "StickerType",
    "StickerFormatType",
    "InviteTarget",
    "VideoQualityMode",
    "ComponentType",
    "ButtonStyle",
    "StagePrivacyLevel",
    "InteractionType",
    "InteractionResponseType",
    "NSFWLevel",
    "EmbeddedActivity",
    "ScheduledEventStatus",
    "ScheduledEventPrivacyLevel",
    "ScheduledEventLocationType",
    "InputTextStyle",
    "SlashCommandOptionType",
    "AutoModTriggerType",
    "AutoModEventType",
    "AutoModActionType",
    "AutoModKeywordPresetType",
    "ApplicationRoleConnectionMetadataType",
    "PromptType",
    "OnboardingMode",
    "ReactionType",
    "VoiceChannelEffectAnimationType",
    "SKUType",
    "EntitlementType",
    "EntitlementOwnerType",
    "IntegrationType",
    "InteractionContextType",
)


def _create_value_cls(name, comparable):
    cls = namedtuple(f"_EnumValue_{name}", "name value")
    cls.__repr__ = lambda self: f"<{name}.{self.name}: {self.value!r}>"
    cls.__str__ = lambda self: f"{name}.{self.name}"
    if comparable:
        cls.__le__ = (
            lambda self, other: isinstance(other, self.__class__)
            and self.value <= other.value
        )
        cls.__ge__ = (
            lambda self, other: isinstance(other, self.__class__)
            and self.value >= other.value
        )
        cls.__lt__ = (
            lambda self, other: isinstance(other, self.__class__)
            and self.value < other.value
        )
        cls.__gt__ = (
            lambda self, other: isinstance(other, self.__class__)
            and self.value > other.value
        )
    return cls


def _is_descriptor(obj):
    return (
        hasattr(obj, "__get__") or hasattr(obj, "__set__") or hasattr(obj, "__delete__")
    )


class EnumMeta(type):
    if TYPE_CHECKING:
        __name__: ClassVar[str]
        _enum_member_names_: ClassVar[list[str]]
        _enum_member_map_: ClassVar[dict[str, Any]]
        _enum_value_map_: ClassVar[dict[Any, Any]]

    def __new__(cls, name, bases, attrs, *, comparable: bool = False):
        value_mapping = {}
        member_mapping = {}
        member_names = []

        value_cls = _create_value_cls(name, comparable)
        for key, value in list(attrs.items()):
            is_descriptor = _is_descriptor(value)
            if key[0] == "_" and not is_descriptor:
                continue

            # Special case classmethod to just pass through
            if isinstance(value, classmethod):
                continue

            if is_descriptor:
                setattr(value_cls, key, value)
                del attrs[key]
                continue

            try:
                new_value = value_mapping[value]
            except KeyError:
                new_value = value_cls(name=key, value=value)
                value_mapping[value] = new_value
                member_names.append(key)

            member_mapping[key] = new_value
            attrs[key] = new_value

        attrs["_enum_value_map_"] = value_mapping
        attrs["_enum_member_map_"] = member_mapping
        attrs["_enum_member_names_"] = member_names
        attrs["_enum_value_cls_"] = value_cls
        actual_cls = super().__new__(cls, name, bases, attrs)
        value_cls._actual_enum_cls_ = actual_cls  # type: ignore
        return actual_cls

    def __iter__(cls):
        return (cls._enum_member_map_[name] for name in cls._enum_member_names_)

    def __reversed__(cls):
        return (
            cls._enum_member_map_[name] for name in reversed(cls._enum_member_names_)
        )

    def __len__(cls):
        return len(cls._enum_member_names_)

    def __repr__(cls):
        return f"<enum {cls.__name__}>"

    @property
    def __members__(cls):
        return types.MappingProxyType(cls._enum_member_map_)

    def __call__(cls, value):
        try:
            return cls._enum_value_map_[value]
        except (KeyError, TypeError):
            raise ValueError(f"{value!r} is not a valid {cls.__name__}")

    def __getitem__(cls, key):
        return cls._enum_member_map_[key]

    def __setattr__(cls, name, value):
        raise TypeError("Enums are immutable.")

    def __delattr__(cls, attr):
        raise TypeError("Enums are immutable")

    def __instancecheck__(self, instance):
        # isinstance(x, Y)
        # -> __instancecheck__(Y, x)
        try:
            return instance._actual_enum_cls_ is self
        except AttributeError:
            return False


if TYPE_CHECKING:
    from enum import Enum
else:

    class Enum(metaclass=EnumMeta):
        @classmethod
        def try_value(cls, value):
            try:
                return cls._enum_value_map_[value]
            except (KeyError, TypeError):
                return value


class ChannelType(Enum):
    """Channel type"""

    text = 0
    private = 1
    voice = 2
    group = 3
    category = 4
    news = 5
    news_thread = 10
    public_thread = 11
    private_thread = 12
    stage_voice = 13
    directory = 14
    forum = 15
    media = 16

    def __str__(self):
        return self.name


class MessageType(Enum):
    """Message type"""

    default = 0
    recipient_add = 1
    recipient_remove = 2
    call = 3
    channel_name_change = 4
    channel_icon_change = 5
    pins_add = 6
    new_member = 7
    premium_guild_subscription = 8
    premium_guild_tier_1 = 9
    premium_guild_tier_2 = 10
    premium_guild_tier_3 = 11
    channel_follow_add = 12
    guild_stream = 13
    guild_discovery_disqualified = 14
    guild_discovery_requalified = 15
    guild_discovery_grace_period_initial_warning = 16
    guild_discovery_grace_period_final_warning = 17
    thread_created = 18
    reply = 19
    application_command = 20
    thread_starter_message = 21
    guild_invite_reminder = 22
    context_menu_command = 23
    auto_moderation_action = 24
    role_subscription_purchase = 25
    interaction_premium_upsell = 26
    stage_start = 27
    stage_end = 28
    stage_speaker = 29
    stage_raise_hand = 30
    stage_topic = 31
    guild_application_premium_subscription = 32


class VoiceRegion(Enum):
    """Voice region"""

    us_west = "us-west"
    us_east = "us-east"
    us_south = "us-south"
    us_central = "us-central"
    eu_west = "eu-west"
    eu_central = "eu-central"
    singapore = "singapore"
    london = "london"
    sydney = "sydney"
    amsterdam = "amsterdam"
    frankfurt = "frankfurt"
    brazil = "brazil"
    hongkong = "hongkong"
    russia = "russia"
    japan = "japan"
    southafrica = "southafrica"
    south_korea = "south-korea"
    india = "india"
    europe = "europe"
    dubai = "dubai"
    vip_us_east = "vip-us-east"
    vip_us_west = "vip-us-west"
    vip_amsterdam = "vip-amsterdam"

    def __str__(self):
        return self.value


class SpeakingState(Enum):
    """Speaking state"""

    none = 0
    voice = 1
    soundshare = 2
    priority = 4

    def __str__(self):
        return self.name

    def __int__(self):
        return self.value


class VerificationLevel(Enum, comparable=True):
    """Verification level"""

    none = 0
    low = 1
    medium = 2
    high = 3
    highest = 4

    def __str__(self):
        return self.name


class SortOrder(Enum):
    """Forum Channel Sort Order"""

    latest_activity = 0
    creation_date = 1

    def __str__(self):
        return self.name


class ContentFilter(Enum, comparable=True):
    """Content Filter"""

    disabled = 0
    no_role = 1
    all_members = 2

    def __str__(self):
        return self.name


class Status(Enum):
    """Status"""

    online = "online"
    offline = "offline"
    idle = "idle"
    dnd = "dnd"
    do_not_disturb = "dnd"
    invisible = "invisible"
    streaming = "streaming"

    def __str__(self):
        return self.value


class NotificationLevel(Enum, comparable=True):
    """Notification level"""

    all_messages = 0
    only_mentions = 1


class AuditLogActionCategory(Enum):
    """Audit log action category"""

    create = 1
    delete = 2
    update = 3


class AuditLogAction(Enum):
    """Audit log action"""

    guild_update = 1
    channel_create = 10
    channel_update = 11
    channel_delete = 12
    overwrite_create = 13
    overwrite_update = 14
    overwrite_delete = 15
    kick = 20
    member_prune = 21
    ban = 22
    unban = 23
    member_update = 24
    member_role_update = 25
    member_move = 26
    member_disconnect = 27
    bot_add = 28
    role_create = 30
    role_update = 31
    role_delete = 32
    invite_create = 40
    invite_update = 41
    invite_delete = 42
    webhook_create = 50
    webhook_update = 51
    webhook_delete = 52
    emoji_create = 60
    emoji_update = 61
    emoji_delete = 62
    message_delete = 72
    message_bulk_delete = 73
    message_pin = 74
    message_unpin = 75
    integration_create = 80
    integration_update = 81
    integration_delete = 82
    stage_instance_create = 83
    stage_instance_update = 84
    stage_instance_delete = 85
    sticker_create = 90
    sticker_update = 91
    sticker_delete = 92
    scheduled_event_create = 100
    scheduled_event_update = 101
    scheduled_event_delete = 102
    thread_create = 110
    thread_update = 111
    thread_delete = 112
    application_command_permission_update = 121
    auto_moderation_rule_create = 140
    auto_moderation_rule_update = 141
    auto_moderation_rule_delete = 142
    auto_moderation_block_message = 143
    auto_moderation_flag_to_channel = 144
    auto_moderation_user_communication_disabled = 145
    creator_monetization_request_created = 150
    creator_monetization_terms_accepted = 151
    onboarding_question_create = 163
    onboarding_question_update = 164
    onboarding_update = 167
    server_guide_create = 190
    server_guide_update = 191
    voice_channel_status_update = 192
    voice_channel_status_delete = 193

    @property
    def category(self) -> AuditLogActionCategory | None:
        lookup: dict[AuditLogAction, AuditLogActionCategory | None] = {
            AuditLogAction.guild_update: AuditLogActionCategory.update,
            AuditLogAction.channel_create: AuditLogActionCategory.create,
            AuditLogAction.channel_update: AuditLogActionCategory.update,
            AuditLogAction.channel_delete: AuditLogActionCategory.delete,
            AuditLogAction.overwrite_create: AuditLogActionCategory.create,
            AuditLogAction.overwrite_update: AuditLogActionCategory.update,
            AuditLogAction.overwrite_delete: AuditLogActionCategory.delete,
            AuditLogAction.kick: None,
            AuditLogAction.member_prune: None,
            AuditLogAction.ban: None,
            AuditLogAction.unban: None,
            AuditLogAction.member_update: AuditLogActionCategory.update,
            AuditLogAction.member_role_update: AuditLogActionCategory.update,
            AuditLogAction.member_move: None,
            AuditLogAction.member_disconnect: None,
            AuditLogAction.bot_add: None,
            AuditLogAction.role_create: AuditLogActionCategory.create,
            AuditLogAction.role_update: AuditLogActionCategory.update,
            AuditLogAction.role_delete: AuditLogActionCategory.delete,
            AuditLogAction.invite_create: AuditLogActionCategory.create,
            AuditLogAction.invite_update: AuditLogActionCategory.update,
            AuditLogAction.invite_delete: AuditLogActionCategory.delete,
            AuditLogAction.webhook_create: AuditLogActionCategory.create,
            AuditLogAction.webhook_update: AuditLogActionCategory.update,
            AuditLogAction.webhook_delete: AuditLogActionCategory.delete,
            AuditLogAction.emoji_create: AuditLogActionCategory.create,
            AuditLogAction.emoji_update: AuditLogActionCategory.update,
            AuditLogAction.emoji_delete: AuditLogActionCategory.delete,
            AuditLogAction.message_delete: AuditLogActionCategory.delete,
            AuditLogAction.message_bulk_delete: AuditLogActionCategory.delete,
            AuditLogAction.message_pin: None,
            AuditLogAction.message_unpin: None,
            AuditLogAction.integration_create: AuditLogActionCategory.create,
            AuditLogAction.integration_update: AuditLogActionCategory.update,
            AuditLogAction.integration_delete: AuditLogActionCategory.delete,
            AuditLogAction.stage_instance_create: AuditLogActionCategory.create,
            AuditLogAction.stage_instance_update: AuditLogActionCategory.update,
            AuditLogAction.stage_instance_delete: AuditLogActionCategory.delete,
            AuditLogAction.sticker_create: AuditLogActionCategory.create,
            AuditLogAction.sticker_update: AuditLogActionCategory.update,
            AuditLogAction.sticker_delete: AuditLogActionCategory.delete,
            AuditLogAction.scheduled_event_create: AuditLogActionCategory.create,
            AuditLogAction.scheduled_event_update: AuditLogActionCategory.update,
            AuditLogAction.scheduled_event_delete: AuditLogActionCategory.delete,
            AuditLogAction.thread_create: AuditLogActionCategory.create,
            AuditLogAction.thread_update: AuditLogActionCategory.update,
            AuditLogAction.thread_delete: AuditLogActionCategory.delete,
            AuditLogAction.application_command_permission_update: (
                AuditLogActionCategory.update
            ),
            AuditLogAction.auto_moderation_rule_create: AuditLogActionCategory.create,
            AuditLogAction.auto_moderation_rule_update: AuditLogActionCategory.update,
            AuditLogAction.auto_moderation_rule_delete: AuditLogActionCategory.delete,
            AuditLogAction.auto_moderation_block_message: None,
            AuditLogAction.auto_moderation_flag_to_channel: None,
            AuditLogAction.auto_moderation_user_communication_disabled: None,
            AuditLogAction.creator_monetization_request_created: None,
            AuditLogAction.creator_monetization_terms_accepted: None,
            AuditLogAction.onboarding_question_create: AuditLogActionCategory.create,
            AuditLogAction.onboarding_question_update: AuditLogActionCategory.update,
            AuditLogAction.onboarding_update: AuditLogActionCategory.update,
            AuditLogAction.server_guide_create: AuditLogActionCategory.create,
            AuditLogAction.server_guide_update: AuditLogActionCategory.update,
            AuditLogAction.voice_channel_status_update: AuditLogActionCategory.update,
            AuditLogAction.voice_channel_status_delete: AuditLogActionCategory.delete,
        }
        return lookup[self]

    @property
    def target_type(self) -> str | None:
        v = self.value
        if v == -1:
            return "all"
        elif v < 10:
            return "guild"
        elif v < 20:
            return "channel"
        elif v < 30:
            return "user"
        elif v < 40:
            return "role"
        elif v < 50:
            return "invite"
        elif v < 60:
            return "webhook"
        elif v < 70:
            return "emoji"
        elif v == 73:
            return "channel"
        elif v < 80:
            return "message"
        elif v < 83:
            return "integration"
        elif v < 90:
            return "stage_instance"
        elif v < 93:
            return "sticker"
        elif v < 103:
            return "scheduled_event"
        elif v < 113:
            return "thread"
        elif v < 122:
            return "application_command_permission"
        elif v < 146:
            return "auto_moderation_rule"
        elif v < 152:
            return "monetization"
        elif v < 168:
            return "onboarding"
        elif v < 192:
            return "server_guide"
        elif v < 194:
            return "voice_channel_status"


class UserFlags(Enum):
    """User flags"""

    staff = 1
    partner = 2
    hypesquad = 4
    bug_hunter = 8
    mfa_sms = 16
    premium_promo_dismissed = 32
    hypesquad_bravery = 64
    hypesquad_brilliance = 128
    hypesquad_balance = 256
    early_supporter = 512
    team_user = 1024
    partner_or_verification_application = 2048
    system = 4096
    has_unread_urgent_messages = 8192
    bug_hunter_level_2 = 16384
    underage_deleted = 32768
    verified_bot = 65536
    verified_bot_developer = 131072
    discord_certified_moderator = 262144
    bot_http_interactions = 524288
    spammer = 1048576
    active_developer = 4194304


class ActivityType(Enum):
    """Activity type"""

    unknown = -1
    playing = 0
    streaming = 1
    listening = 2
    watching = 3
    custom = 4
    competing = 5

    def __int__(self):
        return self.value


class TeamMembershipState(Enum):
    """Team membership state"""

    invited = 1
    accepted = 2


class WebhookType(Enum):
    """Webhook Type"""

    incoming = 1
    channel_follower = 2
    application = 3


class ExpireBehaviour(Enum):
    """Expire Behaviour"""

    remove_role = 0
    kick = 1


ExpireBehavior = ExpireBehaviour


class StickerType(Enum):
    """Sticker type"""

    standard = 1
    guild = 2


class StickerFormatType(Enum):
    """Sticker format Type"""

    png = 1
    apng = 2
    lottie = 3
    gif = 4

    @property
    def file_extension(self) -> str:
        lookup: dict[StickerFormatType, str] = {
            StickerFormatType.png: "png",
            StickerFormatType.apng: "png",
            StickerFormatType.lottie: "json",
            StickerFormatType.gif: "gif",
        }
        # TODO: Improve handling of unknown sticker format types if possible
        return lookup.get(self, "png")


class InviteTarget(Enum):
    """Invite target"""

    unknown = 0
    stream = 1
    embedded_application = 2


class InteractionType(Enum):
    """Interaction type"""

    ping = 1
    application_command = 2
    component = 3
    auto_complete = 4
    modal_submit = 5


class InteractionResponseType(Enum):
    """Interaction response type"""

    pong = 1
    # ack = 2 (deprecated)
    # channel_message = 3 (deprecated)
    channel_message = 4  # (with source)
    deferred_channel_message = 5  # (with source)
    deferred_message_update = 6  # for components
    message_update = 7  # for components
    auto_complete_result = 8  # for autocomplete interactions
    modal = 9  # for modal dialogs
    premium_required = 10


class VideoQualityMode(Enum):
    """Video quality mode"""

    auto = 1
    full = 2

    def __int__(self):
        return self.value


class ComponentType(Enum):
    """Component type"""

    action_row = 1
    button = 2
    string_select = 3
    select = string_select  # (deprecated) alias for string_select
    input_text = 4
    user_select = 5
    role_select = 6
    mentionable_select = 7
    channel_select = 8

    def __int__(self):
        return self.value


class ButtonStyle(Enum):
    """Button style"""

    primary = 1
    secondary = 2
    success = 3
    danger = 4
    link = 5
    premium = 6

    # Aliases
    blurple = 1
    grey = 2
    gray = 2
    green = 3
    red = 4
    url = 5

    def __int__(self):
        return self.value


class InputTextStyle(Enum):
    """Input text style"""

    short = 1
    singleline = 1
    paragraph = 2
    multiline = 2
    long = 2


class ApplicationType(Enum):
    """Application type"""

    game = 1
    music = 2
    ticketed_events = 3
    guild_role_subscriptions = 4


class StagePrivacyLevel(Enum):
    """Stage privacy level"""

    # public = 1 (deprecated)
    closed = 2
    guild_only = 2


class NSFWLevel(Enum, comparable=True):
    """NSFW level"""

    default = 0
    explicit = 1
    safe = 2
    age_restricted = 3


class SlashCommandOptionType(Enum):
    """Slash command option type"""

    sub_command = 1
    sub_command_group = 2
    string = 3
    integer = 4
    boolean = 5
    user = 6
    channel = 7
    role = 8
    mentionable = 9
    number = 10
    attachment = 11

    @classmethod
    def from_datatype(cls, datatype):
        if isinstance(datatype, tuple):  # typing.Union has been used
            datatypes = [cls.from_datatype(op) for op in datatype]
            if all(x == cls.channel for x in datatypes):
                return cls.channel
            elif set(datatypes) <= {cls.role, cls.user}:
                return cls.mentionable
            else:
                raise TypeError("Invalid usage of typing.Union")

        py_3_10_union_type = hasattr(types, "UnionType") and isinstance(
            datatype, types.UnionType
        )

        if py_3_10_union_type or getattr(datatype, "__origin__", None) is Union:
            # Python 3.10+ "|" operator or typing.Union has been used. The __args__ attribute is a tuple of the types.
            # Type checking fails for this case, so ignore it.
            return cls.from_datatype(datatype.__args__)  # type: ignore

        if isinstance(datatype, str):
            datatype_name = datatype
        else:
            datatype_name = datatype.__name__
        if datatype_name in ["Member", "User"]:
            return cls.user
        if datatype_name in [
            "GuildChannel",
            "TextChannel",
            "VoiceChannel",
            "StageChannel",
            "CategoryChannel",
            "ThreadOption",
            "Thread",
            "ForumChannel",
            "MediaChannel",
            "DMChannel",
        ]:
            return cls.channel
        if datatype_name == "Role":
            return cls.role
        if datatype_name == "Attachment":
            return cls.attachment
        if datatype_name == "Mentionable":
            return cls.mentionable

        if isinstance(datatype, str) or issubclass(datatype, str):
            return cls.string
        if issubclass(datatype, bool):
            return cls.boolean
        if issubclass(datatype, int):
            return cls.integer
        if issubclass(datatype, float):
            return cls.number

        from .commands.context import ApplicationContext
        from .ext.bridge import BridgeContext

        if not issubclass(
            datatype, (ApplicationContext, BridgeContext)
        ):  # TODO: prevent ctx being passed here in cog commands
            raise TypeError(
                f"Invalid class {datatype} used as an input type for an Option"
            )  # TODO: Improve the error message


class EmbeddedActivity(Enum):
    """Embedded activity"""

    ask_away = 976052223358406656
    awkword = 879863881349087252
    awkword_dev = 879863923543785532
    bash_out = 1006584476094177371
    betrayal = 773336526917861400
    blazing_8s = 832025144389533716
    blazing_8s_dev = 832013108234289153
    blazing_8s_qa = 832025114077298718
    blazing_8s_staging = 832025061657280566
    bobble_league = 947957217959759964
    checkers_in_the_park = 832013003968348200
    checkers_in_the_park_dev = 832012682520428625
    checkers_in_the_park_qa = 832012894068801636
    checkers_in_the_park_staging = 832012938398400562
    chess_in_the_park = 832012774040141894
    chess_in_the_park_dev = 832012586023256104
    chess_in_the_park_qa = 832012815819604009
    chess_in_the_park_staging = 832012730599735326
    decoders_dev = 891001866073296967
    doodle_crew = 878067389634314250
    doodle_crew_dev = 878067427668275241
    fishington = 814288819477020702
    gartic_phone = 1007373802981822582
    jamspace = 1070087967294631976
    know_what_i_meme = 950505761862189096
    land = 903769130790969345
    letter_league = 879863686565621790
    letter_league_dev = 879863753519292467
    poker_night = 755827207812677713
    poker_night_dev = 763133495793942528
    poker_night_qa = 801133024841957428
    poker_night_staging = 763116274876022855
    putt_party = 945737671223947305
    putt_party_dev = 910224161476083792
    putt_party_qa = 945748195256979606
    putt_party_staging = 945732077960188005
    putts = 832012854282158180
    sketch_heads = 902271654783242291
    sketch_heads_dev = 902271746701414431
    sketchy_artist = 879864070101172255
    sketchy_artist_dev = 879864104980979792
    spell_cast = 852509694341283871
    spell_cast_staging = 893449443918086174
    watch_together = 880218394199220334
    watch_together_dev = 880218832743055411
    word_snacks = 879863976006127627
    word_snacks_dev = 879864010126786570
    youtube_together = 755600276941176913


class ScheduledEventStatus(Enum):
    """Scheduled event status"""

    scheduled = 1
    active = 2
    completed = 3
    canceled = 4
    cancelled = 4

    def __int__(self):
        return self.value


class ScheduledEventPrivacyLevel(Enum):
    """Scheduled event privacy level"""

    guild_only = 2

    def __int__(self):
        return self.value


class ScheduledEventLocationType(Enum):
    """Scheduled event location type"""

    stage_instance = 1
    voice = 2
    external = 3


class AutoModTriggerType(Enum):
    """Automod trigger type"""

    keyword = 1
    harmful_link = 2
    spam = 3
    keyword_preset = 4
    mention_spam = 5


class AutoModEventType(Enum):
    """Automod event type"""

    message_send = 1


class AutoModActionType(Enum):
    """Automod action type"""

    block_message = 1
    send_alert_message = 2
    timeout = 3


class AutoModKeywordPresetType(Enum):
    """Automod keyword preset type"""

    profanity = 1
    sexual_content = 2
    slurs = 3


class ApplicationRoleConnectionMetadataType(Enum):
    """Application role connection metadata type"""

    integer_less_than_or_equal = 1
    integer_greater_than_or_equal = 2
    integer_equal = 3
    integer_not_equal = 4
    datetime_less_than_or_equal = 5
    datetime_greater_than_or_equal = 6
    boolean_equal = 7
    boolean_not_equal = 8


class PromptType(Enum):
    """Guild Onboarding Prompt Type"""

    multiple_choice = 0
    dropdown = 1


class OnboardingMode(Enum):
    """Guild Onboarding Mode"""

    default = 0
    advanced = 1


class ReactionType(Enum):
    """The reaction type"""

    normal = 0
    burst = 1


class SKUType(Enum):
    """The SKU type"""

    durable = 2
    consumable = 3
    subscription = 5
    subscription_group = 6


class EntitlementType(Enum):
    """The entitlement type"""

    purchase = 1
    premium_subscription = 2
    developer_gift = 3
    test_mode_purchase = 4
    free_purchase = 5
    user_gift = 6
    premium_purchase = 7
    application_subscription = 8


class EntitlementOwnerType(Enum):
    """The entitlement owner type"""

    guild = 1
    user = 2


class IntegrationType(Enum):
    """The application's integration type"""

    guild_install = 0
    user_install = 1


class InteractionContextType(Enum):
    """The interaction's context type"""

    guild = 0
    bot_dm = 1
    private_channel = 2


class PollLayoutType(Enum):
    """The poll's layout type."""

    default = 1


<<<<<<< HEAD
class VoiceChannelEffectAnimationType(Enum):
    """Voice channel effect animation type.

    .. versionadded:: 2.7
    """

    premium = 0
    basic = 1
=======
class SubscriptionStatus(Enum):
    """The status of a subscription."""

    active = 0
    ending = 1
    inactive = 2
>>>>>>> f75b7f18


T = TypeVar("T")


def create_unknown_value(cls: type[T], val: Any) -> T:
    value_cls = cls._enum_value_cls_  # type: ignore
    name = f"unknown_{val}"
    return value_cls(name=name, value=val)


def try_enum(cls: type[T], val: Any) -> T:
    """A function that tries to turn the value into enum ``cls``.

    If it fails it returns a proxy invalid value instead.
    """

    try:
        return cls._enum_value_map_[val]  # type: ignore
    except (KeyError, TypeError, AttributeError):
        return create_unknown_value(cls, val)<|MERGE_RESOLUTION|>--- conflicted
+++ resolved
@@ -1056,7 +1056,6 @@
     default = 1
 
 
-<<<<<<< HEAD
 class VoiceChannelEffectAnimationType(Enum):
     """Voice channel effect animation type.
 
@@ -1065,14 +1064,14 @@
 
     premium = 0
     basic = 1
-=======
+
+
 class SubscriptionStatus(Enum):
     """The status of a subscription."""
 
     active = 0
     ending = 1
     inactive = 2
->>>>>>> f75b7f18
 
 
 T = TypeVar("T")
