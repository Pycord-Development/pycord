# -*- coding: utf-8 -*-

"""
The MIT License (MIT)

Copyright (c) 2015-2021 Rapptz
Copyright (c) 2021-present Pycord Development

Permission is hereby granted, free of charge, to any person obtaining a
copy of this software and associated documentation files (the "Software"),
to deal in the Software without restriction, including without limitation
the rights to use, copy, modify, merge, publish, distribute, sublicense,
and/or sell copies of the Software, and to permit persons to whom the
Software is furnished to do so, subject to the following conditions:

The above copyright notice and this permission notice shall be included in
all copies or substantial portions of the Software.

THE SOFTWARE IS PROVIDED "AS IS", WITHOUT WARRANTY OF ANY KIND, EXPRESS
OR IMPLIED, INCLUDING BUT NOT LIMITED TO THE WARRANTIES OF MERCHANTABILITY,
FITNESS FOR A PARTICULAR PURPOSE AND NONINFRINGEMENT. IN NO EVENT SHALL THE
AUTHORS OR COPYRIGHT HOLDERS BE LIABLE FOR ANY CLAIM, DAMAGES OR OTHER
LIABILITY, WHETHER IN AN ACTION OF CONTRACT, TORT OR OTHERWISE, ARISING
FROM, OUT OF OR IN CONNECTION WITH THE SOFTWARE OR THE USE OR OTHER
DEALINGS IN THE SOFTWARE.
"""

from __future__ import annotations

from typing import TYPE_CHECKING, Any, Dict, List, Optional, Tuple, Union

from . import utils
from .channel import ChannelType, PartialMessageable
from .enums import InteractionResponseType, InteractionType, try_enum
from .errors import ClientException, InteractionResponded, InvalidArgument
from .file import File
from .member import Member
from .message import Attachment, Message
from .object import Object
from .permissions import Permissions
from .user import User
from .webhook.async_ import Webhook, async_context, handle_message_parameters

__all__ = (
    "Interaction",
    "InteractionMessage",
    "InteractionResponse",
    "MessageInteraction",
)

if TYPE_CHECKING:
    from aiohttp import ClientSession

    from .channel import (
        CategoryChannel,
        PartialMessageable,
        StageChannel,
        StoreChannel,
        TextChannel,
        VoiceChannel,
    )
    from .commands import OptionChoice
    from .embeds import Embed
    from .guild import Guild
    from .mentions import AllowedMentions
    from .state import ConnectionState
    from .threads import Thread
    from .types.interactions import Interaction as InteractionPayload
    from .types.interactions import InteractionData
    from .types.interactions import MessageInteraction as MessageInteractionPayload
    from .ui.modal import Modal
    from .ui.view import View

    InteractionChannel = Union[
        VoiceChannel,
        StageChannel,
        TextChannel,
        CategoryChannel,
        StoreChannel,
        Thread,
        PartialMessageable,
    ]


MISSING: Any = utils.MISSING


class Interaction:
    """Represents a Discord interaction.

    An interaction happens when a user does an action that needs to
    be notified. Current examples are slash commands and components.

    .. versionadded:: 2.0

    Attributes
    -----------
    id: :class:`int`
        The interaction's ID.
    type: :class:`InteractionType`
        The interaction type.
    guild_id: Optional[:class:`int`]
        The guild ID the interaction was sent from.
    channel_id: Optional[:class:`int`]
        The channel ID the interaction was sent from.
    application_id: :class:`int`
        The application ID that the interaction was for.
    user: Optional[Union[:class:`User`, :class:`Member`]]
        The user or member that sent the interaction.
    message: Optional[:class:`Message`]
        The message that sent this interaction.
    token: :class:`str`
        The token to continue the interaction. These are valid
        for 15 minutes.
    data: :class:`dict`
        The raw interaction data.
    locale: :class:`str`
        The users locale.
    guild_locale: :class:`str`
        The guilds preferred locale, if invoked in a guild.
    custom_id: Optional[:class:`str`]
        The custom ID for the interaction.
    """

    __slots__: Tuple[str, ...] = (
        "id",
        "type",
        "guild_id",
        "channel_id",
        "data",
        "application_id",
        "message",
        "user",
        "locale",
        "guild_locale",
        "token",
        "version",
        "custom_id",
        "_permissions",
        "_state",
        "_session",
        "_original_message",
        "_cs_response",
        "_cs_followup",
        "_cs_channel",
    )

    def __init__(self, *, data: InteractionPayload, state: ConnectionState):
        self._state: ConnectionState = state
        self._session: ClientSession = state.http._HTTPClient__session
        self._original_message: Optional[InteractionMessage] = None
        self._from_data(data)

    def _from_data(self, data: InteractionPayload):
        self.id: int = int(data["id"])
        self.type: InteractionType = try_enum(InteractionType, data["type"])
        self.data: Optional[InteractionData] = data.get("data")
        self.token: str = data["token"]
        self.version: int = data["version"]
        self.channel_id: Optional[int] = utils._get_as_snowflake(data, "channel_id")
        self.guild_id: Optional[int] = utils._get_as_snowflake(data, "guild_id")
        self.application_id: int = int(data["application_id"])
        self.locale: Optional[str] = data.get("locale")
        self.guild_locale: Optional[str] = data.get("guild_locale")
        self.custom_id: Optional[str] = self.data.get("custom_id") if self.data is not None else None

        self.message: Optional[Message]
        try:
            self.message = Message(state=self._state, channel=self.channel, data=data["message"])  # type: ignore
        except KeyError:
            self.message = None

        self.user: Optional[Union[User, Member]] = None
        self._permissions: int = 0

        # TODO: there's a potential data loss here
        if self.guild_id:
            guild = self.guild or Object(id=self.guild_id)
            try:
                member = data["member"]  # type: ignore
            except KeyError:
                pass
            else:
                self.user = Member(state=self._state, guild=guild, data=member)  # type: ignore
                self._permissions = int(member.get("permissions", 0))
        else:
            try:
                self.user = User(state=self._state, data=data["user"])
            except KeyError:
                pass

    @property
    def guild(self) -> Optional[Guild]:
        """Optional[:class:`Guild`]: The guild the interaction was sent from."""
        return self._state and self._state._get_guild(self.guild_id)

    def is_command(self) -> bool:
        """:class:`bool`: Indicates whether the interaction is an application command."""
        return self.type == InteractionType.application_command

    def is_component(self) -> bool:
        """:class:`bool`: Indicates whether the interaction is a message component."""
        return self.type == InteractionType.component

    @utils.cached_slot_property("_cs_channel")
    def channel(self) -> Optional[InteractionChannel]:
        """Optional[Union[:class:`abc.GuildChannel`, :class:`PartialMessageable`, :class:`Thread`]]: The channel the interaction was sent from.

        Note that due to a Discord limitation, DM channels are not resolved since there is
        no data to complete them. These are :class:`PartialMessageable` instead.
        """
        guild = self.guild
        channel = guild and guild._resolve_channel(self.channel_id)
        if channel is None:
            if self.channel_id is not None:
                type = ChannelType.text if self.guild_id is not None else ChannelType.private
                return PartialMessageable(state=self._state, id=self.channel_id, type=type)
            return None
        return channel

    @property
    def permissions(self) -> Permissions:
        """:class:`Permissions`: The resolved permissions of the member in the channel, including overwrites.

        In a non-guild context where this doesn't apply, an empty permissions object is returned.
        """
        return Permissions(self._permissions)

    @utils.cached_slot_property("_cs_response")
    def response(self) -> InteractionResponse:
        """:class:`InteractionResponse`: Returns an object responsible for handling responding to the interaction.

        A response can only be done once. If secondary messages need to be sent, consider using :attr:`followup`
        instead.
        """
        return InteractionResponse(self)

    @utils.cached_slot_property("_cs_followup")
    def followup(self) -> Webhook:
        """:class:`Webhook`: Returns the follow up webhook for follow up interactions."""
        payload = {
            "id": self.application_id,
            "type": 3,
            "token": self.token,
        }
        return Webhook.from_state(data=payload, state=self._state)

    async def original_message(self) -> InteractionMessage:
        """|coro|

        Fetches the original interaction response message associated with the interaction.

        If the interaction response was :meth:`InteractionResponse.send_message` then this would
        return the message that was sent using that response. Otherwise, this would return
        the message that triggered the interaction.

        Repeated calls to this will return a cached value.

        Raises
        -------
        HTTPException
            Fetching the original response message failed.
        ClientException
            The channel for the message could not be resolved.

        Returns
        --------
        InteractionMessage
            The original interaction response message.
        """

        if self._original_message is not None:
            return self._original_message

        # TODO: fix later to not raise?
        channel = self.channel
        if channel is None:
            raise ClientException("Channel for message could not be resolved")

        adapter = async_context.get()
        data = await adapter.get_original_interaction_response(
            application_id=self.application_id,
            token=self.token,
            session=self._session,
        )
        state = _InteractionMessageState(self, self._state)
        message = InteractionMessage(state=state, channel=channel, data=data)  # type: ignore
        self._original_message = message
        return message

    async def edit_original_message(
        self,
        *,
        content: Optional[str] = MISSING,
        embeds: List[Embed] = MISSING,
        embed: Optional[Embed] = MISSING,
        file: File = MISSING,
        files: List[File] = MISSING,
        attachments: List[Attachment] = MISSING,
        view: Optional[View] = MISSING,
        allowed_mentions: Optional[AllowedMentions] = None,
        delete_after: Optional[float] = None,
    ) -> InteractionMessage:
        """|coro|

        Edits the original interaction response message.

        This is a lower level interface to :meth:`InteractionMessage.edit` in case
        you do not want to fetch the message and save an HTTP request.

        This method is also the only way to edit the original message if
        the message sent was ephemeral.

        Parameters
        ------------
        content: Optional[:class:`str`]
            The content to edit the message with or ``None`` to clear it.
        embeds: List[:class:`Embed`]
            A list of embeds to edit the message with.
        embed: Optional[:class:`Embed`]
            The embed to edit the message with. ``None`` suppresses the embeds.
            This should not be mixed with the ``embeds`` parameter.
        file: :class:`File`
            The file to upload. This cannot be mixed with ``files`` parameter.
        files: List[:class:`File`]
            A list of files to send with the content. This cannot be mixed with the
            ``file`` parameter.
        attachments: List[:class:`Attachment`]
            A list of attachments to keep in the message. If ``[]`` is passed
            then all attachments are removed.
        allowed_mentions: :class:`AllowedMentions`
            Controls the mentions being processed in this message.
            See :meth:`.abc.Messageable.send` for more information.
        view: Optional[:class:`~discord.ui.View`]
            The updated view to update this message with. If ``None`` is passed then
            the view is removed.
        delete_after: Optional[:class:`float`]
            If provided, the number of seconds to wait in the background
            before deleting the message we just edited. If the deletion fails,
            then it is silently ignored.

        Raises
        -------
        HTTPException
            Editing the message failed.
        Forbidden
            Edited a message that is not yours.
        TypeError
            You specified both ``embed`` and ``embeds`` or ``file`` and ``files``
        ValueError
            The length of ``embeds`` was invalid.

        Returns
        --------
        :class:`InteractionMessage`
            The newly edited message.
        """

        previous_mentions: Optional[AllowedMentions] = self._state.allowed_mentions
        params = handle_message_parameters(
            content=content,
            file=file,
            files=files,
            attachments=attachments,
            embed=embed,
            embeds=embeds,
            view=view,
            allowed_mentions=allowed_mentions,
            previous_allowed_mentions=previous_mentions,
        )
        adapter = async_context.get()
        data = await adapter.edit_original_interaction_response(
            self.application_id,
            self.token,
            session=self._session,
            payload=params.payload,
            multipart=params.multipart,
            files=params.files,
        )

        # The message channel types should always match
        message = InteractionMessage(state=self._state, channel=self.channel, data=data)  # type: ignore
        if view and not view.is_finished():
            self._state.store_view(view, message.id)

        if delete_after is not None:
            await self.delete_original_message(delay=delete_after)

        return message

    async def delete_original_message(self, *, delay: Optional[float] = None) -> None:
        """|coro|

        Deletes the original interaction response message.

        This is a lower level interface to :meth:`InteractionMessage.delete` in case
        you do not want to fetch the message and save an HTTP request.

        Parameters
        -----------
        delay: Optional[:class:`float`]
            If provided, the number of seconds to wait before deleting the message.
            The waiting is done in the background and deletion failures are ignored.

        Raises
        -------
        HTTPException
            Deleting the message failed.
        Forbidden
            Deleted a message that is not yours.
        """
        adapter = async_context.get()
        func = adapter.delete_original_interaction_response(
            self.application_id,
            self.token,
            session=self._session,
        )

        if delay is not None:
            utils.delay_task(delay, func)
        else:
            await func


class InteractionResponse:
    """Represents a Discord interaction response.

    This type can be accessed through :attr:`Interaction.response`.

    .. versionadded:: 2.0
    """

    __slots__: Tuple[str, ...] = (
        "_responded",
        "_parent",
    )

    def __init__(self, parent: Interaction):
        self._parent: Interaction = parent
        self._responded: bool = False

    def is_done(self) -> bool:
        """:class:`bool`: Indicates whether an interaction response has been done before.

        An interaction can only be responded to once.
        """
        return self._responded

    async def defer(self, *, ephemeral: bool = False) -> None:
        """|coro|

        Defers the interaction response.

        This is typically used when the interaction is acknowledged
        and a secondary action will be done later.

        Parameters
        -----------
        ephemeral: :class:`bool`
            Indicates whether the deferred message will eventually be ephemeral.
            If ``True`` for interactions of type :attr:`InteractionType.component`, this will defer ephemerally.

        Raises
        -------
        HTTPException
            Deferring the interaction failed.
        InteractionResponded
            This interaction has already been responded to before.
        """
        if self._responded:
            raise InteractionResponded(self._parent)

        defer_type: int = 0
        data: Optional[Dict[str, Any]] = None
        parent = self._parent
        if parent.type is InteractionType.component:
            if ephemeral:
                data = {"flags": 64}
                defer_type = InteractionResponseType.deferred_channel_message.value
            else:
                defer_type = InteractionResponseType.deferred_message_update.value
        elif parent.type in (InteractionType.application_command, InteractionType.modal_submit):
            defer_type = InteractionResponseType.deferred_channel_message.value
            if ephemeral:
                data = {"flags": 64}

        if defer_type:
            adapter = async_context.get()
            await adapter.create_interaction_response(
                parent.id,
                parent.token,
                session=parent._session,
                type=defer_type,
                data=data,
            )
            self._responded = True

    async def pong(self) -> None:
        """|coro|

        Pongs the ping interaction.

        This should rarely be used.

        Raises
        -------
        HTTPException
            Ponging the interaction failed.
        InteractionResponded
            This interaction has already been responded to before.
        """
        if self._responded:
            raise InteractionResponded(self._parent)

        parent = self._parent
        if parent.type is InteractionType.ping:
            adapter = async_context.get()
            await adapter.create_interaction_response(
                parent.id,
                parent.token,
                session=parent._session,
                type=InteractionResponseType.pong.value,
            )
            self._responded = True

    async def send_message(
        self,
        content: Optional[Any] = None,
        *,
        embed: Embed = None,
        embeds: List[Embed] = None,
        view: View = None,
        tts: bool = False,
        ephemeral: bool = False,
        allowed_mentions: AllowedMentions = None,
        file: File = None,
        files: List[File] = None,
        delete_after: float = None,
    ) -> Interaction:
        """|coro|

        Responds to this interaction by sending a message.

        Parameters
        -----------
        content: Optional[:class:`str`]
            The content of the message to send.
        embeds: List[:class:`Embed`]
            A list of embeds to send with the content. Maximum of 10. This cannot
            be mixed with the ``embed`` parameter.
        embed: :class:`Embed`
            The rich embed for the content to send. This cannot be mixed with
            ``embeds`` parameter.
        tts: :class:`bool`
            Indicates if the message should be sent using text-to-speech.
        view: :class:`discord.ui.View`
            The view to send with the message.
        ephemeral: :class:`bool`
            Indicates if the message should only be visible to the user who started the interaction.
            If a view is sent with an ephemeral message and it has no timeout set then the timeout
            is set to 15 minutes.
        allowed_mentions: :class:`AllowedMentions`
            Controls the mentions being processed in this message.
            See :meth:`.abc.Messageable.send` for more information.
        delete_after: :class:`float`
            If provided, the number of seconds to wait in the background
            before deleting the message we just sent.
        file: :class:`File`
            The file to upload.
        files: :class:`List[File]`
            A list of files to upload. Must be a maximum of 10.

        Raises
        -------
        HTTPException
            Sending the message failed.
        TypeError
            You specified both ``embed`` and ``embeds``.
        ValueError
            The length of ``embeds`` was invalid.
        InteractionResponded
            This interaction has already been responded to before.
        """
        if self._responded:
            raise InteractionResponded(self._parent)

        payload: Dict[str, Any] = {
            "tts": tts,
        }

        if embed is not None and embeds is not None:
            raise TypeError("cannot mix embed and embeds keyword arguments")

        if embed is not None:
            embeds = [embed]

        if embeds:
            if len(embeds) > 10:
                raise ValueError("embeds cannot exceed maximum of 10 elements")
            payload["embeds"] = [e.to_dict() for e in embeds]

        if content is not None:
            payload["content"] = str(content)

        if ephemeral:
            payload["flags"] = 64

        if view is not None:
            payload["components"] = view.to_components()

        state = self._parent._state

        if allowed_mentions is None:
            payload["allowed_mentions"] = state.allowed_mentions and state.allowed_mentions.to_dict()

        elif state.allowed_mentions is not None:
            payload["allowed_mentions"] = state.allowed_mentions.merge(allowed_mentions).to_dict()
        else:
            payload["allowed_mentions"] = allowed_mentions.to_dict()
        if file is not None and files is not None:
            raise InvalidArgument("cannot pass both file and files parameter to send()")

        if file is not None:
            if not isinstance(file, File):
                raise InvalidArgument("file parameter must be File")
            else:
                files = [file]

        if files is not None:
            if len(files) > 10:
                raise InvalidArgument("files parameter must be a list of up to 10 elements")
            elif not all(isinstance(file, File) for file in files):
                raise InvalidArgument("files parameter must be a list of File")

        parent = self._parent
        adapter = async_context.get()
        try:
            await adapter.create_interaction_response(
                parent.id,
                parent.token,
                session=parent._session,
                type=InteractionResponseType.channel_message.value,
                data=payload,
                files=files,
            )
        finally:
            if files:
                for file in files:
                    file.close()

        if view is not None:
            if ephemeral and view.timeout is None:
                view.timeout = 15 * 60.0

            self._parent._state.store_view(view)

        self._responded = True
        if delete_after is not None:
            await self._parent.delete_original_message(delay=delete_after)
        return self._parent

    async def edit_message(
        self,
        *,
        content: Optional[Any] = MISSING,
        embed: Optional[Embed] = MISSING,
        embeds: List[Embed] = MISSING,
        attachments: List[Attachment] = MISSING,
        view: Optional[View] = MISSING,
        delete_after: Optional[float] = None,
    ) -> None:
        """|coro|

        Responds to this interaction by editing the original message of
        a component interaction.

        Parameters
        -----------
        content: Optional[:class:`str`]
            The new content to replace the message with. ``None`` removes the content.
        embeds: List[:class:`Embed`]
            A list of embeds to edit the message with.
        embed: Optional[:class:`Embed`]
            The embed to edit the message with. ``None`` suppresses the embeds.
            This should not be mixed with the ``embeds`` parameter.
        attachments: List[:class:`Attachment`]
            A list of attachments to keep in the message. If ``[]`` is passed
            then all attachments are removed.
        view: Optional[:class:`~discord.ui.View`]
            The updated view to update this message with. If ``None`` is passed then
            the view is removed.
        delete_after: Optional[:class:`float`]
            If provided, the number of seconds to wait in the background
            before deleting the message we just edited. If the deletion fails,
            then it is silently ignored.

        Raises
        -------
        HTTPException
            Editing the message failed.
        TypeError
            You specified both ``embed`` and ``embeds``.
        InteractionResponded
            This interaction has already been responded to before.
        """
        if self._responded:
            raise InteractionResponded(self._parent)

        parent = self._parent
        msg = parent.message
        state = parent._state
        message_id = msg.id if msg else None
        if parent.type is not InteractionType.component:
            return

        payload = {}
        if content is not MISSING:
            payload["content"] = None if content is None else str(content)
        if embed is not MISSING and embeds is not MISSING:
            raise TypeError("cannot mix both embed and embeds keyword arguments")

        if embed is not MISSING:
            embeds = [] if embed is None else [embed]
        if embeds is not MISSING:
            payload["embeds"] = [e.to_dict() for e in embeds]

        if attachments is not MISSING:
            payload["attachments"] = [a.to_dict() for a in attachments]

        if view is not MISSING:
            state.prevent_view_updates_for(message_id)
            payload["components"] = [] if view is None else view.to_components()
        adapter = async_context.get()
        await adapter.create_interaction_response(
            parent.id,
            parent.token,
            session=parent._session,
            type=InteractionResponseType.message_update.value,
            data=payload,
        )

        if view and not view.is_finished():
            state.store_view(view, message_id)

        self._responded = True
        if delete_after is not None:
            await self._parent.delete_original_message(delay=delete_after)

    async def send_autocomplete_result(
        self,
        *,
        choices: List[OptionChoice],
    ) -> None:
        """|coro|
        Responds to this interaction by sending the autocomplete choices.

        Parameters
        -----------
        choices: List[:class:`OptionChoice`]
            A list of choices.

        Raises
        -------
        HTTPException
            Sending the result failed.
        InteractionResponded
            This interaction has already been responded to before.
        """
        if self._responded:
            raise InteractionResponded(self._parent)

        parent = self._parent

        if parent.type is not InteractionType.auto_complete:
            return

        payload = {"choices": [c.to_dict() for c in choices]}

        adapter = async_context.get()
        await adapter.create_interaction_response(
            parent.id,
            parent.token,
            session=parent._session,
            type=InteractionResponseType.auto_complete_result.value,
            data=payload,
        )

        self._responded = True

<<<<<<< HEAD
    async def send_modal(self, modal: Modal) -> None:
=======
    async def send_modal(self, modal: Modal):
        """|coro|
        Responds to this interaction by sending a modal dialog.
        This cannot be used to respond to another modal dialog submission.

        Parameters
        ----------
        modal: :class:`discord.ui.Modal`
            The modal dialog to display to the user.

        Raises
        ------
        HTTPException
            Sending the modal failed.
        InteractionResponded
            This interaction has already been responded to before.
        """
>>>>>>> e6355fdd
        if self._responded:
            raise InteractionResponded(self._parent)

        payload = modal.to_dict()
        adapter = async_context.get()
        await adapter.create_interaction_response(
            self._parent.id,
            self._parent.token,
            session=self._parent._session,
            type=InteractionResponseType.modal.value,
            data=payload,
        )
        self._responded = True
        self._parent._state.store_modal(modal, self._parent.user.id)
        return None


class _InteractionMessageState:
    __slots__ = ("_parent", "_interaction")

    def __init__(self, interaction: Interaction, parent: ConnectionState):
        self._interaction: Interaction = interaction
        self._parent: ConnectionState = parent

    def _get_guild(self, guild_id):
        return self._parent._get_guild(guild_id)

    def store_user(self, data):
        return self._parent.store_user(data)

    def create_user(self, data):
        return self._parent.create_user(data)

    @property
    def http(self):
        return self._parent.http

    def __getattr__(self, attr):
        return getattr(self._parent, attr)


class InteractionMessage(Message):
    """Represents the original interaction response message.

    This allows you to edit or delete the message associated with
    the interaction response. To retrieve this object see :meth:`Interaction.original_message`.

    This inherits from :class:`discord.Message` with changes to
    :meth:`edit` and :meth:`delete` to work.

    .. versionadded:: 2.0
    """

    __slots__ = ()
    _state: _InteractionMessageState

    async def edit(
        self,
        content: Optional[str] = MISSING,
        embeds: List[Embed] = MISSING,
        embed: Optional[Embed] = MISSING,
        file: File = MISSING,
        files: List[File] = MISSING,
        attachments: List[Attachment] = MISSING,
        view: Optional[View] = MISSING,
        allowed_mentions: Optional[AllowedMentions] = None,
        delete_after: Optional[float] = None,
    ) -> InteractionMessage:
        """|coro|

        Edits the message.

        Parameters
        ------------
        content: Optional[:class:`str`]
            The content to edit the message with or ``None`` to clear it.
        embeds: List[:class:`Embed`]
            A list of embeds to edit the message with.
        embed: Optional[:class:`Embed`]
            The embed to edit the message with. ``None`` suppresses the embeds.
            This should not be mixed with the ``embeds`` parameter.
        file: :class:`File`
            The file to upload. This cannot be mixed with ``files`` parameter.
        files: List[:class:`File`]
            A list of files to send with the content. This cannot be mixed with the
            ``file`` parameter.
        attachments: List[:class:`Attachment`]
            A list of attachments to keep in the message. If ``[]`` is passed
            then all attachments are removed.
        allowed_mentions: :class:`AllowedMentions`
            Controls the mentions being processed in this message.
            See :meth:`.abc.Messageable.send` for more information.
        view: Optional[:class:`~discord.ui.View`]
            The updated view to update this message with. If ``None`` is passed then
            the view is removed.
        delete_after: Optional[:class:`float`]
            If provided, the number of seconds to wait in the background
            before deleting the message we just edited. If the deletion fails,
            then it is silently ignored.

        Raises
        -------
        HTTPException
            Editing the message failed.
        Forbidden
            Edited a message that is not yours.
        TypeError
            You specified both ``embed`` and ``embeds`` or ``file`` and ``files``
        ValueError
            The length of ``embeds`` was invalid.

        Returns
        ---------
        :class:`InteractionMessage`
            The newly edited message.
        """
        if attachments is MISSING:
            attachments = self.attachments or MISSING
        return await self._state._interaction.edit_original_message(
            content=content,
            embeds=embeds,
            embed=embed,
            file=file,
            files=files,
            attachments=attachments,
            view=view,
            allowed_mentions=allowed_mentions,
            delete_after=delete_after,
        )

    async def delete(self, *, delay: Optional[float] = None) -> None:
        """|coro|

        Deletes the message.

        Parameters
        -----------
        delay: Optional[:class:`float`]
            If provided, the number of seconds to wait before deleting the message.
            The waiting is done in the background and deletion failures are ignored.

        Raises
        ------
        Forbidden
            You do not have proper permissions to delete the message.
        NotFound
            The message was deleted already.
        HTTPException
            Deleting the message failed.
        """
        await self._state._interaction.delete_original_message(delay=delay)


class MessageInteraction:
    """Represents a Discord message interaction.

    This is sent on the message object when the message is a response
    to an interaction without an existing message e.g. application command.

    .. versionadded:: 2.0

    .. note::
        Responses to message components do not include this property.

    Attributes
    -----------
    id: :class:`int`
        The interaction's ID.
    type: :class:`InteractionType`
        The interaction type.
    name: :class:`str`
        The name of the invoked application command.
    user: :class:`User`
        The user that sent the interaction.
    data: :class:`dict`
        The raw interaction data.
    """

    __slots__: Tuple[str, ...] = ("id", "type", "name", "user", "data", "_state")

    def __init__(self, *, data: MessageInteractionPayload, state: ConnectionState):
        self._state = state
        self.data = data
        self.id: int = int(data["id"])
        self.type: InteractionType = data["type"]
        self.name: str = data["name"]
        self.user: User = self._state.store_user(data["user"])<|MERGE_RESOLUTION|>--- conflicted
+++ resolved
@@ -787,10 +787,7 @@
 
         self._responded = True
 
-<<<<<<< HEAD
     async def send_modal(self, modal: Modal) -> None:
-=======
-    async def send_modal(self, modal: Modal):
         """|coro|
         Responds to this interaction by sending a modal dialog.
         This cannot be used to respond to another modal dialog submission.
@@ -807,7 +804,6 @@
         InteractionResponded
             This interaction has already been responded to before.
         """
->>>>>>> e6355fdd
         if self._responded:
             raise InteractionResponded(self._parent)
 
