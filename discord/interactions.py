--- conflicted
+++ resolved
@@ -517,11 +517,7 @@
         and a secondary action will be done later.
 
         This can only be used with the following interaction types:
-<<<<<<< HEAD
-        
-=======
-
->>>>>>> cd70d8d9
+
         - :attr:`InteractionType.application_command`
         - :attr:`InteractionType.component`
         - :attr:`InteractionType.modal_submit`
