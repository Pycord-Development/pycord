# -*- coding: utf-8 -*-

"""
The MIT License (MIT)

Copyright (c) 2015-present Rapptz

Permission is hereby granted, free of charge, to any person obtaining a
copy of this software and associated documentation files (the "Software"),
to deal in the Software without restriction, including without limitation
the rights to use, copy, modify, merge, publish, distribute, sublicense,
and/or sell copies of the Software, and to permit persons to whom the
Software is furnished to do so, subject to the following conditions:

The above copyright notice and this permission notice shall be included in
all copies or substantial portions of the Software.

THE SOFTWARE IS PROVIDED "AS IS", WITHOUT WARRANTY OF ANY KIND, EXPRESS
OR IMPLIED, INCLUDING BUT NOT LIMITED TO THE WARRANTIES OF MERCHANTABILITY,
FITNESS FOR A PARTICULAR PURPOSE AND NONINFRINGEMENT. IN NO EVENT SHALL THE
AUTHORS OR COPYRIGHT HOLDERS BE LIABLE FOR ANY CLAIM, DAMAGES OR OTHER
LIABILITY, WHETHER IN AN ACTION OF CONTRACT, TORT OR OTHERWISE, ARISING
FROM, OUT OF OR IN CONNECTION WITH THE SOFTWARE OR THE USE OR OTHER
DEALINGS IN THE SOFTWARE.
"""

from __future__ import annotations
from asyncio.tasks import ensure_future
from typing import Any, Dict, List, Optional, TYPE_CHECKING, Tuple, Union
import asyncio

from . import utils
from .enums import try_enum, InteractionType, InteractionResponseType
from .errors import InteractionResponded, HTTPException, ClientException
from .channel import PartialMessageable, ChannelType

from .user import User
from .member import Member
from .message import Message, Attachment
from .mentions import AllowedMentions
from .object import Object
from .permissions import Permissions
from .webhook.async_ import async_context, Webhook, handle_message_parameters

__all__ = (
    'Interaction',
    'InteractionMessage',
    'InteractionResponse',
)

if TYPE_CHECKING:
    from .types.interactions import (
        Interaction as InteractionPayload,
        InteractionData,
    )
    from .guild import Guild
    from .state import ConnectionState
    from .file import File
    from .mentions import AllowedMentions
    from aiohttp import ClientSession
    from .embeds import Embed
    from .ui.view import View
    from .channel import VoiceChannel, StageChannel, TextChannel, CategoryChannel, StoreChannel, PartialMessageable
    from .threads import Thread

    InteractionChannel = Union[
        VoiceChannel, StageChannel, TextChannel, CategoryChannel, StoreChannel, Thread, PartialMessageable
    ]

MISSING: Any = utils.MISSING


class Interaction:
    """Represents a Discord interaction.

    An interaction happens when a user does an action that needs to
    be notified. Current examples are slash commands and components.

    .. versionadded:: 2.0

    Attributes
    -----------
    id: :class:`int`
        The interaction's ID.
    type: :class:`InteractionType`
        The interaction type.
    guild_id: Optional[:class:`int`]
        The guild ID the interaction was sent from.
    channel_id: Optional[:class:`int`]
        The channel ID the interaction was sent from.
    application_id: :class:`int`
        The application ID that the interaction was for.
    user: Optional[Union[:class:`User`, :class:`Member`]]
        The user or member that sent the interaction.
    message: Optional[:class:`Message`]
        The message that sent this interaction.
    token: :class:`str`
        The token to continue the interaction. These are valid
        for 15 minutes.
    data: :class:`dict`
        The raw interaction data.
    """

    __slots__: Tuple[str, ...] = (
        'id',
        'type',
        'guild_id',
        'channel_id',
        'data',
        'application_id',
        'message',
        'user',
        'token',
        'version',
        '_permissions',
        '_state',
        '_session',
        '_original_message',
        '_cs_response',
        '_cs_followup',
        '_cs_channel',
    )

    def __init__(self, *, data: InteractionPayload, state: ConnectionState):
        self._state: ConnectionState = state
        self._session: ClientSession = state.http._HTTPClient__session
        self._original_message: Optional[InteractionMessage] = None
        self._from_data(data)

    def _from_data(self, data: InteractionPayload):
        self.id: int = int(data['id'])
        self.type: InteractionType = try_enum(InteractionType, data['type'])
        self.data: Optional[InteractionData] = data.get('data')
        self.token: str = data['token']
        self.version: int = data['version']
        self.channel_id: Optional[int] = utils._get_as_snowflake(data, 'channel_id')
        self.guild_id: Optional[int] = utils._get_as_snowflake(data, 'guild_id')
        self.application_id: int = int(data['application_id'])

        self.message: Optional[Message]
        try:
            self.message = Message(state=self._state, channel=self.channel, data=data['message'])  # type: ignore
        except KeyError:
            self.message = None

        self.user: Optional[Union[User, Member]] = None
        self._permissions: int = 0

        # TODO: there's a potential data loss here
        if self.guild_id:
            guild = self.guild or Object(id=self.guild_id)
            try:
                member = data['member']  # type: ignore
            except KeyError:
                pass
            else:
                self.user = Member(state=self._state, guild=guild, data=member)  # type: ignore
                self._permissions = int(member.get('permissions', 0))
        else:
            try:
                self.user = User(state=self._state, data=data['user'])
            except KeyError:
                pass

    @property
    def guild(self) -> Optional[Guild]:
        """Optional[:class:`Guild`]: The guild the interaction was sent from."""
        return self._state and self._state._get_guild(self.guild_id)

    @utils.cached_slot_property('_cs_channel')
    def channel(self) -> Optional[InteractionChannel]:
        """Optional[Union[:class:`abc.GuildChannel`, :class:`PartialMessageable`, :class:`Thread`]]: The channel the interaction was sent from.

        Note that due to a Discord limitation, DM channels are not resolved since there is
        no data to complete them. These are :class:`PartialMessageable` instead.
        """
        guild = self.guild
        channel = guild and guild._resolve_channel(self.channel_id)
        if channel is None:
            if self.channel_id is not None:
                type = ChannelType.text if self.guild_id is not None else ChannelType.private
                return PartialMessageable(state=self._state, id=self.channel_id, type=type)
            return None
        return channel

    @property
    def permissions(self) -> Permissions:
        """:class:`Permissions`: The resolved permissions of the member in the channel, including overwrites.

        In a non-guild context where this doesn't apply, an empty permissions object is returned.
        """
        return Permissions(self._permissions)

    @utils.cached_slot_property('_cs_response')
    def response(self) -> InteractionResponse:
        """:class:`InteractionResponse`: Returns an object responsible for handling responding to the interaction.

        A response can only be done once. If secondary messages need to be sent, consider using :attr:`followup`
        instead.
        """
        return InteractionResponse(self)

    @utils.cached_slot_property('_cs_followup')
    def followup(self) -> Webhook:
        """:class:`Webhook`: Returns the follow up webhook for follow up interactions."""
        payload = {
            'id': self.application_id,
            'type': 3,
            'token': self.token,
        }
        return Webhook.from_state(data=payload, state=self._state)

    async def original_message(self) -> InteractionMessage:
        """|coro|

        Fetches the original interaction response message associated with the interaction.

        If the interaction response was :meth:`InteractionResponse.send_message` then this would
        return the message that was sent using that response. Otherwise, this would return
        the message that triggered the interaction.

        Repeated calls to this will return a cached value.

        Raises
        -------
        HTTPException
            Fetching the original response message failed.
        ClientException
            The channel for the message could not be resolved.

        Returns
        --------
        InteractionMessage
            The original interaction response message.
        """

        if self._original_message is not None:
            return self._original_message

        # TODO: fix later to not raise?
        channel = self.channel
        if channel is None:
            raise ClientException('Channel for message could not be resolved')

        adapter = async_context.get()
        data = await adapter.get_original_interaction_response(
            application_id=self.application_id,
            token=self.token,
            session=self._session,
        )
        state = _InteractionMessageState(self, self._state)
        message = InteractionMessage(state=state, channel=channel, data=data)  # type: ignore
        self._original_message = message
        return message

    async def edit_original_message(
        self,
        *,
        content: Optional[str] = MISSING,
        embeds: List[Embed] = MISSING,
        embed: Optional[Embed] = MISSING,
        file: File = MISSING,
        files: List[File] = MISSING,
        view: Optional[View] = MISSING,
        allowed_mentions: Optional[AllowedMentions] = None,
    ) -> InteractionMessage:
        """|coro|

        Edits the original interaction response message.

        This is a lower level interface to :meth:`InteractionMessage.edit` in case
        you do not want to fetch the message and save an HTTP request.

        This method is also the only way to edit the original message if
        the message sent was ephemeral.

        Parameters
        ------------
        content: Optional[:class:`str`]
            The content to edit the message with or ``None`` to clear it.
        embeds: List[:class:`Embed`]
            A list of embeds to edit the message with.
        embed: Optional[:class:`Embed`]
            The embed to edit the message with. ``None`` suppresses the embeds.
            This should not be mixed with the ``embeds`` parameter.
        file: :class:`File`
            The file to upload. This cannot be mixed with ``files`` parameter.
        files: List[:class:`File`]
            A list of files to send with the content. This cannot be mixed with the
            ``file`` parameter.
        allowed_mentions: :class:`AllowedMentions`
            Controls the mentions being processed in this message.
            See :meth:`.abc.Messageable.send` for more information.
        view: Optional[:class:`~discord.ui.View`]
            The updated view to update this message with. If ``None`` is passed then
            the view is removed.

        Raises
        -------
        HTTPException
            Editing the message failed.
        Forbidden
            Edited a message that is not yours.
        TypeError
            You specified both ``embed`` and ``embeds`` or ``file`` and ``files``
        ValueError
            The length of ``embeds`` was invalid.

        Returns
        --------
        :class:`InteractionMessage`
            The newly edited message.
        """

        previous_mentions: Optional[AllowedMentions] = self._state.allowed_mentions
        params = handle_message_parameters(
            content=content,
            file=file,
            files=files,
            embed=embed,
            embeds=embeds,
            view=view,
            allowed_mentions=allowed_mentions,
            previous_allowed_mentions=previous_mentions,
        )
        adapter = async_context.get()
        data = await adapter.edit_original_interaction_response(
            self.application_id,
            self.token,
            session=self._session,
            payload=params.payload,
            multipart=params.multipart,
            files=params.files,
        )

        # The message channel types should always match
        message = InteractionMessage(state=self._state, channel=self.channel, data=data)  # type: ignore
        if view and not view.is_finished():
            self._state.store_view(view, message.id)
        return message

    async def delete_original_message(self) -> None:
        """|coro|

        Deletes the original interaction response message.

        This is a lower level interface to :meth:`InteractionMessage.delete` in case
        you do not want to fetch the message and save an HTTP request.

        Raises
        -------
        HTTPException
            Deleting the message failed.
        Forbidden
            Deleted a message that is not yours.
        """
        adapter = async_context.get()
        await adapter.delete_original_interaction_response(
            self.application_id,
            self.token,
            session=self._session,
        )


class InteractionResponse:
    """Represents a Discord interaction response.

    This type can be accessed through :attr:`Interaction.response`.

    .. versionadded:: 2.0
    """

    __slots__: Tuple[str, ...] = (
        '_responded',
        '_parent',
    )

    def __init__(self, parent: Interaction):
        self._parent: Interaction = parent
        self._responded: bool = False

    def is_done(self) -> bool:
        """:class:`bool`: Indicates whether an interaction response has been done before.

        An interaction can only be responded to once.
        """
        return self._responded
        

    async def defer(self, *, ephemeral: bool = False) -> None:
        """|coro|

        Defers the interaction response.

        This is typically used when the interaction is acknowledged
        and a secondary action will be done later.

        Parameters
        -----------
        ephemeral: :class:`bool`
            Indicates whether the deferred message will eventually be ephemeral.
            This only applies for interactions of type :attr:`InteractionType.application_command`.

        Raises
        -------
        HTTPException
            Deferring the interaction failed.
        InteractionResponded
            This interaction has already been responded to before.
        """
        if self._responded:
            raise InteractionResponded(self._parent)

        defer_type: int = 0
        data: Optional[Dict[str, Any]] = None
        parent = self._parent
        if parent.type is InteractionType.component:
            defer_type = InteractionResponseType.deferred_message_update.value
        elif parent.type is InteractionType.application_command:
            defer_type = InteractionResponseType.deferred_channel_message.value
            if ephemeral:
                data = {'flags': 64}

        if defer_type:
            adapter = async_context.get()
            await adapter.create_interaction_response(
                parent.id, parent.token, session=parent._session, type=defer_type, data=data
            )
            self._responded = True

    async def pong(self) -> None:
        """|coro|

        Pongs the ping interaction.

        This should rarely be used.

        Raises
        -------
        HTTPException
            Ponging the interaction failed.
        InteractionResponded
            This interaction has already been responded to before.
        """
        if self._responded:
            raise InteractionResponded(self._parent)

        parent = self._parent
        if parent.type is InteractionType.ping:
            adapter = async_context.get()
            await adapter.create_interaction_response(
                parent.id, parent.token, session=parent._session, type=InteractionResponseType.pong.value
            )
            self._responded = True

    async def send_message(
        self,
        content: Optional[Any] = None,
        *,
        embed: Embed = MISSING,
        embeds: List[Embed] = MISSING,
        view: View = MISSING,
        tts: bool = False,
        ephemeral: bool = False,
        allowed_mentions: AllowedMentions = None,
        delete_after: float = None
    ) -> None:
        """|coro|

        Responds to this interaction by sending a message.

        Parameters
        -----------
        content: Optional[:class:`str`]
            The content of the message to send.
        embeds: List[:class:`Embed`]
            A list of embeds to send with the content. Maximum of 10. This cannot
            be mixed with the ``embed`` parameter.
        embed: :class:`Embed`
            The rich embed for the content to send. This cannot be mixed with
            ``embeds`` parameter.
        tts: :class:`bool`
            Indicates if the message should be sent using text-to-speech.
        view: :class:`discord.ui.View`
            The view to send with the message.
        ephemeral: :class:`bool`
            Indicates if the message should only be visible to the user who started the interaction.
            If a view is sent with an ephemeral message and it has no timeout set then the timeout
            is set to 15 minutes.
        allowed_mentions: :class:`AllowedMentions`
            Controls the mentions being processed in this message.
            See :meth:`.abc.Messageable.send` for more information.
        delete_after: :class:`float`
            If provided, the number of seconds to wait in the background
            before deleting the message we just sent.
            
        Raises
        -------
        HTTPException
            Sending the message failed.
        TypeError
            You specified both ``embed`` and ``embeds``.
        ValueError
            The length of ``embeds`` was invalid.
        InteractionResponded
            This interaction has already been responded to before.
        """
        if self._responded:
            raise InteractionResponded(self._parent)

        payload: Dict[str, Any] = {
            'tts': tts,
        }

        if embed is not MISSING and embeds is not MISSING:
            raise TypeError('cannot mix embed and embeds keyword arguments')

        if embed is not MISSING:
            embeds = [embed]

        if embeds:
            if len(embeds) > 10:
                raise ValueError('embeds cannot exceed maximum of 10 elements')
            payload['embeds'] = [e.to_dict() for e in embeds]

        if content is not None:
            payload['content'] = str(content)

        if ephemeral:
            payload['flags'] = 64

        if view is not MISSING:
            payload['components'] = view.to_components()

        if allowed_mentions:
            payload['allowed_mentions'] = allowed_mentions.to_dict()

        parent = self._parent
        adapter = async_context.get()
        await adapter.create_interaction_response(
            parent.id,
            parent.token,
            session=parent._session,
            type=InteractionResponseType.channel_message.value,
            data=payload,
        )

        if view is not MISSING:
            if ephemeral and view.timeout is None:
                view.timeout = 15 * 60.0

            self._parent._state.store_view(view)

        self._responded = True
<<<<<<< HEAD
        if delete_after != None:
            async def delete():
                await asyncio.sleep(delete_after)
                await self._parent.delete_original_message()
            asyncio.ensure_future(delete(), loop=self._parent._state.loop)
=======
        if delete_after is not None:
            await asyncio.sleep(delete_after)
            await self._parent.delete_original_message()
>>>>>>> 5b97e0ca


    async def edit_message(
        self,
        *,
        content: Optional[Any] = MISSING,
        embed: Optional[Embed] = MISSING,
        embeds: List[Embed] = MISSING,
        attachments: List[Attachment] = MISSING,
        view: Optional[View] = MISSING,
    ) -> None:
        """|coro|

        Responds to this interaction by editing the original message of
        a component interaction.

        Parameters
        -----------
        content: Optional[:class:`str`]
            The new content to replace the message with. ``None`` removes the content.
        embeds: List[:class:`Embed`]
            A list of embeds to edit the message with.
        embed: Optional[:class:`Embed`]
            The embed to edit the message with. ``None`` suppresses the embeds.
            This should not be mixed with the ``embeds`` parameter.
        attachments: List[:class:`Attachment`]
            A list of attachments to keep in the message. If ``[]`` is passed
            then all attachments are removed.
        view: Optional[:class:`~discord.ui.View`]
            The updated view to update this message with. If ``None`` is passed then
            the view is removed.

        Raises
        -------
        HTTPException
            Editing the message failed.
        TypeError
            You specified both ``embed`` and ``embeds``.
        InteractionResponded
            This interaction has already been responded to before.
        """
        if self._responded:
            raise InteractionResponded(self._parent)

        parent = self._parent
        msg = parent.message
        state = parent._state
        message_id = msg.id if msg else None
        if parent.type is not InteractionType.component:
            return

        payload = {}
        if content is not MISSING:
            if content is None:
                payload['content'] = None
            else:
                payload['content'] = str(content)

        if embed is not MISSING and embeds is not MISSING:
            raise TypeError('cannot mix both embed and embeds keyword arguments')

        if embed is not MISSING:
            if embed is None:
                embeds = []
            else:
                embeds = [embed]

        if embeds is not MISSING:
            payload['embeds'] = [e.to_dict() for e in embeds]

        if attachments is not MISSING:
            payload['attachments'] = [a.to_dict() for a in attachments]

        if view is not MISSING:
            state.prevent_view_updates_for(message_id)
            if view is None:
                payload['components'] = []
            else:
                payload['components'] = view.to_components()

        adapter = async_context.get()
        await adapter.create_interaction_response(
            parent.id,
            parent.token,
            session=parent._session,
            type=InteractionResponseType.message_update.value,
            data=payload,
        )

        if view and not view.is_finished():
            state.store_view(view, message_id)

        self._responded = True


class _InteractionMessageState:
    __slots__ = ('_parent', '_interaction')

    def __init__(self, interaction: Interaction, parent: ConnectionState):
        self._interaction: Interaction = interaction
        self._parent: ConnectionState = parent

    def _get_guild(self, guild_id):
        return self._parent._get_guild(guild_id)

    def store_user(self, data):
        return self._parent.store_user(data)

    def create_user(self, data):
        return self._parent.create_user(data)

    @property
    def http(self):
        return self._parent.http

    def __getattr__(self, attr):
        return getattr(self._parent, attr)


class InteractionMessage(Message):
    """Represents the original interaction response message.

    This allows you to edit or delete the message associated with
    the interaction response. To retrieve this object see :meth:`Interaction.original_message`.

    This inherits from :class:`discord.Message` with changes to
    :meth:`edit` and :meth:`delete` to work.

    .. versionadded:: 2.0
    """

    __slots__ = ()
    _state: _InteractionMessageState

    async def edit(
        self,
        content: Optional[str] = MISSING,
        embeds: List[Embed] = MISSING,
        embed: Optional[Embed] = MISSING,
        file: File = MISSING,
        files: List[File] = MISSING,
        view: Optional[View] = MISSING,
        allowed_mentions: Optional[AllowedMentions] = None,
    ) -> InteractionMessage:
        """|coro|

        Edits the message.

        Parameters
        ------------
        content: Optional[:class:`str`]
            The content to edit the message with or ``None`` to clear it.
        embeds: List[:class:`Embed`]
            A list of embeds to edit the message with.
        embed: Optional[:class:`Embed`]
            The embed to edit the message with. ``None`` suppresses the embeds.
            This should not be mixed with the ``embeds`` parameter.
        file: :class:`File`
            The file to upload. This cannot be mixed with ``files`` parameter.
        files: List[:class:`File`]
            A list of files to send with the content. This cannot be mixed with the
            ``file`` parameter.
        allowed_mentions: :class:`AllowedMentions`
            Controls the mentions being processed in this message.
            See :meth:`.abc.Messageable.send` for more information.
        view: Optional[:class:`~discord.ui.View`]
            The updated view to update this message with. If ``None`` is passed then
            the view is removed.

        Raises
        -------
        HTTPException
            Editing the message failed.
        Forbidden
            Edited a message that is not yours.
        TypeError
            You specified both ``embed`` and ``embeds`` or ``file`` and ``files``
        ValueError
            The length of ``embeds`` was invalid.

        Returns
        ---------
        :class:`InteractionMessage`
            The newly edited message.
        """
        return await self._state._interaction.edit_original_message(
            content=content,
            embeds=embeds,
            embed=embed,
            file=file,
            files=files,
            view=view,
            allowed_mentions=allowed_mentions,
        )

    async def delete(self, *, delay: Optional[float] = None) -> None:
        """|coro|

        Deletes the message.

        Parameters
        -----------
        delay: Optional[:class:`float`]
            If provided, the number of seconds to wait before deleting the message.
            The waiting is done in the background and deletion failures are ignored.

        Raises
        ------
        Forbidden
            You do not have proper permissions to delete the message.
        NotFound
            The message was deleted already.
        HTTPException
            Deleting the message failed.
        """

        if delay is not None:

            async def inner_call(delay: float = delay):
                await asyncio.sleep(delay)
                try:
                    await self._state._interaction.delete_original_message()
                except HTTPException:
                    pass

            asyncio.create_task(inner_call())
        else:
            await self._state._interaction.delete_original_message()<|MERGE_RESOLUTION|>--- conflicted
+++ resolved
@@ -552,17 +552,11 @@
             self._parent._state.store_view(view)
 
         self._responded = True
-<<<<<<< HEAD
-        if delete_after != None:
+        if delete_after is not None:
             async def delete():
                 await asyncio.sleep(delete_after)
                 await self._parent.delete_original_message()
             asyncio.ensure_future(delete(), loop=self._parent._state.loop)
-=======
-        if delete_after is not None:
-            await asyncio.sleep(delete_after)
-            await self._parent.delete_original_message()
->>>>>>> 5b97e0ca
 
 
     async def edit_message(
