--- conflicted
+++ resolved
@@ -69,15 +69,8 @@
         self.id: int = int(data["id"])
         self.name: str = data["name"]
         self._icon: str | None = data["icon"]
-<<<<<<< HEAD
         self.owner_id: int | None = get_as_snowflake(data, "owner_user_id")
-        self.members: list[TeamMember] = [
-            TeamMember(self, self._state, member) for member in data["members"]
-        ]
-=======
-        self.owner_id: int | None = utils._get_as_snowflake(data, "owner_user_id")
         self.members: list[TeamMember] = [TeamMember(self, self._state, member) for member in data["members"]]
->>>>>>> f2a4eb62
 
     def __repr__(self) -> str:
         return f"<{self.__class__.__name__} id={self.id} name={self.name}>"
