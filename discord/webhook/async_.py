"""
The MIT License (MIT)

Copyright (c) 2015-2021 Rapptz
Copyright (c) 2021-present Pycord Development

Permission is hereby granted, free of charge, to any person obtaining a
copy of this software and associated documentation files (the "Software"),
to deal in the Software without restriction, including without limitation
the rights to use, copy, modify, merge, publish, distribute, sublicense,
and/or sell copies of the Software, and to permit persons to whom the
Software is furnished to do so, subject to the following conditions:

The above copyright notice and this permission notice shall be included in
all copies or substantial portions of the Software.

THE SOFTWARE IS PROVIDED "AS IS", WITHOUT WARRANTY OF ANY KIND, EXPRESS
OR IMPLIED, INCLUDING BUT NOT LIMITED TO THE WARRANTIES OF MERCHANTABILITY,
FITNESS FOR A PARTICULAR PURPOSE AND NONINFRINGEMENT. IN NO EVENT SHALL THE
AUTHORS OR COPYRIGHT HOLDERS BE LIABLE FOR ANY CLAIM, DAMAGES OR OTHER
LIABILITY, WHETHER IN AN ACTION OF CONTRACT, TORT OR OTHERWISE, ARISING
FROM, OUT OF OR IN CONNECTION WITH THE SOFTWARE OR THE USE OR OTHER
DEALINGS IN THE SOFTWARE.
"""

from __future__ import annotations

import asyncio
import json
import logging
import re
import weakref
from contextvars import ContextVar
from typing import TYPE_CHECKING, Any, Literal, NamedTuple, overload
from urllib.parse import quote as urlquote

import aiohttp

from .. import utils
from ..asset import Asset
from ..channel import ForumChannel, PartialMessageable
from ..enums import WebhookType, try_enum
from ..errors import (
    DiscordServerError,
    Forbidden,
    HTTPException,
    InvalidArgument,
    NotFound,
)
from ..file import VoiceMessage
from ..flags import MessageFlags
from ..http import Route
from ..message import Attachment, Message
from ..mixins import Hashable
from ..object import Object
from ..threads import Thread
from ..user import BaseUser, User

__all__ = (
    "Webhook",
    "WebhookMessage",
    "PartialWebhookChannel",
    "PartialWebhookGuild",
)

_log = logging.getLogger(__name__)

if TYPE_CHECKING:
    import datetime

    from ..abc import Snowflake
    from ..channel import TextChannel
    from ..embeds import Embed
    from ..file import File
    from ..guild import Guild
    from ..http import Response
    from ..mentions import AllowedMentions
    from ..poll import Poll
    from ..state import ConnectionState
    from ..types.message import Message as MessagePayload
    from ..types.webhook import FollowerWebhook as FollowerWebhookPayload
    from ..types.webhook import Webhook as WebhookPayload
    from ..ui.view import View

MISSING = utils.MISSING


class AsyncDeferredLock:
    def __init__(self, lock: asyncio.Lock):
        self.lock = lock
        self.delta: float | None = None

    async def __aenter__(self):
        await self.lock.acquire()
        return self

    def delay_by(self, delta: float) -> None:
        self.delta = delta

    async def __aexit__(self, type, value, traceback):
        if self.delta:
            await asyncio.sleep(self.delta)
        self.lock.release()


class AsyncWebhookAdapter:
    def __init__(self):
        self._locks: weakref.WeakValueDictionary = weakref.WeakValueDictionary()

    async def request(
        self,
        route: Route,
        session: aiohttp.ClientSession,
        *,
        payload: dict[str, Any] | None = None,
        multipart: list[dict[str, Any]] | None = None,
        proxy: str | None = None,
        proxy_auth: aiohttp.BasicAuth | None = None,
        files: list[File] | None = None,
        reason: str | None = None,
        auth_token: str | None = None,
        params: dict[str, Any] | None = None,
    ) -> Any:
        headers: dict[str, str] = {}
        files = files or []
        to_send: str | aiohttp.FormData | None = None
        bucket = (route.webhook_id, route.webhook_token)

        try:
            lock = self._locks[bucket]
        except KeyError:
            self._locks[bucket] = lock = asyncio.Lock()

        if payload is not None:
            headers["Content-Type"] = "application/json"
            to_send = utils._to_json(payload)

        if auth_token is not None:
            headers["Authorization"] = f"Bot {auth_token}"

        if reason is not None:
            headers["X-Audit-Log-Reason"] = urlquote(reason, safe="/ ")

        response: aiohttp.ClientResponse | None = None
        data: dict[str, Any] | str | None = None
        method = route.method
        url = route.url
        webhook_id = route.webhook_id

        async with AsyncDeferredLock(lock) as lock:
            for attempt in range(5):
                for file in files:
                    file.reset(seek=attempt)

                if multipart:
                    form_data = aiohttp.FormData(quote_fields=False)
                    for p in multipart:
                        form_data.add_field(**p)
                    to_send = form_data
                try:
                    async with session.request(
                        method,
                        url,
                        data=to_send,
                        headers=headers,
                        params=params,
                        proxy=proxy,
                        proxy_auth=proxy_auth,
                    ) as response:
                        _log.debug(
                            "Webhook ID %s with %s %s has returned status code %s",
                            webhook_id,
                            method,
                            url,
                            response.status,
                        )
                        data = (await response.text(encoding="utf-8")) or None
                        if (
                            data
                            and response.headers["Content-Type"] == "application/json"
                        ):
                            data = json.loads(data)

                        remaining = response.headers.get("X-Ratelimit-Remaining")
                        if remaining == "0" and response.status != 429:
                            delta = utils._parse_ratelimit_header(response)
                            _log.debug(
                                (
                                    "Webhook ID %s has been pre-emptively rate limited,"
                                    " waiting %.2f seconds"
                                ),
                                webhook_id,
                                delta,
                            )
                            lock.delay_by(delta)

                        if 300 > response.status >= 200:
                            return data

                        if response.status == 429:
                            if not response.headers.get("Via"):
                                raise HTTPException(response, data)

                            retry_after: float = data["retry_after"]  # type: ignore
                            _log.warning(
                                (
                                    "Webhook ID %s is rate limited. Retrying in %.2f"
                                    " seconds"
                                ),
                                webhook_id,
                                retry_after,
                            )
                            await asyncio.sleep(retry_after)
                            continue

                        if response.status >= 500:
                            await asyncio.sleep(1 + attempt * 2)
                            continue

                        if response.status == 403:
                            raise Forbidden(response, data)
                        elif response.status == 404:
                            raise NotFound(response, data)
                        else:
                            raise HTTPException(response, data)

                except OSError as e:
                    if attempt < 4 and e.errno in (54, 10054):
                        await asyncio.sleep(1 + attempt * 2)
                        continue
                    raise

            if response:
                if response.status >= 500:
                    raise DiscordServerError(response, data)
                raise HTTPException(response, data)

            raise RuntimeError("Unreachable code in HTTP handling.")

    def delete_webhook(
        self,
        webhook_id: int,
        *,
        token: str | None = None,
        session: aiohttp.ClientSession,
        proxy: str | None = None,
        proxy_auth: aiohttp.BasicAuth | None = None,
        reason: str | None = None,
    ) -> Response[None]:
        route = Route("DELETE", "/webhooks/{webhook_id}", webhook_id=webhook_id)
        return self.request(
            route,
            session=session,
            proxy=proxy,
            proxy_auth=proxy_auth,
            reason=reason,
            auth_token=token,
        )

    def delete_webhook_with_token(
        self,
        webhook_id: int,
        token: str,
        *,
        session: aiohttp.ClientSession,
        proxy: str | None = None,
        proxy_auth: aiohttp.BasicAuth | None = None,
        reason: str | None = None,
    ) -> Response[None]:
        route = Route(
            "DELETE",
            "/webhooks/{webhook_id}/{webhook_token}",
            webhook_id=webhook_id,
            webhook_token=token,
        )
        return self.request(
            route, session=session, proxy=proxy, proxy_auth=proxy_auth, reason=reason
        )

    def edit_webhook(
        self,
        webhook_id: int,
        token: str,
        payload: dict[str, Any],
        *,
        session: aiohttp.ClientSession,
        proxy: str | None = None,
        proxy_auth: aiohttp.BasicAuth | None = None,
        reason: str | None = None,
    ) -> Response[WebhookPayload]:
        route = Route("PATCH", "/webhooks/{webhook_id}", webhook_id=webhook_id)
        return self.request(
            route,
            session=session,
            proxy=proxy,
            proxy_auth=proxy_auth,
            reason=reason,
            payload=payload,
            auth_token=token,
        )

    def edit_webhook_with_token(
        self,
        webhook_id: int,
        token: str,
        payload: dict[str, Any],
        *,
        session: aiohttp.ClientSession,
        proxy: str | None = None,
        proxy_auth: aiohttp.BasicAuth | None = None,
        reason: str | None = None,
    ) -> Response[WebhookPayload]:
        route = Route(
            "PATCH",
            "/webhooks/{webhook_id}/{webhook_token}",
            webhook_id=webhook_id,
            webhook_token=token,
        )
        return self.request(
            route,
            session=session,
            proxy=proxy,
            proxy_auth=proxy_auth,
            reason=reason,
            payload=payload,
        )

    def execute_webhook(
        self,
        webhook_id: int,
        token: str,
        *,
        session: aiohttp.ClientSession,
        proxy: str | None = None,
        proxy_auth: aiohttp.BasicAuth | None = None,
        payload: dict[str, Any] | None = None,
        multipart: list[dict[str, Any]] | None = None,
        files: list[File] | None = None,
        thread_id: int | None = None,
<<<<<<< HEAD
        thread_name: str | None = None,
        with_components: bool | None = None,
=======
>>>>>>> 8e97cb53
        wait: bool = False,
    ) -> Response[MessagePayload | None]:
        params = {"wait": int(wait)}
        if thread_id:
            params["thread_id"] = thread_id

<<<<<<< HEAD
        if thread_name:
            payload["thread_name"] = thread_name

        if with_components is not None:
            params["with_components"] = int(with_components)

=======
>>>>>>> 8e97cb53
        route = Route(
            "POST",
            "/webhooks/{webhook_id}/{webhook_token}",
            webhook_id=webhook_id,
            webhook_token=token,
        )
        return self.request(
            route,
            session,
            payload=payload,
            proxy=proxy,
            proxy_auth=proxy_auth,
            multipart=multipart,
            files=files,
            params=params,
        )

    def get_webhook_message(
        self,
        webhook_id: int,
        token: str,
        message_id: int,
        *,
        session: aiohttp.ClientSession,
        proxy: str | None = None,
        proxy_auth: aiohttp.BasicAuth | None = None,
        thread_id: int | None = None,
    ) -> Response[MessagePayload]:
        params = {}

        if thread_id:
            params["thread_id"] = thread_id

        route = Route(
            "GET",
            "/webhooks/{webhook_id}/{webhook_token}/messages/{message_id}",
            webhook_id=webhook_id,
            webhook_token=token,
            message_id=message_id,
        )
        return self.request(
            route, session=session, proxy=proxy, proxy_auth=proxy_auth, params=params
        )

    def edit_webhook_message(
        self,
        webhook_id: int,
        token: str,
        message_id: int,
        *,
        session: aiohttp.ClientSession,
        proxy: str | None = None,
        proxy_auth: aiohttp.BasicAuth | None = None,
        thread_id: int | None = None,
        payload: dict[str, Any] | None = None,
        multipart: list[dict[str, Any]] | None = None,
        files: list[File] | None = None,
    ) -> Response[WebhookMessage]:
        params = {}

        if thread_id:
            params["thread_id"] = thread_id

        route = Route(
            "PATCH",
            "/webhooks/{webhook_id}/{webhook_token}/messages/{message_id}",
            webhook_id=webhook_id,
            webhook_token=token,
            message_id=message_id,
        )
        return self.request(
            route,
            session,
            params=params,
            payload=payload,
            proxy=proxy,
            proxy_auth=proxy_auth,
            multipart=multipart,
            files=files,
        )

    def delete_webhook_message(
        self,
        webhook_id: int,
        token: str,
        message_id: int,
        *,
        session: aiohttp.ClientSession,
        proxy: str | None = None,
        proxy_auth: aiohttp.BasicAuth | None = None,
        thread_id: int | None = None,
    ) -> Response[None]:
        params = {}

        if thread_id:
            params["thread_id"] = thread_id

        route = Route(
            "DELETE",
            "/webhooks/{webhook_id}/{webhook_token}/messages/{message_id}",
            webhook_id=webhook_id,
            webhook_token=token,
            message_id=message_id,
        )
        return self.request(
            route, session=session, proxy=proxy, proxy_auth=proxy_auth, params=params
        )

    def fetch_webhook(
        self,
        webhook_id: int,
        token: str,
        *,
        session: aiohttp.ClientSession,
        proxy: str | None = None,
        proxy_auth: aiohttp.BasicAuth | None = None,
    ) -> Response[WebhookPayload | FollowerWebhookPayload]:
        route = Route("GET", "/webhooks/{webhook_id}", webhook_id=webhook_id)
        return self.request(
            route, session=session, proxy=proxy, proxy_auth=proxy_auth, auth_token=token
        )

    def fetch_webhook_with_token(
        self,
        webhook_id: int,
        token: str,
        *,
        session: aiohttp.ClientSession,
        proxy: str | None = None,
        proxy_auth: aiohttp.BasicAuth | None = None,
    ) -> Response[WebhookPayload | FollowerWebhookPayload]:
        route = Route(
            "GET",
            "/webhooks/{webhook_id}/{webhook_token}",
            webhook_id=webhook_id,
            webhook_token=token,
        )
        return self.request(route, session=session, proxy=proxy, proxy_auth=proxy_auth)

    def create_interaction_response(
        self,
        interaction_id: int,
        token: str,
        *,
        session: aiohttp.ClientSession,
        proxy: str | None = None,
        proxy_auth: aiohttp.BasicAuth | None = None,
        type: int,
        data: dict[str, Any] | None = None,
        files: list[File] = None,
    ) -> Response[None]:
        payload: dict[str, Any] = {
            "type": type,
        }

        payload["data"] = data if data is not None else {}
        form = [{"name": "payload_json"}]
        attachments = []
        files = files or []
        for index, file in enumerate(files):
            attachment_info = {
                "id": index,
                "filename": file.filename,
                "description": file.description,
            }
            if isinstance(file, VoiceMessage):
                attachment_info.update(
                    waveform=file.waveform,
                    duration_secs=file.duration_secs,
                )
            attachments.append(attachment_info)
            form.append(
                {
                    "name": f"files[{index}]",
                    "value": file.fp,
                    "filename": file.filename,
                    "content_type": "application/octet-stream",
                }
            )
        if attachments:
            payload["data"]["attachments"] = attachments
        form[0]["value"] = utils._to_json(payload)

        route = Route(
            "POST",
            "/interactions/{webhook_id}/{webhook_token}/callback",
            webhook_id=interaction_id,
            webhook_token=token,
        )

        return self.request(
            route,
            session=session,
            proxy=proxy,
            proxy_auth=proxy_auth,
            files=files,
            multipart=form,
        )

    def get_original_interaction_response(
        self,
        application_id: int,
        token: str,
        *,
        session: aiohttp.ClientSession,
        proxy: str | None = None,
        proxy_auth: aiohttp.BasicAuth | None = None,
    ) -> Response[MessagePayload]:
        r = Route(
            "GET",
            "/webhooks/{webhook_id}/{webhook_token}/messages/@original",
            webhook_id=application_id,
            webhook_token=token,
        )
        return self.request(r, session=session, proxy=proxy, proxy_auth=proxy_auth)

    def edit_original_interaction_response(
        self,
        application_id: int,
        token: str,
        *,
        session: aiohttp.ClientSession,
        proxy: str | None = None,
        proxy_auth: aiohttp.BasicAuth | None = None,
        payload: dict[str, Any] | None = None,
        multipart: list[dict[str, Any]] | None = None,
        files: list[File] | None = None,
    ) -> Response[MessagePayload]:
        r = Route(
            "PATCH",
            "/webhooks/{webhook_id}/{webhook_token}/messages/@original",
            webhook_id=application_id,
            webhook_token=token,
        )
        return self.request(
            r,
            session=session,
            proxy=proxy,
            proxy_auth=proxy_auth,
            payload=payload,
            multipart=multipart,
            files=files,
        )

    def delete_original_interaction_response(
        self,
        application_id: int,
        token: str,
        *,
        session: aiohttp.ClientSession,
        proxy: str | None = None,
        proxy_auth: aiohttp.BasicAuth | None = None,
    ) -> Response[None]:
        r = Route(
            "DELETE",
            "/webhooks/{webhook_id}/{webhook_token}/messages/@original",
            webhook_id=application_id,
            webhook_token=token,
        )
        return self.request(r, session=session, proxy=proxy, proxy_auth=proxy_auth)


class ExecuteWebhookParameters(NamedTuple):
    payload: dict[str, Any] | None
    multipart: list[dict[str, Any]] | None
    files: list[File] | None


def handle_message_parameters(
    content: str | None = MISSING,
    *,
    username: str = MISSING,
    avatar_url: Any = MISSING,
    tts: bool = False,
    ephemeral: bool = False,
    file: File = MISSING,
    files: list[File] = MISSING,
    attachments: list[Attachment] = MISSING,
    embed: Embed | None = MISSING,
    embeds: list[Embed] = MISSING,
    view: View | None = MISSING,
    poll: Poll | None = MISSING,
    applied_tags: list[Snowflake] = MISSING,
    allowed_mentions: AllowedMentions | None = MISSING,
    previous_allowed_mentions: AllowedMentions | None = None,
    suppress: bool = False,
    thread_name: str | None = None,
) -> ExecuteWebhookParameters:
    if files is not MISSING and file is not MISSING:
        raise TypeError("Cannot mix file and files keyword arguments.")
    if embeds is not MISSING and embed is not MISSING:
        raise TypeError("Cannot mix embed and embeds keyword arguments.")

    payload = {}
    if embeds is not MISSING:
        if len(embeds) > 10:
            raise InvalidArgument("embeds has a maximum of 10 elements.")
        payload["embeds"] = [e.to_dict() for e in embeds]

    if embed is not MISSING:
        payload["embeds"] = [] if embed is None else [embed.to_dict()]
    if content is not MISSING:
        payload["content"] = str(content) if content is not None else None
    _attachments = []
    if attachments is not MISSING:
        _attachments = [a.to_dict() for a in attachments]

    flags = MessageFlags(
        suppress_embeds=suppress,
        ephemeral=ephemeral,
    )

    if view is not MISSING:
        payload["components"] = view.to_components() if view is not None else []
        if view and view.is_components_v2():
            flags.is_components_v2 = True
    if poll is not MISSING:
        payload["poll"] = poll.to_dict()
    payload["tts"] = tts
    if avatar_url:
        payload["avatar_url"] = str(avatar_url)
    if username:
        payload["username"] = username

    if applied_tags is not MISSING:
        payload["applied_tags"] = applied_tags

    if allowed_mentions:
        if previous_allowed_mentions is not None:
            payload["allowed_mentions"] = previous_allowed_mentions.merge(
                allowed_mentions
            ).to_dict()
        else:
            payload["allowed_mentions"] = allowed_mentions.to_dict()
    elif previous_allowed_mentions is not None:
        payload["allowed_mentions"] = previous_allowed_mentions.to_dict()

    multipart = []
    multipart_files = []
    if file is not MISSING:
        files = [file]

    if files:
        voice_message = False
        for index, file in enumerate(files):
            multipart_files.append(
                {
                    "name": f"files[{index}]",
                    "value": file.fp,
                    "filename": file.filename,
                    "content_type": "application/octet-stream",
                }
            )
            attachment_info = {
                "id": index,
                "filename": file.filename,
                "description": file.description,
            }
            if isinstance(file, VoiceMessage):
                voice_message = True
                attachment_info.update(
                    waveform=file.waveform,
                    duration_secs=file.duration_secs,
                )
            _attachments.append(attachment_info)
        if voice_message:
            flags = flags + MessageFlags(is_voice_message=True)

    if attachments is not MISSING or _attachments:
        payload["attachments"] = _attachments

    payload["flags"] = flags.value

    if thread_name:
        payload["thread_name"] = thread_name

    if multipart_files:
        multipart.append({"name": "payload_json", "value": utils._to_json(payload)})
        payload = None
        multipart += multipart_files

    return ExecuteWebhookParameters(payload=payload, multipart=multipart, files=files)


async_context: ContextVar[AsyncWebhookAdapter] = ContextVar(
    "async_webhook_context", default=AsyncWebhookAdapter()
)


class PartialWebhookChannel(Hashable):
    """Represents a partial channel for webhooks.

    These are typically given for channel follower webhooks.

    .. versionadded:: 2.0

    Attributes
    ----------
    id: :class:`int`
        The partial channel's ID.
    name: :class:`str`
        The partial channel's name.
    """

    __slots__ = ("id", "name")

    def __init__(self, *, data):
        self.id = int(data["id"])
        self.name = data["name"]

    def __repr__(self):
        return f"<PartialWebhookChannel name={self.name!r} id={self.id}>"


class PartialWebhookGuild(Hashable):
    """Represents a partial guild for webhooks.

    These are typically given for channel follower webhooks.

    .. versionadded:: 2.0

    Attributes
    ----------
    id: :class:`int`
        The partial guild's ID.
    name: :class:`str`
        The partial guild's name.
    """

    __slots__ = ("id", "name", "_icon", "_state")

    def __init__(self, *, data, state):
        self._state = state
        self.id = int(data["id"])
        self.name = data["name"]
        self._icon = data["icon"]

    def __repr__(self):
        return f"<PartialWebhookGuild name={self.name!r} id={self.id}>"

    @property
    def icon(self) -> Asset | None:
        """Returns the guild's icon asset, if available."""
        if self._icon is None:
            return None
        return Asset._from_guild_icon(self._state, self.id, self._icon)


class _FriendlyHttpAttributeErrorHelper:
    __slots__ = ()

    def __getattr__(self, attr):
        raise AttributeError("PartialWebhookState does not support http methods.")


class _WebhookState:
    __slots__ = ("_parent", "_webhook")

    def __init__(self, webhook: Any, parent: ConnectionState | _WebhookState | None):
        self._webhook: Any = webhook

        self._parent: ConnectionState | None
        self._parent = None if isinstance(parent, _WebhookState) else parent

    def _get_guild(self, guild_id):
        if self._parent is not None:
            return self._parent._get_guild(guild_id)
        return None

    def store_user(self, data):
        if self._parent is not None:
            return self._parent.store_user(data)
        # state parameter is artificial
        return BaseUser(state=self, data=data)  # type: ignore

    def create_user(self, data):
        # state parameter is artificial
        return BaseUser(state=self, data=data)  # type: ignore

    def store_poll(self, poll: Poll, message_id: int):
        if self._parent is not None:
            return self._parent.store_poll(poll, message_id)
        # state parameter is artificial
        return None

    @property
    def http(self):
        if self._parent is not None:
            return self._parent.http

        # Some data classes assign state.http and that should be kosher
        # however, using it should result in a late-binding error.
        return _FriendlyHttpAttributeErrorHelper()

    def __getattr__(self, attr):
        if self._parent is not None:
            return getattr(self._parent, attr)

        raise AttributeError(f"PartialWebhookState does not support {attr!r}.")


class WebhookMessage(Message):
    """Represents a message sent from your webhook.

    This allows you to edit or delete a message sent by your
    webhook.

    This inherits from :class:`discord.Message` with changes to
    :meth:`edit` and :meth:`delete` to work.

    .. versionadded:: 1.6
    """

    _state: _WebhookState

    async def edit(
        self,
        content: str | None = MISSING,
        embeds: list[Embed] = MISSING,
        embed: Embed | None = MISSING,
        file: File = MISSING,
        files: list[File] = MISSING,
        attachments: list[Attachment] = MISSING,
        view: View | None = MISSING,
        allowed_mentions: AllowedMentions | None = None,
        suppress: bool | None = MISSING,
    ) -> WebhookMessage:
        """|coro|

        Edits the message.

        .. versionadded:: 1.6

        .. versionchanged:: 2.0
            The edit is no longer in-place, instead the newly edited message is returned.

        Parameters
        ----------
        content: Optional[:class:`str`]
            The content to edit the message with or ``None`` to clear it.
        embeds: List[:class:`Embed`]
            A list of embeds to edit the message with.
        embed: Optional[:class:`Embed`]
            The embed to edit the message with. ``None`` suppresses the embeds.
            This should not be mixed with the ``embeds`` parameter.
        file: :class:`File`
            The file to upload. This cannot be mixed with ``files`` parameter.

            .. versionadded:: 2.0
        files: List[:class:`File`]
            A list of files to send with the content. This cannot be mixed with the
            ``file`` parameter.

            .. versionadded:: 2.0
        attachments: List[:class:`Attachment`]
            A list of attachments to keep in the message. If ``[]`` is passed
            then all attachments are removed.

            .. versionadded:: 2.0
        allowed_mentions: :class:`AllowedMentions`
            Controls the mentions being processed in this message.
            See :meth:`.abc.Messageable.send` for more information.
        view: Optional[:class:`~discord.ui.View`]
            The updated view to update this message with. If ``None`` is passed then
            the view is removed.

            .. versionadded:: 2.0
        suppress: Optional[:class:`bool`]
            Whether to suppress embeds for the message.

        Returns
        -------
        :class:`WebhookMessage`
            The newly edited message.

        Raises
        ------
        HTTPException
            Editing the message failed.
        Forbidden
            Edited a message that is not yours.
        TypeError
            You specified both ``embed`` and ``embeds`` or ``file`` and ``files``
        ValueError
            The length of ``embeds`` was invalid
        InvalidArgument
            There was no token associated with this webhook.
        """
        thread = MISSING
        if hasattr(self, "_thread_id"):
            thread = Object(self._thread_id)
        elif isinstance(self.channel, Thread):
            thread = Object(self.channel.id)
        elif isinstance(self.channel, ForumChannel):
            thread = Object(self.id)

        if attachments is MISSING:
            attachments = self.attachments or MISSING

        if suppress is MISSING:
            suppress = self.flags.suppress_embeds

        return await self._state._webhook.edit_message(
            self.id,
            content=content,
            embeds=embeds,
            embed=embed,
            file=file,
            files=files,
            attachments=attachments,
            view=view,
            allowed_mentions=allowed_mentions,
            thread=thread,
            suppress=suppress,
        )

    async def delete(self, *, delay: float | None = None) -> None:
        """|coro|

        Deletes the message.

        Parameters
        ----------
        delay: Optional[:class:`float`]
            If provided, the number of seconds to wait before deleting the message.
            The waiting is done in the background and deletion failures are ignored.

        Raises
        ------
        Forbidden
            You do not have proper permissions to delete the message.
        NotFound
            The message was deleted already.
        HTTPException
            Deleting the message failed.
        """
        thread_id: int | None = None
        if hasattr(self, "_thread_id"):
            thread_id = self._thread_id
        elif isinstance(self.channel, Thread):
            thread_id = self.channel.id

        if delay is not None:

            async def inner_call(delay: float = delay):
                await asyncio.sleep(delay)
                try:
                    await self._state._webhook.delete_message(
                        self.id, thread_id=thread_id
                    )
                except HTTPException:
                    pass

            asyncio.create_task(inner_call())
        else:
            await self._state._webhook.delete_message(self.id, thread_id=thread_id)


class BaseWebhook(Hashable):
    __slots__: tuple[str, ...] = (
        "id",
        "type",
        "guild_id",
        "channel_id",
        "token",
        "auth_token",
        "user",
        "name",
        "_avatar",
        "source_channel",
        "source_guild",
        "_state",
    )

    def __init__(
        self,
        data: WebhookPayload | FollowerWebhookPayload,
        token: str | None = None,
        state: ConnectionState | None = None,
    ):
        self.auth_token: str | None = token
        self._state: ConnectionState | _WebhookState = state or _WebhookState(
            self, parent=state
        )
        self._update(data)

    def _update(self, data: WebhookPayload | FollowerWebhookPayload):
        self.id = int(data["id"])
        self.type = try_enum(WebhookType, int(data["type"]))
        self.channel_id = utils._get_as_snowflake(data, "channel_id")
        self.guild_id = utils._get_as_snowflake(data, "guild_id")
        self.name = data.get("name")
        self._avatar = data.get("avatar")
        self.token = data.get("token")

        user = data.get("user")
        self.user: BaseUser | User | None = None
        if user is not None:
            # state parameter may be _WebhookState
            self.user = User(state=self._state, data=user)  # type: ignore

        source_channel = data.get("source_channel")
        if source_channel:
            source_channel = PartialWebhookChannel(data=source_channel)

        self.source_channel: PartialWebhookChannel | None = source_channel

        source_guild = data.get("source_guild")
        if source_guild:
            source_guild = PartialWebhookGuild(data=source_guild, state=self._state)

        self.source_guild: PartialWebhookGuild | None = source_guild

    def is_partial(self) -> bool:
        """Whether the webhook is a "partial" webhook.

        .. versionadded:: 2.0
        """
        return self.channel_id is None

    def is_authenticated(self) -> bool:
        """Whether the webhook is authenticated with a bot token.

        .. versionadded:: 2.0
        """
        return self.auth_token is not None

    @property
    def guild(self) -> Guild | None:
        """The guild this webhook belongs to.

        If this is a partial webhook, then this will always return ``None``.
        """
        return self._state and self._state._get_guild(self.guild_id)

    @property
    def channel(self) -> TextChannel | None:
        """The text channel this webhook belongs to.

        If this is a partial webhook, then this will always return ``None``.
        """
        guild = self.guild
        return guild and guild.get_channel(self.channel_id)  # type: ignore

    @property
    def created_at(self) -> datetime.datetime:
        """Returns the webhook's creation time in UTC."""
        return utils.snowflake_time(self.id)

    @property
    def avatar(self) -> Asset:
        """Returns an :class:`Asset` for the avatar the webhook has.

        If the webhook does not have a traditional avatar, an asset for
        the default avatar is returned instead.
        """
        if self._avatar is None:
            # Default is always blurple apparently
            return Asset._from_default_avatar(self._state, 0)
        return Asset._from_avatar(self._state, self.id, self._avatar)


class Webhook(BaseWebhook):
    """Represents an asynchronous Discord webhook.

    Webhooks are a form to send messages to channels in Discord without a
    bot user or authentication.

    There are two main ways to use Webhooks. The first is through the ones
    received by the library such as :meth:`.Guild.webhooks` and
    :meth:`.TextChannel.webhooks`. The ones received by the library will
    automatically be bound using the library's internal HTTP session.

    The second form involves creating a webhook object manually using the
    :meth:`~.Webhook.from_url` or :meth:`~.Webhook.partial` classmethods.

    For example, creating a webhook from a URL and using :doc:`aiohttp <aio:index>`:

    .. code-block:: python3

        from discord import Webhook
        import aiohttp

        async def foo():
            async with aiohttp.ClientSession() as session:
                webhook = Webhook.from_url('url-here', session=session)
                await webhook.send('Hello World', username='Foo')

    For a synchronous counterpart, see :class:`SyncWebhook`.

    .. container:: operations

        .. describe:: x == y

            Checks if two webhooks are equal.

        .. describe:: x != y

            Checks if two webhooks are not equal.

        .. describe:: hash(x)

            Returns the webhook's hash.

    .. versionchanged:: 1.4
        Webhooks are now comparable and hashable.

    Attributes
    ----------
    id: :class:`int`
        The webhook's ID
    type: :class:`WebhookType`
        The type of the webhook.

        .. versionadded:: 1.3

    token: Optional[:class:`str`]
        The authentication token of the webhook. If this is ``None``
        then the webhook cannot be used to make requests.
    guild_id: Optional[:class:`int`]
        The guild ID this webhook is for.
    channel_id: Optional[:class:`int`]
        The channel ID this webhook is for.
    user: Optional[:class:`abc.User`]
        The user this webhook was created by. If the webhook was
        received without authentication then this will be ``None``.
    name: Optional[:class:`str`]
        The default name of the webhook.
    source_guild: Optional[:class:`PartialWebhookGuild`]
        The guild of the channel that this webhook is following.
        Only given if :attr:`type` is :attr:`WebhookType.channel_follower`.

        .. versionadded:: 2.0

    source_channel: Optional[:class:`PartialWebhookChannel`]
        The channel that this webhook is following.
        Only given if :attr:`type` is :attr:`WebhookType.channel_follower`.

        .. versionadded:: 2.0
    """

    __slots__: tuple[str, ...] = ("session", "proxy", "proxy_auth")

    def __init__(
        self,
        data: WebhookPayload | FollowerWebhookPayload,
        session: aiohttp.ClientSession,
        proxy: str | None = None,
        proxy_auth: aiohttp.BasicAuth | None = None,
        token: str | None = None,
        state=None,
    ):
        super().__init__(data, token, state)
        self.session = session
        self.proxy: str | None = proxy
        self.proxy_auth: aiohttp.BasicAuth | None = proxy_auth

    def __repr__(self):
        return f"<Webhook id={self.id!r}>"

    @property
    def url(self) -> str:
        """Returns the webhook's url."""
        return f"https://discord.com/api/webhooks/{self.id}/{self.token}"

    @classmethod
    def partial(
        cls,
        id: int,
        token: str,
        *,
        session: aiohttp.ClientSession,
        proxy: str | None = None,
        proxy_auth: aiohttp.BasicAuth | None = None,
        bot_token: str | None = None,
    ) -> Webhook:
        """Creates a partial :class:`Webhook`.

        Parameters
        ----------
        id: :class:`int`
            The ID of the webhook.
        token: :class:`str`
            The authentication token of the webhook.
        session: :class:`aiohttp.ClientSession`
            The session to use to send requests with. Note
            that the library does not manage the session and
            will not close it.

            .. versionadded:: 2.0
        bot_token: Optional[:class:`str`]
            The bot authentication token for authenticated requests
            involving the webhook.

            .. versionadded:: 2.0

        Returns
        -------
        :class:`Webhook`
            A partial :class:`Webhook`.
            A partial webhook is just a webhook object with an ID and a token.
        """
        data: WebhookPayload = {
            "id": id,
            "type": 1,
            "token": token,
        }

        return cls(data, session, proxy=proxy, proxy_auth=proxy_auth, token=bot_token)

    @classmethod
    def from_url(
        cls,
        url: str,
        *,
        session: aiohttp.ClientSession,
        proxy: str | None = None,
        proxy_auth: aiohttp.BasicAuth | None = None,
        bot_token: str | None = None,
    ) -> Webhook:
        """Creates a partial :class:`Webhook` from a webhook URL.

        Parameters
        ----------
        url: :class:`str`
            The URL of the webhook.
        session: :class:`aiohttp.ClientSession`
            The session to use to send requests with. Note
            that the library does not manage the session and
            will not close it.

            .. versionadded:: 2.0
        bot_token: Optional[:class:`str`]
            The bot authentication token for authenticated requests
            involving the webhook.

            .. versionadded:: 2.0

        Returns
        -------
        :class:`Webhook`
            A partial :class:`Webhook`.
            A partial webhook is just a webhook object with an ID and a token.

        Raises
        ------
        InvalidArgument
            The URL is invalid.
        """
        m = re.search(
            r"discord(?:app)?.com/api/webhooks/(?P<id>\d{17,20})/(?P<token>[\w\.\-_]{60,68})",
            url,
        )
        if m is None:
            raise InvalidArgument("Invalid webhook URL given.")

        data: dict[str, Any] = m.groupdict()
        data["type"] = 1
        return cls(data, session, proxy=proxy, proxy_auth=proxy_auth, token=bot_token)  # type: ignore

    @classmethod
    def _as_follower(cls, data, *, channel, user) -> Webhook:
        name = f"{channel.guild} #{channel}"
        feed: WebhookPayload = {
            "id": data["webhook_id"],
            "type": 2,
            "name": name,
            "channel_id": channel.id,
            "guild_id": channel.guild.id,
            "user": {
                "username": user.name,
                "discriminator": user.discriminator,
                "global_name": user.global_name,
                "id": user.id,
                "avatar": user._avatar,
            },
        }

        state = channel._state
        http = state.http
        session = http._HTTPClient__session
        proxy_auth = http.proxy_auth
        proxy = http.proxy
        return cls(
            feed,
            session=session,
            state=state,
            proxy_auth=proxy_auth,
            proxy=proxy,
            token=state.http.token,
        )

    @classmethod
    def from_state(cls, data, state) -> Webhook:
        http = state.http
        session = http._HTTPClient__session
        proxy_auth = http.proxy_auth
        proxy = http.proxy
        return cls(
            data,
            session=session,
            state=state,
            proxy_auth=proxy_auth,
            proxy=proxy,
            token=state.http.token,
        )

    async def fetch(self, *, prefer_auth: bool = True) -> Webhook:
        """|coro|

        Fetches the current webhook.

        This could be used to get a full webhook from a partial webhook.

        .. versionadded:: 2.0

        .. note::

            When fetching with an unauthenticated webhook, i.e.
            :meth:`is_authenticated` returns ``False``, then the
            returned webhook does not contain any user information.

        Parameters
        ----------
        prefer_auth: :class:`bool`
            Whether to use the bot token over the webhook token
            if available. Defaults to ``True``.

        Returns
        -------
        :class:`Webhook`
            The fetched webhook.

        Raises
        ------
        HTTPException
            Could not fetch the webhook
        NotFound
            Could not find the webhook by this ID
        InvalidArgument
            This webhook does not have a token associated with it.
        """
        adapter = async_context.get()

        if prefer_auth and self.auth_token:
            data = await adapter.fetch_webhook(
                self.id,
                self.auth_token,
                session=self.session,
                proxy=self.proxy,
                proxy_auth=self.proxy_auth,
            )
        elif self.token:
            data = await adapter.fetch_webhook_with_token(
                self.id,
                self.token,
                session=self.session,
                proxy=self.proxy,
                proxy_auth=self.proxy_auth,
            )
        else:
            raise InvalidArgument(
                "This webhook does not have a token associated with it"
            )

        return Webhook(
            data,
            session=self.session,
            proxy=self.proxy,
            proxy_auth=self.proxy_auth,
            token=self.auth_token,
            state=self._state,
        )

    async def delete(self, *, reason: str | None = None, prefer_auth: bool = True):
        """|coro|

        Deletes this Webhook.

        Parameters
        ----------
        reason: Optional[:class:`str`]
            The reason for deleting this webhook. Shows up on the audit log.

            .. versionadded:: 1.4
        prefer_auth: :class:`bool`
            Whether to use the bot token over the webhook token
            if available. Defaults to ``True``.

            .. versionadded:: 2.0

        Raises
        ------
        HTTPException
            Deleting the webhook failed.
        NotFound
            This webhook does not exist.
        Forbidden
            You do not have permissions to delete this webhook.
        InvalidArgument
            This webhook does not have a token associated with it.
        """
        if self.token is None and self.auth_token is None:
            raise InvalidArgument(
                "This webhook does not have a token associated with it"
            )

        adapter = async_context.get()

        if prefer_auth and self.auth_token:
            await adapter.delete_webhook(
                self.id,
                token=self.auth_token,
                session=self.session,
                proxy=self.proxy,
                proxy_auth=self.proxy_auth,
                reason=reason,
            )
        elif self.token:
            await adapter.delete_webhook_with_token(
                self.id,
                self.token,
                session=self.session,
                proxy=self.proxy,
                proxy_auth=self.proxy_auth,
                reason=reason,
            )

    async def edit(
        self,
        *,
        reason: str | None = None,
        name: str | None = MISSING,
        avatar: bytes | None = MISSING,
        channel: Snowflake | None = None,
        prefer_auth: bool = True,
    ) -> Webhook:
        """|coro|

        Edits this Webhook.

        Parameters
        ----------
        name: Optional[:class:`str`]
            The webhook's new default name.
        avatar: Optional[:class:`bytes`]
            A :term:`py:bytes-like object` representing the webhook's new default avatar.
        channel: Optional[:class:`abc.Snowflake`]
            The webhook's new channel. This requires an authenticated webhook.

            .. versionadded:: 2.0
        reason: Optional[:class:`str`]
            The reason for editing this webhook. Shows up on the audit log.

            .. versionadded:: 1.4
        prefer_auth: :class:`bool`
            Whether to use the bot token over the webhook token
            if available. Defaults to ``True``.

            .. versionadded:: 2.0

        Raises
        ------
        HTTPException
            Editing the webhook failed.
        NotFound
            This webhook does not exist.
        InvalidArgument
            This webhook does not have a token associated with it, or
            it tried editing a channel without authentication.
        """
        if self.token is None and self.auth_token is None:
            raise InvalidArgument(
                "This webhook does not have a token associated with it"
            )

        payload = {}
        if name is not MISSING:
            payload["name"] = str(name) if name is not None else None

        if avatar is not MISSING:
            payload["avatar"] = (
                utils._bytes_to_base64_data(avatar) if avatar is not None else None
            )

        adapter = async_context.get()

        data: WebhookPayload | None = None
        # If a channel is given, always use the authenticated endpoint
        if channel is not None:
            if self.auth_token is None:
                raise InvalidArgument("Editing channel requires authenticated webhook")

            payload["channel_id"] = channel.id
            data = await adapter.edit_webhook(
                self.id,
                self.auth_token,
                payload=payload,
                session=self.session,
                proxy=self.proxy,
                proxy_auth=self.proxy_auth,
                reason=reason,
            )

        if prefer_auth and self.auth_token:
            data = await adapter.edit_webhook(
                self.id,
                self.auth_token,
                payload=payload,
                session=self.session,
                proxy=self.proxy,
                proxy_auth=self.proxy_auth,
                reason=reason,
            )
        elif self.token:
            data = await adapter.edit_webhook_with_token(
                self.id,
                self.token,
                payload=payload,
                session=self.session,
                proxy=self.proxy,
                proxy_auth=self.proxy_auth,
                reason=reason,
            )

        if data is None:
            raise RuntimeError("Unreachable code hit: data was not assigned")

        return Webhook(
            data,
            session=self.session,
            proxy=self.proxy,
            proxy_auth=self.proxy_auth,
            token=self.auth_token,
            state=self._state,
        )

    def _create_message(self, data):
        state = _WebhookState(self, parent=self._state)
        # state may be artificial (unlikely at this point...)
        channel = self.channel or PartialMessageable(state=self._state, id=int(data["channel_id"]))  # type: ignore
        # state is artificial
        return WebhookMessage(data=data, state=state, channel=channel)  # type: ignore

    @overload
    async def send(
        self,
        content: str = MISSING,
        *,
        username: str = MISSING,
        avatar_url: Any = MISSING,
        tts: bool = MISSING,
        ephemeral: bool = MISSING,
        file: File = MISSING,
        files: list[File] = MISSING,
        embed: Embed = MISSING,
        embeds: list[Embed] = MISSING,
        allowed_mentions: AllowedMentions = MISSING,
        view: View = MISSING,
        poll: Poll = MISSING,
        thread: Snowflake = MISSING,
        thread_name: str | None = None,
        applied_tags: list[Snowflake] = MISSING,
        wait: Literal[True],
        delete_after: float = None,
    ) -> WebhookMessage: ...

    @overload
    async def send(
        self,
        content: str = MISSING,
        *,
        username: str = MISSING,
        avatar_url: Any = MISSING,
        tts: bool = MISSING,
        ephemeral: bool = MISSING,
        file: File = MISSING,
        files: list[File] = MISSING,
        embed: Embed = MISSING,
        embeds: list[Embed] = MISSING,
        allowed_mentions: AllowedMentions = MISSING,
        view: View = MISSING,
        poll: Poll = MISSING,
        thread: Snowflake = MISSING,
        thread_name: str | None = None,
        applied_tags: list[Snowflake] = MISSING,
        wait: Literal[False] = ...,
        delete_after: float = None,
    ) -> None: ...

    async def send(
        self,
        content: str = MISSING,
        *,
        username: str = MISSING,
        avatar_url: Any = MISSING,
        tts: bool = False,
        ephemeral: bool = False,
        file: File = MISSING,
        files: list[File] = MISSING,
        embed: Embed = MISSING,
        embeds: list[Embed] = MISSING,
        allowed_mentions: AllowedMentions = MISSING,
        view: View = MISSING,
        poll: Poll = MISSING,
        thread: Snowflake = MISSING,
        thread_name: str | None = None,
        applied_tags: list[Snowflake] = MISSING,
        wait: bool = False,
        delete_after: float = None,
    ) -> WebhookMessage | None:
        """|coro|

        Sends a message using the webhook.

        The content must be a type that can convert to a string through ``str(content)``.

        To upload a single file, the ``file`` parameter should be used with a
        single :class:`File` object.

        If the ``embed`` parameter is provided, it must be of type :class:`Embed` and
        it must be a rich embed type. You cannot mix the ``embed`` parameter with the
        ``embeds`` parameter, which must be a :class:`list` of :class:`Embed` objects to send.

        Parameters
        ----------
        content: :class:`str`
            The content of the message to send.
        wait: :class:`bool`
            Whether the server should wait before sending a response. This essentially
            means that the return type of this function changes from ``None`` to
            a :class:`WebhookMessage` if set to ``True``. If the type of webhook
            is :attr:`WebhookType.application` then this is always set to ``True``.
        username: :class:`str`
            The username to send with this message. If no username is provided
            then the default username for the webhook is used.
        avatar_url: :class:`str`
            The avatar URL to send with this message. If no avatar URL is provided
            then the default avatar for the webhook is used. If this is not a
            string then it is explicitly cast using ``str``.
        tts: :class:`bool`
            Indicates if the message should be sent using text-to-speech.
        ephemeral: :class:`bool`
            Indicates if the message should only be visible to the user.
            This is only available to :attr:`WebhookType.application` webhooks.
            If a view is sent with an ephemeral message, and it has no timeout set
            then the timeout is set to 15 minutes.

            .. versionadded:: 2.0
        file: :class:`File`
            The file to upload. This cannot be mixed with ``files`` parameter.
        files: List[:class:`File`]
            A list of files to send with the content. This cannot be mixed with the
            ``file`` parameter.
        embed: :class:`Embed`
            The rich embed for the content to send. This cannot be mixed with
            ``embeds`` parameter.
        embeds: List[:class:`Embed`]
            A list of embeds to send with the content. Maximum of 10. This cannot
            be mixed with the ``embed`` parameter.
        allowed_mentions: :class:`AllowedMentions`
            Controls the mentions being processed in this message.

            .. versionadded:: 1.4
        view: :class:`discord.ui.View`
            The view to send with the message. You can only send a view
            if this webhook is not partial and has state attached. A
            webhook has state attached if the webhook is managed by the
            library.

            .. versionadded:: 2.0
        thread: :class:`~discord.abc.Snowflake`
            The thread to send this webhook to.

            .. versionadded:: 2.0
        thread_name: :class:`str`
            The name of the thread to create. Only works for forum channels.

            .. versionadded:: 2.0
        applied_tags: List[:class:`Snowflake`]
            A list of tags to apply to the message. Only works for threads.

            .. versionadded:: 2.5
        delete_after: :class:`float`
            If provided, the number of seconds to wait in the background
            before deleting the message we just sent.
        poll: :class:`Poll`
            The poll to send.

            .. versionadded:: 2.6

        Returns
        -------
        Optional[:class:`WebhookMessage`]
            If ``wait`` is ``True`` then the message that was sent, otherwise ``None``.

        Raises
        ------
        HTTPException
            Sending the message failed.
        NotFound
            This webhook was not found.
        Forbidden
            The authorization token for the webhook is incorrect.
        TypeError
            You specified both ``embed`` and ``embeds`` or ``file`` and ``files``.
        ValueError
            The length of ``embeds`` was invalid.
        InvalidArgument
            Either there was no token associated with this webhook, ``ephemeral`` was passed
            with the improper webhook type, there was no state attached with this webhook when
            giving it a view, you specified both ``thread_name`` and ``thread``, or ``applied_tags``
            was passed with neither ``thread_name`` nor ``thread`` specified.
        """

        if self.token is None:
            raise InvalidArgument(
                "This webhook does not have a token associated with it"
            )

        previous_mentions: AllowedMentions | None = getattr(
            self._state, "allowed_mentions", None
        )
        if content is None:
            content = MISSING

        if thread and thread_name:
            raise InvalidArgument("You cannot specify both a thread and thread_name")

        if applied_tags and not (thread or thread_name):
            raise InvalidArgument("You cannot specify applied_tags without a thread")

        application_webhook = self.type is WebhookType.application
        if ephemeral and not application_webhook:
            raise InvalidArgument(
                "ephemeral messages can only be sent from application webhooks"
            )

        if application_webhook:
            wait = True

        with_components = False

        if view is not MISSING:
            if (
                isinstance(self._state, _WebhookState)
                and view
                and view.is_dispatchable()
            ):
                raise InvalidArgument(
                    "Dispatchable Webhook views require an associated state with the webhook"
                )
            if ephemeral is True and view.timeout is None:
                view.timeout = 15 * 60.0
            if not application_webhook:
                with_components = True

        if poll is None:
            poll = MISSING

        params = handle_message_parameters(
            content=content,
            username=username,
            avatar_url=avatar_url,
            tts=tts,
            file=file,
            files=files,
            embed=embed,
            embeds=embeds,
            ephemeral=ephemeral,
            view=view,
            poll=poll,
            applied_tags=applied_tags,
            allowed_mentions=allowed_mentions,
            previous_allowed_mentions=previous_mentions,
            thread_name=thread_name,
        )
        adapter = async_context.get()
        thread_id: int | None = None
        if thread is not MISSING:
            thread_id = thread.id

        data = await adapter.execute_webhook(
            self.id,
            self.token,
            session=self.session,
            proxy=self.proxy,
            proxy_auth=self.proxy_auth,
            payload=params.payload,
            multipart=params.multipart,
            files=params.files,
            thread_id=thread_id,
            wait=wait,
            with_components=with_components,
        )

        msg = None
        if wait:
            msg = self._create_message(data)

        if view is not MISSING and not view.is_finished():
            message_id = None if msg is None else msg.id
            view.message = None if msg is None else msg
            if msg:
                view.refresh(msg.components)
            if view.is_dispatchable():
                self._state.store_view(view, message_id)

        if delete_after is not None:

            async def delete():
                await asyncio.sleep(delete_after)
                await msg.delete()

            asyncio.ensure_future(delete(), loop=self._state.loop)

        return msg

    async def fetch_message(
        self, id: int, *, thread_id: int | None = None
    ) -> WebhookMessage:
        """|coro|

        Retrieves a single :class:`~discord.WebhookMessage` owned by this webhook.

        .. versionadded:: 2.0

        Parameters
        ----------
        id: :class:`int`
            The message ID to look for.
        thread_id: Optional[:class:`int`]
            The ID of the thread that contains the message.

        Returns
        -------
        :class:`~discord.WebhookMessage`
            The message asked for.

        Raises
        ------
        ~discord.NotFound
            The specified message was not found.
        ~discord.Forbidden
            You do not have the permissions required to get a message.
        ~discord.HTTPException
            Retrieving the message failed.
        InvalidArgument
            There was no token associated with this webhook.
        """

        if self.token is None:
            raise InvalidArgument(
                "This webhook does not have a token associated with it"
            )

        adapter = async_context.get()
        data = await adapter.get_webhook_message(
            self.id,
            self.token,
            id,
            session=self.session,
            proxy=self.proxy,
            proxy_auth=self.proxy_auth,
            thread_id=thread_id,
        )
        msg = self._create_message(data)
        if thread_id and isinstance(msg.channel, PartialMessageable):
            msg._thread_id = thread_id

        return msg

    async def edit_message(
        self,
        message_id: int,
        *,
        content: str | None = MISSING,
        embeds: list[Embed] = MISSING,
        embed: Embed | None = MISSING,
        file: File = MISSING,
        files: list[File] = MISSING,
        attachments: list[Attachment] = MISSING,
        view: View | None = MISSING,
        allowed_mentions: AllowedMentions | None = None,
        thread: Snowflake | None = MISSING,
        suppress: bool = False,
    ) -> WebhookMessage:
        """|coro|

        Edits a message owned by this webhook.

        This is a lower level interface to :meth:`WebhookMessage.edit` in case
        you only have an ID.

        .. versionadded:: 1.6

        .. versionchanged:: 2.0
            The edit is no longer in-place, instead the newly edited message is returned.

        Parameters
        ----------
        message_id: :class:`int`
            The message ID to edit.
        content: Optional[:class:`str`]
            The content to edit the message with or ``None`` to clear it.
        embeds: List[:class:`Embed`]
            A list of embeds to edit the message with.
        embed: Optional[:class:`Embed`]
            The embed to edit the message with. ``None`` suppresses the embeds.
            This should not be mixed with the ``embeds`` parameter.
        attachments: List[:class:`Attachment`]
            A list of attachments to keep in the message. If ``[]`` is passed
            then all attachments are removed.
        file: :class:`File`
            The file to upload. This cannot be mixed with ``files`` parameter.

            .. versionadded:: 2.0
        files: List[:class:`File`]
            A list of files to send with the content. This cannot be mixed with the
            ``file`` parameter.

            .. versionadded:: 2.0
        allowed_mentions: :class:`AllowedMentions`
            Controls the mentions being processed in this message.
            See :meth:`.abc.Messageable.send` for more information.
        view: Optional[:class:`~discord.ui.View`]
            The updated view to update this message with. If ``None`` is passed then
            the view is removed. The webhook must have state attached, similar to
            :meth:`send`.

            .. versionadded:: 2.0
        thread: Optional[:class:`~discord.abc.Snowflake`]
            The thread that contains the message.
        suppress: :class:`bool`
            Whether to suppress embeds for the message.

        Returns
        -------
        :class:`WebhookMessage`
            The newly edited webhook message.

        Raises
        ------
        HTTPException
            Editing the message failed.
        Forbidden
            Edited a message that is not yours.
        TypeError
            You specified both ``embed`` and ``embeds`` or ``file`` and ``files``
        ValueError
            The length of ``embeds`` was invalid
        InvalidArgument
            There was no token associated with this webhook or the webhook had
            no state.
        """

        if self.token is None:
            raise InvalidArgument(
                "This webhook does not have a token associated with it"
            )

        if view is not MISSING:
            if isinstance(self._state, _WebhookState):
                raise InvalidArgument(
                    "This webhook does not have state associated with it"
                )

            self._state.prevent_view_updates_for(message_id)

        previous_mentions: AllowedMentions | None = getattr(
            self._state, "allowed_mentions", None
        )
        params = handle_message_parameters(
            content=content,
            file=file,
            files=files,
            attachments=attachments,
            embed=embed,
            embeds=embeds,
            view=view,
            allowed_mentions=allowed_mentions,
            previous_allowed_mentions=previous_mentions,
            suppress=suppress,
        )

        thread_id: int | None = None
        if thread is not MISSING:
            thread_id = thread.id

        adapter = async_context.get()
        data = await adapter.edit_webhook_message(
            self.id,
            self.token,
            message_id,
            session=self.session,
            proxy=self.proxy,
            proxy_auth=self.proxy_auth,
            thread_id=thread_id,
            payload=params.payload,
            multipart=params.multipart,
            files=params.files,
        )

        message = self._create_message(data)
        if view and not view.is_finished():
            view.message = message
            view.refresh(message.components)
            if view.is_dispatchable():
                self._state.store_view(view, message_id)
        return message

    async def delete_message(
        self, message_id: int, *, thread_id: int | None = None
    ) -> None:
        """|coro|

        Deletes a message owned by this webhook.

        This is a lower level interface to :meth:`WebhookMessage.delete` in case
        you only have an ID.

        .. versionadded:: 1.6

        Parameters
        ----------
        message_id: :class:`int`
            The message ID to delete.
        thread_id: Optional[:class:`int`]
            The ID of the thread that contains the message.

        Raises
        ------
        HTTPException
            Deleting the message failed.
        Forbidden
            Deleted a message that is not yours.
        """
        if self.token is None:
            raise InvalidArgument(
                "This webhook does not have a token associated with it"
            )

        adapter = async_context.get()
        await adapter.delete_webhook_message(
            self.id,
            self.token,
            message_id,
            session=self.session,
            proxy=self.proxy,
            proxy_auth=self.proxy_auth,
            thread_id=thread_id,
        )<|MERGE_RESOLUTION|>--- conflicted
+++ resolved
@@ -337,26 +337,20 @@
         multipart: list[dict[str, Any]] | None = None,
         files: list[File] | None = None,
         thread_id: int | None = None,
-<<<<<<< HEAD
         thread_name: str | None = None,
         with_components: bool | None = None,
-=======
->>>>>>> 8e97cb53
         wait: bool = False,
     ) -> Response[MessagePayload | None]:
         params = {"wait": int(wait)}
         if thread_id:
             params["thread_id"] = thread_id
 
-<<<<<<< HEAD
         if thread_name:
             payload["thread_name"] = thread_name
 
         if with_components is not None:
             params["with_components"] = int(with_components)
 
-=======
->>>>>>> 8e97cb53
         route = Route(
             "POST",
             "/webhooks/{webhook_id}/{webhook_token}",
