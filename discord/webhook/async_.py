--- conflicted
+++ resolved
@@ -1689,13 +1689,7 @@
         """
 
         # If the view is a class and not an object, raise an error.
-<<<<<<< HEAD
         if view is not MISSING and isinstance(view, type):
-=======
-        if view is not MISSING and isinstance(
-            view, type
-        ):  # Yes, isinstance returns True if the view is not an instance (and if the class is type)
->>>>>>> 21e1ea3c
             raise InvalidArgument(
                 f"The view you passed, {view.__name__}, should be an object, not a class. Have you forgotten parentheses?"
             )
