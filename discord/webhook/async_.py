--- conflicted
+++ resolved
@@ -1494,13 +1494,7 @@
             payload["name"] = str(name) if name is not None else None
 
         if avatar is not MISSING:
-<<<<<<< HEAD
-            payload["avatar"] = (
-                bytes_to_base64_data(avatar) if avatar is not None else None
-            )
-=======
-            payload["avatar"] = utils._bytes_to_base64_data(avatar) if avatar is not None else None
->>>>>>> f2a4eb62
+            payload["avatar"] = bytes_to_base64_data(avatar) if avatar is not None else None
 
         adapter = async_context.get()
 
