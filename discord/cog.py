"""
The MIT License (MIT)

Copyright (c) 2015-2021 Rapptz
Copyright (c) 2021-present Pycord Development

Permission is hereby granted, free of charge, to any person obtaining a
copy of this software and associated documentation files (the "Software"),
to deal in the Software without restriction, including without limitation
the rights to use, copy, modify, merge, publish, distribute, sublicense,
and/or sell copies of the Software, and to permit persons to whom the
Software is furnished to do so, subject to the following conditions:

The above copyright notice and this permission notice shall be included in
all copies or substantial portions of the Software.

THE SOFTWARE IS PROVIDED "AS IS", WITHOUT WARRANTY OF ANY KIND, EXPRESS
OR IMPLIED, INCLUDING BUT NOT LIMITED TO THE WARRANTIES OF MERCHANTABILITY,
FITNESS FOR A PARTICULAR PURPOSE AND NONINFRINGEMENT. IN NO EVENT SHALL THE
AUTHORS OR COPYRIGHT HOLDERS BE LIABLE FOR ANY CLAIM, DAMAGES OR OTHER
LIABILITY, WHETHER IN AN ACTION OF CONTRACT, TORT OR OTHERWISE, ARISING
FROM, OUT OF OR IN CONNECTION WITH THE SOFTWARE OR THE USE OR OTHER
DEALINGS IN THE SOFTWARE.
"""
from __future__ import annotations

import importlib
import inspect
import os
import pathlib
import sys
import types
from typing import (
    Any,
    Callable,
    ClassVar,
    Dict,
    Generator,
    List,
    Mapping,
    Optional,
    Tuple,
    Type,
    TypeVar,
    Union,
)

import discord.utils

from . import errors
from .commands import (
    ApplicationCommand,
    ApplicationContext,
    SlashCommandGroup,
    _BaseCommand,
)

__all__ = (
    "CogMeta",
    "Cog",
    "CogMixin",
)

CogT = TypeVar("CogT", bound="Cog")
FuncT = TypeVar("FuncT", bound=Callable[..., Any])

MISSING: Any = discord.utils.MISSING


def _is_submodule(parent: str, child: str) -> bool:
    return parent == child or child.startswith(f"{parent}.")


class CogMeta(type):
    """A metaclass for defining a cog.

    Note that you should probably not use this directly. It is exposed
    purely for documentation purposes along with making custom metaclasses to intermix
    with other metaclasses such as the :class:`abc.ABCMeta` metaclass.

    For example, to create an abstract cog mixin class, the following would be done.

    .. code-block:: python3

        import abc

        class CogABCMeta(commands.CogMeta, abc.ABCMeta):
            pass

        class SomeMixin(metaclass=abc.ABCMeta):
            pass

        class SomeCogMixin(SomeMixin, commands.Cog, metaclass=CogABCMeta):
            pass

    .. note::

        When passing an attribute of a metaclass that is documented below, note
        that you must pass it as a keyword-only argument to the class creation
        like the following example:

        .. code-block:: python3

            class MyCog(commands.Cog, name='My Cog'):
                pass

    Attributes
    -----------
    name: :class:`str`
        The cog name. By default, it is the name of the class with no modification.
    description: :class:`str`
        The cog description. By default, it is the cleaned docstring of the class.

        .. versionadded:: 1.6

    command_attrs: :class:`dict`
        A list of attributes to apply to every command inside this cog. The dictionary
        is passed into the :class:`Command` options at ``__init__``.
        If you specify attributes inside the command attribute in the class, it will
        override the one specified inside this attribute. For example:

        .. code-block:: python3

            class MyCog(commands.Cog, command_attrs=dict(hidden=True)):
                @commands.command()
                async def foo(self, ctx):
                    pass # hidden -> True

                @commands.command(hidden=False)
                async def bar(self, ctx):
                    pass # hidden -> False

    guild_ids: Optional[List[:class:`int`]]
        A shortcut to :attr:`.command_attrs`, what ``guild_ids`` should all application commands have
        in the cog. You can override this by setting ``guild_ids`` per command.

        .. versionadded:: 2.0
    """

    __cog_name__: str
    __cog_settings__: Dict[str, Any]
    __cog_commands__: List[ApplicationCommand]
    __cog_listeners__: List[Tuple[str, str]]
    __cog_guild_ids__: List[int]

    def __new__(cls: Type[CogMeta], *args: Any, **kwargs: Any) -> CogMeta:
        name, bases, attrs = args
        attrs["__cog_name__"] = kwargs.pop("name", name)
        attrs["__cog_settings__"] = kwargs.pop("command_attrs", {})
        attrs["__cog_guild_ids__"] = kwargs.pop("guild_ids", [])

        description = kwargs.pop("description", None)
        if description is None:
            description = inspect.cleandoc(attrs.get("__doc__", ""))
        attrs["__cog_description__"] = description

        commands = {}
        listeners = {}
        no_bot_cog = "Commands or listeners must not start with cog_ or bot_ (in method {0.__name__}.{1})"

        new_cls = super().__new__(cls, name, bases, attrs, **kwargs)

        valid_commands = [
            (c for i, c in j.__dict__.items() if isinstance(c, _BaseCommand)) for j in reversed(new_cls.__mro__)
        ]
        if any(isinstance(i, ApplicationCommand) for i in valid_commands) and any(
            not isinstance(i, _BaseCommand) for i in valid_commands
        ):
            _filter = ApplicationCommand
        else:
            _filter = _BaseCommand

        for base in reversed(new_cls.__mro__):
            for elem, value in base.__dict__.items():
                if elem in commands:
                    del commands[elem]
                if elem in listeners:
                    del listeners[elem]

                try:
                    if getattr(value, "parent") is not None and isinstance(value, ApplicationCommand):
                        # Skip commands if they are a part of a group
                        continue
                except AttributeError:
                    pass

                is_static_method = isinstance(value, staticmethod)
                if is_static_method:
                    value = value.__func__
                if isinstance(value, _filter):
                    if is_static_method:
                        raise TypeError(f"Command in method {base}.{elem!r} must not be staticmethod.")
                    if elem.startswith(("cog_", "bot_")):
                        raise TypeError(no_bot_cog.format(base, elem))
                    commands[elem] = value

                try:
                    # a test to see if this value is a BridgeCommand
                    getattr(value, "add_to")

                    if is_static_method:
                        raise TypeError(f"Command in method {base}.{elem!r} must not be staticmethod.")
                    if elem.startswith(("cog_", "bot_")):
                        raise TypeError(no_bot_cog.format(base, elem))

                    commands[f"ext_{elem}"] = value.get_ext_command()
                    commands[f"application_{elem}"] = value.get_application_command()
                except AttributeError:
                    # we are confident that the value is not a Bridge Command
                    pass

                if inspect.iscoroutinefunction(value):
                    try:
                        getattr(value, "__cog_listener__")
                    except AttributeError:
                        continue
                    else:
                        if elem.startswith(("cog_", "bot_")):
                            raise TypeError(no_bot_cog.format(base, elem))
                        listeners[elem] = value

        new_cls.__cog_commands__ = list(commands.values())

        listeners_as_list = []
        for listener in listeners.values():
            for listener_name in listener.__cog_listener_names__:
                # I use __name__ instead of just storing the value, so I can inject
                # the self attribute when the time comes to add them to the bot
                listeners_as_list.append((listener_name, listener.__name__))

        new_cls.__cog_listeners__ = listeners_as_list

        cmd_attrs = new_cls.__cog_settings__

        # Either update the command with the cog provided defaults or copy it.
        # r.e type ignore, type-checker complains about overriding a ClassVar
        new_cls.__cog_commands__ = tuple(c._update_copy(cmd_attrs) for c in new_cls.__cog_commands__)  # type: ignore

        lookup = {cmd.qualified_name: cmd for cmd in new_cls.__cog_commands__}

        # Update the Command instances dynamically as well
        for command in new_cls.__cog_commands__:
            if (
                isinstance(command, ApplicationCommand)
                and command.guild_ids is None
                and len(new_cls.__cog_guild_ids__) != 0
            ):
                command.guild_ids = new_cls.__cog_guild_ids__
            if not isinstance(command, SlashCommandGroup):
                setattr(new_cls, command.callback.__name__, command)
                parent = command.parent
                if parent is not None:
                    # Get the latest parent reference
                    parent = lookup[parent.qualified_name]  # type: ignore

                    # Update our parent's reference to our self
                    parent.remove_command(command.name)  # type: ignore
                    parent.add_command(command)  # type: ignore

        return new_cls

    def __init__(self, *args: Any, **kwargs: Any) -> None:
        super().__init__(*args)

    @classmethod
    def qualified_name(cls) -> str:
        return cls.__cog_name__


def _cog_special_method(func: FuncT) -> FuncT:
    func.__cog_special_method__ = None
    return func


class Cog(metaclass=CogMeta):
    """The base class that all cogs must inherit from.

    A cog is a collection of commands, listeners, and optional state to
    help group commands together. More information on them can be found on
    the :ref:`ext_commands_cogs` page.

    When inheriting from this class, the options shown in :class:`CogMeta`
    are equally valid here.
    """

    __cog_name__: ClassVar[str]
    __cog_settings__: ClassVar[Dict[str, Any]]
    __cog_commands__: ClassVar[List[ApplicationCommand]]
    __cog_listeners__: ClassVar[List[Tuple[str, str]]]
    __cog_guild_ids__: ClassVar[List[int]]

    def __new__(cls: Type[CogT], *args: Any, **kwargs: Any) -> CogT:
        # For issue 426, we need to store a copy of the command objects
        # since we modify them to inject `self` to them.
        # To do this, we need to interfere with the Cog creation process.
        return super().__new__(cls)

    def get_commands(self) -> List[ApplicationCommand]:
        r"""
        Returns
        --------
        List[:class:`.ApplicationCommand`]
            A :class:`list` of :class:`.ApplicationCommand`\s that are
            defined inside this cog.

            .. note::

                This does not include subcommands.
        """
        return [c for c in self.__cog_commands__ if isinstance(c, ApplicationCommand) and c.parent is None]

    @property
    def qualified_name(self) -> str:
        """:class:`str`: Returns the cog's specified name, not the class name."""
        return self.__cog_name__

    @property
    def description(self) -> str:
        """:class:`str`: Returns the cog's description, typically the cleaned docstring."""
        return self.__cog_description__

    @description.setter
    def description(self, description: str) -> None:
        self.__cog_description__ = description

    def walk_commands(self) -> Generator[ApplicationCommand, None, None]:
        """An iterator that recursively walks through this cog's commands and subcommands.

        Yields
        ------
        Union[:class:`.Command`, :class:`.Group`]
            A command or group from the cog.
        """
        for command in self.__cog_commands__:
            if isinstance(command, SlashCommandGroup):
                yield from command.walk_commands()

    def get_listeners(self) -> List[Tuple[str, Callable[..., Any]]]:
        """Returns a :class:`list` of (name, function) listener pairs that are defined in this cog.

        Returns
        --------
        List[Tuple[:class:`str`, :ref:`coroutine <coroutine>`]]
            The listeners defined in this cog.
        """
        return [(name, getattr(self, method_name)) for name, method_name in self.__cog_listeners__]

    @classmethod
    def _get_overridden_method(cls, method: FuncT) -> Optional[FuncT]:
        """Return None if the method is not overridden. Otherwise, returns the overridden method."""
        return getattr(getattr(method, "__func__", method), "__cog_special_method__", method)

    @classmethod
    def listener(cls, name: str = MISSING) -> Callable[[FuncT], FuncT]:
        """A decorator that marks a function as a listener.

        This is the cog equivalent of :meth:`.Bot.listen`.

        Parameters
        ------------
        name: :class:`str`
            The name of the event being listened to. If not provided, it
            defaults to the function's name.

        Raises
        --------
        TypeError
            The function is not a coroutine function or a string was not passed as
            the name.
        """

        if name is not MISSING and not isinstance(name, str):
            raise TypeError(f"Cog.listener expected str but received {name.__class__.__name__!r} instead.")

        def decorator(func: FuncT) -> FuncT:
            actual = func
            if isinstance(actual, staticmethod):
                actual = actual.__func__
            if not inspect.iscoroutinefunction(actual):
                raise TypeError("Listener function must be a coroutine function.")
            actual.__cog_listener__ = True
            to_assign = name or actual.__name__
            try:
                actual.__cog_listener_names__.append(to_assign)
            except AttributeError:
                actual.__cog_listener_names__ = [to_assign]
            # we have to return `func` instead of `actual` because
            # we need the type to be `staticmethod` for the metaclass
            # to pick it up but the metaclass unfurls the function and
            # thus the assignments need to be on the actual function
            return func

        return decorator

    def has_error_handler(self) -> bool:
        """:class:`bool`: Checks whether the cog has an error handler.

        .. versionadded:: 1.7
        """
        return not hasattr(self.cog_command_error.__func__, "__cog_special_method__")

    @_cog_special_method
    def cog_unload(self) -> None:
        """A special method that is called when the cog gets removed.

        This function **cannot** be a coroutine. It must be a regular
        function.

        Subclasses must replace this if they want special unloading behaviour.
        """
        pass

    @_cog_special_method
    def bot_check_once(self, ctx: ApplicationContext) -> bool:
        """A special method that registers as a :meth:`.Bot.check_once`
        check.

<<<<<<< HEAD
        This function **can** be a coroutine and must take a sole parameter,
        ``ctx``, to represent the :class:`.Context` or :class:`.ApplicationContext`.
=======
        This function **can** be a coroutine.

        Parameters
        -----------
        ctx: :class:`.Context`
            The invocation context.
>>>>>>> cd70d8d9
        """
        return True

    @_cog_special_method
    def bot_check(self, ctx: ApplicationContext) -> bool:
        """A special method that registers as a :meth:`.Bot.check`
        check.

<<<<<<< HEAD
        This function **can** be a coroutine and must take a sole parameter,
        ``ctx``, to represent the :class:`.Context` or :class:`.ApplicationContext`.
=======
        This function **can** be a coroutine.

        Parameters
        -----------
        ctx: :class:`.Context`
            The invocation context.
>>>>>>> cd70d8d9
        """
        return True

    @_cog_special_method
    def cog_check(self, ctx: ApplicationContext) -> bool:
        """A special method that registers as a :func:`~discord.ext.commands.check`
        for every command and subcommand in this cog.

<<<<<<< HEAD
        This function **can** be a coroutine and must take a sole parameter,
        ``ctx``, to represent the :class:`.Context` or :class:`.ApplicationContext`.
=======
        This function **can** be a coroutine.

        Parameters
        -----------
        ctx: :class:`.Context`
            The invocation context.
>>>>>>> cd70d8d9
        """
        return True

    @_cog_special_method
    async def cog_command_error(self, ctx: ApplicationContext, error: Exception) -> None:
        """A special method that is called whenever an error
        is dispatched inside this cog.

        This is similar to :func:`.on_command_error` except only applying
        to the commands inside this cog.

        This **must** be a coroutine.

        Parameters
        -----------
        ctx: :class:`.ApplicationContext`
            The invocation context where the error happened.
        error: :class:`ApplicationCommandError`
            The error that happened.
        """
        pass

    @_cog_special_method
    async def cog_before_invoke(self, ctx: ApplicationContext) -> None:
        """A special method that acts as a cog local pre-invoke hook.

        This is similar to :meth:`.Command.before_invoke`.

        This **must** be a coroutine.

        Parameters
        -----------
        ctx: :class:`.ApplicationContext`
            The invocation context.
        """
        pass

    @_cog_special_method
    async def cog_after_invoke(self, ctx: ApplicationContext) -> None:
        """A special method that acts as a cog local post-invoke hook.

        This is similar to :meth:`.Command.after_invoke`.

        This **must** be a coroutine.

        Parameters
        -----------
        ctx: :class:`.ApplicationContext`
            The invocation context.
        """
        pass

    def _inject(self: CogT, bot) -> CogT:
        cls = self.__class__

        # realistically, the only thing that can cause loading errors
        # is essentially just the command loading, which raises if there are
        # duplicates. When this condition is met, we want to undo all what
        # we've added so far for some form of atomic loading.

        for index, command in enumerate(self.__cog_commands__):
            command._set_cog(self)

            if isinstance(command, ApplicationCommand):
                bot.add_application_command(command)

            elif command.parent is None:
                try:
                    bot.add_command(command)
                except Exception as e:
                    # undo our additions
                    for to_undo in self.__cog_commands__[:index]:
                        if to_undo.parent is None:
                            bot.remove_command(to_undo.name)
                    raise e
        # check if we're overriding the default
        if cls.bot_check is not Cog.bot_check:
            bot.add_check(self.bot_check)

        if cls.bot_check_once is not Cog.bot_check_once:
            bot.add_check(self.bot_check_once, call_once=True)

        # while Bot.add_listener can raise if it's not a coroutine,
        # this precondition is already met by the listener decorator
        # already, thus this should never raise.
        # Outside of, memory errors and the like...
        for name, method_name in self.__cog_listeners__:
            bot.add_listener(getattr(self, method_name), name)

        return self

    def _eject(self, bot) -> None:
        cls = self.__class__

        try:
            for command in self.__cog_commands__:
                if isinstance(command, ApplicationCommand):
                    bot.remove_application_command(command)
                elif command.parent is None:
                    bot.remove_command(command.name)

            for _, method_name in self.__cog_listeners__:
                bot.remove_listener(getattr(self, method_name))

            if cls.bot_check is not Cog.bot_check:
                bot.remove_check(self.bot_check)

            if cls.bot_check_once is not Cog.bot_check_once:
                bot.remove_check(self.bot_check_once, call_once=True)
        finally:
            try:
                self.cog_unload()
            except Exception:
                pass


class CogMixin:
    def __init__(self, *args, **kwargs):
        super().__init__(*args, **kwargs)
        self.__cogs: Dict[str, Cog] = {}
        self.__extensions: Dict[str, types.ModuleType] = {}

    def add_cog(self, cog: Cog, *, override: bool = False) -> None:
        """Adds a "cog" to the bot.

        A cog is a class that has its own event listeners and commands.

        .. versionchanged:: 2.0

            :exc:`.ClientException` is raised when a cog with the same name
            is already loaded.

        Parameters
        -----------
        cog: :class:`.Cog`
            The cog to register to the bot.
        override: :class:`bool`
            If a previously loaded cog with the same name should be ejected
            instead of raising an error.

            .. versionadded:: 2.0

        Raises
        -------
        TypeError
            The cog does not inherit from :class:`.Cog`.
        ApplicationCommandError
            An error happened during loading.
        ClientException
            A cog with the same name is already loaded.
        """

        if not isinstance(cog, Cog):
            raise TypeError("cogs must derive from Cog")

        cog_name = cog.__cog_name__
        existing = self.__cogs.get(cog_name)

        if existing is not None:
            if not override:
                raise discord.ClientException(f"Cog named {cog_name!r} already loaded")
            self.remove_cog(cog_name)

        cog = cog._inject(self)
        self.__cogs[cog_name] = cog

    def get_cog(self, name: str) -> Optional[Cog]:
        """Gets the cog instance requested.

        If the cog is not found, ``None`` is returned instead.

        Parameters
        -----------
        name: :class:`str`
            The name of the cog you are requesting.
            This is equivalent to the name passed via keyword
            argument in class creation or the class name if unspecified.

        Returns
        --------
        Optional[:class:`Cog`]
            The cog that was requested. If not found, returns ``None``.
        """
        return self.__cogs.get(name)

    def remove_cog(self, name: str) -> Optional[Cog]:
        """Removes a cog from the bot and returns it.

        All registered commands and event listeners that the
        cog has registered will be removed as well.

        If no cog is found then this method has no effect.

        Parameters
        -----------
        name: :class:`str`
            The name of the cog to remove.

        Returns
        -------
        Optional[:class:`.Cog`]
             The cog that was removed. ``None`` if not found.
        """

        cog = self.__cogs.pop(name, None)
        if cog is None:
            return

        if hasattr(self, "_help_command"):
            help_command = self._help_command
            if help_command and help_command.cog is cog:
                help_command.cog = None

        cog._eject(self)

        return cog

    @property
    def cogs(self) -> Mapping[str, Cog]:
        """Mapping[:class:`str`, :class:`Cog`]: A read-only mapping of cog name to cog."""
        return types.MappingProxyType(self.__cogs)

    # extensions

    def _remove_module_references(self, name: str) -> None:
        # find all references to the module
        # remove the cogs registered from the module
        for cog_name, cog in self.__cogs.copy().items():
            if _is_submodule(name, cog.__module__):
                self.remove_cog(cog_name)

        # remove all the commands from the module
        if self._supports_prefixed_commands:
            for cmd in self.prefixed_commands.copy().values():
                if cmd.module is not None and _is_submodule(name, cmd.module):
                    # if isinstance(cmd, GroupMixin):
                    #     cmd.recursively_remove_all_commands()
                    self.remove_command(cmd.name)
        for cmd in self._application_commands.copy().values():
            if cmd.module is not None and _is_submodule(name, cmd.module):
                # if isinstance(cmd, GroupMixin):
                #     cmd.recursively_remove_all_commands()
                self.remove_application_command(cmd)

        # remove all the listeners from the module
        for event_list in self.extra_events.copy().values():
            remove = [
                index
                for index, event in enumerate(event_list)
                if event.__module__ is not None and _is_submodule(name, event.__module__)
            ]

            for index in reversed(remove):
                del event_list[index]

    def _call_module_finalizers(self, lib: types.ModuleType, key: str) -> None:
        try:
            func = getattr(lib, "teardown")
        except AttributeError:
            pass
        else:
            try:
                func(self)
            except Exception:
                pass
        finally:
            self.__extensions.pop(key, None)
            sys.modules.pop(key, None)
            name = lib.__name__
            for module in list(sys.modules.keys()):
                if _is_submodule(name, module):
                    del sys.modules[module]

    def _load_from_module_spec(self, spec: importlib.machinery.ModuleSpec, key: str) -> None:
        # precondition: key not in self.__extensions
        lib = importlib.util.module_from_spec(spec)
        sys.modules[key] = lib
        try:
            spec.loader.exec_module(lib)  # type: ignore
        except Exception as e:
            del sys.modules[key]
            raise errors.ExtensionFailed(key, e) from e

        try:
            setup = getattr(lib, "setup")
        except AttributeError:
            del sys.modules[key]
            raise errors.NoEntryPointError(key)

        try:
            setup(self)
        except Exception as e:
            del sys.modules[key]
            self._remove_module_references(lib.__name__)
            self._call_module_finalizers(lib, key)
            raise errors.ExtensionFailed(key, e) from e
        else:
            self.__extensions[key] = lib

    def _resolve_name(self, name: str, package: Optional[str]) -> str:
        try:
            return importlib.util.resolve_name(name, package)
        except ImportError:
            raise errors.ExtensionNotFound(name)

    def load_extension(
        self,
        name: str,
        *,
        package: Optional[str] = None,
        recursive: bool = False,
        store: bool = False,
    ) -> Optional[Union[Dict[str, Union[Exception, bool]], List[str]]]:
        """Loads an extension.

        An extension is a python module that contains commands, cogs, or
        listeners.

        An extension must have a global function, ``setup`` defined as
        the entry point on what to do when the extension is loaded. This entry
        point must have a single argument, the ``bot``.

        The extension passed can either be the direct name of a file within
        the current working directory or a folder that contains multiple extensions.

        Parameters
        -----------
        name: :class:`str`
            The extension or folder name to load. It must be dot separated
            like regular Python imports if accessing a submodule. e.g.
            ``foo.test`` if you want to import ``foo/test.py``.
        package: Optional[:class:`str`]
            The package name to resolve relative imports with.
            This is required when loading an extension using a relative
            path, e.g ``.foo.test``.
            Defaults to ``None``.

            .. versionadded:: 1.7
        recursive: Optional[:class:`bool`]
            If subdirectories under the given head directory should be
            recursively loaded.
            Defaults to ``False``.

            .. versionadded:: 2.0
        store: Optional[:class:`bool`]
            If exceptions should be stored or raised. If set to ``True``,
            all exceptions encountered will be stored in a returned dictionary
            as a load status. If set to ``False``, if any exceptions are
            encountered they will be raised and the bot will be closed.
            If no exceptions are encountered, a list of loaded
            extension names will be returned.
            Defaults to ``False``.

            .. versionadded:: 2.0

        Raises
        -------
        ExtensionNotFound
            The extension could not be imported.
            This is also raised if the name of the extension could not
            be resolved using the provided ``package`` parameter.
        ExtensionAlreadyLoaded
            The extension is already loaded.
        NoEntryPointError
            The extension does not have a setup function.
        ExtensionFailed
            The extension or its setup function had an execution error.

        Returns
        --------
        Optional[Union[Dict[:class:`str`, Union[:exc:`errors.ExtensionError`, :class:`bool`]], List[:class:`str`]]]
            If the store parameter is set to ``True``, a dictionary will be returned that
            contains keys to represent the loaded extension names. The values bound to
            each key can either be an exception that occurred when loading that extension
            or a ``True`` boolean representing a successful load. If the store parameter
            is set to ``False``, either a list containing a list of loaded extensions or
            nothing due to an encountered exception.
        """

        name = self._resolve_name(name, package)

        if name in self.__extensions:
            exc = errors.ExtensionAlreadyLoaded(name)
            final_out = {name: exc} if store else exc
        # This indicates that there is neither an extension nor folder here
        elif (spec := importlib.util.find_spec(name)) is None:
            exc = errors.ExtensionNotFound(name)
            final_out = {name: exc} if store else exc
        # This indicates we've found an extension file to load, and we need to store any exceptions
        elif spec.has_location and store:
            try:
                self._load_from_module_spec(spec, name)
            except Exception as exc:
                final_out = {name: exc}
            else:
                final_out = {name: True}
        # This indicates we've found an extension file to load, and any encountered exceptions can be raised
        elif spec.has_location:
            self._load_from_module_spec(spec, name)
            final_out = [name]
        # This indicates we've been given a folder because the ModuleSpec exists but is not a file
        else:
            # Split the directory path and join it to get an os-native Path object
            path = pathlib.Path(os.path.join(*name.split(".")))
            glob = path.rglob if recursive else path.glob
            final_out = {} if store else []

            # Glob all files with a pattern to gather all .py files that don't start with _
            for ext_file in glob("[!_]*.py"):
                # Gets all parts leading to the directory minus the file name
                parts = list(ext_file.parts[:-1])
                # Gets the file name without the extension
                parts.append(ext_file.stem)
                loaded = self.load_extension(".".join(parts))
                final_out.update(loaded) if store else final_out.extend(loaded)

        if isinstance(final_out, Exception):
            raise final_out
        else:
            return final_out

    def load_extensions(
        self,
        *names: str,
        package: Optional[str] = None,
        recursive: bool = False,
        store: bool = False,
    ) -> Optional[Union[Dict[str, Union[Exception, bool]], List[str]]]:
        """Loads multiple extensions at once.

        This method simplifies the process of loading multiple
        extensions by handling the looping of ``load_extension``.

        Parameters
        -----------
        names: :class:`str`
           The extension or folder names to load. It must be dot separated
           like regular Python imports if accessing a submodule. e.g.
           ``foo.test`` if you want to import ``foo/test.py``.
        package: Optional[:class:`str`]
            The package name to resolve relative imports with.
            This is required when loading an extension using a relative
            path, e.g ``.foo.test``.
            Defaults to ``None``.

            .. versionadded:: 1.7
        recursive: Optional[:class:`bool`]
            If subdirectories under the given head directory should be
            recursively loaded.
            Defaults to ``False``.

            .. versionadded:: 2.0
        store: Optional[:class:`bool`]
            If exceptions should be stored or raised. If set to ``True``,
            all exceptions encountered will be stored in a returned dictionary
            as a load status. If set to ``False``, if any exceptions are
            encountered they will be raised and the bot will be closed.
            If no exceptions are encountered, a list of loaded
            extension names will be returned.
            Defaults to ``False``.

            .. versionadded:: 2.0

        Raises
        --------
        ExtensionNotFound
            A given extension could not be imported.
            This is also raised if the name of the extension could not
            be resolved using the provided ``package`` parameter.
        ExtensionAlreadyLoaded
            A given extension is already loaded.
        NoEntryPointError
            A given extension does not have a setup function.
        ExtensionFailed
            A given extension or its setup function had an execution error.

        Returns
        --------
        Optional[Union[Dict[:class:`str`, Union[:exc:`errors.ExtensionError`, :class:`bool`]], List[:class:`str`]]]
            If the store parameter is set to ``True``, a dictionary will be returned that
            contains keys to represent the loaded extension names. The values bound to
            each key can either be an exception that occurred when loading that extension
            or a ``True`` boolean representing a successful load. If the store parameter
            is set to ``False``, either a list containing names of loaded extensions or
            nothing due to an encountered exception.
        """

        loaded_extensions = {} if store else []

        for ext_path in names:
            loaded = self.load_extension(ext_path, package=package, recursive=recursive, store=store)
            loaded_extensions.update(loaded) if store else loaded_extensions.extend(loaded)

        return loaded_extensions

    def unload_extension(self, name: str, *, package: Optional[str] = None) -> None:
        """Unloads an extension.

        When the extension is unloaded, all commands, listeners, and cogs are
        removed from the bot and the module is un-imported.

        The extension can provide an optional global function, ``teardown``,
        to do miscellaneous clean-up if necessary. This function takes a single
        parameter, the ``bot``, similar to ``setup`` from
        :meth:`~.Bot.load_extension`.

        Parameters
        ------------
        name: :class:`str`
            The extension name to unload. It must be dot separated like
            regular Python imports if accessing a submodule. e.g.
            ``foo.test`` if you want to import ``foo/test.py``.
        package: Optional[:class:`str`]
            The package name to resolve relative imports with.
            This is required when unloading an extension using a relative path, e.g ``.foo.test``.
            Defaults to ``None``.

            .. versionadded:: 1.7

        Raises
        -------
        ExtensionNotFound
            The name of the extension could not
            be resolved using the provided ``package`` parameter.
        ExtensionNotLoaded
            The extension was not loaded.
        """

        name = self._resolve_name(name, package)
        lib = self.__extensions.get(name)
        if lib is None:
            raise errors.ExtensionNotLoaded(name)

        self._remove_module_references(lib.__name__)
        self._call_module_finalizers(lib, name)

    def reload_extension(self, name: str, *, package: Optional[str] = None) -> None:
        """Atomically reloads an extension.

        This replaces the extension with the same extension, only refreshed. This is
        equivalent to a :meth:`unload_extension` followed by a :meth:`load_extension`
        except done in an atomic way. That is, if an operation fails mid-reload then
        the bot will roll back to the prior working state.

        Parameters
        ------------
        name: :class:`str`
            The extension name to reload. It must be dot separated like
            regular Python imports if accessing a submodule. e.g.
            ``foo.test`` if you want to import ``foo/test.py``.
        package: Optional[:class:`str`]
            The package name to resolve relative imports with.
            This is required when reloading an extension using a relative path, e.g ``.foo.test``.
            Defaults to ``None``.

            .. versionadded:: 1.7

        Raises
        -------
        ExtensionNotLoaded
            The extension was not loaded.
        ExtensionNotFound
            The extension could not be imported.
            This is also raised if the name of the extension could not
            be resolved using the provided ``package`` parameter.
        NoEntryPointError
            The extension does not have a setup function.
        ExtensionFailed
            The extension setup function had an execution error.
        """

        name = self._resolve_name(name, package)
        lib = self.__extensions.get(name)
        if lib is None:
            raise errors.ExtensionNotLoaded(name)

        # get the previous module states from sys modules
        modules = {name: module for name, module in sys.modules.items() if _is_submodule(lib.__name__, name)}

        try:
            # Unload and then load the module...
            self._remove_module_references(lib.__name__)
            self._call_module_finalizers(lib, name)
            self.load_extension(name)
        except Exception:
            # if the load failed, the remnants should have been
            # cleaned from the load_extension function call
            # so let's load it from our old compiled library.
            lib.setup(self)  # type: ignore
            self.__extensions[name] = lib

            # revert sys.modules back to normal and raise back to caller
            sys.modules.update(modules)
            raise

    @property
    def extensions(self) -> Mapping[str, types.ModuleType]:
        """Mapping[:class:`str`, :class:`py:types.ModuleType`]: A read-only mapping of extension name to extension."""
        return types.MappingProxyType(self.__extensions)<|MERGE_RESOLUTION|>--- conflicted
+++ resolved
@@ -415,17 +415,13 @@
         """A special method that registers as a :meth:`.Bot.check_once`
         check.
 
-<<<<<<< HEAD
         This function **can** be a coroutine and must take a sole parameter,
         ``ctx``, to represent the :class:`.Context` or :class:`.ApplicationContext`.
-=======
-        This function **can** be a coroutine.
 
         Parameters
         -----------
         ctx: :class:`.Context`
             The invocation context.
->>>>>>> cd70d8d9
         """
         return True
 
@@ -434,17 +430,13 @@
         """A special method that registers as a :meth:`.Bot.check`
         check.
 
-<<<<<<< HEAD
         This function **can** be a coroutine and must take a sole parameter,
         ``ctx``, to represent the :class:`.Context` or :class:`.ApplicationContext`.
-=======
-        This function **can** be a coroutine.
 
         Parameters
         -----------
         ctx: :class:`.Context`
             The invocation context.
->>>>>>> cd70d8d9
         """
         return True
 
@@ -453,17 +445,13 @@
         """A special method that registers as a :func:`~discord.ext.commands.check`
         for every command and subcommand in this cog.
 
-<<<<<<< HEAD
         This function **can** be a coroutine and must take a sole parameter,
         ``ctx``, to represent the :class:`.Context` or :class:`.ApplicationContext`.
-=======
-        This function **can** be a coroutine.
 
         Parameters
         -----------
         ctx: :class:`.Context`
             The invocation context.
->>>>>>> cd70d8d9
         """
         return True
 
