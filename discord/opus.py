"""
The MIT License (MIT)

Copyright (c) 2015-2021 Rapptz
Copyright (c) 2021-present Pycord Development

Permission is hereby granted, free of charge, to any person obtaining a
copy of this software and associated documentation files (the "Software"),
to deal in the Software without restriction, including without limitation
the rights to use, copy, modify, merge, publish, distribute, sublicense,
and/or sell copies of the Software, and to permit persons to whom the
Software is furnished to do so, subject to the following conditions:

The above copyright notice and this permission notice shall be included in
all copies or substantial portions of the Software.

THE SOFTWARE IS PROVIDED "AS IS", WITHOUT WARRANTY OF ANY KIND, EXPRESS
OR IMPLIED, INCLUDING BUT NOT LIMITED TO THE WARRANTIES OF MERCHANTABILITY,
FITNESS FOR A PARTICULAR PURPOSE AND NONINFRINGEMENT. IN NO EVENT SHALL THE
AUTHORS OR COPYRIGHT HOLDERS BE LIABLE FOR ANY CLAIM, DAMAGES OR OTHER
LIABILITY, WHETHER IN AN ACTION OF CONTRACT, TORT OR OTHERWISE, ARISING
FROM, OUT OF OR IN CONNECTION WITH THE SOFTWARE OR THE USE OR OTHER
DEALINGS IN THE SOFTWARE.
"""

from __future__ import annotations

import array
import ctypes
import ctypes.util
import gc
import logging
import math
import os.path
import struct
import sys
import threading
import time
import traceback
from typing import (
    TYPE_CHECKING,
    Any,
    Callable,
    List,
    Literal,
    Optional,
    Tuple,
    TypedDict,
    TypeVar,
    overload,
)

from .errors import DiscordException, InvalidArgument
from .sinks import RawData

if TYPE_CHECKING:
    T = TypeVar("T")
    BAND_CTL = Literal["narrow", "medium", "wide", "superwide", "full"]
    SIGNAL_CTL = Literal["auto", "voice", "music"]


class BandCtl(TypedDict):
    narrow: int
    medium: int
    wide: int
    superwide: int
    full: int


class SignalCtl(TypedDict):
    auto: int
    voice: int
    music: int


__all__ = (
    "Encoder",
    "Decoder",
    "DecodeManager",
    "OpusError",
    "OpusNotLoaded",
)

_log = logging.getLogger(__name__)

c_int_ptr = ctypes.POINTER(ctypes.c_int)
c_int16_ptr = ctypes.POINTER(ctypes.c_int16)
c_float_ptr = ctypes.POINTER(ctypes.c_float)



class EncoderStruct(ctypes.Structure):
    pass


class DecoderStruct(ctypes.Structure):
    pass


EncoderStructPtr = ctypes.POINTER(EncoderStruct)
DecoderStructPtr = ctypes.POINTER(DecoderStruct)

## Some constants from opus_defines.h
# Error codes
OK = 0
BAD_ARG = -1

# Encoder CTLs
APPLICATION_AUDIO = 2049
APPLICATION_VOIP = 2048
APPLICATION_LOWDELAY = 2051

CTL_SET_BITRATE = 4002
CTL_SET_BANDWIDTH = 4008
CTL_SET_FEC = 4012
CTL_SET_PLP = 4014
CTL_SET_SIGNAL = 4024

# Decoder CTLs
CTL_SET_GAIN = 4034
CTL_LAST_PACKET_DURATION = 4039

band_ctl: BandCtl = {
    "narrow": 1101,
    "medium": 1102,
    "wide": 1103,
    "superwide": 1104,
    "full": 1105,
}

signal_ctl: SignalCtl = {
    "auto": -1000,
    "voice": 3001,
    "music": 3002,
}

<<<<<<< HEAD
def _err_lt(result: int, func: Callable[..., Any], args: List[Any]) -> int:
=======

def _err_lt(result: int, func: Callable, args: List) -> int:
>>>>>>> 429dadce
    if result < OK:
        _log.info("error has happened in %s", func.__name__)
        raise OpusError(result)
    return result

<<<<<<< HEAD
def _err_ne(result: T, func: Callable[..., Any], args: List[Any]) -> T:
=======

def _err_ne(result: T, func: Callable, args: List) -> T:
>>>>>>> 429dadce
    ret = args[-1]._obj
    if ret.value != OK:
        _log.info("error has happened in %s", func.__name__)
        raise OpusError(ret.value)
    return result


# A list of exported functions.
# The first argument is obviously the name.
# The second one are the types of arguments it takes.
# The third is the result type.
# The fourth is the error handler.
exported_functions: List[Tuple[Any, ...]] = [
    # Generic
    ("opus_get_version_string", None, ctypes.c_char_p, None),
    ("opus_strerror", [ctypes.c_int], ctypes.c_char_p, None),
    # Encoder functions
    ("opus_encoder_get_size", [ctypes.c_int], ctypes.c_int, None),
    (
        "opus_encoder_create",
        [ctypes.c_int, ctypes.c_int, ctypes.c_int, c_int_ptr],
        EncoderStructPtr,
        _err_ne,
    ),
    (
        "opus_encode",
        [EncoderStructPtr, c_int16_ptr, ctypes.c_int, ctypes.c_char_p, ctypes.c_int32],
        ctypes.c_int32,
        _err_lt,
    ),
    (
        "opus_encode_float",
        [EncoderStructPtr, c_float_ptr, ctypes.c_int, ctypes.c_char_p, ctypes.c_int32],
        ctypes.c_int32,
        _err_lt,
    ),
    ("opus_encoder_ctl", None, ctypes.c_int32, _err_lt),
    ("opus_encoder_destroy", [EncoderStructPtr], None, None),
    # Decoder functions
    ("opus_decoder_get_size", [ctypes.c_int], ctypes.c_int, None),
    (
        "opus_decoder_create",
        [ctypes.c_int, ctypes.c_int, c_int_ptr],
        DecoderStructPtr,
        _err_ne,
    ),
    (
        "opus_decode",
        [
            DecoderStructPtr,
            ctypes.c_char_p,
            ctypes.c_int32,
            c_int16_ptr,
            ctypes.c_int,
            ctypes.c_int,
        ],
        ctypes.c_int,
        _err_lt,
    ),
    (
        "opus_decode_float",
        [
            DecoderStructPtr,
            ctypes.c_char_p,
            ctypes.c_int32,
            c_float_ptr,
            ctypes.c_int,
            ctypes.c_int,
        ],
        ctypes.c_int,
        _err_lt,
    ),
    ("opus_decoder_ctl", None, ctypes.c_int32, _err_lt),
    ("opus_decoder_destroy", [DecoderStructPtr], None, None),
    (
        "opus_decoder_get_nb_samples",
        [DecoderStructPtr, ctypes.c_char_p, ctypes.c_int32],
        ctypes.c_int,
        _err_lt,
    ),
    # Packet functions
    ("opus_packet_get_bandwidth", [ctypes.c_char_p], ctypes.c_int, _err_lt),
    ("opus_packet_get_nb_channels", [ctypes.c_char_p], ctypes.c_int, _err_lt),
    (
        "opus_packet_get_nb_frames",
        [ctypes.c_char_p, ctypes.c_int],
        ctypes.c_int,
        _err_lt,
    ),
    (
        "opus_packet_get_samples_per_frame",
        [ctypes.c_char_p, ctypes.c_int],
        ctypes.c_int,
        _err_lt,
    ),
]


def libopus_loader(name: str) -> Any:
    # create the library...
    lib = ctypes.cdll.LoadLibrary(name)

    # register the functions...
    for item in exported_functions:
        func = getattr(lib, item[0])

        try:
            if item[1]:
                func.argtypes = item[1]

            func.restype = item[2]
        except KeyError:
            pass

        try:
            if item[3]:
                func.errcheck = item[3]
        except KeyError:
            _log.exception("Error assigning check function to %s", func)

    return lib


<<<<<<< HEAD
if TYPE_CHECKING:
    class OpusLib:

        # Generic
        def opus_get_version_string(self) -> bytes: ...

        def opus_strerror(self, *args: Any) -> bytes: ...

        # Encoder functions
        def opus_encoder_get_size(self, *args: Any) -> int: ...

        def opus_encoder_create(self, *args: Any) -> EncoderStruct:
            # x3: c_int_ptr
            # return EncoderStructPtr
            ...

        def opus_encode(self, *args: Any) -> int: ...

        def opus_encode_float(self, *args: Any) -> int: ...
        def opus_encoder_ctl(self, *args: Any) -> int: ...
        def opus_encoder_destroy(self, *args: Any) -> None: ...

        # Decoder functions
        def opus_decoder_get_size(self, *args: Any) -> int: ...
        def opus_decoder_create(self, *args: Any) -> DecoderStruct: ...
        def opus_decode(self, *args: Any) -> int: ...
        def opus_decode_float(self, *args: Any) -> int: ...
        def opus_decoder_ctl(self, *args: Any) -> int: ...
        def opus_decoder_destroy(self, *args: Any) -> None: ...
        def opus_decoder_get_nb_samples(self, *args: Any) -> int: ...

        # Packet functions
        def opus_packet_get_bandwidth(self, *args: Any) -> int: ...
        def opus_packet_get_nb_channels(self, *args: Any) -> int: ...
        def opus_packet_get_nb_frames(self, *args: Any) -> int: ...
        def opus_packet_get_samples_per_frame(self, *args: Any) -> int: ...


_lib: Optional[OpusLib] = None


=======
>>>>>>> 429dadce
def _load_default() -> bool:
    global _lib
    try:
        if sys.platform == "win32":
            _basedir = os.path.dirname(os.path.abspath(__file__))
            _bitness = struct.calcsize("P") * 8
            _target = "x64" if _bitness > 32 else "x86"
            _filename = os.path.join(_basedir, "bin", f"libopus-0.{_target}.dll")
            _lib = libopus_loader(_filename)
        else:
<<<<<<< HEAD
            name: Optional[str] = ctypes.util.find_library('opus')
            if name is not None:
                _lib = libopus_loader(name)
=======
            _lib = libopus_loader(ctypes.util.find_library("opus"))
>>>>>>> 429dadce
    except Exception:
        _lib = None

    return _lib is not None


def load_opus(name: str) -> None:
    """Loads the libopus shared library for use with voice.

    If this function is not called then the library uses the function
    :func:`ctypes.util.find_library` and then loads that one if available.

    Not loading a library and attempting to use PCM based AudioSources will
    lead to voice not working.

    This function propagates the exceptions thrown.

    .. warning::

        The bitness of the library must match the bitness of your python
        interpreter. If the library is 64-bit then your python interpreter
        must be 64-bit as well. Usually if there's a mismatch in bitness then
        the load will throw an exception.

    .. note::

        On Windows, this function should not need to be called as the binaries
        are automatically loaded.

    .. note::

        On Windows, the .dll extension is not necessary. However, on Linux
        the full extension is required to load the library, e.g. ``libopus.so.1``.
        On Linux however, :func:`ctypes.util.find_library` will usually find the library automatically
        without you having to call this.

    Parameters
    ----------
    name: :class:`str`
        The filename of the shared library.
    """
    global _lib
    _lib = libopus_loader(name)


def is_loaded() -> bool:
    """Function to check if opus lib is successfully loaded either
    via the :func:`ctypes.util.find_library` call of :func:`load_opus`.

    This must return ``True`` for voice to work.

    Returns
    -------
    :class:`bool`
        Indicates if the opus library has been loaded.
    """
    global _lib
    return _lib is not None


class OpusError(DiscordException):
    """An exception that is thrown for libopus related errors.

    Attributes
    ----------
    code: :class:`int`
        The error code returned.
    """

    def __init__(self, code: int):
        self.code: int = code
<<<<<<< HEAD
        if _lib is None:
            raise RuntimeError('Library is not loaded.')
        msg = _lib.opus_strerror(self.code).decode('utf-8')
=======
        msg = _lib.opus_strerror(self.code).decode("utf-8")
>>>>>>> 429dadce
        _log.info('"%s" has happened', msg)
        super().__init__(msg)


class OpusNotLoaded(DiscordException):
    """An exception that is thrown for when libopus is not loaded."""

    pass


class _OpusStruct:
    SAMPLING_RATE = 48000
    CHANNELS = 2
    FRAME_LENGTH = 20  # in milliseconds
    SAMPLE_SIZE = struct.calcsize("h") * CHANNELS
    SAMPLES_PER_FRAME = int(SAMPLING_RATE / 1000 * FRAME_LENGTH)

    FRAME_SIZE = SAMPLES_PER_FRAME * SAMPLE_SIZE

    @staticmethod
    def get_opus_version() -> str:
        if not is_loaded() and not _load_default():
            raise OpusNotLoaded()

<<<<<<< HEAD
        if _lib is None:
            raise RuntimeError('Library is not loaded.')

        return f"{_lib.opus_get_version_string().decode('utf-8')}"
=======
        return _lib.opus_get_version_string().decode("utf-8")

>>>>>>> 429dadce

class Encoder(_OpusStruct):
    def __init__(self, application: int = APPLICATION_AUDIO):
        _OpusStruct.get_opus_version()

        self.application: int = application
        self._state: Optional[EncoderStruct] = self._create_state()
        self.set_bitrate(128)
        self.set_fec(True)
        self.set_expected_packet_loss_percent(0.15)
        self.set_bandwidth("full")
        self.set_signal_type("auto")

    def __del__(self) -> None:
<<<<<<< HEAD
        if hasattr(self, '_state') and _lib is not None:
            _lib.opus_encoder_destroy(self._state)
            # This is a destructor, so it's okay to assign None
            self._state = None

    def _create_state(self) -> EncoderStruct:
        ret = ctypes.c_int()
        if _lib is None:
            raise RuntimeError('Library is not loaded.')
        return _lib.opus_encoder_create(self.SAMPLING_RATE, self.CHANNELS, self.application, ctypes.byref(ret))
=======
        if hasattr(self, "_state"):
            _lib.opus_encoder_destroy(self._state)
            # This is a destructor, so it's okay to assign None
            self._state = None  # type: ignore

    def _create_state(self) -> EncoderStruct:
        ret = ctypes.c_int()
        return _lib.opus_encoder_create(
            self.SAMPLING_RATE, self.CHANNELS, self.application, ctypes.byref(ret)
        )
>>>>>>> 429dadce

    def set_bitrate(self, kbps: int) -> int:
        kbps = min(512, max(16, int(kbps)))

        if _lib is None:
            raise RuntimeError('Library is not loaded.')
        _lib.opus_encoder_ctl(self._state, CTL_SET_BITRATE, kbps * 1024)
        return kbps

    def set_bandwidth(self, req: BAND_CTL) -> None:
        if req not in band_ctl:
            raise KeyError(
                f'{req!r} is not a valid bandwidth setting. Try one of: {",".join(band_ctl)}'
            )

        k = band_ctl[req]
        if _lib is None:
            raise RuntimeError('Library is not loaded.')
        _lib.opus_encoder_ctl(self._state, CTL_SET_BANDWIDTH, k)

    def set_signal_type(self, req: SIGNAL_CTL) -> None:
        if req not in signal_ctl:
            raise KeyError(
                f'{req!r} is not a valid bandwidth setting. Try one of: {",".join(signal_ctl)}'
            )

        k = signal_ctl[req]
        if _lib is None:
            raise RuntimeError('Library is not loaded.')
        _lib.opus_encoder_ctl(self._state, CTL_SET_SIGNAL, k)

    def set_fec(self, enabled: bool = True) -> None:
        if _lib is None:
            raise RuntimeError('Library is not loaded.')
        _lib.opus_encoder_ctl(self._state, CTL_SET_FEC, 1 if enabled else 0)

    def set_expected_packet_loss_percent(self, percentage: float) -> None:
<<<<<<< HEAD
        if _lib is None:
            raise RuntimeError('Library is not loaded.')
        _lib.opus_encoder_ctl(self._state, CTL_SET_PLP, min(100, max(0, int(percentage * 100))))
=======
        _lib.opus_encoder_ctl(self._state, CTL_SET_PLP, min(100, max(0, int(percentage * 100))))  # type: ignore
>>>>>>> 429dadce

    def encode(self, pcm: bytes, frame_size: int) -> bytes:
        max_data_bytes = len(pcm)
        # bytes can be used to reference pointer
        pcm_ptr = ctypes.cast(pcm, c_int16_ptr)  # type: ignore
        data = (ctypes.c_char * max_data_bytes)()

        if _lib is None:
            raise RuntimeError('Library is not loaded.')
        ret = _lib.opus_encode(self._state, pcm_ptr, frame_size, data, max_data_bytes)

        # array can be initialized with bytes but mypy doesn't know
<<<<<<< HEAD
        return array.array('b', data[:ret]).tobytes()  # type: ignore
=======
        return array.array("b", data[:ret]).tobytes()  # type: ignore

>>>>>>> 429dadce

class Decoder(_OpusStruct):
    def __init__(self) -> None:
        _OpusStruct.get_opus_version()

        self._state = self._create_state()

<<<<<<< HEAD
    def __del__(self) -> None:
        if hasattr(self, '_state') and _lib is not None:
            _lib.opus_decoder_destroy(self._state)
            # This is a destructor, so it's okay to assign None
            self._state = None  # type: ignore
=======
    def __del__(self):
        if hasattr(self, "_state"):
            _lib.opus_decoder_destroy(self._state)
            self._state = None
>>>>>>> 429dadce

    def _create_state(self):
        ret = ctypes.c_int()
<<<<<<< HEAD
        if _lib is None:
            raise RuntimeError('Library is not loaded.')
        return _lib.opus_decoder_create(self.SAMPLING_RATE, self.CHANNELS, ctypes.byref(ret))
=======
        return _lib.opus_decoder_create(
            self.SAMPLING_RATE, self.CHANNELS, ctypes.byref(ret)
        )
>>>>>>> 429dadce

    @staticmethod
    def packet_get_nb_frames(data):
        """Gets the number of frames in an Opus packet"""
        if _lib is None:
            raise RuntimeError('Library is not loaded.')
        return _lib.opus_packet_get_nb_frames(data, len(data))

    @staticmethod
    def packet_get_nb_channels(data):
        """Gets the number of channels in an Opus packet"""
        if _lib is None:
            raise RuntimeError('Library is not loaded.')
        return _lib.opus_packet_get_nb_channels(data)

    @classmethod
    def packet_get_samples_per_frame(cls, data):
        """Gets the number of samples per frame from an Opus packet"""
        if _lib is None:
            raise RuntimeError('Library is not loaded.')
        return _lib.opus_packet_get_samples_per_frame(data, cls.SAMPLING_RATE)

    def _set_gain(self, adjustment):
        """Configures decoder gain adjustment.
        Scales the decoded output by a factor specified in Q8 dB units.
        This has a maximum range of -32768 to 32767 inclusive, and returns
        OPUS_BAD_ARG (-1) otherwise. The default is zero indicating no adjustment.
        This setting survives decoder reset (irrelevant for now).
        gain = 10**x/(20.0*256)
        (from opus_defines.h)
        """
        if _lib is None:
            raise RuntimeError('Library is not loaded.')
        return _lib.opus_decoder_ctl(self._state, CTL_SET_GAIN, adjustment)

    def set_gain(self, dB):
        """Sets the decoder gain in dB, from -128 to 128."""

        dB_Q8 = max(-32768, min(32767, round(dB * 256)))  # dB * 2^n where n is 8 (Q8)
        return self._set_gain(dB_Q8)

    def set_volume(self, mult):
        """Sets the output volume as a float percent, i.e. 0.5 for 50%, 1.75 for 175%, etc."""
        return self.set_gain(20 * math.log10(mult))  # amplitude ratio

    def _get_last_packet_duration(self):
        """Gets the duration (in samples) of the last packet successfully decoded or concealed."""

        ret = ctypes.c_int32()
        if _lib is None:
            raise RuntimeError('Library is not loaded.')
        _lib.opus_decoder_ctl(self._state, CTL_LAST_PACKET_DURATION, ctypes.byref(ret))
        return ret.value

    def decode(self, data, *, fec=False):
        if data is None and fec:
            raise OpusError("Invalid arguments: FEC cannot be used with null data")

        if data is None:
            frame_size = self._get_last_packet_duration() or self.SAMPLES_PER_FRAME
            channel_count = self.CHANNELS
        else:
            frames = self.packet_get_nb_frames(data)
            channel_count = self.CHANNELS
            samples_per_frame = self.packet_get_samples_per_frame(data)
            frame_size = frames * samples_per_frame

        pcm = (
            ctypes.c_int16
            * (frame_size * channel_count * ctypes.sizeof(ctypes.c_int16))
        )()
        pcm_ptr = ctypes.cast(pcm, c_int16_ptr)

<<<<<<< HEAD
        if _lib is None:
            raise RuntimeError('Library is not loaded.')
        ret = _lib.opus_decode(self._state, data, len(data) if data else 0, pcm_ptr, frame_size, fec)

        return array.array('h', pcm[:ret * channel_count]).tobytes()
=======
        ret = _lib.opus_decode(
            self._state, data, len(data) if data else 0, pcm_ptr, frame_size, fec
        )

        return array.array("h", pcm[: ret * channel_count]).tobytes()


class DecodeManager(threading.Thread, _OpusStruct):
    def __init__(self, client):
        super().__init__(daemon=True, name="DecodeManager")

        self.client = client
        self.decode_queue = []

        self.decoder = {}

        self._end_thread = threading.Event()

    def decode(self, opus_frame):
        if not isinstance(opus_frame, RawData):
            raise TypeError("opus_frame should be a RawData object.")
        self.decode_queue.append(opus_frame)

    def run(self):
        while not self._end_thread.is_set():
            try:
                data = self.decode_queue.pop(0)
            except IndexError:
                continue

            try:
                if data.decrypted_data is None:
                    continue
                else:
                    data.decoded_data = self.get_decoder(data.ssrc).decode(
                        data.decrypted_data
                    )
            except OpusError:
                print("Error occurred while decoding opus frame.")
                continue

            self.client.recv_decoded_audio(data)

    def stop(self):
        while self.decoding:
            time.sleep(0.1)
            self.decoder = {}
            gc.collect()
            print("Decoder Process Killed")
        self._end_thread.set()

    def get_decoder(self, ssrc):
        d = self.decoder.get(ssrc)
        if d is not None:
            return d
        self.decoder[ssrc] = Decoder()
        return self.decoder[ssrc]

    @property
    def decoding(self):
        return bool(self.decode_queue)
>>>>>>> 429dadce
<|MERGE_RESOLUTION|>--- conflicted
+++ resolved
@@ -134,23 +134,15 @@
     "music": 3002,
 }
 
-<<<<<<< HEAD
+
 def _err_lt(result: int, func: Callable[..., Any], args: List[Any]) -> int:
-=======
-
-def _err_lt(result: int, func: Callable, args: List) -> int:
->>>>>>> 429dadce
     if result < OK:
         _log.info("error has happened in %s", func.__name__)
         raise OpusError(result)
     return result
 
-<<<<<<< HEAD
+
 def _err_ne(result: T, func: Callable[..., Any], args: List[Any]) -> T:
-=======
-
-def _err_ne(result: T, func: Callable, args: List) -> T:
->>>>>>> 429dadce
     ret = args[-1]._obj
     if ret.value != OK:
         _log.info("error has happened in %s", func.__name__)
@@ -274,7 +266,6 @@
     return lib
 
 
-<<<<<<< HEAD
 if TYPE_CHECKING:
     class OpusLib:
 
@@ -316,8 +307,6 @@
 _lib: Optional[OpusLib] = None
 
 
-=======
->>>>>>> 429dadce
 def _load_default() -> bool:
     global _lib
     try:
@@ -328,13 +317,10 @@
             _filename = os.path.join(_basedir, "bin", f"libopus-0.{_target}.dll")
             _lib = libopus_loader(_filename)
         else:
-<<<<<<< HEAD
             name: Optional[str] = ctypes.util.find_library('opus')
-            if name is not None:
-                _lib = libopus_loader(name)
-=======
-            _lib = libopus_loader(ctypes.util.find_library("opus"))
->>>>>>> 429dadce
+            if name is None:
+                raise OSError("opus_load_default() is not supported on this platform")
+            _lib = libopus_loader(name)
     except Exception:
         _lib = None
 
@@ -406,13 +392,9 @@
 
     def __init__(self, code: int):
         self.code: int = code
-<<<<<<< HEAD
-        if _lib is None:
-            raise RuntimeError('Library is not loaded.')
-        msg = _lib.opus_strerror(self.code).decode('utf-8')
-=======
+        if _lib is None:
+            raise RuntimeError("Library is not loaded.")
         msg = _lib.opus_strerror(self.code).decode("utf-8")
->>>>>>> 429dadce
         _log.info('"%s" has happened', msg)
         super().__init__(msg)
 
@@ -437,15 +419,11 @@
         if not is_loaded() and not _load_default():
             raise OpusNotLoaded()
 
-<<<<<<< HEAD
         if _lib is None:
             raise RuntimeError('Library is not loaded.')
 
         return f"{_lib.opus_get_version_string().decode('utf-8')}"
-=======
-        return _lib.opus_get_version_string().decode("utf-8")
-
->>>>>>> 429dadce
+
 
 class Encoder(_OpusStruct):
     def __init__(self, application: int = APPLICATION_AUDIO):
@@ -460,8 +438,7 @@
         self.set_signal_type("auto")
 
     def __del__(self) -> None:
-<<<<<<< HEAD
-        if hasattr(self, '_state') and _lib is not None:
+        if hasattr(self, "_state") and _lib is not None:
             _lib.opus_encoder_destroy(self._state)
             # This is a destructor, so it's okay to assign None
             self._state = None
@@ -469,20 +446,8 @@
     def _create_state(self) -> EncoderStruct:
         ret = ctypes.c_int()
         if _lib is None:
-            raise RuntimeError('Library is not loaded.')
+            raise RuntimeError("Library is not loaded.")
         return _lib.opus_encoder_create(self.SAMPLING_RATE, self.CHANNELS, self.application, ctypes.byref(ret))
-=======
-        if hasattr(self, "_state"):
-            _lib.opus_encoder_destroy(self._state)
-            # This is a destructor, so it's okay to assign None
-            self._state = None  # type: ignore
-
-    def _create_state(self) -> EncoderStruct:
-        ret = ctypes.c_int()
-        return _lib.opus_encoder_create(
-            self.SAMPLING_RATE, self.CHANNELS, self.application, ctypes.byref(ret)
-        )
->>>>>>> 429dadce
 
     def set_bitrate(self, kbps: int) -> int:
         kbps = min(512, max(16, int(kbps)))
@@ -520,13 +485,9 @@
         _lib.opus_encoder_ctl(self._state, CTL_SET_FEC, 1 if enabled else 0)
 
     def set_expected_packet_loss_percent(self, percentage: float) -> None:
-<<<<<<< HEAD
         if _lib is None:
             raise RuntimeError('Library is not loaded.')
         _lib.opus_encoder_ctl(self._state, CTL_SET_PLP, min(100, max(0, int(percentage * 100))))
-=======
-        _lib.opus_encoder_ctl(self._state, CTL_SET_PLP, min(100, max(0, int(percentage * 100))))  # type: ignore
->>>>>>> 429dadce
 
     def encode(self, pcm: bytes, frame_size: int) -> bytes:
         max_data_bytes = len(pcm)
@@ -539,12 +500,8 @@
         ret = _lib.opus_encode(self._state, pcm_ptr, frame_size, data, max_data_bytes)
 
         # array can be initialized with bytes but mypy doesn't know
-<<<<<<< HEAD
-        return array.array('b', data[:ret]).tobytes()  # type: ignore
-=======
         return array.array("b", data[:ret]).tobytes()  # type: ignore
 
->>>>>>> 429dadce
 
 class Decoder(_OpusStruct):
     def __init__(self) -> None:
@@ -552,30 +509,17 @@
 
         self._state = self._create_state()
 
-<<<<<<< HEAD
     def __del__(self) -> None:
-        if hasattr(self, '_state') and _lib is not None:
+        if hasattr(self, "_state") and _lib is not None:
             _lib.opus_decoder_destroy(self._state)
             # This is a destructor, so it's okay to assign None
             self._state = None  # type: ignore
-=======
-    def __del__(self):
-        if hasattr(self, "_state"):
-            _lib.opus_decoder_destroy(self._state)
-            self._state = None
->>>>>>> 429dadce
 
     def _create_state(self):
         ret = ctypes.c_int()
-<<<<<<< HEAD
-        if _lib is None:
-            raise RuntimeError('Library is not loaded.')
+        if _lib is None:
+            raise RuntimeError("Library is not loaded.")
         return _lib.opus_decoder_create(self.SAMPLING_RATE, self.CHANNELS, ctypes.byref(ret))
-=======
-        return _lib.opus_decoder_create(
-            self.SAMPLING_RATE, self.CHANNELS, ctypes.byref(ret)
-        )
->>>>>>> 429dadce
 
     @staticmethod
     def packet_get_nb_frames(data):
@@ -649,13 +593,9 @@
         )()
         pcm_ptr = ctypes.cast(pcm, c_int16_ptr)
 
-<<<<<<< HEAD
-        if _lib is None:
-            raise RuntimeError('Library is not loaded.')
-        ret = _lib.opus_decode(self._state, data, len(data) if data else 0, pcm_ptr, frame_size, fec)
-
-        return array.array('h', pcm[:ret * channel_count]).tobytes()
-=======
+        if _lib is None:
+            raise RuntimeError("Library is not loaded.")
+
         ret = _lib.opus_decode(
             self._state, data, len(data) if data else 0, pcm_ptr, frame_size, fec
         )
@@ -716,5 +656,4 @@
 
     @property
     def decoding(self):
-        return bool(self.decode_queue)
->>>>>>> 429dadce
+        return bool(self.decode_queue)