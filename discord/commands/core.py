--- conflicted
+++ resolved
@@ -980,18 +980,11 @@
         self.id = None
 
         # Permissions
-<<<<<<< HEAD
         self.default_member_permissions: Optional[Permissions] = kwargs.get("default_member_permissions", None)
         self.dm_permission: Optional[bool] = kwargs.get("dm_permission", None)
 
-=======
-        self.default_permission = kwargs.get("default_permission", True)
-        self.permissions: List[CommandPermission] = kwargs.get("permissions", [])
-        if self.permissions and self.default_permission:
-            self.default_permission = False
         self.name_localizations: Optional[Dict[str, str]] = kwargs.get("name_localizations", None)
         self.description_localizations: Optional[Dict[str, str]] = kwargs.get("description_localizations", None)
->>>>>>> 22d9c92d
 
     @property
     def module(self) -> Optional[str]:
@@ -1292,16 +1285,14 @@
             "type": self.type,
         }
 
-<<<<<<< HEAD
         if self.dm_permission is not None:
             as_dict["dm_permission"] = self.dm_permission
 
         if self.default_member_permissions is not None:
             as_dict["default_member_permissions"] = self.default_member_permissions.value
-=======
+
         if self.name_localizations is not None:
             as_dict["name_localizations"] = self.name_localizations
->>>>>>> 22d9c92d
 
         return as_dict
 
