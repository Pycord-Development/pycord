--- conflicted
+++ resolved
@@ -32,7 +32,6 @@
 import re
 import types
 from collections import OrderedDict
-<<<<<<< HEAD
 from typing_extensions import ParamSpec, Concatenate
 from typing import (
     Any,
@@ -50,9 +49,6 @@
     Generator,
     Coroutine,
 )
-=======
-from typing import Any, Callable, Dict, Generator, Generic, List, Optional, Type, TypeVar, Union, TYPE_CHECKING
->>>>>>> 3c3b8cf0
 
 from .context import ApplicationContext, AutocompleteContext
 from .errors import ApplicationCommandError, CheckFailure, ApplicationCommandInvokeError
@@ -86,16 +82,8 @@
     from ..cog import Cog
 
 T = TypeVar('T')
-<<<<<<< HEAD
 CogT = TypeVar("CogT", bound="Cog")
 Coro = TypeVar('Coro', bound=Callable[..., Coroutine[Any, Any, Any]])
-ApplicationCommandT = TypeVar("ApplicationCommandT", bound="ApplicationCommand")
-ApplicationContextT = TypeVar("ApplicationContextT", bound="ApplicationContext")
-HookT = TypeVar("HookT", bound="Hook")
-ErrorT = TypeVar('ErrorT', bound='Error')
-=======
-CogT = TypeVar('CogT', bound='Cog')
->>>>>>> 3c3b8cf0
 
 if TYPE_CHECKING:
     P = ParamSpec('P')
@@ -134,7 +122,6 @@
         return ret
     return wrapped
 
-<<<<<<< HEAD
 def unwrap_function(function: Callable[..., Any]) -> Callable[..., Any]:
     partial = functools.partial
     while True:
@@ -145,8 +132,6 @@
         else:
             return function
 
-=======
->>>>>>> 3c3b8cf0
 class _BaseCommand:
     __slots__ = ()
 
@@ -176,14 +161,10 @@
 
         self._max_concurrency: Optional[MaxConcurrency] = max_concurrency
 
-<<<<<<< HEAD
         self._callback = None
         self.module = None
 
     def __repr__(self) -> str:
-=======
-    def __repr__(self):
->>>>>>> 3c3b8cf0
         return f"<discord.commands.{self.__class__.__name__} name={self.name}>"
 
     def __eq__(self, other) -> bool:
