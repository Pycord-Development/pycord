"""
The MIT License (MIT)

Copyright (c) 2015-2021 Rapptz
Copyright (c) 2021-present Pycord Development

Permission is hereby granted, free of charge, to any person obtaining a
copy of this software and associated documentation files (the "Software"),
to deal in the Software without restriction, including without limitation
the rights to use, copy, modify, merge, publish, distribute, sublicense,
and/or sell copies of the Software, and to permit persons to whom the
Software is furnished to do so, subject to the following conditions:

The above copyright notice and this permission notice shall be included in
all copies or substantial portions of the Software.

THE SOFTWARE IS PROVIDED "AS IS", WITHOUT WARRANTY OF ANY KIND, EXPRESS
OR IMPLIED, INCLUDING BUT NOT LIMITED TO THE WARRANTIES OF MERCHANTABILITY,
FITNESS FOR A PARTICULAR PURPOSE AND NONINFRINGEMENT. IN NO EVENT SHALL THE
AUTHORS OR COPYRIGHT HOLDERS BE LIABLE FOR ANY CLAIM, DAMAGES OR OTHER
LIABILITY, WHETHER IN AN ACTION OF CONTRACT, TORT OR OTHERWISE, ARISING
FROM, OUT OF OR IN CONNECTION WITH THE SOFTWARE OR THE USE OR OTHER
DEALINGS IN THE SOFTWARE.
"""

from __future__ import annotations

import asyncio
import datetime
import functools
import inspect
import re
import types
from collections import OrderedDict
<<<<<<< HEAD
from typing import Any, Callable, Dict, Generator, Generic, List, Optional, Type, TypeVar, Union, TYPE_CHECKING, \
    Coroutine
=======
from typing_extensions import ParamSpec
from typing import (
    Any,
    Callable,
    Dict,
    List,
    Optional,
    Union,
    TYPE_CHECKING,
    Awaitable,
    overload,
    TypeVar,
    Generic,
    Type,
    Concatenate,
    Generator,
)
>>>>>>> 6e659599

from ..enums import SlashCommandOptionType, ChannelType
from .context import ApplicationContext, AutocompleteContext
from .errors import ApplicationCommandError, CheckFailure, ApplicationCommandInvokeError
from .options import Option, OptionChoice
from .permissions import CommandPermission
from ..enums import SlashCommandOptionType, ChannelType
from ..errors import ValidationError, ClientException
from ..member import Member
from ..user import User
from ..message import Message
from ..utils import find, async_all, get_or_fetch, utcnow
from ..errors import ValidationError, ClientException
from .context import AutocompleteContext
from .errors import ApplicationCommandError, CheckFailure, ApplicationCommandInvokeError
from .permissions import CommandPermission

if TYPE_CHECKING:
    from ..types.interactions import (
        CreateApplicationCommand,
        ApplicationCommandOption as ApplicationCommandOptionData,
        ApplicationCommandOptionChoice
    )
    from ._types import (
        Coro,
        CoroFunc,
        Hook,
        Error
    )
    from .context import ApplicationContext
    from ..cog import Cog
    from .permissions import Permission
    from ..interactions import Interaction

    P = ParamSpec('P')
else:
    P = TypeVar('P')

__all__ = (
    "_BaseCommand",
    "ApplicationCommand",
    "SlashCommand",
    "slash_command",
    "application_command",
    "user_command",
    "message_command",
    "command",
    "SlashCommandGroup",
    "ContextMenuCommand",
    "UserCommand",
    "MessageCommand",
)

<<<<<<< HEAD
if TYPE_CHECKING:
    from typing_extensions import ParamSpec, Concatenate

    from ..cog import Cog

T = TypeVar('T')
CogT = TypeVar('CogT', bound='Cog')
Coro = TypeVar('Coro', bound=Callable[..., Coroutine[Any, Any, Any]])
=======
T = TypeVar('T')
CogT = TypeVar("CogT", bound="Cog")
ApplicationCommandT = TypeVar("ApplicationCommandT", bound="ApplicationCommand")
ApplicationContextT = TypeVar("ApplicationContextT", bound="ApplicationContext")
HookT = TypeVar("HookT", bound="Hook")
ErrorT = TypeVar('ErrorT', bound='Error')
>>>>>>> 6e659599

def wrap_callback(coro): # TODO: Maybe typehint

    @functools.wraps(coro)
    async def wrapped(*args, **kwargs):
        try:
            ret = await coro(*args, **kwargs)
        except ApplicationCommandError:
            raise
        except asyncio.CancelledError:
            return
        except Exception as exc:
            raise ApplicationCommandInvokeError(exc) from exc
        return ret

    return wrapped


def hooked_wrapped_callback(command: ApplicationCommandT, ctx: ApplicationContextT, coro):  # TODO: Maybe Typehint coro & return type

    @functools.wraps(coro)
    async def wrapped(arg):
        try:
            ret = await coro(arg)
        except ApplicationCommandError:
            raise
        except asyncio.CancelledError:
            return
        except Exception as exc:
            raise ApplicationCommandInvokeError(exc) from exc
        finally:
            if hasattr(command, '_max_concurrency') and command._max_concurrency is not None:
                await command._max_concurrency.release(ctx)
            await command.call_after_hooks(ctx)
        return ret

    return wrapped

<<<<<<< HEAD
def unwrap_function(function: Callable[..., Any]) -> Callable[..., Any]:
    partial = functools.partial
    while True:
        if hasattr(function, '__wrapped__'):
            function = function.__wrapped__
        elif isinstance(function, partial):
            function = function.func
        else:
            return function
=======
>>>>>>> 6e659599

class _BaseCommand:
    __slots__ = ()

# finished
class ApplicationCommand(_BaseCommand, Generic[CogT, P, T]):
    __original_kwargs__: Dict[str, Any]
    cog: Optional[Cog] = None
    name: str
    description: str
    callback: HookT
    checks: List[Callable[[ApplicationContext], Awaitable[bool]]]
    on_error: Callable[[ApplicationContext, Exception], Awaitable[None]]
    _before_invoke: Optional[Callable[[ApplicationContext], Awaitable[None]]]
    _after_invoke: Optional[Callable[[ApplicationContext], Awaitable[None]]]
    default_permission: bool
    permissions: List[Permission]

    def __init__(self, func: Callable, **kwargs) -> None:
        from ..ext.commands.cooldowns import CooldownMapping, BucketType, MaxConcurrency

        try:
            cooldown = func.__commands_cooldown__
        except AttributeError:
            cooldown = kwargs.get('cooldown')

        if cooldown is None:
            buckets = CooldownMapping(cooldown, BucketType.default)
        elif isinstance(cooldown, CooldownMapping):
            buckets = cooldown
        else:
            raise TypeError("Cooldown must be a an instance of CooldownMapping or None.")
        self._buckets: CooldownMapping = buckets

        try:
            max_concurrency = func.__commands_max_concurrency__
        except AttributeError:
            max_concurrency = kwargs.get('max_concurrency')

        self._max_concurrency: Optional[MaxConcurrency] = max_concurrency

<<<<<<< HEAD
        self._callback = None
        self.module = None

    def __repr__(self):
=======
    def __repr__(self) -> str:
>>>>>>> 6e659599
        return f"<discord.commands.{self.__class__.__name__} name={self.name}>"

    def __eq__(self, other: Any) -> bool:
        if hasattr(self, "id") and hasattr(other, "id"):
            check = self.id == other.id
        else:
            check = (
                self.name == other.name
                and self.guild_ids == self.guild_ids
            )
        return (
            isinstance(other, self.__class__)
            and self.parent == other.parent
            and check
        )

    async def __call__(self, ctx: ApplicationContext, *args: P.args, **kwargs: P.kwargs) -> T:
        """|coro|
        Calls the command's callback.

        This method bypasses all checks that a command has and does not
        convert the arguments beforehand, so take care to pass the correct
        arguments in.
        """
        await self.callback(ctx, *args, **kwargs)

    @property
    def callback(self) -> Union[
            Callable[Concatenate[CogT, ApplicationContext, P], Coro[T]],
            Callable[Concatenate[ApplicationContext, P], Coro[T]],
        ]:
        return self._callback

    @callback.setter
    def callback(self, function: Union[
            Callable[Concatenate[CogT, ApplicationContext, P], Coro[T]],
            Callable[Concatenate[ApplicationContext, P], Coro[T]],
        ]) -> None:
        self._callback = function
        unwrap = unwrap_function(function)
        self.module = unwrap.__module__

    def _prepare_cooldowns(self, ctx: ApplicationContext):
        if self._buckets.valid:
            current = datetime.datetime.now().timestamp()
            bucket = self._buckets.get_bucket(ctx, current)  # type: ignore # ctx instead of non-existent message

            if bucket is not None:
                retry_after = bucket.update_rate_limit(current)

                if retry_after:
                    from ..ext.commands.errors import CommandOnCooldown
                    raise CommandOnCooldown(bucket, retry_after, self._buckets.type)  # type: ignore

    async def prepare(self, ctx: ApplicationContext) -> None:
        # This should be same across all 3 types
        ctx.command = self

        if not await self.can_run(ctx):
            raise CheckFailure(f'The check functions for the command {self.name} failed')

        if hasattr(self, "_max_concurrency"):
            if self._max_concurrency is not None:
                # For this application, context can be duck-typed as a Message
                await self._max_concurrency.acquire(ctx)  # type: ignore # ctx instead of non-existent message

            try:
                self._prepare_cooldowns(ctx)
                await self.call_before_hooks(ctx)
            except:
                if self._max_concurrency is not None:
                    await self._max_concurrency.release(ctx)  # type: ignore # ctx instead of non-existent message
                raise

    def is_on_cooldown(self, ctx: ApplicationContext) -> bool:
        """Checks whether the command is currently on cooldown.

        .. note::

            This uses the current time instead of the interaction time.

        Parameters
        -----------
        ctx: :class:`.ApplicationContext`
            The invocation context to use when checking the commands cooldown status.

        Returns
        --------
        :class:`bool`
            A boolean indicating if the command is on cooldown.
        """
        if not self._buckets.valid:
            return False

        bucket = self._buckets.get_bucket(ctx)
        current = utcnow().timestamp()
        return bucket.get_tokens(current) == 0

    def reset_cooldown(self, ctx: ApplicationContext) -> None:
        """Resets the cooldown on this command.

        Parameters
        -----------
        ctx: :class:`.ApplicationContext`
            The invocation context to reset the cooldown under.
        """
        if self._buckets.valid:
            bucket = self._buckets.get_bucket(ctx)  # type: ignore # ctx instead of non-existent message
            bucket.reset()

    def get_cooldown_retry_after(self, ctx: ApplicationContext) -> float:
        """Retrieves the amount of seconds before this command can be tried again.

        .. note::

            This uses the current time instead of the interaction time.

        Parameters
        -----------
        ctx: :class:`.ApplicationContext`
            The invocation context to retrieve the cooldown from.

        Returns
        --------
        :class:`float`
            The amount of time left on this command's cooldown in seconds.
            If this is ``0.0`` then the command isn't on cooldown.
        """
        if self._buckets.valid:
            bucket = self._buckets.get_bucket(ctx)
            current = utcnow().timestamp()
            return bucket.get_retry_after(current)

        return 0.0

    async def invoke(self, ctx: ApplicationContext) -> None:
        await self.prepare(ctx)

        injected = hooked_wrapped_callback(self, ctx, self._invoke)
        await injected(ctx)

    async def can_run(self, ctx: ApplicationContext) -> bool:

        if not await ctx.bot.can_run(ctx):
            raise CheckFailure(f'The global check functions for command {self.name} failed.')

        predicates = self.checks
        if not predicates:
            # since we have no checks, then we just return True.
            return True

        return await async_all(predicate(ctx) for predicate in predicates) # type: ignore

    async def dispatch_error(self, ctx: ApplicationContext, error: Exception) -> None:
        ctx.command_failed = True
        cog = self.cog
        try:
            coro = self.on_error
        except AttributeError:
            pass
        else:
            injected = wrap_callback(coro)
            if cog is not None:
                await injected(cog, ctx, error)
            else:
                await injected(ctx, error)

        try:
            if cog is not None:
                local = cog.__class__._get_overridden_method(cog.cog_command_error)
                if local is not None:
                    wrapped = wrap_callback(local)
                    await wrapped(ctx, error)
        finally:
            ctx.bot.dispatch('application_command_error', ctx, error)

    def _get_signature_parameters(self) -> OrderedDict[str, inspect.Parameter]:
        return OrderedDict(inspect.signature(self.callback).parameters)

    def error(self, coro: ErrorT) -> ErrorT:
        """A decorator that registers a coroutine as a local error handler.

        A local error handler is an :func:`.on_command_error` event limited to
        a single command. However, the :func:`.on_command_error` is still
        invoked afterwards as the catch-all.

        Parameters
        -----------
        coro: :ref:`coroutine <coroutine>`
            The coroutine to register as the local error handler.

        Raises
        -------
        TypeError
            The coroutine passed is not actually a coroutine.
        """

        if not asyncio.iscoroutinefunction(coro):
            raise TypeError('The error handler must be a coroutine.')

        self.on_error = coro
        return coro

    def has_error_handler(self) -> bool:
        """:class:`bool`: Checks whether the command has an error handler registered.
        """
        return hasattr(self, 'on_error')

    def before_invoke(self, coro: HookT) -> HookT:
        """A decorator that registers a coroutine as a pre-invoke hook.
        A pre-invoke hook is called directly before the command is
        called. This makes it a useful function to set up database
        connections or any type of set up required.
        This pre-invoke hook takes a sole parameter, a :class:`.Context`.
        See :meth:`.Bot.before_invoke` for more info.
        Parameters
        -----------
        coro: :ref:`coroutine <coroutine>`
            The coroutine to register as the pre-invoke hook.
        Raises
        -------
        TypeError
            The coroutine passed is not actually a coroutine.
        """
        if not asyncio.iscoroutinefunction(coro):
            raise TypeError('The pre-invoke hook must be a coroutine.')

        self._before_invoke = coro
        return coro

    def after_invoke(self, coro: HookT) -> HookT:
        """A decorator that registers a coroutine as a post-invoke hook.
        A post-invoke hook is called directly after the command is
        called. This makes it a useful function to clean-up database
        connections or any type of clean up required.
        This post-invoke hook takes a sole parameter, a :class:`.Context`.
        See :meth:`.Bot.after_invoke` for more info.
        Parameters
        -----------
        coro: :ref:`coroutine <coroutine>`
            The coroutine to register as the post-invoke hook.
        Raises
        -------
        TypeError
            The coroutine passed is not actually a coroutine.
        """
        if not asyncio.iscoroutinefunction(coro):
            raise TypeError('The post-invoke hook must be a coroutine.')

        self._after_invoke = coro
        return coro

    async def call_before_hooks(self, ctx: ApplicationContext) -> None:
        # now that we're done preparing we can call the pre-command hooks
        # first, call the command local hook:
        cog = self.cog
        if self._before_invoke is not None:
            # should be cog if @commands.before_invoke is used
            instance = getattr(self._before_invoke, '__self__', cog)
            # __self__ only exists for methods, not functions
            # however, if @command.before_invoke is used, it will be a function
            if instance:
                await self._before_invoke(instance, ctx)  # type: ignore
            else:
                await self._before_invoke(ctx)  # type: ignore

        # call the cog local hook if applicable:
        if cog is not None:
            hook = cog.__class__._get_overridden_method(cog.cog_before_invoke)
            if hook is not None:
                await hook(ctx)

        # call the bot global hook if necessary
        hook = ctx.bot._before_invoke
        if hook is not None:
            await hook(ctx)

    async def call_after_hooks(self, ctx: ApplicationContext) -> None:
        cog = self.cog
        if self._after_invoke is not None:
            instance = getattr(self._after_invoke, '__self__', cog)
            if instance:
                await self._after_invoke(instance, ctx)  # type: ignore
            else:
                await self._after_invoke(ctx)  # type: ignore

        # call the cog local hook if applicable:
        if cog is not None:
            hook = cog.__class__._get_overridden_method(cog.cog_after_invoke)
            if hook is not None:
                await hook(ctx)

        hook = ctx.bot._after_invoke
        if hook is not None:
            await hook(ctx)

    @property
    def cooldown(self):
        return self._buckets._cooldown

    @property
    def full_parent_name(self) -> str:
        """:class:`str`: Retrieves the fully qualified parent command name.

        This the base command name required to execute it. For example,
        in ``/one two three`` the parent name would be ``one two``.
        """
        entries = []
        command = self
        while command.parent is not None and hasattr(command.parent, "name"):
            command = command.parent
            entries.append(command.name)

        return ' '.join(reversed(entries))

    @property
    def qualified_name(self) -> str:
        """:class:`str`: Retrieves the fully qualified command name.

        This is the full parent name with the command name as well.
        For example, in ``/one two three`` the qualified name would be
        ``one two three``.
        """

        parent = self.full_parent_name

        if parent:
            return parent + ' ' + self.name
        else:
            return self.name

    def _set_cog(self, cog):
        self.cog = cog


class SlashCommand(ApplicationCommand):
    r"""A class that implements the protocol for a slash command.

    These are not created manually, instead they are created via the
    decorator or functional interface.

    Attributes
    -----------
    name: :class:`str`
        The name of the command.
    callback: :ref:`coroutine <coroutine>`
        The coroutine that is executed when the command is called.
    description: Optional[:class:`str`]
        The description for the command.
    guild_ids: Optional[List[:class:`int`]]
        The ids of the guilds where this command will be registered.
    options: List[:class:`Option`]
        The parameters for this command.
    parent: Optional[:class:`SlashCommandGroup`]
        The parent group that this command belongs to. ``None`` if there
        isn't one.
    default_permission: :class:`bool`
        Whether the command is enabled by default when it is added to a guild.
    permissions: List[:class:`CommandPermission`]
        The permissions for this command.

        .. note::

            If this is not empty then default_permissions will be set to False.

    cog: Optional[:class:`Cog`]
        The cog that this command belongs to. ``None`` if there isn't one.
    checks: List[Callable[[:class:`.ApplicationContext`], :class:`bool`]]
        A list of predicates that verifies if the command could be executed
        with the given :class:`.ApplicationContext` as the sole parameter. If an exception
        is necessary to be thrown to signal failure, then one inherited from
        :exc:`.CommandError` should be used. Note that if the checks fail then
        :exc:`.CheckFailure` exception is raised to the :func:`.on_application_command_error`
        event.
    cooldown: Optional[:class:`~discord.ext.commands.Cooldown`]
        The cooldown applied when the command is invoked. ``None`` if the command
        doesn't have a cooldown.

        .. versionadded:: 2.0
    """
    type: int = 1

    def __new__(cls: Type[ApplicationCommandT], *args: Any, **kwargs: Any) -> ApplicationCommandT:
        self = super().__new__(cls)

        self.__original_kwargs__ = kwargs.copy()
        return self

    @overload
    def __init__(
            self,
            func: Union[
                Callable[Concatenate[CogT, ApplicationContextT, P], Coro[T]],
                Callable[Concatenate[ApplicationContextT, P], Coro[T]]
            ],
            *,
            name: Optional[str] = None,
            description: Optional[str] = None,
            guild_ids: Optional[List[int]] = None,
            parent: Optional[SlashCommandGroup] = None,
            checks: Optional[List[Callable[[ApplicationContext], Awaitable[bool]]]] = None,
            default_permission: bool = None,
            permissions: Optional[List[Permission]] = None,
    ) -> None:
        ...

    def __init__(
            self,
            func: Callable[[ApplicationContext, ...], Awaitable[None]],
            **kwargs: Any
    ) -> None:
        super().__init__(func, **kwargs)

        if not asyncio.iscoroutinefunction(func):
            raise TypeError("Callback must be a coroutine.")
        self.callback = func

        self.guild_ids: Optional[List[int]] = kwargs.get("guild_ids", None)

        name = kwargs.get("name") or func.__name__
        validate_chat_input_name(name)
        self.name: str = name
        self.id = None  # TODO: typehint  usage?

        description = kwargs.get("description") or (
            inspect.cleandoc(func.__doc__).splitlines()[0]
            if func.__doc__ is not None
            else "No description provided"
        )
        validate_chat_input_description(description)
        self.description: str = description
        self.parent: SlashCommandGroup = kwargs.get('parent')
        self.attached_to_group: bool = False

        self.cog: Optional[Cog] = None

        params = self._get_signature_parameters()
        if (kwop := kwargs.get('options', None)):
            self.options: List[Option] = self._match_option_param_names(params, kwop)
        else:
            self.options: List[Option] = self._parse_options(params)

        try:
            checks = func.__commands_checks__
            checks.reverse()
        except AttributeError:
            checks = kwargs.get('checks', [])

        self.checks = checks

        self._before_invoke = None
        self._after_invoke = None

        # Permissions
        self.default_permission = kwargs.get("default_permission", True)
        self.permissions: List[CommandPermission] = getattr(func, "__app_cmd_perms__", []) + kwargs.get("permissions", [])
        if self.permissions and self.default_permission:
            self.default_permission = False

    def _parse_options(self, params: OrderedDict[str, inspect.Parameter]) -> List[Option]:
        if list(params.items())[0][0] == "self":
            temp = list(params.items())
            temp.pop(0)
            params = dict(temp)
        params = iter(params.items())

        # next we have the 'ctx' as the next parameter
        try:
            next(params)
        except StopIteration:
            raise ClientException(
                f'Callback for {self.name} command is missing "ctx" parameter.'
            )

        final_options = []

        for p_name, p_obj in params:

            option = p_obj.annotation
            if option == inspect.Parameter.empty:
                option = str

            if self._is_typing_union(option):
                if self._is_typing_optional(option):
                    option = Option(
                        option.__args__[0], "No description provided", required=False
                    )
                else:
                    option = Option(
                        option.__args__, "No description provided"
                    )

            if not isinstance(option, Option):
                option = Option(option, "No description provided")
                if p_obj.default != inspect.Parameter.empty:
                    option.required = False

            option.default = option.default if option.default is not None else p_obj.default

            if option.default == inspect.Parameter.empty:
                option.default = None

            if option.name is None:
                option.name = p_name
            option._parameter_name = p_name

            validate_chat_input_name(option.name)
            validate_chat_input_description(option.description)

            final_options.append(option)

        return final_options

    def _match_option_param_names(self, params, options):
        if list(params.items())[0][0] == "self":
            temp = list(params.items())
            temp.pop(0)
            params = dict(temp)
        params = iter(params.items())

        # next we have the 'ctx' as the next parameter
        try:
            next(params)
        except StopIteration:
            raise ClientException(
                f'Callback for {self.name} command is missing "ctx" parameter.'
            )

        check_annotations = [
            lambda o, a: o.input_type == SlashCommandOptionType.string and o.converter is not None,  # pass on converters
            lambda o, a: isinstance(o.input_type, SlashCommandOptionType),  # pass on slash cmd option type enums
            lambda o, a: isinstance(o._raw_type, tuple) and a == Union[o._raw_type],  # type: ignore # union types
            lambda o, a: self._is_typing_optional(a) and not o.required and o._raw_type in a.__args__,  # optional
            lambda o, a: inspect.isclass(a) and issubclass(a, o._raw_type)  # 'normal' types
        ]
        for o in options:
            validate_chat_input_name(o.name)
            validate_chat_input_description(o.description)
            try:
                p_name, p_obj = next(params)
            except StopIteration:  # not enough params for all the options
                raise ClientException(
                    f"Too many arguments passed to the options kwarg."
                )
            p_obj = p_obj.annotation

            if not any(c(o, p_obj) for c in check_annotations):
                raise TypeError(f"Parameter {p_name} does not match input type of {o.name}.")
            o._parameter_name = p_name

        left_out_params = OrderedDict()
        left_out_params[''] = ''  # bypass first iter (ctx)
        for k, v in params:
            left_out_params[k] = v
        options.extend(self._parse_options(left_out_params))

        return options

    def _is_typing_union(self, annotation: Any) -> bool:  # TODO: Typehint annotation
        return (
                getattr(annotation, '__origin__', None) is Union
                or type(annotation) is getattr(types, "UnionType", Union)
        )  # type: ignore

    def _is_typing_optional(self, annotation: Any) -> bool:  # TODO: Typehint annotation
        return self._is_typing_union(annotation) and type(None) in annotation.__args__  # type: ignore

    @property
    def is_subcommand(self) -> bool:
        return self.parent is not None

    def to_dict(self) -> CreateApplicationCommand:
        as_dict = {
            "name": self.name,
            "description": self.description,
            "options": [o.to_dict() for o in self.options],
            "default_permission": self.default_permission,
        }
        if self.is_subcommand:
            as_dict["type"] = SlashCommandOptionType.sub_command.value

        return as_dict

    # NOTE: while checking conflicts (for master -> core/typing)
    # __eq__ seems to have been removed from master??

    async def _invoke(self, ctx: ApplicationContext) -> None:
        # TODO: Parse the args better
        kwargs = {}
        for arg in ctx.interaction.data.get("options", []):
            op = find(lambda x: x.name == arg["name"], self.options)
            arg = arg["value"]

            # Checks if input_type is user, role or channel
            if (
                    SlashCommandOptionType.user.value
                    <= op.input_type.value
                    <= SlashCommandOptionType.role.value
            ):
                if ctx.guild is None and op.input_type.name == "user":
                    _data = ctx.interaction.data["resolved"]["users"][arg]
                    _data["id"] = int(arg)
                    arg = User(state=ctx.interaction._state, data=_data)
                else:
                    name = "member" if op.input_type.name == "user" else op.input_type.name
                    arg = await get_or_fetch(ctx.guild, name, int(arg), default=int(arg))

            elif op.input_type == SlashCommandOptionType.mentionable:
                arg_id = int(arg)
                arg = await get_or_fetch(ctx.guild, "member", arg_id)
                if arg is None:
                    arg = ctx.guild.get_role(arg_id) or arg_id

            elif op.input_type == SlashCommandOptionType.string and (converter := op.converter) is not None:
                arg = await converter.convert(converter, ctx, arg)

            kwargs[op._parameter_name] = arg

        for o in self.options:
            if o._parameter_name not in kwargs:
                kwargs[o._parameter_name] = o.default

        if self.cog is not None:
            await self.callback(self.cog, ctx, **kwargs)
        elif self.parent is not None and self.attached_to_group is True:
            await self.callback(self.parent, ctx, **kwargs)
        else:
            await self.callback(ctx, **kwargs)

    async def invoke_autocomplete_callback(self, ctx: AutocompleteContext):
        values = { i.name: i.default for i in self.options }

        for op in ctx.interaction.data.get("options", []):
            if op.get("focused", False):
                option = find(lambda o: o.name == op["name"], self.options)
                values.update({
                    i["name"]:i["value"]
                    for i in ctx.interaction.data["options"]
                })
                ctx.command = self
                ctx.focused = option
                ctx.value = op.get("value")
                ctx.options = values

                if len(inspect.signature(option.autocomplete).parameters) == 2:
                    instance = getattr(option.autocomplete, "__self__", ctx.cog)
                    result = option.autocomplete(instance, ctx)
                else:
                    result = option.autocomplete(ctx)

                if asyncio.iscoroutinefunction(option.autocomplete):
                    result = await result

                choices = [
                    o if isinstance(o, OptionChoice) else OptionChoice(o)
                    for o in result
                ][:25]
                return await ctx.interaction.response.send_autocomplete_result(choices=choices)

    def copy(self) -> "SlashCommand":
        """Creates a copy of this command.

        Returns
        --------
        :class:`SlashCommand`
            A new instance of this command.
        """
        ret = self.__class__(self.callback, **self.__original_kwargs__)
        return self._ensure_assignment_on_copy(ret)

    def _ensure_assignment_on_copy(self, other: "SlashCommand") -> "SlashCommand":
        other._before_invoke = self._before_invoke
        other._after_invoke = self._after_invoke
        if self.checks != other.checks:
            other.checks = self.checks.copy()
        # if self._buckets.valid and not other._buckets.valid:
        #    other._buckets = self._buckets.copy()
        # if self._max_concurrency != other._max_concurrency:
        #    # _max_concurrency won't be None at this point
        #    other._max_concurrency = self._max_concurrency.copy()  # type: ignore

        try:
            other.on_error = self.on_error
        except AttributeError:
            pass
        return other

    def _update_copy(self, kwargs: Dict[str, Any]) -> "SlashCommand":
        if kwargs:
            kw = kwargs.copy()
            kw.update(self.__original_kwargs__)
            copy = self.__class__(self.callback, **kw)
            return self._ensure_assignment_on_copy(copy)
        else:
            return self.copy()


channel_type_map = {
    'TextChannel': ChannelType.text,
    'VoiceChannel': ChannelType.voice,
    'StageChannel': ChannelType.stage_voice,
    'CategoryChannel': ChannelType.category
}


class Option:

    @overload
    def __int__(
            self,
            input_type: Any,
            /,
            description: str,
            *,
            name: Optional[str] = None,
            channel_type: Optional[ChannelType] = None,
            required: bool = None,
            default: Any = None,
            min_value: Optional[int] = None,
            max_value: Optional[int] = None,
            autocomplete: Optional[Callable[[AutocompleteContext], Awaitable[Any]]] = None,
    ) -> None:
        ...

    def __init__(
            self, input_type: Any, /, description: str = None, **kwargs
    ) -> None:
        self.name: Optional[str] = kwargs.pop("name", None)
        self.description: str = description or "No description provided"
        self._converter = None
        self.channel_types: List[ChannelType] = kwargs.pop("channel_types", [])
        if not isinstance(input_type, SlashCommandOptionType):
            if hasattr(input_type, "convert"):
                self._converter = input_type
                input_type = SlashCommandOptionType.string
            else:
                _type = SlashCommandOptionType.from_datatype(input_type)
                if _type == SlashCommandOptionType.channel:
                    if not isinstance(input_type, tuple):
                        input_type = (input_type,)
                    for i in input_type:
                        if i.__name__ == 'GuildChannel':
                            continue

                        channel_type = channel_type_map[i.__name__]
                        self.channel_types.append(channel_type)
                input_type = _type
        self.input_type: Any = input_type
        self.required: bool = kwargs.pop("required", True)
        self.choices: List[OptionChoice] = [
            o if isinstance(o, OptionChoice) else OptionChoice(o)
            for o in kwargs.pop("choices", list())
        ]
        self.default: Any = kwargs.pop("default", None)
        if self.input_type == SlashCommandOptionType.integer:
            minmax_types = (int, type(None))
        elif self.input_type == SlashCommandOptionType.number:
            minmax_types = (int, float, type(None))
        else:
            minmax_types = (type(None),)
        minmax_typehint = Optional[Union[minmax_types]]  # type: ignore

        self.min_value: minmax_typehint = kwargs.pop("min_value", None)
        self.max_value: minmax_typehint = kwargs.pop("max_value", None)

        if not (isinstance(self.min_value, minmax_types) or self.min_value is None):
            raise TypeError(f"Expected {minmax_typehint} for min_value, got \"{type(self.min_value).__name__}\"")
        if not (isinstance(self.max_value, minmax_types) or self.min_value is None):
            raise TypeError(f"Expected {minmax_typehint} for max_value, got \"{type(self.max_value).__name__}\"")

        self.autocomplete: Callable[[AutocompleteContext], Awaitable[List[Union[OptionChoice, str]]]] \
            = kwargs.pop("autocomplete", None)

    def to_dict(self) -> ApplicationCommandOptionData:
        as_dict = {
            "type": self.input_type.value,
            "name": self.name,
            "description": self.description,
            "required": self.required,
            "choices": [c.to_dict() for c in self.choices],
            "autocomplete": bool(self.autocomplete)
        }
        if self.channel_types:
            as_dict["channel_types"] = [t.value for t in self.channel_types]
        if self.min_value is not None:
            as_dict["min_value"] = self.min_value
        if self.max_value is not None:
            as_dict["max_value"] = self.max_value

        return as_dict

    def __repr__(self) -> str:
        return f"<discord.commands.{self.__class__.__name__} name={self.name}>"


class OptionChoice:
    def __init__(self, name: str, value: Optional[Union[str, int, float]] = None):
        self.name: str = name
        self.value: Union[str, int, float] = value or name

    def to_dict(self) -> ApplicationCommandOptionChoice:
        return {"name": self.name, "value": self.value}


def option(name: str, option_type=None, **kwargs: Any):  # TODO: Typehint everything
    """A decorator that can be used instead of type hinting Option"""

    def decor(func):
        nonlocal option_type
        option_type = option_type or func.__annotations__.get(name, str)
        func.__annotations__[name] = Option(type, **kwargs)
        return func

    return decor


# finished
class SlashCommandGroup(ApplicationCommand, Option):
    r"""A class that implements the protocol for a slash command group.

    These can be created manually, but they should be created via the
    decorator or functional interface.

    Attributes
    -----------
    name: :class:`str`
        The name of the command.
    description: Optional[:class:`str`]
        The description for the command.
    guild_ids: Optional[List[:class:`int`]]
        The ids of the guilds where this command will be registered.
    parent: Optional[:class:`SlashCommandGroup`]
        The parent group that this group belongs to. ``None`` if there
        isn't one.
    subcommands: List[Union[:class:`SlashCommand`, :class:`SlashCommandGroup`]]
        The list of all subcommands under this group.
    cog: Optional[:class:`Cog`]
        The cog that this command belongs to. ``None`` if there isn't one.
    checks: List[Callable[[:class:`.ApplicationContext`], :class:`bool`]]
        A list of predicates that verifies if the command could be executed
        with the given :class:`.ApplicationContext` as the sole parameter. If an exception
        is necessary to be thrown to signal failure, then one inherited from
        :exc:`.CommandError` should be used. Note that if the checks fail then
        :exc:`.CheckFailure` exception is raised to the :func:`.on_application_command_error`
        event.
    """
    type: int = 1

    def __new__(cls: ApplicationCommandT, *args: Any, **kwargs: Any) -> ApplicationCommandT:
        self = super().__new__(cls)
        self.__original_kwargs__ = kwargs.copy()

        self.__initial_commands__ = []
        for i, c in cls.__dict__.items():
            if isinstance(c, type) and SlashCommandGroup in c.__bases__:
                c = c(
                    c.__name__,
                    (
                        inspect.cleandoc(cls.__doc__).splitlines()[0]
                        if cls.__doc__ is not None
                        else "No description provided"
                    )
                )
            if isinstance(c, (SlashCommand, SlashCommandGroup)):
                c.parent = self
                c.attached_to_group = True
                self.__initial_commands__.append(c)

        return self

    @overload
    def __init__(
            self,
            name: str,
            description: str,
            guild_ids: Optional[List[int]] = None,
            parent: Optional[SlashCommandGroup] = None,
            *,
            default_permission: Optional[bool] = None,
            permissions: Optional[List[Permission]] = None,
    ):
        ...

    def __init__(
            self,
            name: str,
            description: str,
            guild_ids: Optional[List[int]] = None,
            parent: Optional[SlashCommandGroup] = None,
            **kwargs
    ) -> None:
        validate_chat_input_name(name)
        validate_chat_input_description(description)
        self.name = name
        self.description = description
        self.input_type = SlashCommandOptionType.sub_command_group
        self.subcommands: List[Union[SlashCommand, SlashCommandGroup]] = self.__initial_commands__
        self.guild_ids: Optional[List[int]] = guild_ids
        self.parent: Optional[SlashCommandGroup] = parent
        self.checks = []

        self._before_invoke = None
        self._after_invoke = None
        self.cog = None
        self.id = None

        # Permissions
        self.default_permission: bool = kwargs.get("default_permission", True)
        self.permissions: List[CommandPermission] = kwargs.get("permissions", [])
        if self.permissions and self.default_permission:
            self.default_permission = False

    def to_dict(self) -> CreateApplicationCommand:
        as_dict = {
            "name": self.name,
            "description": self.description,
            "options": [c.to_dict() for c in self.subcommands],
            "default_permission": self.default_permission,
        }

        if self.parent is not None:
            as_dict["type"] = self.input_type.value

        return as_dict

    def command(self, **kwargs) -> SlashCommand:
        def wrap(func) -> SlashCommand:
            command = SlashCommand(func, parent=self, **kwargs)
            self.subcommands.append(command)
            return command

        return wrap

    def create_subgroup(self, name, description) -> SlashCommandGroup:
        if self.parent is not None:
            # TODO: Improve this error message
            raise Exception("Subcommands can only be nested once")

        sub_command_group = SlashCommandGroup(name, description, parent=self)
        self.subcommands.append(sub_command_group)
        return sub_command_group

    def subgroup(
        self,
        name: Optional[str] = None,
        description: Optional[str] = None,
        guild_ids: Optional[List[int]] = None,
    ) -> Callable[[Type[SlashCommandGroup]], SlashCommandGroup]:
        """A shortcut decorator that initializes the provided subclass of :class:`.SlashCommandGroup`
        as a subgroup.

        .. versionadded:: 2.0

        Parameters
        ----------
        name: Optional[:class:`str`]
            The name of the group to create. This will resolve to the name of the decorated class if ``None`` is passed.
        description: Optional[:class:`str`]
            The description of the group to create.
        guild_ids: Optional[List[:class:`int`]]
            A list of the IDs of each guild this group should be added to, making it a guild command.
            This will be a global command if ``None`` is passed.

        Returns
        --------
        Callable[[Type[SlashCommandGroup]], SlashCommandGroup]
            The slash command group that was created.
        """
        def inner(cls: Type[SlashCommandGroup]) -> SlashCommandGroup:
            group = cls(
                name or cls.__name__,
                description or (
                    inspect.cleandoc(cls.__doc__).splitlines()[0]
                    if cls.__doc__ is not None
                    else "No description provided"
                ),
                guild_ids=guild_ids,
                parent=self,
            )
            self.subcommands.append(group)
            return group
        return inner

    async def _invoke(self, ctx: ApplicationContext) -> None:
        option = ctx.interaction.data["options"][0]
        command = find(lambda x: x.name == option["name"], self.subcommands)
        ctx.interaction.data = option
        await command.invoke(ctx)

    async def invoke_autocomplete_callback(self, ctx: AutocompleteContext) -> None:
        option = ctx.interaction.data["options"][0]
        command = find(lambda x: x.name == option["name"], self.subcommands)
        ctx.interaction.data = option
        await command.invoke_autocomplete_callback(ctx)

    def walk_commands(self) -> Generator[SlashCommand, None, None]:
        """An iterator that recursively walks through all slash commands in this group.

        Yields
        ------
        :class:`.SlashCommand`
            A slash command from the group.
        """
        for command in self.subcommands:
            if isinstance(command, SlashCommandGroup):
                yield from command.walk_commands()
            yield command

    def copy(self):
        """Creates a copy of this command group.

        Returns
        --------
        :class:`SlashCommandGroup`
            A new instance of this command group.
        """
        ret = self.__class__(
            name=self.name,
            description=self.description,
            **self.__original_kwargs__,
        )
        return self._ensure_assignment_on_copy(ret)

    def _ensure_assignment_on_copy(self, other):
        other.parent = self.parent

        other._before_invoke = self._before_invoke
        other._after_invoke = self._after_invoke

        if self.subcommands != other.subcommands:
            other.subcommands = self.subcommands.copy()

        if self.checks != other.checks:
            other.checks = self.checks.copy()

        return other

    def _update_copy(self, kwargs: Dict[str, Any]):
        if kwargs:
            kw = kwargs.copy()
            kw.update(self.__original_kwargs__)
            copy = self.__class__(self.callback, **kw)
            return self._ensure_assignment_on_copy(copy)
        else:
            return self.copy()

    def _set_cog(self, cog):
        self.cog = cog
        for subcommand in self.subcommands:
            subcommand._set_cog(cog)


# finished
class ContextMenuCommand(ApplicationCommand):
    r"""A class that implements the protocol for context menu commands.

    These are not created manually, instead they are created via the
    decorator or functional interface.

    Attributes
    -----------
    name: :class:`str`
        The name of the command.
    callback: :ref:`coroutine <coroutine>`
        The coroutine that is executed when the command is called.
    guild_ids: Optional[List[:class:`int`]]
        The ids of the guilds where this command will be registered.
    default_permission: :class:`bool`
        Whether the command is enabled by default when it is added to a guild.
    permissions: List[:class:`.CommandPermission`]
        The permissions for this command.

        .. note::
            If this is not empty then default_permissions will be set to ``False``.

    cog: Optional[:class:`Cog`]
        The cog that this command belongs to. ``None`` if there isn't one.
    checks: List[Callable[[:class:`.ApplicationContext`], :class:`bool`]]
        A list of predicates that verifies if the command could be executed
        with the given :class:`.ApplicationContext` as the sole parameter. If an exception
        is necessary to be thrown to signal failure, then one inherited from
        :exc:`.CommandError` should be used. Note that if the checks fail then
        :exc:`.CheckFailure` exception is raised to the :func:`.on_application_command_error`
        event.
    cooldown: Optional[:class:`~discord.ext.commands.Cooldown`]
        The cooldown applied when the command is invoked. ``None`` if the command
        doesn't have a cooldown.

        .. versionadded:: 2.0
    """

    def __new__(cls: ApplicationCommandT, *args: Any, **kwargs: Any) -> ApplicationCommandT:
        self = super().__new__(cls)

        self.__original_kwargs__ = kwargs.copy()
        return self

    def __init__(self, func: Callable, *args: Any, **kwargs: Any) -> None:
        super().__init__(func, **kwargs)
        if not asyncio.iscoroutinefunction(func):
            raise TypeError("Callback must be a coroutine.")
        self.callback = func

        self.guild_ids: Optional[List[int]] = kwargs.get("guild_ids", None)

        # Discord API doesn't support setting descriptions for context menu commands
        # so it must be empty
        self.description = ""
        self.name: str = kwargs.pop("name", func.__name__)
        if not isinstance(self.name, str):
            raise TypeError("Name of a command must be a string.")

        self.cog = None
        self.id = None

        try:
            checks = func.__commands_checks__
            checks.reverse()
        except AttributeError:
            checks = kwargs.get('checks', [])

        self.checks = checks
        self._before_invoke = None
        self._after_invoke = None

        self.validate_parameters()

        self.default_permission = kwargs.get("default_permission", True)
        self.permissions: List[CommandPermission] = getattr(func, "__app_cmd_perms__", []) + kwargs.get("permissions", [])
        if self.permissions and self.default_permission:
            self.default_permission = False

        # Context Menu commands can't have parents
        self.parent = None

    def validate_parameters(self) -> None:
        params = self._get_signature_parameters()
        if list(params.items())[0][0] == "self":
            temp = list(params.items())
            temp.pop(0)
            params = dict(temp)
        params = iter(params)

        # next we have the 'ctx' as the next parameter
        try:
            next(params)
        except StopIteration:
            raise ClientException(
                f'Callback for {self.name} command is missing "ctx" parameter.'
            )

        # next we have the 'user/message' as the next parameter
        try:
            next(params)
        except StopIteration:
            cmd = "user" if type(self) == UserCommand else "message"
            raise ClientException(
                f'Callback for {self.name} command is missing "{cmd}" parameter.'
            )

        # next there should be no more parameters
        try:
            next(params)
            raise ClientException(
                f"Callback for {self.name} command has too many parameters."
            )
        except StopIteration:
            pass

    @property
    def qualified_name(self) -> str:
        return self.name

    def to_dict(self) -> CreateApplicationCommand:
        return {"name": self.name, "description": self.description, "type": self.type, "default_permission": self.default_permission}


# finished
class UserCommand(ContextMenuCommand):
    r"""A class that implements the protocol for user context menu commands.

    These are not created manually, instead they are created via the
    decorator or functional interface.

    Attributes
    -----------
    name: :class:`str`
        The name of the command.
    callback: :ref:`coroutine <coroutine>`
        The coroutine that is executed when the command is called.
    guild_ids: Optional[List[:class:`int`]]
        The ids of the guilds where this command will be registered.
    cog: Optional[:class:`Cog`]
        The cog that this command belongs to. ``None`` if there isn't one.
    checks: List[Callable[[:class:`.ApplicationContext`], :class:`bool`]]
        A list of predicates that verifies if the command could be executed
        with the given :class:`.ApplicationContext` as the sole parameter. If an exception
        is necessary to be thrown to signal failure, then one inherited from
        :exc:`.CommandError` should be used. Note that if the checks fail then
        :exc:`.CheckFailure` exception is raised to the :func:`.on_application_command_error`
        event.
    """
    type = 2

    def __new__(cls: Type[ApplicationCommandT], *args: Any, **kwargs: Any) -> ApplicationCommandT:
        self = super().__new__(cls)

        self.__original_kwargs__ = kwargs.copy()
        return self

    async def _invoke(self, ctx: ApplicationContext) -> None:
        if "members" not in ctx.interaction.data["resolved"]:
            _data = ctx.interaction.data["resolved"]["users"]
            for i, v in _data.items():
                v["id"] = int(i)
                user = v
            target = User(state=ctx.interaction._state, data=user)
        else:
            _data = ctx.interaction.data["resolved"]["members"]
            for i, v in _data.items():
                v["id"] = int(i)
                member = v
            _data = ctx.interaction.data["resolved"]["users"]
            for i, v in _data.items():
                v["id"] = int(i)
                user = v
            member["user"] = user
            target = Member(
                data=member,
                guild=ctx.interaction._state._get_guild(ctx.interaction.guild_id),
                state=ctx.interaction._state,
            )

        if self.cog is not None:
            await self.callback(self.cog, ctx, target)
        else:
            await self.callback(ctx, target)

    def copy(self: ApplicationCommandT) -> ApplicationCommandT:
        """Creates a copy of this command.

        Returns
        --------
        :class:`UserCommand`
            A new instance of this command.
        """
        ret = self.__class__(self.callback, **self.__original_kwargs__)
        return self._ensure_assignment_on_copy(ret)

    def _ensure_assignment_on_copy(self, other: ApplicationCommandT) -> ApplicationCommandT:
        other._before_invoke = self._before_invoke
        other._after_invoke = self._after_invoke
        if self.checks != other.checks:
            other.checks = self.checks.copy()
        # if self._buckets.valid and not other._buckets.valid:
        #    other._buckets = self._buckets.copy()
        # if self._max_concurrency != other._max_concurrency:
        #    # _max_concurrency won't be None at this point
        #    other._max_concurrency = self._max_concurrency.copy()  # type: ignore

        try:
            other.on_error = self.on_error
        except AttributeError:
            pass
        return other

    def _update_copy(self: ApplicationCommandT, kwargs: Dict[str, Any]) -> ApplicationCommandT:
        if kwargs:
            kw = kwargs.copy()
            kw.update(self.__original_kwargs__)
            copy = self.__class__(self.callback, **kw)
            return self._ensure_assignment_on_copy(copy)
        else:
            return self.copy()


# finished
class MessageCommand(ContextMenuCommand):
    r"""A class that implements the protocol for message context menu commands.

    These are not created manually, instead they are created via the
    decorator or functional interface.

    Attributes
    -----------
    name: :class:`str`
        The name of the command.
    callback: :ref:`coroutine <coroutine>`
        The coroutine that is executed when the command is called.
    guild_ids: Optional[List[:class:`int`]]
        The ids of the guilds where this command will be registered.
    cog: Optional[:class:`Cog`]
        The cog that this command belongs to. ``None`` if there isn't one.
    checks: List[Callable[[:class:`.ApplicationContext`], :class:`bool`]]
        A list of predicates that verifies if the command could be executed
        with the given :class:`.ApplicationContext` as the sole parameter. If an exception
        is necessary to be thrown to signal failure, then one inherited from
        :exc:`.CommandError` should be used. Note that if the checks fail then
        :exc:`.CheckFailure` exception is raised to the :func:`.on_application_command_error`
        event.
    """
    type = 3

    def __new__(cls: Type[ApplicationCommandT], *args: Any, **kwargs: Any) -> ApplicationCommandT:
        self = super().__new__(cls)

        self.__original_kwargs__ = kwargs.copy()
        return self

    async def _invoke(self, ctx: ApplicationContext) -> None:
        _data = ctx.interaction.data["resolved"]["messages"]
        for i, v in _data.items():
            v["id"] = int(i)
            message = v
        channel = ctx.interaction._state.get_channel(int(message["channel_id"]))
        if channel is None:
            data = await ctx.interaction._state.http.start_private_message(
                int(message["author"]["id"])
            )
            channel = ctx.interaction._state.add_dm_channel(data)

        target = Message(state=ctx.interaction._state, channel=channel, data=message)

        if self.cog is not None:
            await self.callback(self.cog, ctx, target)
        else:
            await self.callback(ctx, target)

    def copy(self: ApplicationCommandT) -> ApplicationCommandT:
        """Creates a copy of this command.

        Returns
        --------
        :class:`MessageCommand`
            A new instance of this command.
        """
        ret = self.__class__(self.callback, **self.__original_kwargs__)
        return self._ensure_assignment_on_copy(ret)

    def _ensure_assignment_on_copy(self, other: ApplicationCommandT) -> ApplicationCommandT:
        other._before_invoke = self._before_invoke
        other._after_invoke = self._after_invoke
        if self.checks != other.checks:
            other.checks = self.checks.copy()
        # if self._buckets.valid and not other._buckets.valid:
        #    other._buckets = self._buckets.copy()
        # if self._max_concurrency != other._max_concurrency:
        #    # _max_concurrency won't be None at this point
        #    other._max_concurrency = self._max_concurrency.copy()  # type: ignore

        try:
            other.on_error = self.on_error
        except AttributeError:
            pass
        return other

    def _update_copy(self: ApplicationCommandT, kwargs: Dict[str, Any]) -> ApplicationCommandT:
        if kwargs:
            kw = kwargs.copy()
            kw.update(self.__original_kwargs__)
            copy = self.__class__(self.callback, **kw)
            return self._ensure_assignment_on_copy(copy)
        else:
            return self.copy()


@overload
def slash_command(
        **kwargs: Any
) -> Callable[
    [
        Union[
            Callable[Concatenate[ApplicationContextT, P], Coro[Any]],
            Callable[Concatenate[CogT, ApplicationContextT, P], Coro[T]]
        ]
    ], ApplicationCommand[CogT, P, T]]:
    ...


@overload
def slash_command(
        **kwargs: Any
) -> Callable[
    [
        Union[
            Callable[Concatenate[ApplicationContextT, P], Coro[Any]],
            Callable[Concatenate[CogT, ApplicationContextT, P], Coro[T]]
        ]
    ], ApplicationCommandT]:
    ...


def slash_command(
        **kwargs: Any
) -> Callable[
    [
        Union[
            Callable[Concatenate[ApplicationContextT, P], Coro[Any]],
            Callable[Concatenate[CogT, ApplicationContextT, P], Coro[Any]]
        ]
    ], Union[ApplicationCommand[CogT, P, T], ApplicationCommandT]]:
    """Decorator for slash commands that invokes :func:`application_command`.
    .. versionadded:: 2.0
    Returns
    --------
    Callable[..., :class:`SlashCommand`]
        A decorator that converts the provided method into a :class:`.SlashCommand`.
    """
    return application_command(cls=SlashCommand, **kwargs)


@overload
def user_command(
        **kwargs: Any
) -> Callable[
    [
        Union[
            Callable[Concatenate[ApplicationContextT, P], Coro[Any]],
            Callable[Concatenate[CogT, ApplicationContextT, P], Coro[T]]
        ]
    ], ApplicationCommand[CogT, P, T]]:
    ...


@overload
def user_command(
        **kwargs: Any
) -> Callable[
    [
        Union[
            Callable[Concatenate[ApplicationContextT, P], Coro[Any]],
            Callable[Concatenate[CogT, ApplicationContextT, P], Coro[T]]
        ]
    ], ApplicationCommandT]:
    ...


def user_command(
        **kwargs: Any
) -> Callable[
    [
        Union[
            Callable[Concatenate[ApplicationContextT, P], Coro[Any]],
            Callable[Concatenate[CogT, ApplicationContextT, P], Coro[Any]]
        ]
    ], Union[ApplicationCommand[CogT, P, T], ApplicationCommandT]]:
    """Decorator for user commands that invokes :func:`application_command`.
    .. versionadded:: 2.0
    Returns
    --------
    Callable[..., :class:`UserCommand`]
        A decorator that converts the provided method into a :class:`.UserCommand`.
    """
    return application_command(cls=UserCommand, **kwargs)


@overload
def message_command(
        **kwargs: Any
) -> Callable[
    [
        Union[
            Callable[Concatenate[ApplicationContextT, P], Coro[Any]],
            Callable[Concatenate[CogT, ApplicationContextT, P], Coro[T]]
        ]
    ], ApplicationCommand[CogT, P, T]]:
    ...


@overload
def message_command(
        **kwargs: Any
) -> Callable[
    [
        Union[
            Callable[Concatenate[ApplicationContextT, P], Coro[Any]],
            Callable[Concatenate[CogT, ApplicationContextT, P], Coro[T]]
        ]
    ], ApplicationCommandT]:
    ...


def message_command(
        **kwargs: Any
) -> Callable[
    [
        Union[
            Callable[Concatenate[ApplicationContextT, P], Coro[Any]],
            Callable[Concatenate[CogT, ApplicationContextT, P], Coro[Any]]
        ]
    ], Union[ApplicationCommand[CogT, P, T], ApplicationCommandT]]:
    """Decorator for message commands that invokes :func:`application_command`.
    .. versionadded:: 2.0
    Returns
    --------
    Callable[..., :class:`MessageCommand`]
        A decorator that converts the provided method into a :class:`.MessageCommand`.
    """
    return application_command(cls=MessageCommand, **kwargs)


@overload
def application_command(
        cls: Type[ApplicationCommand] = SlashCommand,
        **attrs: Any
) -> Callable[
    [
        Union[
            Callable[Concatenate[ApplicationContextT, P], Coro[Any]],
            Callable[Concatenate[CogT, ApplicationContextT, P], Coro[Any]]
        ]
    ], ApplicationCommand[CogT, P, T]]:
    ...


@overload
def application_command(
        cls: Type[ApplicationCommand] = SlashCommand,
        **attrs: Any
) -> Callable[
    [
        Union[
            Callable[Concatenate[ApplicationContextT, P], Coro[Any]],
            Callable[Concatenate[CogT, ApplicationContextT, P], Coro[Any]]
        ]
    ], ApplicationCommandT]:
    ...


def application_command(
        cls: Type[ApplicationCommand] = SlashCommand,
        **attrs: Any
) -> Callable[
    [
        Union[
            Callable[Concatenate[ApplicationContextT, P], Coro[Any]],
            Callable[Concatenate[CogT, ApplicationContextT, P], Coro[Any]]
        ]
    ], Union[ApplicationCommand[CogT, P, T], ApplicationCommandT]]:
    """A decorator that transforms a function into an :class:`.ApplicationCommand`. More specifically,
    usually one of :class:`.SlashCommand`, :class:`.UserCommand`, or :class:`.MessageCommand`. The exact class
    depends on the ``cls`` parameter.
    By default the ``description`` attribute is received automatically from the
    docstring of the function and is cleaned up with the use of
    ``inspect.cleandoc``. If the docstring is ``bytes``, then it is decoded
    into :class:`str` using utf-8 encoding.
    The ``name`` attribute also defaults to the function name unchanged.
    .. versionadded:: 2.0
    Parameters
    -----------
    cls: :class:`.ApplicationCommand`
        The class to construct with. By default this is :class:`.SlashCommand`.
        You usually do not change this.
    attrs
        Keyword arguments to pass into the construction of the class denoted
        by ``cls``.
    Raises
    -------
    TypeError
        If the function is not a coroutine or is already a command.
    """

    def decorator(
            func: Union[
                Callable[Concatenate[ApplicationContextT, P], Coro[Any]],
                Callable[Concatenate[CogT, ApplicationContextT, P], Coro[Any]]
            ]
    ) -> ApplicationCommandT:
        if isinstance(func, ApplicationCommand):
            func = func.callback
        elif not callable(func):
            raise TypeError(
                "func needs to be a callable or a subclass of ApplicationCommand."
            )
        return cls(func, **attrs)

    return decorator


@overload
def command(
        **kwargs: Any
) -> Callable[
    [
        Union[
            Callable[Concatenate[ApplicationContextT, P], Coro[Any]],
            Callable[Concatenate[CogT, ApplicationContextT, P], Coro[T]]
        ]
    ], ApplicationCommand[CogT, P, T]]:
    ...


@overload
def command(
        **kwargs: Any
) -> Callable[
    [
        Union[
            Callable[Concatenate[ApplicationContextT, P], Coro[Any]],
            Callable[Concatenate[CogT, ApplicationContextT, P], Coro[T]]
        ]
    ], ApplicationCommandT]:
    ...


def command(
        **kwargs: Any
) -> Callable[
    [
        Union[
            Callable[Concatenate[ApplicationContextT, P], Coro[Any]],
            Callable[Concatenate[CogT, ApplicationContextT, P], Coro[T]]
        ]
    ], Union[ApplicationCommand[CogT, P, T], ApplicationCommandT]]:
    """There is an alias for :meth:`application_command`.
    .. note::
        This decorator is overridden by :func:`commands.command`.
    .. versionadded:: 2.0
    Returns
    --------
    Callable[..., :class:`ApplicationCommand`]
        A decorator that converts the provided method into an :class:`.ApplicationCommand`.
    """
    return application_command(**kwargs)


docs = "https://discord.com/developers/docs"
# NOTE: what is this?

# Validation
def validate_chat_input_name(name: Any) -> None:
    # Must meet the regex ^[\w-]{1,32}$
    if not isinstance(name, str):
        raise TypeError(f"Chat input command names and options must be of type str. Received {name}")
    if not re.match(r"^[\w-]{1,32}$", name):
        raise ValidationError(
            r'Chat input command names and options must follow the regex "^[\w-]{1,32}$". For more information, see '
            f"{docs}/interactions/application-commands#application-command-object-application-command-naming. Received "
            f"{name}"
        )
    if not 1 <= len(name) <= 32:
        raise ValidationError(
            f"Chat input command names and options must be 1-32 characters long. Received {name}"
        )
    if not name.lower() == name:  # Can't use islower() as it fails if none of the chars can be lower. See #512.
        raise ValidationError(f"Chat input command names and options must be lowercase. Received {name}")


def validate_chat_input_description(description: Any) -> None:
    if not isinstance(description, str):
        raise TypeError(f"Command description must be of type str. Received {description}")
    if not 1 <= len(description) <= 100:
        raise ValidationError(
            f"Command description must be 1-100 characters long. Received {description}"
        )<|MERGE_RESOLUTION|>--- conflicted
+++ resolved
@@ -32,11 +32,7 @@
 import re
 import types
 from collections import OrderedDict
-<<<<<<< HEAD
-from typing import Any, Callable, Dict, Generator, Generic, List, Optional, Type, TypeVar, Union, TYPE_CHECKING, \
-    Coroutine
-=======
-from typing_extensions import ParamSpec
+from typing_extensions import ParamSpec, Concatenate
 from typing import (
     Any,
     Callable,
@@ -50,10 +46,9 @@
     TypeVar,
     Generic,
     Type,
-    Concatenate,
     Generator,
+    Coroutine,
 )
->>>>>>> 6e659599
 
 from ..enums import SlashCommandOptionType, ChannelType
 from .context import ApplicationContext, AutocompleteContext
@@ -107,23 +102,13 @@
     "MessageCommand",
 )
 
-<<<<<<< HEAD
-if TYPE_CHECKING:
-    from typing_extensions import ParamSpec, Concatenate
-
-    from ..cog import Cog
-
-T = TypeVar('T')
-CogT = TypeVar('CogT', bound='Cog')
-Coro = TypeVar('Coro', bound=Callable[..., Coroutine[Any, Any, Any]])
-=======
 T = TypeVar('T')
 CogT = TypeVar("CogT", bound="Cog")
+Coro = TypeVar('Coro', bound=Callable[..., Coroutine[Any, Any, Any]])
 ApplicationCommandT = TypeVar("ApplicationCommandT", bound="ApplicationCommand")
 ApplicationContextT = TypeVar("ApplicationContextT", bound="ApplicationContext")
 HookT = TypeVar("HookT", bound="Hook")
 ErrorT = TypeVar('ErrorT', bound='Error')
->>>>>>> 6e659599
 
 def wrap_callback(coro): # TODO: Maybe typehint
 
@@ -162,7 +147,6 @@
 
     return wrapped
 
-<<<<<<< HEAD
 def unwrap_function(function: Callable[..., Any]) -> Callable[..., Any]:
     partial = functools.partial
     while True:
@@ -172,8 +156,6 @@
             function = function.func
         else:
             return function
-=======
->>>>>>> 6e659599
 
 class _BaseCommand:
     __slots__ = ()
@@ -215,14 +197,10 @@
 
         self._max_concurrency: Optional[MaxConcurrency] = max_concurrency
 
-<<<<<<< HEAD
         self._callback = None
         self.module = None
 
-    def __repr__(self):
-=======
     def __repr__(self) -> str:
->>>>>>> 6e659599
         return f"<discord.commands.{self.__class__.__name__} name={self.name}>"
 
     def __eq__(self, other: Any) -> bool:
