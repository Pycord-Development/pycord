"""
The MIT License (MIT)

Copyright (c) 2015-2021 Rapptz
Copyright (c) 2021-present Pycord Development

Permission is hereby granted, free of charge, to any person obtaining a
copy of this software and associated documentation files (the "Software"),
to deal in the Software without restriction, including without limitation
the rights to use, copy, modify, merge, publish, distribute, sublicense,
and/or sell copies of the Software, and to permit persons to whom the
Software is furnished to do so, subject to the following conditions:

The above copyright notice and this permission notice shall be included in
all copies or substantial portions of the Software.

THE SOFTWARE IS PROVIDED "AS IS", WITHOUT WARRANTY OF ANY KIND, EXPRESS
OR IMPLIED, INCLUDING BUT NOT LIMITED TO THE WARRANTIES OF MERCHANTABILITY,
FITNESS FOR A PARTICULAR PURPOSE AND NONINFRINGEMENT. IN NO EVENT SHALL THE
AUTHORS OR COPYRIGHT HOLDERS BE LIABLE FOR ANY CLAIM, DAMAGES OR OTHER
LIABILITY, WHETHER IN AN ACTION OF CONTRACT, TORT OR OTHERWISE, ARISING
FROM, OUT OF OR IN CONNECTION WITH THE SOFTWARE OR THE USE OR OTHER
DEALINGS IN THE SOFTWARE.
"""

from __future__ import annotations

import asyncio
import datetime
import functools
import inspect
import re
import types
from collections import OrderedDict
from enum import Enum
from typing import (
    TYPE_CHECKING,
    Any,
    Callable,
    Coroutine,
    Dict,
    Generator,
    Generic,
    List,
    Optional,
    Type,
    TypeVar,
    Union,
)

from ..channel import _guild_channel_factory
from ..enums import MessageType, SlashCommandOptionType, try_enum
from ..errors import (
    ApplicationCommandError,
    ApplicationCommandInvokeError,
    CheckFailure,
    ClientException,
    ValidationError,
)
from ..member import Member
from ..message import Attachment, Message
from ..object import Object
from ..role import Role
from ..user import User
from ..utils import async_all, find, utcnow
from .context import ApplicationContext, AutocompleteContext
from .options import Option, OptionChoice

__all__ = (
    "_BaseCommand",
    "ApplicationCommand",
    "SlashCommand",
    "slash_command",
    "application_command",
    "user_command",
    "message_command",
    "command",
    "SlashCommandGroup",
    "ContextMenuCommand",
    "UserCommand",
    "MessageCommand",
)

if TYPE_CHECKING:
    from typing_extensions import Concatenate, ParamSpec

    from .. import Permissions
    from ..cog import Cog

T = TypeVar("T")
CogT = TypeVar("CogT", bound="Cog")
Coro = TypeVar("Coro", bound=Callable[..., Coroutine[Any, Any, Any]])

if TYPE_CHECKING:
    P = ParamSpec("P")
else:
    P = TypeVar("P")


def wrap_callback(coro):
    from ..ext.commands.errors import CommandError

    @functools.wraps(coro)
    async def wrapped(*args, **kwargs):
        try:
            ret = await coro(*args, **kwargs)
        except ApplicationCommandError:
            raise
        except CommandError:
            raise
        except asyncio.CancelledError:
            return
        except Exception as exc:
            raise ApplicationCommandInvokeError(exc) from exc
        return ret

    return wrapped


def hooked_wrapped_callback(command, ctx, coro):
    from ..ext.commands.errors import CommandError

    @functools.wraps(coro)
    async def wrapped(arg):
        try:
            ret = await coro(arg)
        except ApplicationCommandError:
            raise
        except CommandError:
            raise
        except asyncio.CancelledError:
            return
        except Exception as exc:
            raise ApplicationCommandInvokeError(exc) from exc
        finally:
            if hasattr(command, "_max_concurrency") and command._max_concurrency is not None:
                await command._max_concurrency.release(ctx)
            await command.call_after_hooks(ctx)
        return ret

    return wrapped


def unwrap_function(function: Callable[..., Any]) -> Callable[..., Any]:
    partial = functools.partial
    while True:
        if hasattr(function, "__wrapped__"):
            function = function.__wrapped__
        elif isinstance(function, partial):
            function = function.func
        else:
            return function


def _validate_names(obj):
    validate_chat_input_name(obj.name)
    if obj.name_localizations:
        for locale, string in obj.name_localizations.items():
            validate_chat_input_name(string, locale=locale)


def _validate_descriptions(obj):
    validate_chat_input_description(obj.description)
    if obj.description_localizations:
        for locale, string in obj.description_localizations.items():
            validate_chat_input_description(string, locale=locale)


class _BaseCommand:
    __slots__ = ()


class ApplicationCommand(_BaseCommand, Generic[CogT, P, T]):
    __original_kwargs__: Dict[str, Any]
    cog = None

    def __init__(self, func: Callable, **kwargs) -> None:
        from ..ext.commands.cooldowns import BucketType, CooldownMapping, MaxConcurrency

        cooldown = getattr(func, "__commands_cooldown__", kwargs.get("cooldown"))

        if cooldown is None:
            buckets = CooldownMapping(cooldown, BucketType.default)
        elif isinstance(cooldown, CooldownMapping):
            buckets = cooldown
        else:
            raise TypeError("Cooldown must be a an instance of CooldownMapping or None.")
        self._buckets: CooldownMapping = buckets

        max_concurrency = getattr(func, "__commands_max_concurrency__", kwargs.get("max_concurrency"))

        self._max_concurrency: Optional[MaxConcurrency] = max_concurrency

        self._callback = None
        self.module = None

        self.name: str = kwargs.get("name", func.__name__)

        try:
            checks = func.__commands_checks__
            checks.reverse()
        except AttributeError:
            checks = kwargs.get("checks", [])

        self.checks = checks
        self.id: Optional[int] = kwargs.get("id")
        self.guild_ids: Optional[List[int]] = kwargs.get("guild_ids", None)
        self.parent = kwargs.get("parent")

        # Permissions
        self.default_member_permissions: Optional["Permissions"] = getattr(
            func, "__default_member_permissions__", kwargs.get("default_member_permissions", None)
        )
        self.guild_only: Optional[bool] = getattr(func, "__guild_only__", kwargs.get("guild_only", None))

    def __repr__(self) -> str:
        return f"<discord.commands.{self.__class__.__name__} name={self.name}>"

    def __eq__(self, other) -> bool:
        if getattr(self, "id", None) is not None and getattr(other, "id", None) is not None:
            check = self.id == other.id
        else:
            check = self.name == other.name and self.guild_ids == self.guild_ids
        return isinstance(other, self.__class__) and self.parent == other.parent and check

    async def __call__(self, ctx, *args, **kwargs):
        """|coro|
        Calls the command's callback.

        This method bypasses all checks that a command has and does not
        convert the arguments beforehand, so take care to pass the correct
        arguments in.
        """
        if self.cog is not None:
            return await self.callback(self.cog, ctx, *args, **kwargs)
        return await self.callback(ctx, *args, **kwargs)

    @property
    def callback(
        self,
    ) -> Union[
        Callable[Concatenate[CogT, ApplicationContext, P], Coro[T]],
        Callable[Concatenate[ApplicationContext, P], Coro[T]],
    ]:
        return self._callback

    @callback.setter
    def callback(
        self,
        function: Union[
            Callable[Concatenate[CogT, ApplicationContext, P], Coro[T]],
            Callable[Concatenate[ApplicationContext, P], Coro[T]],
        ],
    ) -> None:
        self._callback = function
        unwrap = unwrap_function(function)
        self.module = unwrap.__module__

    def _prepare_cooldowns(self, ctx: ApplicationContext):
        if self._buckets.valid:
            current = datetime.datetime.now().timestamp()
            bucket = self._buckets.get_bucket(ctx, current)  # type: ignore # ctx instead of non-existent message

            if bucket is not None:
                retry_after = bucket.update_rate_limit(current)

                if retry_after:
                    from ..ext.commands.errors import CommandOnCooldown

                    raise CommandOnCooldown(bucket, retry_after, self._buckets.type)  # type: ignore

    async def prepare(self, ctx: ApplicationContext) -> None:
        # This should be same across all 3 types
        ctx.command = self

        if not await self.can_run(ctx):
            raise CheckFailure(f"The check functions for the command {self.name} failed")

        if hasattr(self, "_max_concurrency"):
            if self._max_concurrency is not None:
                # For this application, context can be duck-typed as a Message
                await self._max_concurrency.acquire(ctx)  # type: ignore # ctx instead of non-existent message

            try:
                self._prepare_cooldowns(ctx)
                await self.call_before_hooks(ctx)
            except:
                if self._max_concurrency is not None:
                    await self._max_concurrency.release(ctx)  # type: ignore # ctx instead of non-existent message
                raise

    def is_on_cooldown(self, ctx: ApplicationContext) -> bool:
        """Checks whether the command is currently on cooldown.

        .. note::

            This uses the current time instead of the interaction time.

        Parameters
        -----------
        ctx: :class:`.ApplicationContext`
            The invocation context to use when checking the commands cooldown status.

        Returns
        --------
        :class:`bool`
            A boolean indicating if the command is on cooldown.
        """
        if not self._buckets.valid:
            return False

        bucket = self._buckets.get_bucket(ctx)
        current = utcnow().timestamp()
        return bucket.get_tokens(current) == 0

    def reset_cooldown(self, ctx: ApplicationContext) -> None:
        """Resets the cooldown on this command.

        Parameters
        -----------
        ctx: :class:`.ApplicationContext`
            The invocation context to reset the cooldown under.
        """
        if self._buckets.valid:
            bucket = self._buckets.get_bucket(ctx)  # type: ignore # ctx instead of non-existent message
            bucket.reset()

    def get_cooldown_retry_after(self, ctx: ApplicationContext) -> float:
        """Retrieves the amount of seconds before this command can be tried again.

        .. note::

            This uses the current time instead of the interaction time.

        Parameters
        -----------
        ctx: :class:`.ApplicationContext`
            The invocation context to retrieve the cooldown from.

        Returns
        --------
        :class:`float`
            The amount of time left on this command's cooldown in seconds.
            If this is ``0.0`` then the command isn't on cooldown.
        """
        if self._buckets.valid:
            bucket = self._buckets.get_bucket(ctx)
            current = utcnow().timestamp()
            return bucket.get_retry_after(current)

        return 0.0

    async def invoke(self, ctx: ApplicationContext) -> None:
        await self.prepare(ctx)

        injected = hooked_wrapped_callback(self, ctx, self._invoke)
        await injected(ctx)

    async def can_run(self, ctx: ApplicationContext) -> bool:

        if not await ctx.bot.can_run(ctx):
            raise CheckFailure(f"The global check functions for command {self.name} failed.")

        predicates = self.checks
        if self.parent is not None:
            # parent checks should be ran first
            predicates = self.parent.checks + predicates

        if not predicates:
            # since we have no checks, then we just return True.
            return True

        return await async_all(predicate(ctx) for predicate in predicates)  # type: ignore

    async def dispatch_error(self, ctx: ApplicationContext, error: Exception) -> None:
        ctx.command_failed = True
        cog = self.cog
        try:
            coro = self.on_error
        except AttributeError:
            pass
        else:
            injected = wrap_callback(coro)
            if cog is not None:
                await injected(cog, ctx, error)
            else:
                await injected(ctx, error)

        try:
            if cog is not None:
                local = cog.__class__._get_overridden_method(cog.cog_command_error)
                if local is not None:
                    wrapped = wrap_callback(local)
                    await wrapped(ctx, error)
        finally:
            ctx.bot.dispatch("application_command_error", ctx, error)

    def _get_signature_parameters(self):
        return OrderedDict(inspect.signature(self.callback).parameters)

    def error(self, coro):
        """A decorator that registers a coroutine as a local error handler.

        A local error handler is an :func:`.on_command_error` event limited to
        a single command. However, the :func:`.on_command_error` is still
        invoked afterwards as the catch-all.

        Parameters
        -----------
        coro: :ref:`coroutine <coroutine>`
            The coroutine to register as the local error handler.

        Raises
        -------
        TypeError
            The coroutine passed is not actually a coroutine.
        """

        if not asyncio.iscoroutinefunction(coro):
            raise TypeError("The error handler must be a coroutine.")

        self.on_error = coro
        return coro

    def has_error_handler(self) -> bool:
        """:class:`bool`: Checks whether the command has an error handler registered."""
        return hasattr(self, "on_error")

    def before_invoke(self, coro):
        """A decorator that registers a coroutine as a pre-invoke hook.
        A pre-invoke hook is called directly before the command is
        called. This makes it a useful function to set up database
        connections or any type of set up required.

        This pre-invoke hook takes a sole parameter, a :class:`.ApplicationContext`.
        See :meth:`.Bot.before_invoke` for more info.

        Parameters
        -----------
        coro: :ref:`coroutine <coroutine>`
            The coroutine to register as the pre-invoke hook.

        Raises
        -------
        TypeError
            The coroutine passed is not actually a coroutine.
        """
        if not asyncio.iscoroutinefunction(coro):
            raise TypeError("The pre-invoke hook must be a coroutine.")

        self._before_invoke = coro
        return coro

    def after_invoke(self, coro):
        """A decorator that registers a coroutine as a post-invoke hook.
        A post-invoke hook is called directly after the command is
        called. This makes it a useful function to clean-up database
        connections or any type of clean up required.

        This post-invoke hook takes a sole parameter, a :class:`.ApplicationContext`.
        See :meth:`.Bot.after_invoke` for more info.

        Parameters
        -----------
        coro: :ref:`coroutine <coroutine>`
            The coroutine to register as the post-invoke hook.

        Raises
        -------
        TypeError
            The coroutine passed is not actually a coroutine.
        """
        if not asyncio.iscoroutinefunction(coro):
            raise TypeError("The post-invoke hook must be a coroutine.")

        self._after_invoke = coro
        return coro

    async def call_before_hooks(self, ctx: ApplicationContext) -> None:
        # now that we're done preparing we can call the pre-command hooks
        # first, call the command local hook:
        cog = self.cog
        if self._before_invoke is not None:
            # should be cog if @commands.before_invoke is used
            instance = getattr(self._before_invoke, "__self__", cog)
            # __self__ only exists for methods, not functions
            # however, if @command.before_invoke is used, it will be a function
            if instance:
                await self._before_invoke(instance, ctx)  # type: ignore
            else:
                await self._before_invoke(ctx)  # type: ignore

        # call the cog local hook if applicable:
        if cog is not None:
            hook = cog.__class__._get_overridden_method(cog.cog_before_invoke)
            if hook is not None:
                await hook(ctx)

        # call the bot global hook if necessary
        hook = ctx.bot._before_invoke
        if hook is not None:
            await hook(ctx)

    async def call_after_hooks(self, ctx: ApplicationContext) -> None:
        cog = self.cog
        if self._after_invoke is not None:
            instance = getattr(self._after_invoke, "__self__", cog)
            if instance:
                await self._after_invoke(instance, ctx)  # type: ignore
            else:
                await self._after_invoke(ctx)  # type: ignore

        # call the cog local hook if applicable:
        if cog is not None:
            hook = cog.__class__._get_overridden_method(cog.cog_after_invoke)
            if hook is not None:
                await hook(ctx)

        hook = ctx.bot._after_invoke
        if hook is not None:
            await hook(ctx)

    @property
    def cooldown(self):
        return self._buckets._cooldown

    @property
    def full_parent_name(self) -> str:
        """:class:`str`: Retrieves the fully qualified parent command name.

        This the base command name required to execute it. For example,
        in ``/one two three`` the parent name would be ``one two``.
        """
        entries = []
        command = self
        while command.parent is not None and hasattr(command.parent, "name"):
            command = command.parent
            entries.append(command.name)

        return " ".join(reversed(entries))

    @property
    def qualified_name(self) -> str:
        """:class:`str`: Retrieves the fully qualified command name.

        This is the full parent name with the command name as well.
        For example, in ``/one two three`` the qualified name would be
        ``one two three``.
        """

        parent = self.full_parent_name

        if parent:
            return f"{parent} {self.name}"
        else:
            return self.name

    def __str__(self) -> str:
        return self.qualified_name

    def _set_cog(self, cog):
        self.cog = cog


class SlashCommand(ApplicationCommand):
    r"""A class that implements the protocol for a slash command.

    These are not created manually, instead they are created via the
    decorator or functional interface.

    .. versionadded:: 2.0

    Attributes
    -----------
    name: :class:`str`
        The name of the command.
    callback: :ref:`coroutine <coroutine>`
        The coroutine that is executed when the command is called.
    description: Optional[:class:`str`]
        The description for the command.
    guild_ids: Optional[List[:class:`int`]]
        The ids of the guilds where this command will be registered.
    options: List[:class:`Option`]
        The parameters for this command.
    parent: Optional[:class:`SlashCommandGroup`]
        The parent group that this command belongs to. ``None`` if there
        isn't one.
    guild_only: :class:`bool`
        Whether the command should only be usable inside a guild.
    default_member_permissions: :class:`~discord.Permissions`
        The default permissions a member needs to be able to run the command.
    cog: Optional[:class:`Cog`]
        The cog that this command belongs to. ``None`` if there isn't one.
    checks: List[Callable[[:class:`.ApplicationContext`], :class:`bool`]]
        A list of predicates that verifies if the command could be executed
        with the given :class:`.ApplicationContext` as the sole parameter. If an exception
        is necessary to be thrown to signal failure, then one inherited from
        :exc:`.ApplicationCommandError` should be used. Note that if the checks fail then
        :exc:`.CheckFailure` exception is raised to the :func:`.on_application_command_error`
        event.
    cooldown: Optional[:class:`~discord.ext.commands.Cooldown`]
        The cooldown applied when the command is invoked. ``None`` if the command
        doesn't have a cooldown.
    name_localizations: Optional[Dict[:class:`str`, :class:`str`]]
        The name localizations for this command. The values of this should be ``"locale": "name"``. See
        `here <https://discord.com/developers/docs/reference#locales>`_ for a list of valid locales.
    description_localizations: Optional[Dict[:class:`str`, :class:`str`]]
        The description localizations for this command. The values of this should be ``"locale": "description"``.
        See `here <https://discord.com/developers/docs/reference#locales>`_ for a list of valid locales.
    """
    type = 1

    def __new__(cls, *args, **kwargs) -> SlashCommand:
        self = super().__new__(cls)

        self.__original_kwargs__ = kwargs.copy()
        return self

    def __init__(self, func: Callable, *args, **kwargs) -> None:
        super().__init__(func, **kwargs)
        if not asyncio.iscoroutinefunction(func):
            raise TypeError("Callback must be a coroutine.")
        self.callback = func

        self.name_localizations: Optional[Dict[str, str]] = kwargs.get("name_localizations", None)
        _validate_names(self)

        description = kwargs.get("description") or (
            inspect.cleandoc(func.__doc__).splitlines()[0] if func.__doc__ is not None else "No description provided"
        )

        self.description: str = description
        self.description_localizations: Optional[Dict[str, str]] = kwargs.get("description_localizations", None)
        _validate_descriptions(self)

        self.attached_to_group: bool = False

        self.cog = None

        params = self._get_signature_parameters()
        if kwop := kwargs.get("options", None):
            self.options: List[Option] = self._match_option_param_names(params, kwop)
        else:
            self.options: List[Option] = self._parse_options(params)

        try:
            checks = func.__commands_checks__
            checks.reverse()
        except AttributeError:
            checks = kwargs.get("checks", [])

        self.checks = checks

        self._before_invoke = None
        self._after_invoke = None

    def _check_required_params(self, params):
        params = iter(params.items())
        required_params = (
            ["self", "context"]
            if self.attached_to_group
            or self.cog
            or len(self.callback.__qualname__.split(".")) > 1
            else ["context"]
        )
        for p in required_params:
            try:
                next(params)
            except StopIteration:
                raise ClientException(f'Callback for {self.name} command is missing "{p}" parameter.')

        return params

    def _parse_options(self, params, *, check_params: bool = True) -> List[Option]:
        if check_params:
            params = self._check_required_params(params)

        final_options = []
        for p_name, p_obj in params:
            option = p_obj.annotation
            if option == inspect.Parameter.empty:
                option = str

            if self._is_typing_union(option):
                if self._is_typing_optional(option):
<<<<<<< HEAD
                    option = Option(option.__args__[0], required=False)
                else:
                    option = Option(option.__args__)

            if not isinstance(option, Option):
                option = Option(option)

            if option.default is None:
                if p_obj.default == inspect.Parameter.empty:
                    option.default = None
                else:
                    option.default = p_obj.default
                    option.required = False
=======
                    option = Option(option.__args__[0], "No description provided", required=False)  # type: ignore # union type
                else:
                    option = Option(option.__args__, "No description provided")  # type: ignore # union type

            if not isinstance(option, Option):
                if isinstance(p_obj.default, Option):  # arg: type = Option(...)
                    p_obj.default.input_type = SlashCommandOptionType.from_datatype(option)
                    option = p_obj.default
                else:  # arg: Option(...) = default
                    option = Option(option, "No description provided")

            if (
                option.default is None
                and p_obj.default != inspect.Parameter.empty
                and not isinstance(p_obj.default, Option)
            ):
                option.default = p_obj.default
                option.required = False
>>>>>>> 6913833c

            if option.name is None:
                option.name = p_name
            if option.name != p_name or option._parameter_name is None:
                option._parameter_name = p_name

            _validate_names(option)
            _validate_descriptions(option)

            final_options.append(option)

        return final_options

    def _match_option_param_names(self, params, options):
        params = self._check_required_params(params)

        check_annotations: List[Callable[[Option, Type], bool]] = [
            lambda o, a: o.input_type == SlashCommandOptionType.string
            and o.converter is not None,  # pass on converters
            lambda o, a: isinstance(o.input_type, SlashCommandOptionType),  # pass on slash cmd option type enums
            lambda o, a: isinstance(o._raw_type, tuple) and a == Union[o._raw_type],  # type: ignore # union types
            lambda o, a: self._is_typing_optional(a) and not o.required and o._raw_type in a.__args__,  # optional
            lambda o, a: isinstance(a, type) and issubclass(a, o._raw_type),  # 'normal' types
        ]
        for o in options:
            _validate_names(o)
            _validate_descriptions(o)
            try:
                p_name, p_obj = next(params)
            except StopIteration:  # not enough params for all the options
                raise ClientException("Too many arguments passed to the options kwarg.")
            p_obj = p_obj.annotation

            if not any(check(o, p_obj) for check in check_annotations):
                raise TypeError(f"Parameter {p_name} does not match input type of {o.name}.")
            o._parameter_name = p_name

        left_out_params = OrderedDict()
        for k, v in params:
            left_out_params[k] = v
        options.extend(self._parse_options(left_out_params, check_params=False))

        return options

    def _is_typing_union(self, annotation):
        return getattr(annotation, "__origin__", None) is Union or type(annotation) is getattr(
            types, "UnionType", Union
        )  # type: ignore

    def _is_typing_optional(self, annotation):
        return self._is_typing_union(annotation) and type(None) in annotation.__args__  # type: ignore

    @property
    def is_subcommand(self) -> bool:
        return self.parent is not None

    def to_dict(self) -> Dict:
        as_dict = {
            "name": self.name,
            "description": self.description,
            "options": [o.to_dict() for o in self.options],
        }
        if self.name_localizations is not None:
            as_dict["name_localizations"] = self.name_localizations
        if self.description_localizations is not None:
            as_dict["description_localizations"] = self.description_localizations
        if self.is_subcommand:
            as_dict["type"] = SlashCommandOptionType.sub_command.value

        if self.guild_only is not None:
            as_dict["guild_only"] = self.guild_only

        if self.default_member_permissions is not None:
            as_dict["default_member_permissions"] = self.default_member_permissions.value

        return as_dict

    async def _invoke(self, ctx: ApplicationContext) -> None:
        # TODO: Parse the args better
        kwargs = {}
        for arg in ctx.interaction.data.get("options", []):
            op = find(lambda x: x.name == arg["name"], self.options)
            arg = arg["value"]

            # Checks if input_type is user, role or channel
            if op.input_type in (
                SlashCommandOptionType.user,
                SlashCommandOptionType.role,
                SlashCommandOptionType.channel,
                SlashCommandOptionType.attachment,
                SlashCommandOptionType.mentionable,
            ):
                resolved = ctx.interaction.data.get("resolved", {})
                if (
                    op.input_type in (SlashCommandOptionType.user, SlashCommandOptionType.mentionable)
                    and (_data := resolved.get("members", {}).get(arg)) is not None
                ):
                    # The option type is a user, we resolved a member from the snowflake and assigned it to _data
                    if (_user_data := resolved.get("users", {}).get(arg)) is not None:
                        # We resolved the user from the user id
                        _data["user"] = _user_data
                    arg = Member(state=ctx.interaction._state, data=_data, guild=ctx.guild)
                elif op.input_type is SlashCommandOptionType.mentionable:
                    if (_data := resolved.get("users", {}).get(arg)) is not None:
                        arg = User(state=ctx.interaction._state, data=_data)
                    elif (_data := resolved.get("roles", {}).get(arg)) is not None:
                        arg = Role(state=ctx.interaction._state, data=_data, guild=ctx.guild)
                    else:
                        arg = Object(id=int(arg))
                elif (_data := resolved.get(f"{op.input_type.name}s", {}).get(arg)) is not None:
                    obj_type = None
                    kw = {}
                    if op.input_type is SlashCommandOptionType.user:
                        obj_type = User
                    elif op.input_type is SlashCommandOptionType.role:
                        obj_type = Role
                        kw["guild"] = ctx.guild
                    elif op.input_type is SlashCommandOptionType.channel:
                        obj_type = _guild_channel_factory(_data["type"])[0]
                        kw["guild"] = ctx.guild
                    elif op.input_type is SlashCommandOptionType.attachment:
                        obj_type = Attachment
                    arg = obj_type(state=ctx.interaction._state, data=_data, **kw)
                else:
                    # We couldn't resolve the object, so we just return an empty object
                    arg = Object(id=int(arg))

            elif op.input_type == SlashCommandOptionType.string and (converter := op.converter) is not None:
                arg = await converter.convert(converter, ctx, arg)

            elif issubclass(op._raw_type, Enum):
                if isinstance(arg, str) and arg.isdigit():
                    try:
                        arg = op._raw_type(int(arg))
                    except ValueError:
                        arg = op._raw_type(arg)
                else:
                    arg = op._raw_type(arg)

            kwargs[op._parameter_name] = arg

        for o in self.options:
            if o._parameter_name not in kwargs:
                kwargs[o._parameter_name] = o.default

        if self.cog is not None:
            await self.callback(self.cog, ctx, **kwargs)
        elif self.parent is not None and self.attached_to_group is True:
            await self.callback(self.parent, ctx, **kwargs)
        else:
            await self.callback(ctx, **kwargs)

    async def invoke_autocomplete_callback(self, ctx: AutocompleteContext):
        values = {i.name: i.default for i in self.options}

        for op in ctx.interaction.data.get("options", []):
            if op.get("focused", False):
                option = find(lambda o: o.name == op["name"], self.options)
                values.update({i["name"]: i["value"] for i in ctx.interaction.data["options"]})
                ctx.command = self
                ctx.focused = option
                ctx.value = op.get("value")
                ctx.options = values

                if len(inspect.signature(option.autocomplete).parameters) == 2:
                    instance = getattr(option.autocomplete, "__self__", ctx.cog)
                    result = option.autocomplete(instance, ctx)
                else:
                    result = option.autocomplete(ctx)

                if asyncio.iscoroutinefunction(option.autocomplete):
                    result = await result

                choices = [o if isinstance(o, OptionChoice) else OptionChoice(o) for o in result][:25]
                return await ctx.interaction.response.send_autocomplete_result(choices=choices)

    def copy(self):
        """Creates a copy of this command.

        Returns
        --------
        :class:`SlashCommand`
            A new instance of this command.
        """
        ret = self.__class__(self.callback, **self.__original_kwargs__)
        return self._ensure_assignment_on_copy(ret)

    def _ensure_assignment_on_copy(self, other):
        other._before_invoke = self._before_invoke
        other._after_invoke = self._after_invoke
        if self.checks != other.checks:
            other.checks = self.checks.copy()
        # if self._buckets.valid and not other._buckets.valid:
        #    other._buckets = self._buckets.copy()
        # if self._max_concurrency != other._max_concurrency:
        #    # _max_concurrency won't be None at this point
        #    other._max_concurrency = self._max_concurrency.copy()  # type: ignore

        try:
            other.on_error = self.on_error
        except AttributeError:
            pass
        return other

    def _update_copy(self, kwargs: Dict[str, Any]):
        if kwargs:
            kw = kwargs.copy()
            kw.update(self.__original_kwargs__)
            copy = self.__class__(self.callback, **kw)
            return self._ensure_assignment_on_copy(copy)
        else:
            return self.copy()


class SlashCommandGroup(ApplicationCommand):
    r"""A class that implements the protocol for a slash command group.

    These can be created manually, but they should be created via the
    decorator or functional interface.

    Attributes
    -----------
    name: :class:`str`
        The name of the command.
    description: Optional[:class:`str`]
        The description for the command.
    guild_ids: Optional[List[:class:`int`]]
        The ids of the guilds where this command will be registered.
    parent: Optional[:class:`SlashCommandGroup`]
        The parent group that this group belongs to. ``None`` if there
        isn't one.
    guild_only: :class:`bool`
        Whether the command should only be usable inside a guild.
    default_member_permissions: :class:`~discord.Permissions`
        The default permissions a member needs to be able to run the command.
    subcommands: List[Union[:class:`SlashCommand`, :class:`SlashCommandGroup`]]
        The list of all subcommands under this group.
    cog: Optional[:class:`.Cog`]
        The cog that this command belongs to. ``None`` if there isn't one.
    checks: List[Callable[[:class:`.ApplicationContext`], :class:`bool`]]
        A list of predicates that verifies if the command could be executed
        with the given :class:`.ApplicationContext` as the sole parameter. If an exception
        is necessary to be thrown to signal failure, then one inherited from
        :exc:`.ApplicationCommandError` should be used. Note that if the checks fail then
        :exc:`.CheckFailure` exception is raised to the :func:`.on_application_command_error`
        event.
    """
    __initial_commands__: List[Union[SlashCommand, SlashCommandGroup]]
    type = 1

    def __new__(cls, *args, **kwargs) -> SlashCommandGroup:
        self = super().__new__(cls)
        self.__original_kwargs__ = kwargs.copy()

        self.__initial_commands__ = []
        for i, c in cls.__dict__.items():
            if isinstance(c, type) and SlashCommandGroup in c.__bases__:
                c = c(
                    c.__name__,
                    (
                        inspect.cleandoc(cls.__doc__).splitlines()[0]
                        if cls.__doc__ is not None
                        else "No description provided"
                    ),
                )
            if isinstance(c, (SlashCommand, SlashCommandGroup)):
                c.parent = self
                c.attached_to_group = True
                self.__initial_commands__.append(c)

        return self

    def __init__(
        self,
        name: str,
        description: str,
        guild_ids: Optional[List[int]] = None,
        parent: Optional[SlashCommandGroup] = None,
        **kwargs,
    ) -> None:
        validate_chat_input_name(name)
        validate_chat_input_description(description)
        self.name = str(name)
        self.description = description
        self.input_type = SlashCommandOptionType.sub_command_group
        self.subcommands: List[Union[SlashCommand, SlashCommandGroup]] = self.__initial_commands__
        self.guild_ids = guild_ids
        self.parent = parent
        self.attached_to_group: bool = False
        self.checks = kwargs.get("checks", [])

        self._before_invoke = None
        self._after_invoke = None
        self.cog = None
        self.id = None

        # Permissions
        self.default_member_permissions: Optional["Permissions"] = kwargs.get("default_member_permissions", None)
        self.guild_only: Optional[bool] = kwargs.get("guild_only", None)

        self.name_localizations: Optional[Dict[str, str]] = kwargs.get("name_localizations", None)
        self.description_localizations: Optional[Dict[str, str]] = kwargs.get("description_localizations", None)

    @property
    def module(self) -> Optional[str]:
        return self.__module__

    def to_dict(self) -> Dict:
        as_dict = {
            "name": self.name,
            "description": self.description,
            "options": [c.to_dict() for c in self.subcommands],
        }
        if self.name_localizations is not None:
            as_dict["name_localizations"] = self.name_localizations
        if self.description_localizations is not None:
            as_dict["description_localizations"] = self.description_localizations

        if self.parent is not None:
            as_dict["type"] = self.input_type.value

        if self.guild_only is not None:
            as_dict["guild_only"] = self.guild_only

        if self.default_member_permissions is not None:
            as_dict["default_member_permissions"] = self.default_member_permissions.value

        return as_dict

    def command(self, **kwargs) -> Callable[[Callable], SlashCommand]:
        def wrap(func) -> SlashCommand:
            command = SlashCommand(func, parent=self, **kwargs)
            self.subcommands.append(command)
            return command

        return wrap

    def create_subgroup(
        self,
        name: str,
        description: Optional[str] = None,
        guild_ids: Optional[List[int]] = None,
    ) -> SlashCommandGroup:
        """
        Creates a new subgroup for this SlashCommandGroup.

        Parameters
        ----------
        name: :class:`str`
            The name of the group to create.
        description: Optional[:class:`str`]
            The description of the group to create.
        guild_ids: Optional[List[:class:`int`]]
            A list of the IDs of each guild this group should be added to, making it a guild command.
            This will be a global command if ``None`` is passed.

        Returns
        --------
        SlashCommandGroup
            The slash command group that was created.
        """

        if self.parent is not None:
            # TODO: Improve this error message
            raise Exception("Subcommands can only be nested once")

        sub_command_group = SlashCommandGroup(name, description, guild_ids, parent=self)
        self.subcommands.append(sub_command_group)
        return sub_command_group

    def subgroup(
        self,
        name: Optional[str] = None,
        description: Optional[str] = None,
        guild_ids: Optional[List[int]] = None,
    ) -> Callable[[Type[SlashCommandGroup]], SlashCommandGroup]:
        """A shortcut decorator that initializes the provided subclass of :class:`.SlashCommandGroup`
        as a subgroup.

        .. versionadded:: 2.0

        Parameters
        ----------
        name: Optional[:class:`str`]
            The name of the group to create. This will resolve to the name of the decorated class if ``None`` is passed.
        description: Optional[:class:`str`]
            The description of the group to create.
        guild_ids: Optional[List[:class:`int`]]
            A list of the IDs of each guild this group should be added to, making it a guild command.
            This will be a global command if ``None`` is passed.

        Returns
        --------
        Callable[[Type[SlashCommandGroup]], SlashCommandGroup]
            The slash command group that was created.
        """

        def inner(cls: Type[SlashCommandGroup]) -> SlashCommandGroup:
            group = cls(
                name or cls.__name__,
                description
                or (
                    inspect.cleandoc(cls.__doc__).splitlines()[0]
                    if cls.__doc__ is not None
                    else "No description provided"
                ),
                guild_ids=guild_ids,
                parent=self,
            )
            self.subcommands.append(group)
            return group

        return inner

    async def _invoke(self, ctx: ApplicationContext) -> None:
        option = ctx.interaction.data["options"][0]
        resolved = ctx.interaction.data.get("resolved", None)
        command = find(lambda x: x.name == option["name"], self.subcommands)
        option["resolved"] = resolved
        ctx.interaction.data = option
        await command.invoke(ctx)

    async def invoke_autocomplete_callback(self, ctx: AutocompleteContext) -> None:
        option = ctx.interaction.data["options"][0]
        command = find(lambda x: x.name == option["name"], self.subcommands)
        ctx.interaction.data = option
        await command.invoke_autocomplete_callback(ctx)

    def walk_commands(self) -> Generator[SlashCommand, None, None]:
        """An iterator that recursively walks through all slash commands in this group.

        Yields
        ------
        :class:`.SlashCommand`
            A slash command from the group.
        """
        for command in self.subcommands:
            if isinstance(command, SlashCommandGroup):
                yield from command.walk_commands()
            yield command

    def copy(self):
        """Creates a copy of this command group.

        Returns
        --------
        :class:`SlashCommandGroup`
            A new instance of this command group.
        """
        ret = self.__class__(
            name=self.name,
            description=self.description,
            **{
                param: value
                for param, value in self.__original_kwargs__.items()
                if param not in ("name", "description")
            },
        )
        return self._ensure_assignment_on_copy(ret)

    def _ensure_assignment_on_copy(self, other):
        other.parent = self.parent

        other._before_invoke = self._before_invoke
        other._after_invoke = self._after_invoke

        if self.subcommands != other.subcommands:
            other.subcommands = self.subcommands.copy()

        if self.checks != other.checks:
            other.checks = self.checks.copy()

        return other

    def _update_copy(self, kwargs: Dict[str, Any]):
        if kwargs:
            kw = kwargs.copy()
            kw.update(self.__original_kwargs__)
            copy = self.__class__(self.callback, **kw)
            return self._ensure_assignment_on_copy(copy)
        else:
            return self.copy()

    def _set_cog(self, cog):
        super()._set_cog(cog)
        for subcommand in self.subcommands:
            subcommand._set_cog(cog)


class ContextMenuCommand(ApplicationCommand):
    r"""A class that implements the protocol for context menu commands.

    These are not created manually, instead they are created via the
    decorator or functional interface.

    .. versionadded:: 2.0

    Attributes
    -----------
    name: :class:`str`
        The name of the command.
    callback: :ref:`coroutine <coroutine>`
        The coroutine that is executed when the command is called.
    guild_ids: Optional[List[:class:`int`]]
        The ids of the guilds where this command will be registered.
    guild_only: :class:`bool`
        Whether the command should only be usable inside a guild.
    default_member_permissions: :class:`~discord.Permissions`
        The default permissions a member needs to be able to run the command.
    cog: Optional[:class:`Cog`]
        The cog that this command belongs to. ``None`` if there isn't one.
    checks: List[Callable[[:class:`.ApplicationContext`], :class:`bool`]]
        A list of predicates that verifies if the command could be executed
        with the given :class:`.ApplicationContext` as the sole parameter. If an exception
        is necessary to be thrown to signal failure, then one inherited from
        :exc:`.ApplicationCommandError` should be used. Note that if the checks fail then
        :exc:`.CheckFailure` exception is raised to the :func:`.on_application_command_error`
        event.
    cooldown: Optional[:class:`~discord.ext.commands.Cooldown`]
        The cooldown applied when the command is invoked. ``None`` if the command
        doesn't have a cooldown.
    name_localizations: Optional[Dict[:class:`str`, :class:`str`]]
        The name localizations for this command. The values of this should be ``"locale": "name"``. See
        `here <https://discord.com/developers/docs/reference#locales>`_ for a list of valid locales.
    """

    def __new__(cls, *args, **kwargs) -> ContextMenuCommand:
        self = super().__new__(cls)

        self.__original_kwargs__ = kwargs.copy()
        return self

    def __init__(self, func: Callable, *args, **kwargs) -> None:
        super().__init__(func, **kwargs)
        if not asyncio.iscoroutinefunction(func):
            raise TypeError("Callback must be a coroutine.")
        self.callback = func

        self.name_localizations: Optional[Dict[str, str]] = kwargs.get("name_localizations", None)

        # Discord API doesn't support setting descriptions for context menu commands
        # so it must be empty
        self.description = ""
        if not isinstance(self.name, str):
            raise TypeError("Name of a command must be a string.")

        self.cog = None
        self.id = None

        self._before_invoke = None
        self._after_invoke = None

        self.validate_parameters()

        # Context Menu commands can't have parents
        self.parent = None

    def validate_parameters(self):
        params = self._get_signature_parameters()
        if list(params.items())[0][0] == "self":
            temp = list(params.items())
            temp.pop(0)
            params = dict(temp)
        params = iter(params)

        # next we have the 'ctx' as the next parameter
        try:
            next(params)
        except StopIteration:
            raise ClientException(f'Callback for {self.name} command is missing "ctx" parameter.')

        # next we have the 'user/message' as the next parameter
        try:
            next(params)
        except StopIteration:
            cmd = "user" if type(self) == UserCommand else "message"
            raise ClientException(f'Callback for {self.name} command is missing "{cmd}" parameter.')

        # next there should be no more parameters
        try:
            next(params)
            raise ClientException(f"Callback for {self.name} command has too many parameters.")
        except StopIteration:
            pass

    @property
    def qualified_name(self):
        return self.name

    def to_dict(self) -> Dict[str, Union[str, int]]:
        as_dict = {
            "name": self.name,
            "description": self.description,
            "type": self.type,
        }

        if self.guild_only is not None:
            as_dict["guild_only"] = self.guild_only

        if self.default_member_permissions is not None:
            as_dict["default_member_permissions"] = self.default_member_permissions.value

        if self.name_localizations is not None:
            as_dict["name_localizations"] = self.name_localizations

        return as_dict


class UserCommand(ContextMenuCommand):
    r"""A class that implements the protocol for user context menu commands.

    These are not created manually, instead they are created via the
    decorator or functional interface.

    Attributes
    -----------
    name: :class:`str`
        The name of the command.
    callback: :ref:`coroutine <coroutine>`
        The coroutine that is executed when the command is called.
    guild_ids: Optional[List[:class:`int`]]
        The ids of the guilds where this command will be registered.
    cog: Optional[:class:`.Cog`]
        The cog that this command belongs to. ``None`` if there isn't one.
    checks: List[Callable[[:class:`.ApplicationContext`], :class:`bool`]]
        A list of predicates that verifies if the command could be executed
        with the given :class:`.ApplicationContext` as the sole parameter. If an exception
        is necessary to be thrown to signal failure, then one inherited from
        :exc:`.ApplicationCommandError` should be used. Note that if the checks fail then
        :exc:`.CheckFailure` exception is raised to the :func:`.on_application_command_error`
        event.
    """
    type = 2

    def __new__(cls, *args, **kwargs) -> UserCommand:
        self = super().__new__(cls)

        self.__original_kwargs__ = kwargs.copy()
        return self

    async def _invoke(self, ctx: ApplicationContext) -> None:
        if "members" not in ctx.interaction.data["resolved"]:
            _data = ctx.interaction.data["resolved"]["users"]
            for i, v in _data.items():
                v["id"] = int(i)
                user = v
            target = User(state=ctx.interaction._state, data=user)
        else:
            _data = ctx.interaction.data["resolved"]["members"]
            for i, v in _data.items():
                v["id"] = int(i)
                member = v
            _data = ctx.interaction.data["resolved"]["users"]
            for i, v in _data.items():
                v["id"] = int(i)
                user = v
            member["user"] = user
            target = Member(
                data=member,
                guild=ctx.interaction._state._get_guild(ctx.interaction.guild_id),
                state=ctx.interaction._state,
            )

        if self.cog is not None:
            await self.callback(self.cog, ctx, target)
        else:
            await self.callback(ctx, target)

    def copy(self):
        """Creates a copy of this command.

        Returns
        --------
        :class:`UserCommand`
            A new instance of this command.
        """
        ret = self.__class__(self.callback, **self.__original_kwargs__)
        return self._ensure_assignment_on_copy(ret)

    def _ensure_assignment_on_copy(self, other):
        other._before_invoke = self._before_invoke
        other._after_invoke = self._after_invoke
        if self.checks != other.checks:
            other.checks = self.checks.copy()
        # if self._buckets.valid and not other._buckets.valid:
        #    other._buckets = self._buckets.copy()
        # if self._max_concurrency != other._max_concurrency:
        #    # _max_concurrency won't be None at this point
        #    other._max_concurrency = self._max_concurrency.copy()  # type: ignore

        try:
            other.on_error = self.on_error
        except AttributeError:
            pass
        return other

    def _update_copy(self, kwargs: Dict[str, Any]):
        if kwargs:
            kw = kwargs.copy()
            kw.update(self.__original_kwargs__)
            copy = self.__class__(self.callback, **kw)
            return self._ensure_assignment_on_copy(copy)
        else:
            return self.copy()


class MessageCommand(ContextMenuCommand):
    r"""A class that implements the protocol for message context menu commands.

    These are not created manually, instead they are created via the
    decorator or functional interface.

    Attributes
    -----------
    name: :class:`str`
        The name of the command.
    callback: :ref:`coroutine <coroutine>`
        The coroutine that is executed when the command is called.
    guild_ids: Optional[List[:class:`int`]]
        The ids of the guilds where this command will be registered.
    cog: Optional[:class:`.Cog`]
        The cog that this command belongs to. ``None`` if there isn't one.
    checks: List[Callable[[:class:`.ApplicationContext`], :class:`bool`]]
        A list of predicates that verifies if the command could be executed
        with the given :class:`.ApplicationContext` as the sole parameter. If an exception
        is necessary to be thrown to signal failure, then one inherited from
        :exc:`.ApplicationCommandError` should be used. Note that if the checks fail then
        :exc:`.CheckFailure` exception is raised to the :func:`.on_application_command_error`
        event.
    """
    type = 3

    def __new__(cls, *args, **kwargs) -> MessageCommand:
        self = super().__new__(cls)

        self.__original_kwargs__ = kwargs.copy()
        return self

    async def _invoke(self, ctx: ApplicationContext):
        _data = ctx.interaction.data["resolved"]["messages"]
        for i, v in _data.items():
            v["id"] = int(i)
            message = v
        channel = ctx.interaction._state.get_channel(int(message["channel_id"]))
        if channel is None:
            author_id = int(message["author"]["id"])
            self_or_system_message: bool = ctx.bot.user.id == author_id or try_enum(
                MessageType, message["type"]
            ) not in (
                MessageType.default,
                MessageType.reply,
                MessageType.application_command,
                MessageType.thread_starter_message,
            )
            user_id = ctx.author.id if self_or_system_message else author_id
            data = await ctx.interaction._state.http.start_private_message(user_id)
            channel = ctx.interaction._state.add_dm_channel(data)

        target = Message(state=ctx.interaction._state, channel=channel, data=message)

        if self.cog is not None:
            await self.callback(self.cog, ctx, target)
        else:
            await self.callback(ctx, target)

    def copy(self):
        """Creates a copy of this command.

        Returns
        --------
        :class:`MessageCommand`
            A new instance of this command.
        """
        ret = self.__class__(self.callback, **self.__original_kwargs__)
        return self._ensure_assignment_on_copy(ret)

    def _ensure_assignment_on_copy(self, other):
        other._before_invoke = self._before_invoke
        other._after_invoke = self._after_invoke
        if self.checks != other.checks:
            other.checks = self.checks.copy()
        # if self._buckets.valid and not other._buckets.valid:
        #    other._buckets = self._buckets.copy()
        # if self._max_concurrency != other._max_concurrency:
        #    # _max_concurrency won't be None at this point
        #    other._max_concurrency = self._max_concurrency.copy()  # type: ignore

        try:
            other.on_error = self.on_error
        except AttributeError:
            pass
        return other

    def _update_copy(self, kwargs: Dict[str, Any]):
        if kwargs:
            kw = kwargs.copy()
            kw.update(self.__original_kwargs__)
            copy = self.__class__(self.callback, **kw)
            return self._ensure_assignment_on_copy(copy)
        else:
            return self.copy()


def slash_command(**kwargs):
    """Decorator for slash commands that invokes :func:`application_command`.

    .. versionadded:: 2.0

    Returns
    --------
    Callable[..., :class:`SlashCommand`]
        A decorator that converts the provided method into a :class:`.SlashCommand`.
    """
    return application_command(cls=SlashCommand, **kwargs)


def user_command(**kwargs):
    """Decorator for user commands that invokes :func:`application_command`.

    .. versionadded:: 2.0

    Returns
    --------
    Callable[..., :class:`UserCommand`]
        A decorator that converts the provided method into a :class:`.UserCommand`.
    """
    return application_command(cls=UserCommand, **kwargs)


def message_command(**kwargs):
    """Decorator for message commands that invokes :func:`application_command`.

    .. versionadded:: 2.0

    Returns
    --------
    Callable[..., :class:`MessageCommand`]
        A decorator that converts the provided method into a :class:`.MessageCommand`.
    """
    return application_command(cls=MessageCommand, **kwargs)


def application_command(cls=SlashCommand, **attrs):
    """A decorator that transforms a function into an :class:`.ApplicationCommand`. More specifically,
    usually one of :class:`.SlashCommand`, :class:`.UserCommand`, or :class:`.MessageCommand`. The exact class
    depends on the ``cls`` parameter.
    By default the ``description`` attribute is received automatically from the
    docstring of the function and is cleaned up with the use of
    ``inspect.cleandoc``. If the docstring is ``bytes``, then it is decoded
    into :class:`str` using utf-8 encoding.
    The ``name`` attribute also defaults to the function name unchanged.

    .. versionadded:: 2.0

    Parameters
    -----------
    cls: :class:`.ApplicationCommand`
        The class to construct with. By default this is :class:`.SlashCommand`.
        You usually do not change this.
    attrs
        Keyword arguments to pass into the construction of the class denoted
        by ``cls``.

    Raises
    -------
    TypeError
        If the function is not a coroutine or is already a command.
    """

    def decorator(func: Callable) -> cls:
        if isinstance(func, ApplicationCommand):
            func = func.callback
        elif not callable(func):
            raise TypeError("func needs to be a callable or a subclass of ApplicationCommand.")
        return cls(func, **attrs)

    return decorator


def command(**kwargs):
    """An alias for :meth:`application_command`.

    .. note::
        This decorator is overridden by :func:`commands.command`.

    .. versionadded:: 2.0

    Returns
    --------
    Callable[..., :class:`ApplicationCommand`]
        A decorator that converts the provided method into an :class:`.ApplicationCommand`.
    """
    return application_command(**kwargs)


docs = "https://discord.com/developers/docs"
valid_locales = [
    "da",
    "de",
    "en-GB",
    "en-US",
    "es-ES",
    "fr",
    "hr",
    "it",
    "lt",
    "hu",
    "nl",
    "no",
    "pl",
    "pt-BR",
    "ro",
    "fi",
    "sv-SE",
    "vi",
    "tr",
    "cs",
    "el",
    "bg",
    "ru",
    "uk",
    "hi",
    "th",
    "zh-CN",
    "ja",
    "zh-TW",
    "ko",
]


# Validation
def validate_chat_input_name(name: Any, locale: Optional[str] = None):
    # Must meet the regex ^[-_\w\d\u0901-\u097D\u0E00-\u0E7F]{1,32}$
    if locale is not None and locale not in valid_locales:
        raise ValidationError(
            f"Locale '{locale}' is not a valid locale, " f"see {docs}/reference#locales for list of supported locales."
        )
    error = None
    if not isinstance(name, str) or not re.match(r"^[\w-]{1,32}$", name):
        error = TypeError(f'Command names and options must be of type str. Received "{name}"')
    elif not re.match(r"^[-_\w\d\u0901-\u097D\u0E00-\u0E7F]{1,32}$", name):
        error = ValidationError(
            r"Command names and options must follow the regex \"^[-_\w\d\u0901-\u097D\u0E00-\u0E7F]{1,32}$\". For more information, see "
            f"{docs}/interactions/application-commands#application-command-object-application-command-naming. "
            f'Received "{name}"'
        )
    elif not 1 <= len(name) <= 32:
        error = ValidationError(f'Command names and options must be 1-32 characters long. Received "{name}"')
    elif name.lower() != name:  # Can't use islower() as it fails if none of the chars can be lower. See #512.
        error = ValidationError(f'Command names and options must be lowercase. Received "{name}"')

    if error:
        if locale:
            error.args = (f"{error.args[0]} in locale {locale}",)
        raise error


def validate_chat_input_description(description: Any, locale: Optional[str] = None):
    if locale is not None and locale not in valid_locales:
        raise ValidationError(
            f"Locale '{locale}' is not a valid locale, " f"see {docs}/reference#locales for list of supported locales."
        )
    error = None
    if not isinstance(description, str):
        error = TypeError(f'Command and option description must be of type str. Received "{description}"')
    elif not 1 <= len(description) <= 100:
        error = ValidationError(
            f'Command and option description must be 1-100 characters long. Received "{description}"'
        )

    if error:
        if locale:
            error.args = (f"{error.args[0]} in locale {locale}",)
        raise error<|MERGE_RESOLUTION|>--- conflicted
+++ resolved
@@ -683,7 +683,6 @@
 
             if self._is_typing_union(option):
                 if self._is_typing_optional(option):
-<<<<<<< HEAD
                     option = Option(option.__args__[0], required=False)
                 else:
                     option = Option(option.__args__)
@@ -697,27 +696,6 @@
                 else:
                     option.default = p_obj.default
                     option.required = False
-=======
-                    option = Option(option.__args__[0], "No description provided", required=False)  # type: ignore # union type
-                else:
-                    option = Option(option.__args__, "No description provided")  # type: ignore # union type
-
-            if not isinstance(option, Option):
-                if isinstance(p_obj.default, Option):  # arg: type = Option(...)
-                    p_obj.default.input_type = SlashCommandOptionType.from_datatype(option)
-                    option = p_obj.default
-                else:  # arg: Option(...) = default
-                    option = Option(option, "No description provided")
-
-            if (
-                option.default is None
-                and p_obj.default != inspect.Parameter.empty
-                and not isinstance(p_obj.default, Option)
-            ):
-                option.default = p_obj.default
-                option.required = False
->>>>>>> 6913833c
-
             if option.name is None:
                 option.name = p_name
             if option.name != p_name or option._parameter_name is None:
