"""
The MIT License (MIT)

Copyright (c) 2015-2021 Rapptz
Copyright (c) 2021-present Pycord Development

Permission is hereby granted, free of charge, to any person obtaining a
copy of this software and associated documentation files (the "Software"),
to deal in the Software without restriction, including without limitation
the rights to use, copy, modify, merge, publish, distribute, sublicense,
and/or sell copies of the Software, and to permit persons to whom the
Software is furnished to do so, subject to the following conditions:

The above copyright notice and this permission notice shall be included in
all copies or substantial portions of the Software.

THE SOFTWARE IS PROVIDED "AS IS", WITHOUT WARRANTY OF ANY KIND, EXPRESS
OR IMPLIED, INCLUDING BUT NOT LIMITED TO THE WARRANTIES OF MERCHANTABILITY,
FITNESS FOR A PARTICULAR PURPOSE AND NONINFRINGEMENT. IN NO EVENT SHALL THE
AUTHORS OR COPYRIGHT HOLDERS BE LIABLE FOR ANY CLAIM, DAMAGES OR OTHER
LIABILITY, WHETHER IN AN ACTION OF CONTRACT, TORT OR OTHERWISE, ARISING
FROM, OUT OF OR IN CONNECTION WITH THE SOFTWARE OR THE USE OR OTHER
DEALINGS IN THE SOFTWARE.
"""

from __future__ import annotations

import asyncio
import datetime
import functools
import inspect
import re
import types
from collections import OrderedDict
from enum import Enum
from typing import (
    TYPE_CHECKING,
    Any,
    Callable,
    Coroutine,
    Generator,
    Generic,
    TypeVar,
    Union,
<<<<<<< HEAD
=======
    get_args,
    get_origin,
>>>>>>> 05b87607
)

from typing_extensions import Annotated, get_args, get_origin

from ..channel import _threaded_guild_channel_factory
from ..enums import Enum as DiscordEnum
from ..enums import MessageType, SlashCommandOptionType, try_enum
from ..errors import (
    ApplicationCommandError,
    ApplicationCommandInvokeError,
    CheckFailure,
    ClientException,
    ValidationError,
)
from ..member import Member
from ..message import Attachment, Message
from ..object import Object
from ..role import Role
from ..threads import Thread
from ..user import User
from ..utils import MISSING, async_all, find, maybe_coroutine, utcnow
from .context import ApplicationContext, AutocompleteContext
from .options import Option, OptionChoice

__all__ = (
    "_BaseCommand",
    "ApplicationCommand",
    "SlashCommand",
    "slash_command",
    "application_command",
    "user_command",
    "message_command",
    "command",
    "SlashCommandGroup",
    "ContextMenuCommand",
    "UserCommand",
    "MessageCommand",
)

if TYPE_CHECKING:
    from typing_extensions import Concatenate, ParamSpec

    from .. import Permissions
    from ..cog import Cog
    from ..ext.commands.cooldowns import CooldownMapping, MaxConcurrency

T = TypeVar("T")
CogT = TypeVar("CogT", bound="Cog")
Coro = TypeVar("Coro", bound=Callable[..., Coroutine[Any, Any, Any]])

if TYPE_CHECKING:
    P = ParamSpec("P")
else:
    P = TypeVar("P")


def wrap_callback(coro):
    from ..ext.commands.errors import CommandError

    @functools.wraps(coro)
    async def wrapped(*args, **kwargs):
        try:
            ret = await coro(*args, **kwargs)
        except ApplicationCommandError:
            raise
        except CommandError:
            raise
        except asyncio.CancelledError:
            return
        except Exception as exc:
            raise ApplicationCommandInvokeError(exc) from exc
        return ret

    return wrapped


def hooked_wrapped_callback(command, ctx, coro):
    from ..ext.commands.errors import CommandError

    @functools.wraps(coro)
    async def wrapped(arg):
        try:
            ret = await coro(arg)
        except ApplicationCommandError:
            raise
        except CommandError:
            raise
        except asyncio.CancelledError:
            return
        except Exception as exc:
            raise ApplicationCommandInvokeError(exc) from exc
        finally:
            if (
                hasattr(command, "_max_concurrency")
                and command._max_concurrency is not None
            ):
                await command._max_concurrency.release(ctx)
            await command.call_after_hooks(ctx)
        return ret

    return wrapped


def unwrap_function(function: Callable[..., Any]) -> Callable[..., Any]:
    partial = functools.partial
    while True:
        if hasattr(function, "__wrapped__"):
            function = function.__wrapped__
        elif isinstance(function, partial):
            function = function.func
        else:
            return function


def _validate_names(obj):
    validate_chat_input_name(obj.name)
    if obj.name_localizations:
        for locale, string in obj.name_localizations.items():
            validate_chat_input_name(string, locale=locale)


def _validate_descriptions(obj):
    validate_chat_input_description(obj.description)
    if obj.description_localizations:
        for locale, string in obj.description_localizations.items():
            validate_chat_input_description(string, locale=locale)


class _BaseCommand:
    __slots__ = ()


class ApplicationCommand(_BaseCommand, Generic[CogT, P, T]):
    __original_kwargs__: dict[str, Any]
    cog = None

    def __init__(self, func: Callable, **kwargs) -> None:
        from ..ext.commands.cooldowns import BucketType, CooldownMapping, MaxConcurrency

        cooldown = getattr(func, "__commands_cooldown__", kwargs.get("cooldown"))

        if cooldown is None:
            buckets = CooldownMapping(cooldown, BucketType.default)
        elif isinstance(cooldown, CooldownMapping):
            buckets = cooldown
        else:
            raise TypeError(
                "Cooldown must be a an instance of CooldownMapping or None."
            )

        self._buckets: CooldownMapping = buckets

        max_concurrency = getattr(
            func, "__commands_max_concurrency__", kwargs.get("max_concurrency")
        )

        self._max_concurrency: MaxConcurrency | None = max_concurrency

        self._callback = None
        self.module = None

        self.name: str = kwargs.get("name", func.__name__)

        try:
            checks = func.__commands_checks__
            checks.reverse()
        except AttributeError:
            checks = kwargs.get("checks", [])

        self.checks = checks
        self.id: int | None = kwargs.get("id")
        self.guild_ids: list[int] | None = kwargs.get("guild_ids", None)
        self.parent = kwargs.get("parent")

        # Permissions
        self.default_member_permissions: Permissions | None = getattr(
            func,
            "__default_member_permissions__",
            kwargs.get("default_member_permissions", None),
        )
        self.guild_only: bool | None = getattr(
            func, "__guild_only__", kwargs.get("guild_only", None)
        )
        self.nsfw: bool | None = getattr(func, "__nsfw__", kwargs.get("nsfw", None))

    def __repr__(self) -> str:
        return f"<discord.commands.{self.__class__.__name__} name={self.name}>"

    def __eq__(self, other) -> bool:
        if (
            getattr(self, "id", None) is not None
            and getattr(other, "id", None) is not None
        ):
            check = self.id == other.id
        else:
            check = self.name == other.name and self.guild_ids == other.guild_ids
        return (
            isinstance(other, self.__class__) and self.parent == other.parent and check
        )

    async def __call__(self, ctx, *args, **kwargs):
        """|coro|
        Calls the command's callback.

        This method bypasses all checks that a command has and does not
        convert the arguments beforehand, so take care to pass the correct
        arguments in.
        """
        if self.cog is not None:
            return await self.callback(self.cog, ctx, *args, **kwargs)
        return await self.callback(ctx, *args, **kwargs)

    @property
    def callback(
        self,
    ) -> (
        Callable[Concatenate[CogT, ApplicationContext, P], Coro[T]]
        | Callable[Concatenate[ApplicationContext, P], Coro[T]]
    ):
        return self._callback

    @callback.setter
    def callback(
        self,
        function: (
            Callable[Concatenate[CogT, ApplicationContext, P], Coro[T]]
            | Callable[Concatenate[ApplicationContext, P], Coro[T]]
        ),
    ) -> None:
        self._callback = function
        unwrap = unwrap_function(function)
        self.module = unwrap.__module__

    def _prepare_cooldowns(self, ctx: ApplicationContext):
        if self._buckets.valid:
            current = datetime.datetime.now().timestamp()
            bucket = self._buckets.get_bucket(ctx, current)  # type: ignore # ctx instead of non-existent message

            if bucket is not None:
                retry_after = bucket.update_rate_limit(current)

                if retry_after:
                    from ..ext.commands.errors import CommandOnCooldown

                    raise CommandOnCooldown(bucket, retry_after, self._buckets.type)  # type: ignore

    async def prepare(self, ctx: ApplicationContext) -> None:
        # This should be same across all 3 types
        ctx.command = self

        if not await self.can_run(ctx):
            raise CheckFailure(
                f"The check functions for the command {self.name} failed"
            )

        if self._max_concurrency is not None:
            # For this application, context can be duck-typed as a Message
            await self._max_concurrency.acquire(ctx)  # type: ignore # ctx instead of non-existent message

        try:
            self._prepare_cooldowns(ctx)
            await self.call_before_hooks(ctx)
        except:
            if self._max_concurrency is not None:
                await self._max_concurrency.release(ctx)  # type: ignore # ctx instead of non-existent message
            raise

    def is_on_cooldown(self, ctx: ApplicationContext) -> bool:
        """Checks whether the command is currently on cooldown.

        .. note::

            This uses the current time instead of the interaction time.

        Parameters
        ----------
        ctx: :class:`.ApplicationContext`
            The invocation context to use when checking the command's cooldown status.

        Returns
        -------
        :class:`bool`
            A boolean indicating if the command is on cooldown.
        """
        if not self._buckets.valid:
            return False

        bucket = self._buckets.get_bucket(ctx)
        current = utcnow().timestamp()
        return bucket.get_tokens(current) == 0

    def reset_cooldown(self, ctx: ApplicationContext) -> None:
        """Resets the cooldown on this command.

        Parameters
        ----------
        ctx: :class:`.ApplicationContext`
            The invocation context to reset the cooldown under.
        """
        if self._buckets.valid:
            bucket = self._buckets.get_bucket(ctx)  # type: ignore # ctx instead of non-existent message
            bucket.reset()

    def get_cooldown_retry_after(self, ctx: ApplicationContext) -> float:
        """Retrieves the amount of seconds before this command can be tried again.

        .. note::

            This uses the current time instead of the interaction time.

        Parameters
        ----------
        ctx: :class:`.ApplicationContext`
            The invocation context to retrieve the cooldown from.

        Returns
        -------
        :class:`float`
            The amount of time left on this command's cooldown in seconds.
            If this is ``0.0`` then the command isn't on cooldown.
        """
        if self._buckets.valid:
            bucket = self._buckets.get_bucket(ctx)
            current = utcnow().timestamp()
            return bucket.get_retry_after(current)

        return 0.0

    async def invoke(self, ctx: ApplicationContext) -> None:
        await self.prepare(ctx)

        injected = hooked_wrapped_callback(self, ctx, self._invoke)
        await injected(ctx)

    async def can_run(self, ctx: ApplicationContext) -> bool:
        if not await ctx.bot.can_run(ctx):
            raise CheckFailure(
                f"The global check functions for command {self.name} failed."
            )

        predicates = self.checks
        if self.parent is not None:
            # parent checks should be run first
            predicates = self.parent.checks + predicates

        cog = self.cog
        if cog is not None:
            local_check = cog._get_overridden_method(cog.cog_check)
            if local_check is not None:
                ret = await maybe_coroutine(local_check, ctx)
                if not ret:
                    return False

        if not predicates:
            # since we have no checks, then we just return True.
            return True

        return await async_all(predicate(ctx) for predicate in predicates)  # type: ignore

    async def dispatch_error(self, ctx: ApplicationContext, error: Exception) -> None:
        ctx.command_failed = True
        cog = self.cog
        try:
            coro = self.on_error
        except AttributeError:
            pass
        else:
            injected = wrap_callback(coro)
            if cog is not None:
                await injected(cog, ctx, error)
            else:
                await injected(ctx, error)

        try:
            if cog is not None:
                local = cog.__class__._get_overridden_method(cog.cog_command_error)
                if local is not None:
                    wrapped = wrap_callback(local)
                    await wrapped(ctx, error)
        finally:
            ctx.bot.dispatch("application_command_error", ctx, error)

    def _get_signature_parameters(self):
        return OrderedDict(inspect.signature(self.callback).parameters)

    def error(self, coro):
        """A decorator that registers a coroutine as a local error handler.

        A local error handler is an :func:`.on_command_error` event limited to
        a single command. However, the :func:`.on_command_error` is still
        invoked afterwards as the catch-all.

        Parameters
        ----------
        coro: :ref:`coroutine <coroutine>`
            The coroutine to register as the local error handler.

        Raises
        ------
        TypeError
            The coroutine passed is not actually a coroutine.
        """

        if not asyncio.iscoroutinefunction(coro):
            raise TypeError("The error handler must be a coroutine.")

        self.on_error = coro
        return coro

    def has_error_handler(self) -> bool:
        """Checks whether the command has an error handler registered."""
        return hasattr(self, "on_error")

    def before_invoke(self, coro):
        """A decorator that registers a coroutine as a pre-invoke hook.
        A pre-invoke hook is called directly before the command is
        called. This makes it a useful function to set up database
        connections or any type of set up required.

        This pre-invoke hook takes a sole parameter, a :class:`.ApplicationContext`.
        See :meth:`.Bot.before_invoke` for more info.

        Parameters
        ----------
        coro: :ref:`coroutine <coroutine>`
            The coroutine to register as the pre-invoke hook.

        Raises
        ------
        TypeError
            The coroutine passed is not actually a coroutine.
        """
        if not asyncio.iscoroutinefunction(coro):
            raise TypeError("The pre-invoke hook must be a coroutine.")

        self._before_invoke = coro
        return coro

    def after_invoke(self, coro):
        """A decorator that registers a coroutine as a post-invoke hook.
        A post-invoke hook is called directly after the command is
        called. This makes it a useful function to clean-up database
        connections or any type of clean up required.

        This post-invoke hook takes a sole parameter, a :class:`.ApplicationContext`.
        See :meth:`.Bot.after_invoke` for more info.

        Parameters
        ----------
        coro: :ref:`coroutine <coroutine>`
            The coroutine to register as the post-invoke hook.

        Raises
        ------
        TypeError
            The coroutine passed is not actually a coroutine.
        """
        if not asyncio.iscoroutinefunction(coro):
            raise TypeError("The post-invoke hook must be a coroutine.")

        self._after_invoke = coro
        return coro

    async def call_before_hooks(self, ctx: ApplicationContext) -> None:
        # now that we're done preparing we can call the pre-command hooks
        # first, call the command local hook:
        cog = self.cog
        if self._before_invoke is not None:
            # should be cog if @commands.before_invoke is used
            instance = getattr(self._before_invoke, "__self__", cog)
            # __self__ only exists for methods, not functions
            # however, if @command.before_invoke is used, it will be a function
            if instance:
                await self._before_invoke(instance, ctx)  # type: ignore
            else:
                await self._before_invoke(ctx)  # type: ignore

        # call the cog local hook if applicable:
        if cog is not None:
            hook = cog.__class__._get_overridden_method(cog.cog_before_invoke)
            if hook is not None:
                await hook(ctx)

        # call the bot global hook if necessary
        hook = ctx.bot._before_invoke
        if hook is not None:
            await hook(ctx)

    async def call_after_hooks(self, ctx: ApplicationContext) -> None:
        cog = self.cog
        if self._after_invoke is not None:
            instance = getattr(self._after_invoke, "__self__", cog)
            if instance:
                await self._after_invoke(instance, ctx)  # type: ignore
            else:
                await self._after_invoke(ctx)  # type: ignore

        # call the cog local hook if applicable:
        if cog is not None:
            hook = cog.__class__._get_overridden_method(cog.cog_after_invoke)
            if hook is not None:
                await hook(ctx)

        hook = ctx.bot._after_invoke
        if hook is not None:
            await hook(ctx)

    @property
    def cooldown(self):
        return self._buckets._cooldown

    @property
    def full_parent_name(self) -> str:
        """Retrieves the fully qualified parent command name.

        This the base command name required to execute it. For example,
        in ``/one two three`` the parent name would be ``one two``.
        """
        entries = []
        command = self
        while command.parent is not None and hasattr(command.parent, "name"):
            command = command.parent
            entries.append(command.name)

        return " ".join(reversed(entries))

    @property
    def qualified_name(self) -> str:
        """Retrieves the fully qualified command name.

        This is the full parent name with the command name as well.
        For example, in ``/one two three`` the qualified name would be
        ``one two three``.
        """

        parent = self.full_parent_name

        if parent:
            return f"{parent} {self.name}"
        else:
            return self.name

    @property
    def qualified_id(self) -> int:
        """Retrieves the fully qualified command ID.

        This is the root parent ID. For example, in ``/one two three``
        the qualified ID would return ``one.id``.
        """
        if self.id is None:
            return self.parent.qualified_id
        return self.id

    def to_dict(self) -> dict[str, Any]:
        raise NotImplementedError

    def __str__(self) -> str:
        return self.qualified_name

    def _set_cog(self, cog):
        self.cog = cog


class SlashCommand(ApplicationCommand):
    r"""A class that implements the protocol for a slash command.

    These are not created manually, instead they are created via the
    decorator or functional interface.

    .. versionadded:: 2.0

    Attributes
    -----------
    name: :class:`str`
        The name of the command.
    callback: :ref:`coroutine <coroutine>`
        The coroutine that is executed when the command is called.
    description: Optional[:class:`str`]
        The description for the command.
    guild_ids: Optional[List[:class:`int`]]
        The ids of the guilds where this command will be registered.
    options: List[:class:`Option`]
        The parameters for this command.
    parent: Optional[:class:`SlashCommandGroup`]
        The parent group that this command belongs to. ``None`` if there
        isn't one.
    mention: :class:`str`
        Returns a string that allows you to mention the slash command.
    guild_only: :class:`bool`
        Whether the command should only be usable inside a guild.
    nsfw: :class:`bool`
        Whether the command should be restricted to 18+ channels and users.
        Apps intending to be listed in the App Directory cannot have NSFW commands.
    default_member_permissions: :class:`~discord.Permissions`
        The default permissions a member needs to be able to run the command.
    cog: Optional[:class:`Cog`]
        The cog that this command belongs to. ``None`` if there isn't one.
    checks: List[Callable[[:class:`.ApplicationContext`], :class:`bool`]]
        A list of predicates that verifies if the command could be executed
        with the given :class:`.ApplicationContext` as the sole parameter. If an exception
        is necessary to be thrown to signal failure, then one inherited from
        :exc:`.ApplicationCommandError` should be used. Note that if the checks fail then
        :exc:`.CheckFailure` exception is raised to the :func:`.on_application_command_error`
        event.
    cooldown: Optional[:class:`~discord.ext.commands.Cooldown`]
        The cooldown applied when the command is invoked. ``None`` if the command
        doesn't have a cooldown.
    name_localizations: Dict[:class:`str`, :class:`str`]
        The name localizations for this command. The values of this should be ``"locale": "name"``. See
        `here <https://discord.com/developers/docs/reference#locales>`_ for a list of valid locales.
    description_localizations: Dict[:class:`str`, :class:`str`]
        The description localizations for this command. The values of this should be ``"locale": "description"``.
        See `here <https://discord.com/developers/docs/reference#locales>`_ for a list of valid locales.
    """
    type = 1

    def __new__(cls, *args, **kwargs) -> SlashCommand:
        self = super().__new__(cls)

        self.__original_kwargs__ = kwargs.copy()
        return self

    def __init__(self, func: Callable, *args, **kwargs) -> None:
        super().__init__(func, **kwargs)
        if not asyncio.iscoroutinefunction(func):
            raise TypeError("Callback must be a coroutine.")
        self.callback = func

        self.name_localizations: dict[str, str] = kwargs.get(
            "name_localizations", MISSING
        )
        _validate_names(self)

        description = kwargs.get("description") or (
            inspect.cleandoc(func.__doc__).splitlines()[0]
            if func.__doc__ is not None
            else "No description provided"
        )

        self.description: str = description
        self.description_localizations: dict[str, str] = kwargs.get(
            "description_localizations", MISSING
        )
        _validate_descriptions(self)

        self.attached_to_group: bool = False

        self.options: list[Option] = kwargs.get("options", [])

        try:
            checks = func.__commands_checks__
            checks.reverse()
        except AttributeError:
            checks = kwargs.get("checks", [])

        self.checks = checks

        self._before_invoke = None
        self._after_invoke = None

    def _validate_parameters(self):
        params = self._get_signature_parameters()
        if kwop := self.options:
            self.options: list[Option] = self._match_option_param_names(params, kwop)
        else:
            self.options: list[Option] = self._parse_options(params)

    def _check_required_params(self, params):
        params = iter(params.items())
        required_params = (
            ["self", "context"] if self.attached_to_group or self.cog else ["context"]
        )
        for p in required_params:
            try:
                next(params)
            except StopIteration:
                raise ClientException(
                    f'Callback for {self.name} command is missing "{p}" parameter.'
                )

        return params

    def _parse_options(self, params, *, check_params: bool = True) -> list[Option]:
        if check_params:
            params = self._check_required_params(params)

        final_options = []
        for p_name, p_obj in params:
            option = p_obj.annotation
            if option == inspect.Parameter.empty:
                option = str

            if self._is_typing_annotated(option):
                type_hint = get_args(option)[0]
                metadata = option.__metadata__
                # If multiple Options in metadata, the first will be used.
                option_gen = (elem for elem in metadata if isinstance(elem, Option))
                option = next(option_gen, Option())
                # Handle Optional
                if self._is_typing_optional(type_hint):
                    option.input_type = get_args(type_hint)[0]
                    option.default = None
                else:
                    option.input_type = type_hint

            if self._is_typing_union(option):
                if self._is_typing_optional(option):
                    option = Option(option.__args__[0], default=None)
                else:
                    option = Option(option.__args__)

            if not isinstance(option, Option):
                if isinstance(p_obj.default, Option):
                    p_obj.default.input_type = SlashCommandOptionType.from_datatype(
                        option
                    )
                    option = p_obj.default
                else:
                    option = Option(option)

            if option.default is None and not p_obj.default == inspect.Parameter.empty:
                if isinstance(p_obj.default, type) and issubclass(
                    p_obj.default, (DiscordEnum, Enum)
                ):
                    option = Option(p_obj.default)
                elif (
                    isinstance(p_obj.default, Option)
                    and not (default := p_obj.default.default) is None
                ):
                    option.default = default
                else:
                    option.default = p_obj.default
                    option.required = False
            if option.name is None:
                option.name = p_name
            if option.name != p_name or option._parameter_name is None:
                option._parameter_name = p_name

            _validate_names(option)
            _validate_descriptions(option)

            final_options.append(option)

        return final_options

    def _match_option_param_names(self, params, options):
        params = self._check_required_params(params)

        check_annotations: list[Callable[[Option, type], bool]] = [
            lambda o, a: o.input_type == SlashCommandOptionType.string
            and o.converter is not None,  # pass on converters
            lambda o, a: isinstance(
                o.input_type, SlashCommandOptionType
            ),  # pass on slash cmd option type enums
            lambda o, a: isinstance(o._raw_type, tuple) and a == Union[o._raw_type],  # type: ignore # union types
            lambda o, a: self._is_typing_optional(a)
            and not o.required
            and o._raw_type in a.__args__,  # optional
            lambda o, a: isinstance(a, type)
            and issubclass(a, o._raw_type),  # 'normal' types
        ]
        for o in options:
            _validate_names(o)
            _validate_descriptions(o)
            try:
                p_name, p_obj = next(params)
            except StopIteration:  # not enough params for all the options
                raise ClientException("Too many arguments passed to the options kwarg.")
            p_obj = p_obj.annotation

            if not any(check(o, p_obj) for check in check_annotations):
                raise TypeError(
                    f"Parameter {p_name} does not match input type of {o.name}."
                )
            o._parameter_name = p_name

        left_out_params = OrderedDict()
        for k, v in params:
            left_out_params[k] = v
        options.extend(self._parse_options(left_out_params, check_params=False))

        return options

    def _is_typing_union(self, annotation):
        return getattr(annotation, "__origin__", None) is Union or type(
            annotation
        ) is getattr(
            types, "UnionType", Union
        )  # type: ignore

    def _is_typing_optional(self, annotation):
        return self._is_typing_union(annotation) and type(None) in annotation.__args__  # type: ignore

    def _is_typing_annotated(self, annotation):
        return get_origin(annotation) is Annotated

    @property
    def cog(self):
        return getattr(self, "_cog", MISSING)

    @cog.setter
    def cog(self, val):
        self._cog = val
        self._validate_parameters()

    @property
    def is_subcommand(self) -> bool:
        return self.parent is not None

    @property
    def mention(self) -> str:
        return f"</{self.qualified_name}:{self.qualified_id}>"

    def to_dict(self) -> dict:
        as_dict = {
            "name": self.name,
            "description": self.description,
            "options": [o.to_dict() for o in self.options],
        }
        if self.name_localizations is not MISSING:
            as_dict["name_localizations"] = self.name_localizations
        if self.description_localizations is not MISSING:
            as_dict["description_localizations"] = self.description_localizations
        if self.is_subcommand:
            as_dict["type"] = SlashCommandOptionType.sub_command.value

        if self.guild_only is not None:
            as_dict["dm_permission"] = not self.guild_only

        if self.nsfw is not None:
            as_dict["nsfw"] = self.nsfw

        if self.default_member_permissions is not None:
            as_dict[
                "default_member_permissions"
            ] = self.default_member_permissions.value

        return as_dict

    async def _invoke(self, ctx: ApplicationContext) -> None:
        # TODO: Parse the args better
        kwargs = {}
        for arg in ctx.interaction.data.get("options", []):
            op = find(lambda x: x.name == arg["name"], self.options)
            if op is None:
                continue
            arg = arg["value"]

            # Checks if input_type is user, role or channel
            if op.input_type in (
                SlashCommandOptionType.user,
                SlashCommandOptionType.role,
                SlashCommandOptionType.channel,
                SlashCommandOptionType.attachment,
                SlashCommandOptionType.mentionable,
            ):
                resolved = ctx.interaction.data.get("resolved", {})
                if (
                    op.input_type
                    in (SlashCommandOptionType.user, SlashCommandOptionType.mentionable)
                    and (_data := resolved.get("members", {}).get(arg)) is not None
                ):
                    # The option type is a user, we resolved a member from the snowflake and assigned it to _data
                    if (_user_data := resolved.get("users", {}).get(arg)) is not None:
                        # We resolved the user from the user id
                        _data["user"] = _user_data
                    cache_flag = ctx.interaction._state.member_cache_flags.interaction
                    arg = ctx.guild._get_and_update_member(_data, int(arg), cache_flag)
                elif op.input_type is SlashCommandOptionType.mentionable:
                    if (_data := resolved.get("users", {}).get(arg)) is not None:
                        arg = User(state=ctx.interaction._state, data=_data)
                    elif (_data := resolved.get("roles", {}).get(arg)) is not None:
                        arg = Role(
                            state=ctx.interaction._state, data=_data, guild=ctx.guild
                        )
                    else:
                        arg = Object(id=int(arg))
                elif (
                    _data := resolved.get(f"{op.input_type.name}s", {}).get(arg)
                ) is not None:
                    if op.input_type is SlashCommandOptionType.channel and (
                        int(arg) in ctx.guild._channels
                        or int(arg) in ctx.guild._threads
                    ):
                        arg = ctx.guild.get_channel_or_thread(int(arg))
                        _data["_invoke_flag"] = True
                        (
                            arg._update(_data)
                            if isinstance(arg, Thread)
                            else arg._update(ctx.guild, _data)
                        )
                    else:
                        obj_type = None
                        kw = {}
                        if op.input_type is SlashCommandOptionType.user:
                            obj_type = User
                        elif op.input_type is SlashCommandOptionType.role:
                            obj_type = Role
                            kw["guild"] = ctx.guild
                        elif op.input_type is SlashCommandOptionType.channel:
                            # NOTE:
                            # This is a fallback in case the channel/thread is not found in the
                            # guild's channels/threads. For channels, if this fallback occurs, at the very minimum,
                            # permissions will be incorrect due to a lack of permission_overwrite data.
                            # For threads, if this fallback occurs, info like thread owner id, message count,
                            # flags, and more will be missing due to a lack of data sent by Discord.
                            obj_type = _threaded_guild_channel_factory(_data["type"])[0]
                            kw["guild"] = ctx.guild
                        elif op.input_type is SlashCommandOptionType.attachment:
                            obj_type = Attachment
                        arg = obj_type(state=ctx.interaction._state, data=_data, **kw)
                else:
                    # We couldn't resolve the object, so we just return an empty object
                    arg = Object(id=int(arg))

            elif (
                op.input_type == SlashCommandOptionType.string
                and (converter := op.converter) is not None
            ):
                from discord.ext.commands import Converter

                if isinstance(converter, Converter):
                    if isinstance(converter, type):
                        arg = await converter().convert(ctx, arg)
                    else:
                        arg = await converter.convert(ctx, arg)

            elif op._raw_type in (
                SlashCommandOptionType.integer,
                SlashCommandOptionType.number,
                SlashCommandOptionType.string,
                SlashCommandOptionType.boolean,
            ):
                pass

            elif issubclass(op._raw_type, Enum):
                if isinstance(arg, str) and arg.isdigit():
                    try:
                        arg = op._raw_type(int(arg))
                    except ValueError:
                        arg = op._raw_type(arg)
                elif choice := find(lambda c: c.value == arg, op.choices):
                    arg = getattr(op._raw_type, choice.name)

            kwargs[op._parameter_name] = arg

        for o in self.options:
            if o._parameter_name not in kwargs:
                kwargs[o._parameter_name] = o.default

        if self.cog is not None:
            await self.callback(self.cog, ctx, **kwargs)
        elif self.parent is not None and self.attached_to_group is True:
            await self.callback(self.parent, ctx, **kwargs)
        else:
            await self.callback(ctx, **kwargs)

    async def invoke_autocomplete_callback(self, ctx: AutocompleteContext):
        values = {i.name: i.default for i in self.options}

        for op in ctx.interaction.data.get("options", []):
            if op.get("focused", False):
                option = find(lambda o: o.name == op["name"], self.options)
                values.update(
                    {i["name"]: i["value"] for i in ctx.interaction.data["options"]}
                )
                ctx.command = self
                ctx.focused = option
                ctx.value = op.get("value")
                ctx.options = values

                if len(inspect.signature(option.autocomplete).parameters) == 2:
                    instance = getattr(option.autocomplete, "__self__", ctx.cog)
                    result = option.autocomplete(instance, ctx)
                else:
                    result = option.autocomplete(ctx)

                if asyncio.iscoroutinefunction(option.autocomplete):
                    result = await result

                choices = [
                    o if isinstance(o, OptionChoice) else OptionChoice(o)
                    for o in result
                ][:25]
                return await ctx.interaction.response.send_autocomplete_result(
                    choices=choices
                )

    def copy(self):
        """Creates a copy of this command.

        Returns
        -------
        :class:`SlashCommand`
            A new instance of this command.
        """
        ret = self.__class__(self.callback, **self.__original_kwargs__)
        return self._ensure_assignment_on_copy(ret)

    def _ensure_assignment_on_copy(self, other):
        other._before_invoke = self._before_invoke
        other._after_invoke = self._after_invoke
        if self.checks != other.checks:
            other.checks = self.checks.copy()
        # if self._buckets.valid and not other._buckets.valid:
        #    other._buckets = self._buckets.copy()
        # if self._max_concurrency != other._max_concurrency:
        #    # _max_concurrency won't be None at this point
        #    other._max_concurrency = self._max_concurrency.copy()  # type: ignore

        try:
            other.on_error = self.on_error
        except AttributeError:
            pass
        return other

    def _update_copy(self, kwargs: dict[str, Any]):
        if kwargs:
            kw = kwargs.copy()
            kw.update(self.__original_kwargs__)
            copy = self.__class__(self.callback, **kw)
            return self._ensure_assignment_on_copy(copy)
        else:
            return self.copy()


class SlashCommandGroup(ApplicationCommand):
    r"""A class that implements the protocol for a slash command group.

    These can be created manually, but they should be created via the
    decorator or functional interface.

    Attributes
    -----------
    name: :class:`str`
        The name of the command.
    description: Optional[:class:`str`]
        The description for the command.
    guild_ids: Optional[List[:class:`int`]]
        The ids of the guilds where this command will be registered.
    parent: Optional[:class:`SlashCommandGroup`]
        The parent group that this group belongs to. ``None`` if there
        isn't one.
    guild_only: :class:`bool`
        Whether the command should only be usable inside a guild.
    nsfw: :class:`bool`
        Whether the command should be restricted to 18+ channels and users.
        Apps intending to be listed in the App Directory cannot have NSFW commands.
    default_member_permissions: :class:`~discord.Permissions`
        The default permissions a member needs to be able to run the command.
    checks: List[Callable[[:class:`.ApplicationContext`], :class:`bool`]]
        A list of predicates that verifies if the command could be executed
        with the given :class:`.ApplicationContext` as the sole parameter. If an exception
        is necessary to be thrown to signal failure, then one inherited from
        :exc:`.ApplicationCommandError` should be used. Note that if the checks fail then
        :exc:`.CheckFailure` exception is raised to the :func:`.on_application_command_error`
        event.
    name_localizations: Dict[:class:`str`, :class:`str`]
        The name localizations for this command. The values of this should be ``"locale": "name"``. See
        `here <https://discord.com/developers/docs/reference#locales>`_ for a list of valid locales.
    description_localizations: Dict[:class:`str`, :class:`str`]
        The description localizations for this command. The values of this should be ``"locale": "description"``.
        See `here <https://discord.com/developers/docs/reference#locales>`_ for a list of valid locales.
    """
    __initial_commands__: list[SlashCommand | SlashCommandGroup]
    type = 1

    def __new__(cls, *args, **kwargs) -> SlashCommandGroup:
        self = super().__new__(cls)
        self.__original_kwargs__ = kwargs.copy()

        self.__initial_commands__ = []
        for i, c in cls.__dict__.items():
            if isinstance(c, type) and SlashCommandGroup in c.__bases__:
                c = c(
                    c.__name__,
                    (
                        inspect.cleandoc(cls.__doc__).splitlines()[0]
                        if cls.__doc__ is not None
                        else "No description provided"
                    ),
                )
            if isinstance(c, (SlashCommand, SlashCommandGroup)):
                c.parent = self
                c.attached_to_group = True
                self.__initial_commands__.append(c)

        return self

    def __init__(
        self,
        name: str,
        description: str | None = None,
        guild_ids: list[int] | None = None,
        parent: SlashCommandGroup | None = None,
        cooldown: CooldownMapping | None = None,
        max_concurrency: MaxConcurrency | None = None,
        **kwargs,
    ) -> None:
        self.name = str(name)
        self.description = description or "No description provided"
        validate_chat_input_name(self.name)
        validate_chat_input_description(self.description)
        self.input_type = SlashCommandOptionType.sub_command_group
        self.subcommands: list[
            SlashCommand | SlashCommandGroup
        ] = self.__initial_commands__
        self.guild_ids = guild_ids
        self.parent = parent
        self.attached_to_group: bool = False
        self.checks = kwargs.get("checks", [])

        self._before_invoke = None
        self._after_invoke = None
        self.cog = MISSING
        self.id = None

        # Permissions
        self.default_member_permissions: Permissions | None = kwargs.get(
            "default_member_permissions", None
        )
        self.guild_only: bool | None = kwargs.get("guild_only", None)
        self.nsfw: bool | None = kwargs.get("nsfw", None)

        self.name_localizations: dict[str, str] = kwargs.get(
            "name_localizations", MISSING
        )
        self.description_localizations: dict[str, str] = kwargs.get(
            "description_localizations", MISSING
        )

        # similar to ApplicationCommand
        from ..ext.commands.cooldowns import BucketType, CooldownMapping, MaxConcurrency

        # no need to getattr, since slash cmds groups cant be created using a decorator

        if cooldown is None:
            buckets = CooldownMapping(cooldown, BucketType.default)
        elif isinstance(cooldown, CooldownMapping):
            buckets = cooldown
        else:
            raise TypeError(
                "Cooldown must be a an instance of CooldownMapping or None."
            )

        self._buckets: CooldownMapping = buckets

        # no need to getattr, since slash cmds groups cant be created using a decorator

        if max_concurrency is not None and not isinstance(
            max_concurrency, MaxConcurrency
        ):
            raise TypeError(
                "max_concurrency must be an instance of MaxConcurrency or None"
            )

        self._max_concurrency: MaxConcurrency | None = max_concurrency

    @property
    def module(self) -> str | None:
        return self.__module__

    def to_dict(self) -> dict:
        as_dict = {
            "name": self.name,
            "description": self.description,
            "options": [c.to_dict() for c in self.subcommands],
        }
        if self.name_localizations is not MISSING:
            as_dict["name_localizations"] = self.name_localizations
        if self.description_localizations is not MISSING:
            as_dict["description_localizations"] = self.description_localizations

        if self.parent is not None:
            as_dict["type"] = self.input_type.value

        if self.guild_only is not None:
            as_dict["dm_permission"] = not self.guild_only

        if self.nsfw is not None:
            as_dict["nsfw"] = self.nsfw

        if self.default_member_permissions is not None:
            as_dict[
                "default_member_permissions"
            ] = self.default_member_permissions.value

        return as_dict

    def add_command(self, command: SlashCommand) -> None:
        # check if subcommand has no cog set
        # also check if cog is MISSING because it
        # might not have been set by the cog yet
        if command.cog is MISSING and self.cog is not MISSING:
            command.cog = self.cog

        self.subcommands.append(command)

    def command(
        self, cls: type[T] = SlashCommand, **kwargs
    ) -> Callable[[Callable], SlashCommand]:
        def wrap(func) -> T:
            command = cls(func, parent=self, **kwargs)
            self.add_command(command)
            return command

        return wrap

    def create_subgroup(
        self,
        name: str,
        description: str | None = None,
        guild_ids: list[int] | None = None,
        **kwargs,
    ) -> SlashCommandGroup:
        """
        Creates a new subgroup for this SlashCommandGroup.

        Parameters
        ----------
        name: :class:`str`
            The name of the group to create.
        description: Optional[:class:`str`]
            The description of the group to create.
        guild_ids: Optional[List[:class:`int`]]
            A list of the IDs of each guild this group should be added to, making it a guild command.
            This will be a global command if ``None`` is passed.
        guild_only: :class:`bool`
            Whether the command should only be usable inside a guild.
        nsfw: :class:`bool`
            Whether the command should be restricted to 18+ channels and users.
            Apps intending to be listed in the App Directory cannot have NSFW commands.
        default_member_permissions: :class:`~discord.Permissions`
            The default permissions a member needs to be able to run the command.
        checks: List[Callable[[:class:`.ApplicationContext`], :class:`bool`]]
            A list of predicates that verifies if the command could be executed
            with the given :class:`.ApplicationContext` as the sole parameter. If an exception
            is necessary to be thrown to signal failure, then one inherited from
            :exc:`.ApplicationCommandError` should be used. Note that if the checks fail then
            :exc:`.CheckFailure` exception is raised to the :func:`.on_application_command_error`
            event.
        name_localizations: Dict[:class:`str`, :class:`str`]
            The name localizations for this command. The values of this should be ``"locale": "name"``. See
            `here <https://discord.com/developers/docs/reference#locales>`_ for a list of valid locales.
        description_localizations: Dict[:class:`str`, :class:`str`]
            The description localizations for this command. The values of this should be ``"locale": "description"``.
            See `here <https://discord.com/developers/docs/reference#locales>`_ for a list of valid locales.

        Returns
        -------
        SlashCommandGroup
            The slash command group that was created.
        """

        if self.parent is not None:
            # TODO: Improve this error message
            raise Exception("a subgroup cannot have a subgroup")

        sub_command_group = SlashCommandGroup(
            name, description, guild_ids, parent=self, **kwargs
        )
        self.subcommands.append(sub_command_group)
        return sub_command_group

    def subgroup(
        self,
        name: str | None = None,
        description: str | None = None,
        guild_ids: list[int] | None = None,
    ) -> Callable[[type[SlashCommandGroup]], SlashCommandGroup]:
        """A shortcut decorator that initializes the provided subclass of :class:`.SlashCommandGroup`
        as a subgroup.

        .. versionadded:: 2.0

        Parameters
        ----------
        name: Optional[:class:`str`]
            The name of the group to create. This will resolve to the name of the decorated class if ``None`` is passed.
        description: Optional[:class:`str`]
            The description of the group to create.
        guild_ids: Optional[List[:class:`int`]]
            A list of the IDs of each guild this group should be added to, making it a guild command.
            This will be a global command if ``None`` is passed.

        Returns
        -------
        Callable[[Type[SlashCommandGroup]], SlashCommandGroup]
            The slash command group that was created.
        """

        def inner(cls: type[SlashCommandGroup]) -> SlashCommandGroup:
            group = cls(
                name or cls.__name__,
                description
                or (
                    inspect.cleandoc(cls.__doc__).splitlines()[0]
                    if cls.__doc__ is not None
                    else "No description provided"
                ),
                guild_ids=guild_ids,
                parent=self,
            )
            self.add_command(group)
            return group

        return inner

    async def _invoke(self, ctx: ApplicationContext) -> None:
        option = ctx.interaction.data["options"][0]
        resolved = ctx.interaction.data.get("resolved", None)
        command = find(lambda x: x.name == option["name"], self.subcommands)
        option["resolved"] = resolved
        ctx.interaction.data = option
        await command.invoke(ctx)

    async def invoke_autocomplete_callback(self, ctx: AutocompleteContext) -> None:
        option = ctx.interaction.data["options"][0]
        command = find(lambda x: x.name == option["name"], self.subcommands)
        ctx.interaction.data = option
        await command.invoke_autocomplete_callback(ctx)

    def walk_commands(self) -> Generator[SlashCommand | SlashCommandGroup, None, None]:
        """An iterator that recursively walks through all slash commands and groups in this group.

        Yields
        ------
        :class:`.SlashCommand` | :class:`.SlashCommandGroup`
            A nested slash command or slash command group from the group.
        """
        for command in self.subcommands:
            if isinstance(command, SlashCommandGroup):
                yield from command.walk_commands()
            yield command

    def copy(self):
        """Creates a copy of this command group.

        Returns
        -------
        :class:`SlashCommandGroup`
            A new instance of this command group.
        """
        ret = self.__class__(
            name=self.name,
            description=self.description,
            **{
                param: value
                for param, value in self.__original_kwargs__.items()
                if param not in ("name", "description")
            },
        )
        return self._ensure_assignment_on_copy(ret)

    def _ensure_assignment_on_copy(self, other):
        other.parent = self.parent

        other._before_invoke = self._before_invoke
        other._after_invoke = self._after_invoke

        if self.subcommands != other.subcommands:
            other.subcommands = self.subcommands.copy()

        if self.checks != other.checks:
            other.checks = self.checks.copy()

        return other

    def _update_copy(self, kwargs: dict[str, Any]):
        if kwargs:
            kw = kwargs.copy()
            kw.update(self.__original_kwargs__)
            copy = self.__class__(self.callback, **kw)
            return self._ensure_assignment_on_copy(copy)
        else:
            return self.copy()

    def _set_cog(self, cog):
        super()._set_cog(cog)
        for subcommand in self.subcommands:
            subcommand._set_cog(cog)


class ContextMenuCommand(ApplicationCommand):
    r"""A class that implements the protocol for context menu commands.

    These are not created manually, instead they are created via the
    decorator or functional interface.

    .. versionadded:: 2.0

    Attributes
    -----------
    name: :class:`str`
        The name of the command.
    callback: :ref:`coroutine <coroutine>`
        The coroutine that is executed when the command is called.
    guild_ids: Optional[List[:class:`int`]]
        The ids of the guilds where this command will be registered.
    guild_only: :class:`bool`
        Whether the command should only be usable inside a guild.
    nsfw: :class:`bool`
        Whether the command should be restricted to 18+ channels and users.
        Apps intending to be listed in the App Directory cannot have NSFW commands.
    default_member_permissions: :class:`~discord.Permissions`
        The default permissions a member needs to be able to run the command.
    cog: Optional[:class:`Cog`]
        The cog that this command belongs to. ``None`` if there isn't one.
    checks: List[Callable[[:class:`.ApplicationContext`], :class:`bool`]]
        A list of predicates that verifies if the command could be executed
        with the given :class:`.ApplicationContext` as the sole parameter. If an exception
        is necessary to be thrown to signal failure, then one inherited from
        :exc:`.ApplicationCommandError` should be used. Note that if the checks fail then
        :exc:`.CheckFailure` exception is raised to the :func:`.on_application_command_error`
        event.
    cooldown: Optional[:class:`~discord.ext.commands.Cooldown`]
        The cooldown applied when the command is invoked. ``None`` if the command
        doesn't have a cooldown.
    name_localizations: Dict[:class:`str`, :class:`str`]
        The name localizations for this command. The values of this should be ``"locale": "name"``. See
        `here <https://discord.com/developers/docs/reference#locales>`_ for a list of valid locales.
    """

    def __new__(cls, *args, **kwargs) -> ContextMenuCommand:
        self = super().__new__(cls)

        self.__original_kwargs__ = kwargs.copy()
        return self

    def __init__(self, func: Callable, *args, **kwargs) -> None:
        super().__init__(func, **kwargs)
        if not asyncio.iscoroutinefunction(func):
            raise TypeError("Callback must be a coroutine.")
        self.callback = func

        self.name_localizations: dict[str, str] = kwargs.get(
            "name_localizations", MISSING
        )

        # Discord API doesn't support setting descriptions for context menu commands, so it must be empty
        self.description = ""
        if not isinstance(self.name, str):
            raise TypeError("Name of a command must be a string.")

        self.cog = None
        self.id = None

        self._before_invoke = None
        self._after_invoke = None

        self.validate_parameters()

        # Context Menu commands can't have parents
        self.parent = None

    def validate_parameters(self):
        params = self._get_signature_parameters()
        if list(params.items())[0][0] == "self":
            temp = list(params.items())
            temp.pop(0)
            params = dict(temp)
        params = iter(params)

        # next we have the 'ctx' as the next parameter
        try:
            next(params)
        except StopIteration:
            raise ClientException(
                f'Callback for {self.name} command is missing "ctx" parameter.'
            )

        # next we have the 'user/message' as the next parameter
        try:
            next(params)
        except StopIteration:
            cmd = "user" if type(self) == UserCommand else "message"
            raise ClientException(
                f'Callback for {self.name} command is missing "{cmd}" parameter.'
            )

        # next there should be no more parameters
        try:
            next(params)
            raise ClientException(
                f"Callback for {self.name} command has too many parameters."
            )
        except StopIteration:
            pass

    @property
    def qualified_name(self):
        return self.name

    def to_dict(self) -> dict[str, str | int]:
        as_dict = {
            "name": self.name,
            "description": self.description,
            "type": self.type,
        }

        if self.guild_only is not None:
            as_dict["dm_permission"] = not self.guild_only

        if self.nsfw is not None:
            as_dict["nsfw"] = self.nsfw

        if self.default_member_permissions is not None:
            as_dict[
                "default_member_permissions"
            ] = self.default_member_permissions.value

        if self.name_localizations:
            as_dict["name_localizations"] = self.name_localizations

        return as_dict


class UserCommand(ContextMenuCommand):
    r"""A class that implements the protocol for user context menu commands.

    These are not created manually, instead they are created via the
    decorator or functional interface.

    Attributes
    -----------
    name: :class:`str`
        The name of the command.
    callback: :ref:`coroutine <coroutine>`
        The coroutine that is executed when the command is called.
    guild_ids: Optional[List[:class:`int`]]
        The ids of the guilds where this command will be registered.
    cog: Optional[:class:`.Cog`]
        The cog that this command belongs to. ``None`` if there isn't one.
    checks: List[Callable[[:class:`.ApplicationContext`], :class:`bool`]]
        A list of predicates that verifies if the command could be executed
        with the given :class:`.ApplicationContext` as the sole parameter. If an exception
        is necessary to be thrown to signal failure, then one inherited from
        :exc:`.ApplicationCommandError` should be used. Note that if the checks fail then
        :exc:`.CheckFailure` exception is raised to the :func:`.on_application_command_error`
        event.
    """
    type = 2

    def __new__(cls, *args, **kwargs) -> UserCommand:
        self = super().__new__(cls)

        self.__original_kwargs__ = kwargs.copy()
        return self

    async def _invoke(self, ctx: ApplicationContext) -> None:
        if "members" not in ctx.interaction.data["resolved"]:
            _data = ctx.interaction.data["resolved"]["users"]
            for i, v in _data.items():
                v["id"] = int(i)
                user = v
            target = User(state=ctx.interaction._state, data=user)
        else:
            _data = ctx.interaction.data["resolved"]["members"]
            for i, v in _data.items():
                v["id"] = int(i)
                member = v
            _data = ctx.interaction.data["resolved"]["users"]
            for i, v in _data.items():
                v["id"] = int(i)
                user = v
            member["user"] = user
            target = Member(
                data=member,
                guild=ctx.interaction._state._get_guild(ctx.interaction.guild_id),
                state=ctx.interaction._state,
            )

        if self.cog is not None:
            await self.callback(self.cog, ctx, target)
        else:
            await self.callback(ctx, target)

    def copy(self):
        """Creates a copy of this command.

        Returns
        -------
        :class:`UserCommand`
            A new instance of this command.
        """
        ret = self.__class__(self.callback, **self.__original_kwargs__)
        return self._ensure_assignment_on_copy(ret)

    def _ensure_assignment_on_copy(self, other):
        other._before_invoke = self._before_invoke
        other._after_invoke = self._after_invoke
        if self.checks != other.checks:
            other.checks = self.checks.copy()
        # if self._buckets.valid and not other._buckets.valid:
        #    other._buckets = self._buckets.copy()
        # if self._max_concurrency != other._max_concurrency:
        #    # _max_concurrency won't be None at this point
        #    other._max_concurrency = self._max_concurrency.copy()  # type: ignore

        try:
            other.on_error = self.on_error
        except AttributeError:
            pass
        return other

    def _update_copy(self, kwargs: dict[str, Any]):
        if kwargs:
            kw = kwargs.copy()
            kw.update(self.__original_kwargs__)
            copy = self.__class__(self.callback, **kw)
            return self._ensure_assignment_on_copy(copy)
        else:
            return self.copy()


class MessageCommand(ContextMenuCommand):
    r"""A class that implements the protocol for message context menu commands.

    These are not created manually, instead they are created via the
    decorator or functional interface.

    Attributes
    -----------
    name: :class:`str`
        The name of the command.
    callback: :ref:`coroutine <coroutine>`
        The coroutine that is executed when the command is called.
    guild_ids: Optional[List[:class:`int`]]
        The ids of the guilds where this command will be registered.
    cog: Optional[:class:`.Cog`]
        The cog that this command belongs to. ``None`` if there isn't one.
    checks: List[Callable[[:class:`.ApplicationContext`], :class:`bool`]]
        A list of predicates that verifies if the command could be executed
        with the given :class:`.ApplicationContext` as the sole parameter. If an exception
        is necessary to be thrown to signal failure, then one inherited from
        :exc:`.ApplicationCommandError` should be used. Note that if the checks fail then
        :exc:`.CheckFailure` exception is raised to the :func:`.on_application_command_error`
        event.
    """
    type = 3

    def __new__(cls, *args, **kwargs) -> MessageCommand:
        self = super().__new__(cls)

        self.__original_kwargs__ = kwargs.copy()
        return self

    async def _invoke(self, ctx: ApplicationContext):
        _data = ctx.interaction.data["resolved"]["messages"]
        for i, v in _data.items():
            v["id"] = int(i)
            message = v
        channel = ctx.interaction._state.get_channel(int(message["channel_id"]))
        if channel is None:
            author_id = int(message["author"]["id"])
            self_or_system_message: bool = ctx.bot.user.id == author_id or try_enum(
                MessageType, message["type"]
            ) not in (
                MessageType.default,
                MessageType.reply,
                MessageType.application_command,
                MessageType.thread_starter_message,
            )
            user_id = ctx.author.id if self_or_system_message else author_id
            data = await ctx.interaction._state.http.start_private_message(user_id)
            channel = ctx.interaction._state.add_dm_channel(data)

        target = Message(state=ctx.interaction._state, channel=channel, data=message)

        if self.cog is not None:
            await self.callback(self.cog, ctx, target)
        else:
            await self.callback(ctx, target)

    def copy(self):
        """Creates a copy of this command.

        Returns
        -------
        :class:`MessageCommand`
            A new instance of this command.
        """
        ret = self.__class__(self.callback, **self.__original_kwargs__)
        return self._ensure_assignment_on_copy(ret)

    def _ensure_assignment_on_copy(self, other):
        other._before_invoke = self._before_invoke
        other._after_invoke = self._after_invoke
        if self.checks != other.checks:
            other.checks = self.checks.copy()
        # if self._buckets.valid and not other._buckets.valid:
        #    other._buckets = self._buckets.copy()
        # if self._max_concurrency != other._max_concurrency:
        #    # _max_concurrency won't be None at this point
        #    other._max_concurrency = self._max_concurrency.copy()  # type: ignore

        try:
            other.on_error = self.on_error
        except AttributeError:
            pass
        return other

    def _update_copy(self, kwargs: dict[str, Any]):
        if kwargs:
            kw = kwargs.copy()
            kw.update(self.__original_kwargs__)
            copy = self.__class__(self.callback, **kw)
            return self._ensure_assignment_on_copy(copy)
        else:
            return self.copy()


def slash_command(**kwargs):
    """Decorator for slash commands that invokes :func:`application_command`.

    .. versionadded:: 2.0

    Returns
    -------
    Callable[..., :class:`.SlashCommand`]
        A decorator that converts the provided method into a :class:`.SlashCommand`.
    """
    return application_command(cls=SlashCommand, **kwargs)


def user_command(**kwargs):
    """Decorator for user commands that invokes :func:`application_command`.

    .. versionadded:: 2.0

    Returns
    -------
    Callable[..., :class:`.UserCommand`]
        A decorator that converts the provided method into a :class:`.UserCommand`.
    """
    return application_command(cls=UserCommand, **kwargs)


def message_command(**kwargs):
    """Decorator for message commands that invokes :func:`application_command`.

    .. versionadded:: 2.0

    Returns
    -------
    Callable[..., :class:`.MessageCommand`]
        A decorator that converts the provided method into a :class:`.MessageCommand`.
    """
    return application_command(cls=MessageCommand, **kwargs)


def application_command(cls=SlashCommand, **attrs):
    """A decorator that transforms a function into an :class:`.ApplicationCommand`. More specifically,
    usually one of :class:`.SlashCommand`, :class:`.UserCommand`, or :class:`.MessageCommand`. The exact class
    depends on the ``cls`` parameter.
    By default, the ``description`` attribute is received automatically from the
    docstring of the function and is cleaned up with the use of
    ``inspect.cleandoc``. If the docstring is ``bytes``, then it is decoded
    into :class:`str` using utf-8 encoding.
    The ``name`` attribute also defaults to the function name unchanged.

    .. versionadded:: 2.0

    Parameters
    ----------
    cls: :class:`.ApplicationCommand`
        The class to construct with. By default, this is :class:`.SlashCommand`.
        You usually do not change this.
    attrs
        Keyword arguments to pass into the construction of the class denoted
        by ``cls``.

    Returns
    -------
    Callable[..., :class:`.ApplicationCommand`]
        A decorator that converts the provided method into an :class:`.ApplicationCommand`, or subclass of it.

    Raises
    ------
    TypeError
        If the function is not a coroutine or is already a command.
    """

    def decorator(func: Callable) -> cls:
        if isinstance(func, ApplicationCommand):
            func = func.callback
        elif not callable(func):
            raise TypeError(
                "func needs to be a callable or a subclass of ApplicationCommand."
            )
        return cls(func, **attrs)

    return decorator


def command(**kwargs):
    """An alias for :meth:`application_command`.

    .. note::
        This decorator is overridden by :func:`ext.commands.command`.

    .. versionadded:: 2.0

    Returns
    -------
    Callable[..., :class:`.ApplicationCommand`]
        A decorator that converts the provided method into an :class:`.ApplicationCommand`.
    """
    return application_command(**kwargs)


docs = "https://discord.com/developers/docs"
valid_locales = [
    "da",
    "de",
    "en-GB",
    "en-US",
    "es-ES",
    "fr",
    "hr",
    "it",
    "lt",
    "hu",
    "nl",
    "no",
    "pl",
    "pt-BR",
    "ro",
    "fi",
    "sv-SE",
    "vi",
    "tr",
    "cs",
    "el",
    "bg",
    "ru",
    "uk",
    "hi",
    "th",
    "zh-CN",
    "ja",
    "zh-TW",
    "ko",
]


# Validation
def validate_chat_input_name(name: Any, locale: str | None = None):
    # Must meet the regex ^[-_\w\d\u0901-\u097D\u0E00-\u0E7F]{1,32}$
    if locale is not None and locale not in valid_locales:
        raise ValidationError(
            f"Locale '{locale}' is not a valid locale, see {docs}/reference#locales for"
            " list of supported locales."
        )
    error = None
    if not isinstance(name, str):
        error = TypeError(
            f'Command names and options must be of type str. Received "{name}"'
        )
    elif not re.match(r"^[-_\w\d\u0901-\u097D\u0E00-\u0E7F]{1,32}$", name):
        error = ValidationError(
            r"Command names and options must follow the regex"
            r" \"^[-_\w\d\u0901-\u097D\u0E00-\u0E7F]{1,32}$\". "
            "For more information, see"
            f" {docs}/interactions/application-commands#application-command-object-"
            f'application-command-naming. Received "{name}"'
        )
    elif (
        name.lower() != name
    ):  # Can't use islower() as it fails if none of the chars can be lowered. See #512.
        error = ValidationError(
            f'Command names and options must be lowercase. Received "{name}"'
        )

    if error:
        if locale:
            error.args = (f"{error.args[0]} in locale {locale}",)
        raise error


def validate_chat_input_description(description: Any, locale: str | None = None):
    if locale is not None and locale not in valid_locales:
        raise ValidationError(
            f"Locale '{locale}' is not a valid locale, see {docs}/reference#locales for"
            " list of supported locales."
        )
    error = None
    if not isinstance(description, str):
        error = TypeError(
            "Command and option description must be of type str. Received"
            f' "{description}"'
        )
    elif not 1 <= len(description) <= 100:
        error = ValidationError(
            "Command and option description must be 1-100 characters long. Received"
            f' "{description}"'
        )

    if error:
        if locale:
            error.args = (f"{error.args[0]} in locale {locale}",)
        raise error<|MERGE_RESOLUTION|>--- conflicted
+++ resolved
@@ -42,11 +42,6 @@
     Generic,
     TypeVar,
     Union,
-<<<<<<< HEAD
-=======
-    get_args,
-    get_origin,
->>>>>>> 05b87607
 )
 
 from typing_extensions import Annotated, get_args, get_origin
