--- conflicted
+++ resolved
@@ -50,9 +50,7 @@
 )
 
 from ..enums import ChannelType, SlashCommandOptionType
-<<<<<<< HEAD
-from ..errors import ClientException, NotFound, ValidationError
-=======
+
 from ..errors import (
     ClientException,
     ValidationError,
@@ -61,7 +59,6 @@
     ApplicationCommandInvokeError,
     CheckFailure,
 )
->>>>>>> 1eebe96d
 from ..member import Member
 from ..message import Attachment, Message
 from ..user import User
