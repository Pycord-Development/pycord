--- conflicted
+++ resolved
@@ -629,12 +629,8 @@
 
         check_annotations = [
             lambda o, a: o.input_type == SlashCommandOptionType.string and o.converter is not None,  # pass on converters
-<<<<<<< HEAD
-            lambda o, a: isinstance(o._raw_type, tuple) and a == Union[o._raw_type],  # type: ignore # union types
-=======
             lambda o, a: isinstance(o.input_type, SlashCommandOptionType),  # pass on slash cmd option type enums
-            lambda o, a: isinstance(o._raw_type, tuple) and a == Union[o._raw_type],  # type: ignore (union types)
->>>>>>> 9feb8c16
+            lambda o, a: isinstance(o._raw_type, tuple) and a == Union[o._raw_type],  # type: ignore # union types)
             lambda o, a: self._is_typing_optional(a) and not o.required and o._raw_type in a.__args__,  # optional
             lambda o, a: inspect.isclass(a) and issubclass(a, o._raw_type)  # 'normal' types
         ]
