"""
The MIT License (MIT)

Copyright (c) 2015-2021 Rapptz
Copyright (c) 2021-present Pycord Development

Permission is hereby granted, free of charge, to any person obtaining a
copy of this software and associated documentation files (the "Software"),
to deal in the Software without restriction, including without limitation
the rights to use, copy, modify, merge, publish, distribute, sublicense,
and/or sell copies of the Software, and to permit persons to whom the
Software is furnished to do so, subject to the following conditions:

The above copyright notice and this permission notice shall be included in
all copies or substantial portions of the Software.

THE SOFTWARE IS PROVIDED "AS IS", WITHOUT WARRANTY OF ANY KIND, EXPRESS
OR IMPLIED, INCLUDING BUT NOT LIMITED TO THE WARRANTIES OF MERCHANTABILITY,
FITNESS FOR A PARTICULAR PURPOSE AND NONINFRINGEMENT. IN NO EVENT SHALL THE
AUTHORS OR COPYRIGHT HOLDERS BE LIABLE FOR ANY CLAIM, DAMAGES OR OTHER
LIABILITY, WHETHER IN AN ACTION OF CONTRACT, TORT OR OTHERWISE, ARISING
FROM, OUT OF OR IN CONNECTION WITH THE SOFTWARE OR THE USE OR OTHER
DEALINGS IN THE SOFTWARE.
"""

from __future__ import annotations

import asyncio
import datetime
import functools
import inspect
import re
import types
from collections import OrderedDict
from typing import (
    TYPE_CHECKING,
    Any,
    Awaitable,
    Callable,
    Coroutine,
    Dict,
    Generator,
    Generic,
    List,
    Optional,
    Type,
    TypeVar,
    Union,
    overload,
)

from ..role import Role
from ..object import Object
from ..channel import _guild_channel_factory
<<<<<<< HEAD
from ..enums import ChannelType, SlashCommandOptionType

=======
from ..enums import ChannelType, MessageType, SlashCommandOptionType, try_enum
>>>>>>> 69a614a7
from ..errors import (
    ClientException,
    ValidationError,
    NotFound,
    ApplicationCommandError,
    ApplicationCommandInvokeError,
    CheckFailure,
)
from ..member import Member
from ..message import Attachment, Message
from ..user import User
from ..utils import async_all, find, get_or_fetch, utcnow
from .context import ApplicationContext, AutocompleteContext
from .options import Option, OptionChoice
from .permissions import CommandPermission

__all__ = (
    "_BaseCommand",
    "ApplicationCommand",
    "SlashCommand",
    "slash_command",
    "application_command",
    "user_command",
    "message_command",
    "command",
    "SlashCommandGroup",
    "ContextMenuCommand",
    "UserCommand",
    "MessageCommand",
)

if TYPE_CHECKING:
    from typing_extensions import Concatenate, ParamSpec

    from ..cog import Cog

T = TypeVar("T")
CogT = TypeVar("CogT", bound="Cog")
Coro = TypeVar("Coro", bound=Callable[..., Coroutine[Any, Any, Any]])

if TYPE_CHECKING:
    P = ParamSpec("P")
else:
    P = TypeVar("P")


def wrap_callback(coro):
    @functools.wraps(coro)
    async def wrapped(*args, **kwargs):
        try:
            ret = await coro(*args, **kwargs)
        except ApplicationCommandError:
            raise
        except asyncio.CancelledError:
            return
        except Exception as exc:
            raise ApplicationCommandInvokeError(exc) from exc
        return ret

    return wrapped


def hooked_wrapped_callback(command, ctx, coro):
    @functools.wraps(coro)
    async def wrapped(arg):
        try:
            ret = await coro(arg)
        except ApplicationCommandError:
            raise
        except asyncio.CancelledError:
            return
        except Exception as exc:
            raise ApplicationCommandInvokeError(exc) from exc
        finally:
            if hasattr(command, "_max_concurrency") and command._max_concurrency is not None:
                await command._max_concurrency.release(ctx)
            await command.call_after_hooks(ctx)
        return ret

    return wrapped


def unwrap_function(function: Callable[..., Any]) -> Callable[..., Any]:
    partial = functools.partial
    while True:
        if hasattr(function, "__wrapped__"):
            function = function.__wrapped__
        elif isinstance(function, partial):
            function = function.func
        else:
            return function


class _BaseCommand:
    __slots__ = ()


class ApplicationCommand(_BaseCommand, Generic[CogT, P, T]):
    __original_kwargs__: Dict[str, Any]
    cog = None

    def __init__(self, func: Callable, **kwargs) -> None:
        from ..ext.commands.cooldowns import BucketType, CooldownMapping, MaxConcurrency

        cooldown = getattr(func, "__commands_cooldown__", kwargs.get("cooldown"))

        if cooldown is None:
            buckets = CooldownMapping(cooldown, BucketType.default)
        elif isinstance(cooldown, CooldownMapping):
            buckets = cooldown
        else:
            raise TypeError("Cooldown must be a an instance of CooldownMapping or None.")
        self._buckets: CooldownMapping = buckets

        max_concurrency = getattr(func, "__commands_max_concurrency__", kwargs.get("max_concurrency"))

        self._max_concurrency: Optional[MaxConcurrency] = max_concurrency

        self._callback = None
        self.module = None

        self.name: str = kwargs.get("name", func.__name__)

        try:
            checks = func.__commands_checks__
            checks.reverse()
        except AttributeError:
            checks = kwargs.get("checks", [])

        self.checks = checks
        self.id: Optional[int] = kwargs.get("id")
        self.guild_ids: Optional[List[int]] = kwargs.get("guild_ids", None)
        self.parent = kwargs.get("parent")

    def __repr__(self) -> str:
        return f"<discord.commands.{self.__class__.__name__} name={self.name}>"

    def __eq__(self, other) -> bool:
        if getattr(self, "id", None) is not None and getattr(other, "id", None) is not None:
            check = self.id == other.id
        else:
            check = self.name == other.name and self.guild_ids == self.guild_ids
        return isinstance(other, self.__class__) and self.parent == other.parent and check

    async def __call__(self, ctx, *args, **kwargs):
        """|coro|
        Calls the command's callback.

        This method bypasses all checks that a command has and does not
        convert the arguments beforehand, so take care to pass the correct
        arguments in.
        """
        if self.cog is not None:
            return await self.callback(self.cog, ctx, *args, **kwargs)
        return await self.callback(ctx, *args, **kwargs)

    @property
    def callback(
        self,
    ) -> Union[
        Callable[Concatenate[CogT, ApplicationContext, P], Coro[T]],
        Callable[Concatenate[ApplicationContext, P], Coro[T]],
    ]:
        return self._callback

    @callback.setter
    def callback(
        self,
        function: Union[
            Callable[Concatenate[CogT, ApplicationContext, P], Coro[T]],
            Callable[Concatenate[ApplicationContext, P], Coro[T]],
        ],
    ) -> None:
        self._callback = function
        unwrap = unwrap_function(function)
        self.module = unwrap.__module__

    def _prepare_cooldowns(self, ctx: ApplicationContext):
        if self._buckets.valid:
            current = datetime.datetime.now().timestamp()
            bucket = self._buckets.get_bucket(ctx, current)  # type: ignore # ctx instead of non-existent message

            if bucket is not None:
                retry_after = bucket.update_rate_limit(current)

                if retry_after:
                    from ..ext.commands.errors import CommandOnCooldown

                    raise CommandOnCooldown(bucket, retry_after, self._buckets.type)  # type: ignore

    async def prepare(self, ctx: ApplicationContext) -> None:
        # This should be same across all 3 types
        ctx.command = self

        if not await self.can_run(ctx):
            raise CheckFailure(f"The check functions for the command {self.name} failed")

        if hasattr(self, "_max_concurrency"):
            if self._max_concurrency is not None:
                # For this application, context can be duck-typed as a Message
                await self._max_concurrency.acquire(ctx)  # type: ignore # ctx instead of non-existent message

            try:
                self._prepare_cooldowns(ctx)
                await self.call_before_hooks(ctx)
            except:
                if self._max_concurrency is not None:
                    await self._max_concurrency.release(ctx)  # type: ignore # ctx instead of non-existent message
                raise

    def is_on_cooldown(self, ctx: ApplicationContext) -> bool:
        """Checks whether the command is currently on cooldown.

        .. note::

            This uses the current time instead of the interaction time.

        Parameters
        -----------
        ctx: :class:`.ApplicationContext`
            The invocation context to use when checking the commands cooldown status.

        Returns
        --------
        :class:`bool`
            A boolean indicating if the command is on cooldown.
        """
        if not self._buckets.valid:
            return False

        bucket = self._buckets.get_bucket(ctx)
        current = utcnow().timestamp()
        return bucket.get_tokens(current) == 0

    def reset_cooldown(self, ctx: ApplicationContext) -> None:
        """Resets the cooldown on this command.

        Parameters
        -----------
        ctx: :class:`.ApplicationContext`
            The invocation context to reset the cooldown under.
        """
        if self._buckets.valid:
            bucket = self._buckets.get_bucket(ctx)  # type: ignore # ctx instead of non-existent message
            bucket.reset()

    def get_cooldown_retry_after(self, ctx: ApplicationContext) -> float:
        """Retrieves the amount of seconds before this command can be tried again.

        .. note::

            This uses the current time instead of the interaction time.

        Parameters
        -----------
        ctx: :class:`.ApplicationContext`
            The invocation context to retrieve the cooldown from.

        Returns
        --------
        :class:`float`
            The amount of time left on this command's cooldown in seconds.
            If this is ``0.0`` then the command isn't on cooldown.
        """
        if self._buckets.valid:
            bucket = self._buckets.get_bucket(ctx)
            current = utcnow().timestamp()
            return bucket.get_retry_after(current)

        return 0.0

    async def invoke(self, ctx: ApplicationContext) -> None:
        await self.prepare(ctx)

        injected = hooked_wrapped_callback(self, ctx, self._invoke)
        await injected(ctx)

    async def can_run(self, ctx: ApplicationContext) -> bool:

        if not await ctx.bot.can_run(ctx):
            raise CheckFailure(f"The global check functions for command {self.name} failed.")

        predicates = self.checks
        if self.parent is not None:
            # parent checks should be ran first
            predicates = self.parent.checks + predicates

        if not predicates:
            # since we have no checks, then we just return True.
            return True

        return await async_all(predicate(ctx) for predicate in predicates)  # type: ignore

    async def dispatch_error(self, ctx: ApplicationContext, error: Exception) -> None:
        ctx.command_failed = True
        cog = self.cog
        try:
            coro = self.on_error
        except AttributeError:
            pass
        else:
            injected = wrap_callback(coro)
            if cog is not None:
                await injected(cog, ctx, error)
            else:
                await injected(ctx, error)

        try:
            if cog is not None:
                local = cog.__class__._get_overridden_method(cog.cog_command_error)
                if local is not None:
                    wrapped = wrap_callback(local)
                    await wrapped(ctx, error)
        finally:
            ctx.bot.dispatch("application_command_error", ctx, error)

    def _get_signature_parameters(self):
        return OrderedDict(inspect.signature(self.callback).parameters)

    def error(self, coro):
        """A decorator that registers a coroutine as a local error handler.

        A local error handler is an :func:`.on_command_error` event limited to
        a single command. However, the :func:`.on_command_error` is still
        invoked afterwards as the catch-all.

        Parameters
        -----------
        coro: :ref:`coroutine <coroutine>`
            The coroutine to register as the local error handler.

        Raises
        -------
        TypeError
            The coroutine passed is not actually a coroutine.
        """

        if not asyncio.iscoroutinefunction(coro):
            raise TypeError("The error handler must be a coroutine.")

        self.on_error = coro
        return coro

    def has_error_handler(self) -> bool:
        """:class:`bool`: Checks whether the command has an error handler registered."""
        return hasattr(self, "on_error")

    def before_invoke(self, coro):
        """A decorator that registers a coroutine as a pre-invoke hook.
        A pre-invoke hook is called directly before the command is
        called. This makes it a useful function to set up database
        connections or any type of set up required.
        
        This pre-invoke hook takes a sole parameter, a :class:`.ApplicationContext`.
        See :meth:`.Bot.before_invoke` for more info.
        
        Parameters
        -----------
        coro: :ref:`coroutine <coroutine>`
            The coroutine to register as the pre-invoke hook.
            
        Raises
        -------
        TypeError
            The coroutine passed is not actually a coroutine.
        """
        if not asyncio.iscoroutinefunction(coro):
            raise TypeError("The pre-invoke hook must be a coroutine.")

        self._before_invoke = coro
        return coro

    def after_invoke(self, coro):
        """A decorator that registers a coroutine as a post-invoke hook.
        A post-invoke hook is called directly after the command is
        called. This makes it a useful function to clean-up database
        connections or any type of clean up required.
        
        This post-invoke hook takes a sole parameter, a :class:`.ApplicationContext`.
        See :meth:`.Bot.after_invoke` for more info.
        
        Parameters
        -----------
        coro: :ref:`coroutine <coroutine>`
            The coroutine to register as the post-invoke hook.
            
        Raises
        -------
        TypeError
            The coroutine passed is not actually a coroutine.
        """
        if not asyncio.iscoroutinefunction(coro):
            raise TypeError("The post-invoke hook must be a coroutine.")

        self._after_invoke = coro
        return coro

    async def call_before_hooks(self, ctx: ApplicationContext) -> None:
        # now that we're done preparing we can call the pre-command hooks
        # first, call the command local hook:
        cog = self.cog
        if self._before_invoke is not None:
            # should be cog if @commands.before_invoke is used
            instance = getattr(self._before_invoke, "__self__", cog)
            # __self__ only exists for methods, not functions
            # however, if @command.before_invoke is used, it will be a function
            if instance:
                await self._before_invoke(instance, ctx)  # type: ignore
            else:
                await self._before_invoke(ctx)  # type: ignore

        # call the cog local hook if applicable:
        if cog is not None:
            hook = cog.__class__._get_overridden_method(cog.cog_before_invoke)
            if hook is not None:
                await hook(ctx)

        # call the bot global hook if necessary
        hook = ctx.bot._before_invoke
        if hook is not None:
            await hook(ctx)

    async def call_after_hooks(self, ctx: ApplicationContext) -> None:
        cog = self.cog
        if self._after_invoke is not None:
            instance = getattr(self._after_invoke, "__self__", cog)
            if instance:
                await self._after_invoke(instance, ctx)  # type: ignore
            else:
                await self._after_invoke(ctx)  # type: ignore

        # call the cog local hook if applicable:
        if cog is not None:
            hook = cog.__class__._get_overridden_method(cog.cog_after_invoke)
            if hook is not None:
                await hook(ctx)

        hook = ctx.bot._after_invoke
        if hook is not None:
            await hook(ctx)

    @property
    def cooldown(self):
        return self._buckets._cooldown

    @property
    def full_parent_name(self) -> str:
        """:class:`str`: Retrieves the fully qualified parent command name.

        This the base command name required to execute it. For example,
        in ``/one two three`` the parent name would be ``one two``.
        """
        entries = []
        command = self
        while command.parent is not None and hasattr(command.parent, "name"):
            command = command.parent
            entries.append(command.name)

        return " ".join(reversed(entries))

    @property
    def qualified_name(self) -> str:
        """:class:`str`: Retrieves the fully qualified command name.

        This is the full parent name with the command name as well.
        For example, in ``/one two three`` the qualified name would be
        ``one two three``.
        """

        parent = self.full_parent_name

        if parent:
            return f"{parent} {self.name}"
        else:
            return self.name

    def __str__(self) -> str:
        return self.qualified_name

    def _set_cog(self, cog):
        self.cog = cog


class SlashCommand(ApplicationCommand):
    r"""A class that implements the protocol for a slash command.

    These are not created manually, instead they are created via the
    decorator or functional interface.

    .. versionadded:: 2.0

    Attributes
    -----------
    name: :class:`str`
        The name of the command.
    callback: :ref:`coroutine <coroutine>`
        The coroutine that is executed when the command is called.
    description: Optional[:class:`str`]
        The description for the command.
    guild_ids: Optional[List[:class:`int`]]
        The ids of the guilds where this command will be registered.
    options: List[:class:`Option`]
        The parameters for this command.
    parent: Optional[:class:`SlashCommandGroup`]
        The parent group that this command belongs to. ``None`` if there
        isn't one.
    default_permission: :class:`bool`
        Whether the command is enabled by default when it is added to a guild.
    permissions: List[:class:`CommandPermission`]
        The permissions for this command.

        .. note::

            If this is not empty then default_permissions will be set to False.

    cog: Optional[:class:`.Cog`]
        The cog that this command belongs to. ``None`` if there isn't one.
    checks: List[Callable[[:class:`.ApplicationContext`], :class:`bool`]]
        A list of predicates that verifies if the command could be executed
        with the given :class:`.ApplicationContext` as the sole parameter. If an exception
        is necessary to be thrown to signal failure, then one inherited from
        :exc:`.ApplicationCommandError` should be used. Note that if the checks fail then
        :exc:`.CheckFailure` exception is raised to the :func:`.on_application_command_error`
        event.
    cooldown: Optional[:class:`~discord.ext.commands.Cooldown`]
        The cooldown applied when the command is invoked. ``None`` if the command
        doesn't have a cooldown.
    name_localizations: Optional[Dict[:class:`str`, :class:`str`]]
        The name localizations for this command. The values of this should be ``"locale": "name"``. See
        `here <https://discord.com/developers/docs/reference#locales>`_ for a list of valid locales.
    description_localizations: Optional[Dict[:class:`str`, :class:`str`]]
        The description localizations for this command. The values of this should be ``"locale": "description"``.
        See `here <https://discord.com/developers/docs/reference#locales>`_ for a list of valid locales.
    """
    type = 1

    def __new__(cls, *args, **kwargs) -> SlashCommand:
        self = super().__new__(cls)

        self.__original_kwargs__ = kwargs.copy()
        return self

    def __init__(self, func: Callable, *args, **kwargs) -> None:
        super().__init__(func, **kwargs)
        if not asyncio.iscoroutinefunction(func):
            raise TypeError("Callback must be a coroutine.")
        self.callback = func

        validate_chat_input_name(self.name)
        self.name_localizations: Optional[Dict[str, str]] = kwargs.get("name_localizations", None)
        if self.name_localizations:
            for locale, string in self.name_localizations.items():
                validate_chat_input_name(string, locale=locale)

        description = kwargs.get("description") or (
            inspect.cleandoc(func.__doc__).splitlines()[0] if func.__doc__ is not None else "No description provided"
        )
        validate_chat_input_description(description)
        self.description: str = description
        self.description_localizations: Optional[Dict[str, str]] = kwargs.get("description_localizations", None)
        if self.description_localizations:
            for locale, string in self.description_localizations.items():
                validate_chat_input_description(string, locale=locale)

        self.attached_to_group: bool = False

        self.cog = None

        params = self._get_signature_parameters()
        if kwop := kwargs.get("options", None):
            self.options: List[Option] = self._match_option_param_names(params, kwop)
        else:
            self.options: List[Option] = self._parse_options(params)

        try:
            checks = func.__commands_checks__
            checks.reverse()
        except AttributeError:
            checks = kwargs.get("checks", [])

        self.checks = checks

        self._before_invoke = None
        self._after_invoke = None

        # Permissions
        self.default_permission = kwargs.get("default_permission", True)
        self.permissions: List[CommandPermission] = getattr(func, "__app_cmd_perms__", []) + kwargs.get(
            "permissions", []
        )
        if self.permissions and self.default_permission:
            self.default_permission = False

    def _parse_options(self, params) -> List[Option]:
        if list(params.items())[0][0] == "self":
            temp = list(params.items())
            temp.pop(0)
            params = dict(temp)
        params = iter(params.items())

        # next we have the 'ctx' as the next parameter
        try:
            next(params)
        except StopIteration:
            raise ClientException(f'Callback for {self.name} command is missing "ctx" parameter.')

        final_options = []
        for p_name, p_obj in params:

            option = p_obj.annotation
            if option == inspect.Parameter.empty:
                option = str

            if self._is_typing_union(option):
                if self._is_typing_optional(option):
                    option = Option(option.__args__[0], "No description provided", required=False)
                else:
                    option = Option(option.__args__, "No description provided")

            if not isinstance(option, Option):
                option = Option(option, "No description provided")

            if option.default is None:
                if p_obj.default == inspect.Parameter.empty:
                    option.default = None
                else:
                    option.default = p_obj.default
                    option.required = False

            if option.name is None:
                option.name = p_name
            option._parameter_name = p_name

            validate_chat_input_name(option.name)
            validate_chat_input_description(option.description)

            final_options.append(option)

        return final_options

    def _match_option_param_names(self, params, options):
        if list(params.items())[0][0] == "self":
            temp = list(params.items())
            temp.pop(0)
            params = dict(temp)
        params = iter(params.items())

        # next we have the 'ctx' as the next parameter
        try:
            next(params)
        except StopIteration:
            raise ClientException(f'Callback for {self.name} command is missing "ctx" parameter.')

        check_annotations = [
            lambda o, a: o.input_type == SlashCommandOptionType.string
            and o.converter is not None,  # pass on converters
            lambda o, a: isinstance(o.input_type, SlashCommandOptionType),  # pass on slash cmd option type enums
            lambda o, a: isinstance(o._raw_type, tuple) and a == Union[o._raw_type],  # type: ignore # union types
            lambda o, a: self._is_typing_optional(a) and not o.required and o._raw_type in a.__args__,  # optional
            lambda o, a: inspect.isclass(a) and issubclass(a, o._raw_type),  # 'normal' types
        ]
        for o in options:
            validate_chat_input_name(o.name)
            validate_chat_input_description(o.description)
            try:
                p_name, p_obj = next(params)
            except StopIteration:  # not enough params for all the options
                raise ClientException(f"Too many arguments passed to the options kwarg.")
            p_obj = p_obj.annotation

            if not any(c(o, p_obj) for c in check_annotations):
                raise TypeError(f"Parameter {p_name} does not match input type of {o.name}.")
            o._parameter_name = p_name

        left_out_params = OrderedDict()
        left_out_params[""] = ""  # bypass first iter (ctx)
        for k, v in params:
            left_out_params[k] = v
        options.extend(self._parse_options(left_out_params))

        return options

    def _is_typing_union(self, annotation):
        return getattr(annotation, "__origin__", None) is Union or type(annotation) is getattr(
            types, "UnionType", Union
        )  # type: ignore

    def _is_typing_optional(self, annotation):
        return self._is_typing_union(annotation) and type(None) in annotation.__args__  # type: ignore

    @property
    def is_subcommand(self) -> bool:
        return self.parent is not None

    def to_dict(self) -> Dict:
        as_dict = {
            "name": self.name,
            "description": self.description,
            "options": [o.to_dict() for o in self.options],
            "default_permission": self.default_permission,
        }
        if self.name_localizations is not None:
            as_dict["name_localizations"] = self.name_localizations
        if self.description_localizations is not None:
            as_dict["description_localizations"] = self.description_localizations
        if self.is_subcommand:
            as_dict["type"] = SlashCommandOptionType.sub_command.value

        return as_dict

    async def _invoke(self, ctx: ApplicationContext) -> None:
        # TODO: Parse the args better
        kwargs = {}
        for arg in ctx.interaction.data.get("options", []):
            op = find(lambda x: x.name == arg["name"], self.options)
            arg = arg["value"]

            # Checks if input_type is user, role or channel
            if op.input_type in (
                SlashCommandOptionType.user,
                SlashCommandOptionType.role,
                SlashCommandOptionType.channel,
                SlashCommandOptionType.attachment,
                SlashCommandOptionType.mentionable,
            ):
                resolved = ctx.interaction.data.get("resolved", {})
                if (
                        op.input_type in (SlashCommandOptionType.user, SlashCommandOptionType.mentionable)
                        and (_data := resolved.get("members", {}).get(arg)) is not None):
                    # The option type is a user, we resolved a member from the snowflake and assigned it to _data
                    if (_user_data := resolved.get("users", {}).get(arg)) is not None:
                        # We resolved the user from the user id
                        _data["user"] = _user_data
                    arg = Member(state=ctx.interaction._state, data=_data, guild=ctx.guild)
                elif op.input_type is SlashCommandOptionType.mentionable:
                    if (_data := resolved.get("users", {}).get(arg)) is not None:
                        arg = User(state=ctx.interaction._state, data=_data)
                    elif (_data := resolved.get("roles", {}).get(arg)) is not None:
                        arg = Role(state=ctx.interaction._state, data=_data, guild=ctx.guild)
                    else:
                        arg = Object(id=int(arg))
                elif (_data := resolved.get(f"{op.input_type.name}s", {}).get(arg)) is not None:
                    obj_type = None
                    kw = {}
                    if op.input_type is SlashCommandOptionType.user:
                        obj_type = User
                    elif op.input_type is SlashCommandOptionType.role:
                        obj_type = Role
                        kw["guild"] = ctx.guild
                    elif op.input_type is SlashCommandOptionType.channel:
                        obj_type = _guild_channel_factory(_data["type"])
                        kw["guild"] = ctx.guild
                    elif op.input_type is SlashCommandOptionType.attachment:
                        obj_type = Attachment
                    arg = obj_type(state=ctx.interaction._state, data=_data, **kw)
                else:
                    # We couldn't resolve the object, so we just return an empty object
                    arg = Object(id=int(arg))

            elif op.input_type == SlashCommandOptionType.string and (converter := op.converter) is not None:
                arg = await converter.convert(converter, ctx, arg)

            kwargs[op._parameter_name] = arg

        for o in self.options:
            if o._parameter_name not in kwargs:
                kwargs[o._parameter_name] = o.default

        if self.cog is not None:
            await self.callback(self.cog, ctx, **kwargs)
        elif self.parent is not None and self.attached_to_group is True:
            await self.callback(self.parent, ctx, **kwargs)
        else:
            await self.callback(ctx, **kwargs)

    async def invoke_autocomplete_callback(self, ctx: AutocompleteContext):
        values = {i.name: i.default for i in self.options}

        for op in ctx.interaction.data.get("options", []):
            if op.get("focused", False):
                option = find(lambda o: o.name == op["name"], self.options)
                values.update({i["name"]: i["value"] for i in ctx.interaction.data["options"]})
                ctx.command = self
                ctx.focused = option
                ctx.value = op.get("value")
                ctx.options = values

                if len(inspect.signature(option.autocomplete).parameters) == 2:
                    instance = getattr(option.autocomplete, "__self__", ctx.cog)
                    result = option.autocomplete(instance, ctx)
                else:
                    result = option.autocomplete(ctx)

                if asyncio.iscoroutinefunction(option.autocomplete):
                    result = await result

                choices = [o if isinstance(o, OptionChoice) else OptionChoice(o) for o in result][:25]
                return await ctx.interaction.response.send_autocomplete_result(choices=choices)

    def copy(self):
        """Creates a copy of this command.

        Returns
        --------
        :class:`SlashCommand`
            A new instance of this command.
        """
        ret = self.__class__(self.callback, **self.__original_kwargs__)
        return self._ensure_assignment_on_copy(ret)

    def _ensure_assignment_on_copy(self, other):
        other._before_invoke = self._before_invoke
        other._after_invoke = self._after_invoke
        if self.checks != other.checks:
            other.checks = self.checks.copy()
        # if self._buckets.valid and not other._buckets.valid:
        #    other._buckets = self._buckets.copy()
        # if self._max_concurrency != other._max_concurrency:
        #    # _max_concurrency won't be None at this point
        #    other._max_concurrency = self._max_concurrency.copy()  # type: ignore

        try:
            other.on_error = self.on_error
        except AttributeError:
            pass
        return other

    def _update_copy(self, kwargs: Dict[str, Any]):
        if kwargs:
            kw = kwargs.copy()
            kw.update(self.__original_kwargs__)
            copy = self.__class__(self.callback, **kw)
            return self._ensure_assignment_on_copy(copy)
        else:
            return self.copy()


class SlashCommandGroup(ApplicationCommand):
    r"""A class that implements the protocol for a slash command group.

    These can be created manually, but they should be created via the
    decorator or functional interface.

    Attributes
    -----------
    name: :class:`str`
        The name of the command.
    description: Optional[:class:`str`]
        The description for the command.
    guild_ids: Optional[List[:class:`int`]]
        The ids of the guilds where this command will be registered.
    parent: Optional[:class:`SlashCommandGroup`]
        The parent group that this group belongs to. ``None`` if there
        isn't one.
    subcommands: List[Union[:class:`SlashCommand`, :class:`SlashCommandGroup`]]
        The list of all subcommands under this group.
    cog: Optional[:class:`.Cog`]
        The cog that this command belongs to. ``None`` if there isn't one.
    checks: List[Callable[[:class:`.ApplicationContext`], :class:`bool`]]
        A list of predicates that verifies if the command could be executed
        with the given :class:`.ApplicationContext` as the sole parameter. If an exception
        is necessary to be thrown to signal failure, then one inherited from
        :exc:`.ApplicationCommandError` should be used. Note that if the checks fail then
        :exc:`.CheckFailure` exception is raised to the :func:`.on_application_command_error`
        event.
    """
    __initial_commands__: List[Union[SlashCommand, SlashCommandGroup]]
    type = 1

    def __new__(cls, *args, **kwargs) -> SlashCommandGroup:
        self = super().__new__(cls)
        self.__original_kwargs__ = kwargs.copy()

        self.__initial_commands__ = []
        for i, c in cls.__dict__.items():
            if isinstance(c, type) and SlashCommandGroup in c.__bases__:
                c = c(
                    c.__name__,
                    (
                        inspect.cleandoc(cls.__doc__).splitlines()[0]
                        if cls.__doc__ is not None
                        else "No description provided"
                    ),
                )
            if isinstance(c, (SlashCommand, SlashCommandGroup)):
                c.parent = self
                c.attached_to_group = True
                self.__initial_commands__.append(c)

        return self

    def __init__(
        self,
        name: str,
        description: str,
        guild_ids: Optional[List[int]] = None,
        parent: Optional[SlashCommandGroup] = None,
        **kwargs,
    ) -> None:
        validate_chat_input_name(name)
        validate_chat_input_description(description)
        self.name = str(name)
        self.description = description
        self.input_type = SlashCommandOptionType.sub_command_group
        self.subcommands: List[Union[SlashCommand, SlashCommandGroup]] = self.__initial_commands__
        self.guild_ids = guild_ids
        self.parent = parent
        self.attached_to_group: bool = False
        self.checks = kwargs.get("checks", [])

        self._before_invoke = None
        self._after_invoke = None
        self.cog = None
        self.id = None

        # Permissions
        self.default_permission = kwargs.get("default_permission", True)
        self.permissions: List[CommandPermission] = kwargs.get("permissions", [])
        if self.permissions and self.default_permission:
            self.default_permission = False
        self.name_localizations: Optional[Dict[str, str]] = kwargs.get("name_localizations", None)
        self.description_localizations: Optional[Dict[str, str]] = kwargs.get("description_localizations", None)

    @property
    def module(self) -> Optional[str]:
        return self.__module__

    def to_dict(self) -> Dict:
        as_dict = {
            "name": self.name,
            "description": self.description,
            "options": [c.to_dict() for c in self.subcommands],
            "default_permission": self.default_permission,
        }
        if self.name_localizations is not None:
            as_dict["name_localizations"] = self.name_localizations
        if self.description_localizations is not None:
            as_dict["description_localizations"] = self.description_localizations

        if self.parent is not None:
            as_dict["type"] = self.input_type.value

        return as_dict

    def command(self, **kwargs) -> Callable[[Callable], SlashCommand]:
        def wrap(func) -> SlashCommand:
            command = SlashCommand(func, parent=self, **kwargs)
            self.subcommands.append(command)
            return command

        return wrap

    def create_subgroup(
        self,
        name: str,
        description: Optional[str] = None,
        guild_ids: Optional[List[int]] = None,
    ) -> SlashCommandGroup:
        """
        Creates a new subgroup for this SlashCommandGroup.

        Parameters
        ----------
        name: :class:`str`
            The name of the group to create.
        description: Optional[:class:`str`]
            The description of the group to create.
        guild_ids: Optional[List[:class:`int`]]
            A list of the IDs of each guild this group should be added to, making it a guild command.
            This will be a global command if ``None`` is passed.

        Returns
        --------
        SlashCommandGroup
            The slash command group that was created.
        """

        if self.parent is not None:
            # TODO: Improve this error message
            raise Exception("Subcommands can only be nested once")

        sub_command_group = SlashCommandGroup(name, description, guild_ids, parent=self)
        self.subcommands.append(sub_command_group)
        return sub_command_group

    def subgroup(
        self,
        name: Optional[str] = None,
        description: Optional[str] = None,
        guild_ids: Optional[List[int]] = None,
    ) -> Callable[[Type[SlashCommandGroup]], SlashCommandGroup]:
        """A shortcut decorator that initializes the provided subclass of :class:`.SlashCommandGroup`
        as a subgroup.

        .. versionadded:: 2.0

        Parameters
        ----------
        name: Optional[:class:`str`]
            The name of the group to create. This will resolve to the name of the decorated class if ``None`` is passed.
        description: Optional[:class:`str`]
            The description of the group to create.
        guild_ids: Optional[List[:class:`int`]]
            A list of the IDs of each guild this group should be added to, making it a guild command.
            This will be a global command if ``None`` is passed.

        Returns
        --------
        Callable[[Type[SlashCommandGroup]], SlashCommandGroup]
            The slash command group that was created.
        """

        def inner(cls: Type[SlashCommandGroup]) -> SlashCommandGroup:
            group = cls(
                name or cls.__name__,
                description
                or (
                    inspect.cleandoc(cls.__doc__).splitlines()[0]
                    if cls.__doc__ is not None
                    else "No description provided"
                ),
                guild_ids=guild_ids,
                parent=self,
            )
            self.subcommands.append(group)
            return group

        return inner

    async def _invoke(self, ctx: ApplicationContext) -> None:
        option = ctx.interaction.data["options"][0]
        resolved = ctx.interaction.data.get("resolved", None)
        command = find(lambda x: x.name == option["name"], self.subcommands)
        option["resolved"] = resolved
        ctx.interaction.data = option
        await command.invoke(ctx)

    async def invoke_autocomplete_callback(self, ctx: AutocompleteContext) -> None:
        option = ctx.interaction.data["options"][0]
        command = find(lambda x: x.name == option["name"], self.subcommands)
        ctx.interaction.data = option
        await command.invoke_autocomplete_callback(ctx)

    def walk_commands(self) -> Generator[SlashCommand, None, None]:
        """An iterator that recursively walks through all slash commands in this group.

        Yields
        ------
        :class:`.SlashCommand`
            A slash command from the group.
        """
        for command in self.subcommands:
            if isinstance(command, SlashCommandGroup):
                yield from command.walk_commands()
            yield command

    def copy(self):
        """Creates a copy of this command group.

        Returns
        --------
        :class:`SlashCommandGroup`
            A new instance of this command group.
        """
        ret = self.__class__(
            name=self.name,
            description=self.description,
            **{
                param: value
                for param, value in self.__original_kwargs__.items()
                if param not in ("name", "description")
            },
        )
        return self._ensure_assignment_on_copy(ret)

    def _ensure_assignment_on_copy(self, other):
        other.parent = self.parent

        other._before_invoke = self._before_invoke
        other._after_invoke = self._after_invoke

        if self.subcommands != other.subcommands:
            other.subcommands = self.subcommands.copy()

        if self.checks != other.checks:
            other.checks = self.checks.copy()

        return other

    def _update_copy(self, kwargs: Dict[str, Any]):
        if kwargs:
            kw = kwargs.copy()
            kw.update(self.__original_kwargs__)
            copy = self.__class__(self.callback, **kw)
            return self._ensure_assignment_on_copy(copy)
        else:
            return self.copy()

    def _set_cog(self, cog):
        self.cog = cog
        for subcommand in self.subcommands:
            subcommand._set_cog(cog)


class ContextMenuCommand(ApplicationCommand):
    r"""A class that implements the protocol for context menu commands.

    These are not created manually, instead they are created via the
    decorator or functional interface.

    .. versionadded:: 2.0

    Attributes
    -----------
    name: :class:`str`
        The name of the command.
    callback: :ref:`coroutine <coroutine>`
        The coroutine that is executed when the command is called.
    guild_ids: Optional[List[:class:`int`]]
        The ids of the guilds where this command will be registered.
    default_permission: :class:`bool`
        Whether the command is enabled by default when it is added to a guild.
    permissions: List[:class:`.CommandPermission`]
        The permissions for this command.

        .. note::
            If this is not empty then default_permissions will be set to ``False``.

    cog: Optional[:class:`.Cog`]
        The cog that this command belongs to. ``None`` if there isn't one.
    checks: List[Callable[[:class:`.ApplicationContext`], :class:`bool`]]
        A list of predicates that verifies if the command could be executed
        with the given :class:`.ApplicationContext` as the sole parameter. If an exception
        is necessary to be thrown to signal failure, then one inherited from
        :exc:`.ApplicationCommandError` should be used. Note that if the checks fail then
        :exc:`.CheckFailure` exception is raised to the :func:`.on_application_command_error`
        event.
    cooldown: Optional[:class:`~discord.ext.commands.Cooldown`]
        The cooldown applied when the command is invoked. ``None`` if the command
        doesn't have a cooldown.
    name_localizations: Optional[Dict[:class:`str`, :class:`str`]]
        The name localizations for this command. The values of this should be ``"locale": "name"``. See
        `here <https://discord.com/developers/docs/reference#locales>`_ for a list of valid locales.
    """

    def __new__(cls, *args, **kwargs) -> ContextMenuCommand:
        self = super().__new__(cls)

        self.__original_kwargs__ = kwargs.copy()
        return self

    def __init__(self, func: Callable, *args, **kwargs) -> None:
        super().__init__(func, **kwargs)
        if not asyncio.iscoroutinefunction(func):
            raise TypeError("Callback must be a coroutine.")
        self.callback = func

        self.name_localizations: Optional[Dict[str, str]] = kwargs.get("name_localizations", None)

        # Discord API doesn't support setting descriptions for context menu commands
        # so it must be empty
        self.description = ""
        if not isinstance(self.name, str):
            raise TypeError("Name of a command must be a string.")

        self.cog = None
        self.id = None

        self._before_invoke = None
        self._after_invoke = None

        self.validate_parameters()

        self.default_permission = kwargs.get("default_permission", True)
        self.permissions: List[CommandPermission] = getattr(func, "__app_cmd_perms__", []) + kwargs.get(
            "permissions", []
        )
        if self.permissions and self.default_permission:
            self.default_permission = False

        # Context Menu commands can't have parents
        self.parent = None

    def validate_parameters(self):
        params = self._get_signature_parameters()
        if list(params.items())[0][0] == "self":
            temp = list(params.items())
            temp.pop(0)
            params = dict(temp)
        params = iter(params)

        # next we have the 'ctx' as the next parameter
        try:
            next(params)
        except StopIteration:
            raise ClientException(f'Callback for {self.name} command is missing "ctx" parameter.')

        # next we have the 'user/message' as the next parameter
        try:
            next(params)
        except StopIteration:
            cmd = "user" if type(self) == UserCommand else "message"
            raise ClientException(f'Callback for {self.name} command is missing "{cmd}" parameter.')

        # next there should be no more parameters
        try:
            next(params)
            raise ClientException(f"Callback for {self.name} command has too many parameters.")
        except StopIteration:
            pass

    @property
    def qualified_name(self):
        return self.name

    def to_dict(self) -> Dict[str, Union[str, int]]:
        as_dict = {
            "name": self.name,
            "description": self.description,
            "type": self.type,
            "default_permission": self.default_permission,
        }

        if self.name_localizations is not None:
            as_dict["name_localizations"] = self.name_localizations

        return as_dict


class UserCommand(ContextMenuCommand):
    r"""A class that implements the protocol for user context menu commands.

    These are not created manually, instead they are created via the
    decorator or functional interface.

    Attributes
    -----------
    name: :class:`str`
        The name of the command.
    callback: :ref:`coroutine <coroutine>`
        The coroutine that is executed when the command is called.
    guild_ids: Optional[List[:class:`int`]]
        The ids of the guilds where this command will be registered.
    cog: Optional[:class:`.Cog`]
        The cog that this command belongs to. ``None`` if there isn't one.
    checks: List[Callable[[:class:`.ApplicationContext`], :class:`bool`]]
        A list of predicates that verifies if the command could be executed
        with the given :class:`.ApplicationContext` as the sole parameter. If an exception
        is necessary to be thrown to signal failure, then one inherited from
        :exc:`.ApplicationCommandError` should be used. Note that if the checks fail then
        :exc:`.CheckFailure` exception is raised to the :func:`.on_application_command_error`
        event.
    """
    type = 2

    def __new__(cls, *args, **kwargs) -> UserCommand:
        self = super().__new__(cls)

        self.__original_kwargs__ = kwargs.copy()
        return self

    async def _invoke(self, ctx: ApplicationContext) -> None:
        if "members" not in ctx.interaction.data["resolved"]:
            _data = ctx.interaction.data["resolved"]["users"]
            for i, v in _data.items():
                v["id"] = int(i)
                user = v
            target = User(state=ctx.interaction._state, data=user)
        else:
            _data = ctx.interaction.data["resolved"]["members"]
            for i, v in _data.items():
                v["id"] = int(i)
                member = v
            _data = ctx.interaction.data["resolved"]["users"]
            for i, v in _data.items():
                v["id"] = int(i)
                user = v
            member["user"] = user
            target = Member(
                data=member,
                guild=ctx.interaction._state._get_guild(ctx.interaction.guild_id),
                state=ctx.interaction._state,
            )

        if self.cog is not None:
            await self.callback(self.cog, ctx, target)
        else:
            await self.callback(ctx, target)

    def copy(self):
        """Creates a copy of this command.

        Returns
        --------
        :class:`UserCommand`
            A new instance of this command.
        """
        ret = self.__class__(self.callback, **self.__original_kwargs__)
        return self._ensure_assignment_on_copy(ret)

    def _ensure_assignment_on_copy(self, other):
        other._before_invoke = self._before_invoke
        other._after_invoke = self._after_invoke
        if self.checks != other.checks:
            other.checks = self.checks.copy()
        # if self._buckets.valid and not other._buckets.valid:
        #    other._buckets = self._buckets.copy()
        # if self._max_concurrency != other._max_concurrency:
        #    # _max_concurrency won't be None at this point
        #    other._max_concurrency = self._max_concurrency.copy()  # type: ignore

        try:
            other.on_error = self.on_error
        except AttributeError:
            pass
        return other

    def _update_copy(self, kwargs: Dict[str, Any]):
        if kwargs:
            kw = kwargs.copy()
            kw.update(self.__original_kwargs__)
            copy = self.__class__(self.callback, **kw)
            return self._ensure_assignment_on_copy(copy)
        else:
            return self.copy()


class MessageCommand(ContextMenuCommand):
    r"""A class that implements the protocol for message context menu commands.

    These are not created manually, instead they are created via the
    decorator or functional interface.

    Attributes
    -----------
    name: :class:`str`
        The name of the command.
    callback: :ref:`coroutine <coroutine>`
        The coroutine that is executed when the command is called.
    guild_ids: Optional[List[:class:`int`]]
        The ids of the guilds where this command will be registered.
    cog: Optional[:class:`.Cog`]
        The cog that this command belongs to. ``None`` if there isn't one.
    checks: List[Callable[[:class:`.ApplicationContext`], :class:`bool`]]
        A list of predicates that verifies if the command could be executed
        with the given :class:`.ApplicationContext` as the sole parameter. If an exception
        is necessary to be thrown to signal failure, then one inherited from
        :exc:`.ApplicationCommandError` should be used. Note that if the checks fail then
        :exc:`.CheckFailure` exception is raised to the :func:`.on_application_command_error`
        event.
    """
    type = 3

    def __new__(cls, *args, **kwargs) -> MessageCommand:
        self = super().__new__(cls)

        self.__original_kwargs__ = kwargs.copy()
        return self

    async def _invoke(self, ctx: ApplicationContext):
        _data = ctx.interaction.data["resolved"]["messages"]
        for i, v in _data.items():
            v["id"] = int(i)
            message = v
        channel = ctx.interaction._state.get_channel(int(message["channel_id"]))
        if channel is None:
            author_id = int(message["author"]["id"])
            self_or_system_message: bool = (
                ctx.bot.user.id == author_id
                or try_enum(MessageType, message["type"]) not in (
                    MessageType.default,
                    MessageType.reply,
                    MessageType.application_command,
                    MessageType.thread_starter_message,
                )
            )
            user_id = ctx.author.id if self_or_system_message else author_id
            data = await ctx.interaction._state.http.start_private_message(user_id)
            channel = ctx.interaction._state.add_dm_channel(data)

        target = Message(state=ctx.interaction._state, channel=channel, data=message)

        if self.cog is not None:
            await self.callback(self.cog, ctx, target)
        else:
            await self.callback(ctx, target)

    def copy(self):
        """Creates a copy of this command.

        Returns
        --------
        :class:`MessageCommand`
            A new instance of this command.
        """
        ret = self.__class__(self.callback, **self.__original_kwargs__)
        return self._ensure_assignment_on_copy(ret)

    def _ensure_assignment_on_copy(self, other):
        other._before_invoke = self._before_invoke
        other._after_invoke = self._after_invoke
        if self.checks != other.checks:
            other.checks = self.checks.copy()
        # if self._buckets.valid and not other._buckets.valid:
        #    other._buckets = self._buckets.copy()
        # if self._max_concurrency != other._max_concurrency:
        #    # _max_concurrency won't be None at this point
        #    other._max_concurrency = self._max_concurrency.copy()  # type: ignore

        try:
            other.on_error = self.on_error
        except AttributeError:
            pass
        return other

    def _update_copy(self, kwargs: Dict[str, Any]):
        if kwargs:
            kw = kwargs.copy()
            kw.update(self.__original_kwargs__)
            copy = self.__class__(self.callback, **kw)
            return self._ensure_assignment_on_copy(copy)
        else:
            return self.copy()


def slash_command(**kwargs):
    """Decorator for slash commands that invokes :func:`application_command`.
    
    .. versionadded:: 2.0
    
    Returns
    --------
    Callable[..., :class:`SlashCommand`]
        A decorator that converts the provided method into a :class:`.SlashCommand`.
    """
    return application_command(cls=SlashCommand, **kwargs)


def user_command(**kwargs):
    """Decorator for user commands that invokes :func:`application_command`.
    
    .. versionadded:: 2.0
    
    Returns
    --------
    Callable[..., :class:`UserCommand`]
        A decorator that converts the provided method into a :class:`.UserCommand`.
    """
    return application_command(cls=UserCommand, **kwargs)


def message_command(**kwargs):
    """Decorator for message commands that invokes :func:`application_command`.
    
    .. versionadded:: 2.0
    
    Returns
    --------
    Callable[..., :class:`MessageCommand`]
        A decorator that converts the provided method into a :class:`.MessageCommand`.
    """
    return application_command(cls=MessageCommand, **kwargs)


def application_command(cls=SlashCommand, **attrs):
    """A decorator that transforms a function into an :class:`.ApplicationCommand`. More specifically,
    usually one of :class:`.SlashCommand`, :class:`.UserCommand`, or :class:`.MessageCommand`. The exact class
    depends on the ``cls`` parameter.
    By default the ``description`` attribute is received automatically from the
    docstring of the function and is cleaned up with the use of
    ``inspect.cleandoc``. If the docstring is ``bytes``, then it is decoded
    into :class:`str` using utf-8 encoding.
    The ``name`` attribute also defaults to the function name unchanged.
    
    .. versionadded:: 2.0
    
    Parameters
    -----------
    cls: :class:`.ApplicationCommand`
        The class to construct with. By default this is :class:`.SlashCommand`.
        You usually do not change this.
    attrs
        Keyword arguments to pass into the construction of the class denoted
        by ``cls``.
        
    Raises
    -------
    TypeError
        If the function is not a coroutine or is already a command.
    """

    def decorator(func: Callable) -> cls:
        if isinstance(func, ApplicationCommand):
            func = func.callback
        elif not callable(func):
            raise TypeError("func needs to be a callable or a subclass of ApplicationCommand.")
        return cls(func, **attrs)

    return decorator


def command(**kwargs):
    """An alias for :meth:`application_command`.
    
    .. note::
        This decorator is overridden by :func:`commands.command`.
        
    .. versionadded:: 2.0
    
    Returns
    --------
    Callable[..., :class:`ApplicationCommand`]
        A decorator that converts the provided method into an :class:`.ApplicationCommand`.
    """
    return application_command(**kwargs)


docs = "https://discord.com/developers/docs"
valid_locales = [
    "da",
    "de",
    "en-GB",
    "en-US",
    "es-ES",
    "fr",
    "hr",
    "it",
    "lt",
    "hu",
    "nl",
    "no",
    "pl",
    "pt-BR",
    "ro",
    "fi",
    "sv-SE",
    "vi",
    "tr",
    "cs",
    "el",
    "bg",
    "ru",
    "uk",
    "hi",
    "th",
    "zh-CN",
    "ja",
    "zh-TW",
    "ko",
]


# Validation
def validate_chat_input_name(name: Any, locale: Optional[str] = None):
    # Must meet the regex ^[\w-]{1,32}$
    if locale not in valid_locales and locale is not None:
        raise ValidationError(
            f"Locale {locale} is not a valid locale, in command names, "
            f"see {docs}/reference#locales for list of supported locales."
        )
    if not isinstance(name, str):
        raise TypeError(
            f"Chat input command names and options must be of type str."
            f"Received {name}" + f" in locale {locale}" if locale else ""
        )
    if not re.match(r"^[\w-]{1,32}$", name):
        raise ValidationError(
             'Chat input command names and options must follow the regex '
            r'"^[\w-]{1,32}$". For more information, see '
            f"{docs}/interactions/application-commands#application-command-object-application-command-naming. "
            f"Received {name}" + f" in locale {locale}" if locale else ""
        )
    if not 1 <= len(name) <= 32:
        raise ValidationError(
             "Chat input command names and options must be 1-32 characters long. "
            f"Received {name}" + f" in locale {locale}" if locale else ""
        )
    if not name.lower() == name:  # Can't use islower() as it fails if none of the chars can be lower. See #512.
        raise ValidationError(
             "Chat input command names and options must be lowercase. "
            f"Received {name}" + f" in locale {locale}" if locale else ""
        )


def validate_chat_input_description(description: Any, locale: Optional[str] = None):
    if locale not in valid_locales and locale is not None:
        raise ValidationError(
            f"Locale {locale} is not a valid locale, in command descriptions, "
            f"see {docs}/reference#locales for list of supported locales."
        )
    if not isinstance(description, str):
        raise TypeError(
            f"Command description must be of type str. Received {description} " + f" in locale {locale}" if locale else ""
        )
    if not 1 <= len(description) <= 100:
        raise ValidationError(
             "Command description must be 1-100 characters long. "
            f"Received {description}" + f" in locale {locale}" if locale else ""
        )<|MERGE_RESOLUTION|>--- conflicted
+++ resolved
@@ -52,12 +52,7 @@
 from ..role import Role
 from ..object import Object
 from ..channel import _guild_channel_factory
-<<<<<<< HEAD
-from ..enums import ChannelType, SlashCommandOptionType
-
-=======
 from ..enums import ChannelType, MessageType, SlashCommandOptionType, try_enum
->>>>>>> 69a614a7
 from ..errors import (
     ClientException,
     ValidationError,
@@ -1126,9 +1121,8 @@
             name=self.name,
             description=self.description,
             **{
-                param: value
-                for param, value in self.__original_kwargs__.items()
-                if param not in ("name", "description")
+                param: value for param, value in self.__original_kwargs__.items()
+                if param not in ('name', 'description')
             },
         )
         return self._ensure_assignment_on_copy(ret)
