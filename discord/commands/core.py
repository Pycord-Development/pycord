--- conflicted
+++ resolved
@@ -1466,9 +1466,6 @@
 
 # finished
 class UserCommand(ContextMenuCommand):
-<<<<<<< HEAD
-    type: int = 2
-=======
     r"""A class that implements the protocol for user context menu commands.
 
     These are not created manually, instead they are created via the
@@ -1493,7 +1490,6 @@
         event.
     """
     type = 2
->>>>>>> 2bff39b3
 
     def __new__(cls: Type[ApplicationCommandT], *args: Any, **kwargs: Any) -> ApplicationCommandT:
         self = super().__new__(cls)
@@ -1569,9 +1565,6 @@
 
 # finished
 class MessageCommand(ContextMenuCommand):
-<<<<<<< HEAD
-    type: int = 3
-=======
     r"""A class that implements the protocol for message context menu commands.
 
     These are not created manually, instead they are created via the
@@ -1596,7 +1589,6 @@
         event.
     """
     type = 3
->>>>>>> 2bff39b3
 
     def __new__(cls: Type[ApplicationCommandT], *args: Any, **kwargs: Any) -> ApplicationCommandT:
         self = super().__new__(cls)
