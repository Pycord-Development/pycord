"""
The MIT License (MIT)

Copyright (c) 2015-2021 Rapptz
Copyright (c) 2021-present Pycord Development

Permission is hereby granted, free of charge, to any person obtaining a
copy of this software and associated documentation files (the "Software"),
to deal in the Software without restriction, including without limitation
the rights to use, copy, modify, merge, publish, distribute, sublicense,
and/or sell copies of the Software, and to permit persons to whom the
Software is furnished to do so, subject to the following conditions:

The above copyright notice and this permission notice shall be included in
all copies or substantial portions of the Software.

THE SOFTWARE IS PROVIDED "AS IS", WITHOUT WARRANTY OF ANY KIND, EXPRESS
OR IMPLIED, INCLUDING BUT NOT LIMITED TO THE WARRANTIES OF MERCHANTABILITY,
FITNESS FOR A PARTICULAR PURPOSE AND NONINFRINGEMENT. IN NO EVENT SHALL THE
AUTHORS OR COPYRIGHT HOLDERS BE LIABLE FOR ANY CLAIM, DAMAGES OR OTHER
LIABILITY, WHETHER IN AN ACTION OF CONTRACT, TORT OR OTHERWISE, ARISING
FROM, OUT OF OR IN CONNECTION WITH THE SOFTWARE OR THE USE OR OTHER
DEALINGS IN THE SOFTWARE.
"""

from __future__ import annotations

import asyncio
import datetime
import functools
import inspect
import re
import sys
import types
from collections import OrderedDict
from enum import Enum
from typing import (
    TYPE_CHECKING,
    Any,
    Callable,
    Coroutine,
    Generator,
    Generic,
    TypeVar,
    Union,
)

from ..channel import PartialMessageable, _threaded_guild_channel_factory
from ..enums import Enum as DiscordEnum
from ..enums import (
    IntegrationType,
    InteractionContextType,
    MessageType,
    SlashCommandOptionType,
    try_enum,
)
from ..errors import (
    ApplicationCommandError,
    ApplicationCommandInvokeError,
    CheckFailure,
    ClientException,
    InvalidArgument,
    ValidationError,
)
from ..member import Member
from ..message import Attachment, Message
from ..object import Object
from ..role import Role
from ..threads import Thread
from ..user import User
from ..utils import MISSING, async_all, find, maybe_coroutine, utcnow
from ..utils.private import warn_deprecated
from .context import ApplicationContext, AutocompleteContext
from .options import Option, OptionChoice

if sys.version_info >= (3, 11):
    from typing import Annotated, get_args, get_origin
else:
    from typing_extensions import Annotated, get_args, get_origin

__all__ = (
    "_BaseCommand",
    "ApplicationCommand",
    "SlashCommand",
    "slash_command",
    "application_command",
    "user_command",
    "message_command",
    "command",
    "SlashCommandGroup",
    "ContextMenuCommand",
    "UserCommand",
    "MessageCommand",
)

if TYPE_CHECKING:
    from typing_extensions import Concatenate, ParamSpec

    from .. import Permissions
    from ..cog import Cog
    from ..ext.commands.cooldowns import CooldownMapping, MaxConcurrency

T = TypeVar("T")
CogT = TypeVar("CogT", bound="Cog")
Coro = TypeVar("Coro", bound=Callable[..., Coroutine[Any, Any, Any]])

if TYPE_CHECKING:
    P = ParamSpec("P")
else:
    P = TypeVar("P")


def wrap_callback(coro):
    from ..ext.commands.errors import CommandError

    @functools.wraps(coro)
    async def wrapped(*args, **kwargs):
        try:
            ret = await coro(*args, **kwargs)
        except ApplicationCommandError:
            raise
        except CommandError:
            raise
        except asyncio.CancelledError:
            return
        except Exception as exc:
            raise ApplicationCommandInvokeError(exc) from exc
        return ret

    return wrapped


def hooked_wrapped_callback(command, ctx, coro):
    from ..ext.commands.errors import CommandError

    @functools.wraps(coro)
    async def wrapped(arg):
        try:
            ret = await coro(arg)
        except ApplicationCommandError:
            raise
        except CommandError:
            raise
        except asyncio.CancelledError:
            return
        except Exception as exc:
            raise ApplicationCommandInvokeError(exc) from exc
        finally:
            if hasattr(command, "_max_concurrency") and command._max_concurrency is not None:
                await command._max_concurrency.release(ctx)
            await command.call_after_hooks(ctx)
        return ret

    return wrapped


def unwrap_function(function: Callable[..., Any]) -> Callable[..., Any]:
    partial = functools.partial
    while True:
        if hasattr(function, "__wrapped__"):
            function = function.__wrapped__
        elif isinstance(function, partial):
            function = function.func
        else:
            return function


def _validate_names(obj):
    validate_chat_input_name(obj.name)
    if obj.name_localizations:
        for locale, string in obj.name_localizations.items():
            validate_chat_input_name(string, locale=locale)


def _validate_descriptions(obj):
    validate_chat_input_description(obj.description)
    if obj.description_localizations:
        for locale, string in obj.description_localizations.items():
            validate_chat_input_description(string, locale=locale)


class _BaseCommand:
    __slots__ = ()


class ApplicationCommand(_BaseCommand, Generic[CogT, P, T]):
    __original_kwargs__: dict[str, Any]
    cog = None

    def __init__(self, func: Callable, **kwargs) -> None:
        from ..ext.commands.cooldowns import BucketType, CooldownMapping, MaxConcurrency

        cooldown = getattr(func, "__commands_cooldown__", kwargs.get("cooldown"))

        if cooldown is None:
            buckets = CooldownMapping(cooldown, BucketType.default)
        elif isinstance(cooldown, CooldownMapping):
            buckets = cooldown
        else:
            raise TypeError("Cooldown must be a an instance of CooldownMapping or None.")

        self._buckets: CooldownMapping = buckets

        max_concurrency = getattr(func, "__commands_max_concurrency__", kwargs.get("max_concurrency"))

        self._max_concurrency: MaxConcurrency | None = max_concurrency

        self._callback = None
        self.module = None

        self.name: str = kwargs.get("name", func.__name__)

        try:
            checks = func.__commands_checks__
            checks.reverse()
        except AttributeError:
            checks = kwargs.get("checks", [])

        self.checks = checks
        self.id: int | None = kwargs.get("id")
        self.guild_ids: list[int] | None = kwargs.get("guild_ids", None)
        self.parent = kwargs.get("parent")

        # Permissions
        self.default_member_permissions: Permissions | None = getattr(
            func,
            "__default_member_permissions__",
            kwargs.get("default_member_permissions", None),
        )
        self.nsfw: bool | None = getattr(func, "__nsfw__", kwargs.get("nsfw", False))

        integration_types = getattr(func, "__integration_types__", kwargs.get("integration_types", None))
        contexts = getattr(func, "__contexts__", kwargs.get("contexts", None))
        guild_only = getattr(func, "__guild_only__", kwargs.get("guild_only", MISSING))
        if guild_only is not MISSING:
            warn_deprecated(
                "guild_only",
                "contexts",
                "2.6",
                reference="https://discord.com/developers/docs/change-log#userinstallable-apps-preview",
            )
        if contexts and guild_only:
            raise InvalidArgument("cannot pass both 'contexts' and 'guild_only' to ApplicationCommand")
        if self.guild_ids and ((contexts is not None) or guild_only or integration_types):
            raise InvalidArgument(
                "the 'contexts' and 'integration_types' parameters are not available for guild commands"
            )

        if guild_only:
            contexts = {InteractionContextType.guild}
        self.contexts: set[InteractionContextType] | None = contexts
        self.integration_types: set[IntegrationType] | None = integration_types

    def __repr__(self) -> str:
        return f"<discord.commands.{self.__class__.__name__} name={self.name}>"

    def __eq__(self, other) -> bool:
        return (
            isinstance(other, self.__class__)
            and self.qualified_name == other.qualified_name
            and self.guild_ids == other.guild_ids
        )

    async def __call__(self, ctx, *args, **kwargs):
        """|coro|
        Calls the command's callback.

        This method bypasses all checks that a command has and does not
        convert the arguments beforehand, so take care to pass the correct
        arguments in.
        """
        if self.cog is not None:
            return await self.callback(self.cog, ctx, *args, **kwargs)
        return await self.callback(ctx, *args, **kwargs)

    @property
    def callback(
        self,
    ) -> (
        Callable[Concatenate[CogT, ApplicationContext, P], Coro[T]]
        | Callable[Concatenate[ApplicationContext, P], Coro[T]]
    ):
        return self._callback

    @callback.setter
    def callback(
        self,
        function: (
            Callable[Concatenate[CogT, ApplicationContext, P], Coro[T]]
            | Callable[Concatenate[ApplicationContext, P], Coro[T]]
        ),
    ) -> None:
        self._callback = function
        unwrap = unwrap_function(function)
        self.module = unwrap.__module__

    @property
    def guild_only(self) -> bool:
        warn_deprecated(
            "guild_only",
            "contexts",
            "2.6",
            reference="https://discord.com/developers/docs/change-log#userinstallable-apps-preview",
        )
        return InteractionContextType.guild in self.contexts and len(self.contexts) == 1

    @guild_only.setter
    def guild_only(self, value: bool) -> None:
        warn_deprecated(
            "guild_only",
            "contexts",
            "2.6",
            reference="https://discord.com/developers/docs/change-log#userinstallable-apps-preview",
        )
        if value:
            self.contexts = {InteractionContextType.guild}
        else:
            self.contexts = {
                InteractionContextType.guild,
                InteractionContextType.bot_dm,
                InteractionContextType.private_channel,
            }

    def _prepare_cooldowns(self, ctx: ApplicationContext):
        if self._buckets.valid:
            current = datetime.datetime.now().timestamp()
            bucket = self._buckets.get_bucket(ctx, current)  # type: ignore # ctx instead of non-existent message

            if bucket is not None:
                retry_after = bucket.update_rate_limit(current)

                if retry_after:
                    from ..ext.commands.errors import CommandOnCooldown

                    raise CommandOnCooldown(bucket, retry_after, self._buckets.type)  # type: ignore

    async def prepare(self, ctx: ApplicationContext) -> None:
        # This should be same across all 3 types
        ctx.command = self

        if not await self.can_run(ctx):
            raise CheckFailure(f"The check functions for the command {self.name} failed")

        if self._max_concurrency is not None:
            # For this application, context can be duck-typed as a Message
            await self._max_concurrency.acquire(ctx)  # type: ignore # ctx instead of non-existent message

        try:
            self._prepare_cooldowns(ctx)
            await self.call_before_hooks(ctx)
        except:
            if self._max_concurrency is not None:
                await self._max_concurrency.release(ctx)  # type: ignore # ctx instead of non-existent message
            raise

    def is_on_cooldown(self, ctx: ApplicationContext) -> bool:
        """Checks whether the command is currently on cooldown.

        .. note::

            This uses the current time instead of the interaction time.

        Parameters
        ----------
        ctx: :class:`.ApplicationContext`
            The invocation context to use when checking the command's cooldown status.

        Returns
        -------
        :class:`bool`
            A boolean indicating if the command is on cooldown.
        """
        if not self._buckets.valid:
            return False

        bucket = self._buckets.get_bucket(ctx)  # type: ignore
        current = utcnow().timestamp()
        return bucket.get_tokens(current) == 0

    def reset_cooldown(self, ctx: ApplicationContext) -> None:
        """Resets the cooldown on this command.

        Parameters
        ----------
        ctx: :class:`.ApplicationContext`
            The invocation context to reset the cooldown under.
        """
        if self._buckets.valid:
            bucket = self._buckets.get_bucket(ctx)  # type: ignore # ctx instead of non-existent message
            bucket.reset()

    def get_cooldown_retry_after(self, ctx: ApplicationContext) -> float:
        """Retrieves the amount of seconds before this command can be tried again.

        .. note::

            This uses the current time instead of the interaction time.

        Parameters
        ----------
        ctx: :class:`.ApplicationContext`
            The invocation context to retrieve the cooldown from.

        Returns
        -------
        :class:`float`
            The amount of time left on this command's cooldown in seconds.
            If this is ``0.0`` then the command isn't on cooldown.
        """
        if self._buckets.valid:
            bucket = self._buckets.get_bucket(ctx)  # type: ignore
            current = utcnow().timestamp()
            return bucket.get_retry_after(current)

        return 0.0

    async def invoke(self, ctx: ApplicationContext) -> None:
        await self.prepare(ctx)

        injected = hooked_wrapped_callback(self, ctx, self._invoke)
        await injected(ctx)

    async def can_run(self, ctx: ApplicationContext) -> bool:
        if not await ctx.bot.can_run(ctx):
            raise CheckFailure(f"The global check functions for command {self.name} failed.")

        predicates = self.checks
        if self.parent is not None:
            # parent checks should be run first
            predicates = self.parent.checks + predicates

        cog = self.cog
        if cog is not None:
            local_check = cog._get_overridden_method(cog.cog_check)
            if local_check is not None:
                ret = await maybe_coroutine(local_check, ctx)
                if not ret:
                    return False

        if not predicates:
            # since we have no checks, then we just return True.
            return True

        return await async_all(predicate(ctx) for predicate in predicates)  # type: ignore

    async def dispatch_error(self, ctx: ApplicationContext, error: Exception) -> None:
        ctx.command_failed = True
        cog = self.cog
        try:
            coro = self.on_error
        except AttributeError:
            pass
        else:
            injected = wrap_callback(coro)
            if cog is not None:
                await injected(cog, ctx, error)
            else:
                await injected(ctx, error)

        try:
            if cog is not None:
                local = cog.__class__._get_overridden_method(cog.cog_command_error)
                if local is not None:
                    wrapped = wrap_callback(local)
                    await wrapped(ctx, error)
        finally:
            ctx.bot.dispatch("application_command_error", ctx, error)

    def _get_signature_parameters(self):
        return OrderedDict(inspect.signature(self.callback).parameters)

    def error(self, coro):
        """A decorator that registers a coroutine as a local error handler.

        A local error handler is an :func:`.on_command_error` event limited to
        a single command. However, the :func:`.on_command_error` is still
        invoked afterwards as the catch-all.

        Parameters
        ----------
        coro: :ref:`coroutine <coroutine>`
            The coroutine to register as the local error handler.

        Raises
        ------
        TypeError
            The coroutine passed is not actually a coroutine.
        """

        if not asyncio.iscoroutinefunction(coro):
            raise TypeError("The error handler must be a coroutine.")

        self.on_error = coro
        return coro

    def has_error_handler(self) -> bool:
        """Checks whether the command has an error handler registered."""
        return hasattr(self, "on_error")

    def before_invoke(self, coro):
        """A decorator that registers a coroutine as a pre-invoke hook.
        A pre-invoke hook is called directly before the command is
        called. This makes it a useful function to set up database
        connections or any type of set up required.

        This pre-invoke hook takes a sole parameter, an :class:`.ApplicationContext`.
        See :meth:`.Bot.before_invoke` for more info.

        Parameters
        ----------
        coro: :ref:`coroutine <coroutine>`
            The coroutine to register as the pre-invoke hook.

        Raises
        ------
        TypeError
            The coroutine passed is not actually a coroutine.
        """
        if not asyncio.iscoroutinefunction(coro):
            raise TypeError("The pre-invoke hook must be a coroutine.")

        self._before_invoke = coro
        return coro

    def after_invoke(self, coro):
        """A decorator that registers a coroutine as a post-invoke hook.
        A post-invoke hook is called directly after the command is
        called. This makes it a useful function to clean-up database
        connections or any type of clean up required.

        This post-invoke hook takes a sole parameter, an :class:`.ApplicationContext`.
        See :meth:`.Bot.after_invoke` for more info.

        Parameters
        ----------
        coro: :ref:`coroutine <coroutine>`
            The coroutine to register as the post-invoke hook.

        Raises
        ------
        TypeError
            The coroutine passed is not actually a coroutine.
        """
        if not asyncio.iscoroutinefunction(coro):
            raise TypeError("The post-invoke hook must be a coroutine.")

        self._after_invoke = coro
        return coro

    async def call_before_hooks(self, ctx: ApplicationContext) -> None:
        # now that we're done preparing we can call the pre-command hooks
        # first, call the command local hook:
        cog = self.cog
        if self._before_invoke is not None:
            # should be cog if @commands.before_invoke is used
            instance = getattr(self._before_invoke, "__self__", cog)
            # __self__ only exists for methods, not functions
            # however, if @command.before_invoke is used, it will be a function
            if instance:
                await self._before_invoke(instance, ctx)  # type: ignore
            else:
                await self._before_invoke(ctx)  # type: ignore

        # call the cog local hook if applicable:
        if cog is not None:
            hook = cog.__class__._get_overridden_method(cog.cog_before_invoke)
            if hook is not None:
                await hook(ctx)

        # call the bot global hook if necessary
        hook = ctx.bot._before_invoke
        if hook is not None:
            await hook(ctx)

    async def call_after_hooks(self, ctx: ApplicationContext) -> None:
        cog = self.cog
        if self._after_invoke is not None:
            instance = getattr(self._after_invoke, "__self__", cog)
            if instance:
                await self._after_invoke(instance, ctx)  # type: ignore
            else:
                await self._after_invoke(ctx)  # type: ignore

        # call the cog local hook if applicable:
        if cog is not None:
            hook = cog.__class__._get_overridden_method(cog.cog_after_invoke)
            if hook is not None:
                await hook(ctx)

        hook = ctx.bot._after_invoke
        if hook is not None:
            await hook(ctx)

    @property
    def cooldown(self):
        return self._buckets._cooldown

    @property
    def full_parent_name(self) -> str:
        """Retrieves the fully qualified parent command name.

        This the base command name required to execute it. For example,
        in ``/one two three`` the parent name would be ``one two``.
        """
        entries = []
        command = self
        while command.parent is not None and hasattr(command.parent, "name"):
            command = command.parent
            entries.append(command.name)

        return " ".join(reversed(entries))

    @property
    def qualified_name(self) -> str:
        """Retrieves the fully qualified command name.

        This is the full parent name with the command name as well.
        For example, in ``/one two three`` the qualified name would be
        ``one two three``.
        """

        parent = self.full_parent_name

        if parent:
            return f"{parent} {self.name}"
        else:
            return self.name

    @property
    def qualified_id(self) -> int:
        """Retrieves the fully qualified command ID.

        This is the root parent ID. For example, in ``/one two three``
        the qualified ID would return ``one.id``.
        """
        if self.id is None:
            return self.parent.qualified_id
        return self.id

    def to_dict(self) -> dict[str, Any]:
        raise NotImplementedError

    def __str__(self) -> str:
        return self.qualified_name

    def _set_cog(self, cog):
        self.cog = cog


class SlashCommand(ApplicationCommand):
    r"""A class that implements the protocol for a slash command.

    These are not created manually, instead they are created via the
    decorator or functional interface.

    .. versionadded:: 2.0

    Attributes
    -----------
    name: :class:`str`
        The name of the command.
    callback: :ref:`coroutine <coroutine>`
        The coroutine that is executed when the command is called.
    description: Optional[:class:`str`]
        The description for the command.
    guild_ids: Optional[List[:class:`int`]]
        The ids of the guilds where this command will be registered.
    options: List[:class:`Option`]
        The parameters for this command.
    parent: Optional[:class:`SlashCommandGroup`]
        The parent group that this command belongs to. ``None`` if there
        isn't one.
    mention: :class:`str`
        Returns a string that allows you to mention the slash command.
    guild_only: :class:`bool`
        Whether the command should only be usable inside a guild.

        .. deprecated:: 2.6
            Use the :attr:`contexts` parameter instead.
    nsfw: :class:`bool`
        Whether the command should be restricted to 18+ channels and users.
        Apps intending to be listed in the App Directory cannot have NSFW commands.
    default_member_permissions: :class:`~discord.Permissions`
        The default permissions a member needs to be able to run the command.
    cog: Optional[:class:`Cog`]
        The cog that this command belongs to. ``None`` if there isn't one.
    checks: List[Callable[[:class:`.ApplicationContext`], :class:`bool`]]
        A list of predicates that verifies if the command could be executed
        with the given :class:`.ApplicationContext` as the sole parameter. If an exception
        is necessary to be thrown to signal failure, then one inherited from
        :exc:`.ApplicationCommandError` should be used. Note that if the checks fail then
        :exc:`.CheckFailure` exception is raised to the :func:`.on_application_command_error`
        event.
    cooldown: Optional[:class:`~discord.ext.commands.Cooldown`]
        The cooldown applied when the command is invoked. ``None`` if the command
        doesn't have a cooldown.
    name_localizations: Dict[:class:`str`, :class:`str`]
        The name localizations for this command. The values of this should be ``"locale": "name"``. See
        `here <https://discord.com/developers/docs/reference#locales>`_ for a list of valid locales.
    description_localizations: Dict[:class:`str`, :class:`str`]
        The description localizations for this command. The values of this should be ``"locale": "description"``.
        See `here <https://discord.com/developers/docs/reference#locales>`_ for a list of valid locales.
    integration_types: Set[:class:`IntegrationType`]
        The type of installation this command should be available to. For instance, if set to
        :attr:`IntegrationType.user_install`, the command will only be available to users with
        the application installed on their account. Unapplicable for guild commands.
    contexts: Set[:class:`InteractionContextType`]
        The location where this command can be used. Cannot be set if this is a guild command.
    """

    type = 1

    def __new__(cls, *args, **kwargs) -> SlashCommand:
        self = super().__new__(cls)

        self.__original_kwargs__ = kwargs.copy()
        return self

    def __init__(self, func: Callable, *args, **kwargs) -> None:
        super().__init__(func, **kwargs)
        if not asyncio.iscoroutinefunction(func):
            raise TypeError("Callback must be a coroutine.")
        self.callback = func

        self.name_localizations: dict[str, str] = kwargs.get("name_localizations", MISSING)
        _validate_names(self)

        description = kwargs.get("description") or (
            inspect.cleandoc(func.__doc__).splitlines()[0] if func.__doc__ is not None else "No description provided"
        )

        self.description: str = description
        self.description_localizations: dict[str, str] = kwargs.get("description_localizations", MISSING)
        _validate_descriptions(self)

        self.attached_to_group: bool = False

        self._options_kwargs = kwargs.get("options", [])
        self.options: list[Option] = []
        self._validate_parameters()

        try:
            checks = func.__commands_checks__
            checks.reverse()
        except AttributeError:
            checks = kwargs.get("checks", [])

        self.checks = checks

        self._before_invoke = None
        self._after_invoke = None

    def _validate_parameters(self):
        params = self._get_signature_parameters()
        if kwop := self._options_kwargs:
            self.options = self._match_option_param_names(params, kwop)
        else:
            self.options = self._parse_options(params)

    def _check_required_params(self, params):
        params = iter(params.items())
        required_params = ["self", "context"] if self.attached_to_group or self.cog else ["context"]
        for p in required_params:
            try:
                next(params)
            except StopIteration:
                raise ClientException(f'Callback for {self.name} command is missing "{p}" parameter.')

        return params

    def _parse_options(self, params, *, check_params: bool = True) -> list[Option]:
        if check_params:
            params = self._check_required_params(params)
        else:
            params = iter(params.items())

        final_options = []
        for p_name, p_obj in params:
            option = p_obj.annotation
            if option == inspect.Parameter.empty:
                option = str

            if self._is_typing_annotated(option):
                type_hint = get_args(option)[0]
                metadata = option.__metadata__
                # If multiple Options in metadata, the first will be used.
                option_gen = (elem for elem in metadata if isinstance(elem, Option))
                option = next(option_gen, Option())
                # Handle Optional
                if self._is_typing_optional(type_hint):
                    option.input_type = SlashCommandOptionType.from_datatype(get_args(type_hint)[0])
                    option.default = None
                else:
                    option.input_type = SlashCommandOptionType.from_datatype(type_hint)

            if self._is_typing_union(option):
                if self._is_typing_optional(option):
                    option = Option(option.__args__[0], default=None)
                else:
                    option = Option(option.__args__)

            if not isinstance(option, Option):
                if isinstance(p_obj.default, Option):
                    if p_obj.default.input_type is None:
                        p_obj.default.input_type = SlashCommandOptionType.from_datatype(option)
                    option = p_obj.default
                else:
                    option = Option(option)

            if option.default is None and not p_obj.default == inspect.Parameter.empty:
                if isinstance(p_obj.default, Option):
                    pass
                elif isinstance(p_obj.default, type) and issubclass(p_obj.default, (DiscordEnum, Enum)):
                    option = Option(p_obj.default)
                else:
                    option.default = p_obj.default
                    option.required = False
            if option.name is None:
                option.name = p_name
            if option.name != p_name or option._parameter_name is None:
                option._parameter_name = p_name

            _validate_names(option)
            _validate_descriptions(option)

            final_options.append(option)

        return final_options

    def _match_option_param_names(self, params, options):
        options = list(options)
        params = self._check_required_params(params)

        check_annotations: list[Callable[[Option, type], bool]] = [
            lambda o, a: o.input_type == SlashCommandOptionType.string
            and o.converter is not None,  # pass on converters
            lambda o, a: isinstance(o.input_type, SlashCommandOptionType),  # pass on slash cmd option type enums
            lambda o, a: isinstance(o._raw_type, tuple) and a == Union[o._raw_type],  # type: ignore # union types
            lambda o, a: self._is_typing_optional(a) and not o.required and o._raw_type in a.__args__,  # optional
            lambda o, a: isinstance(a, type) and issubclass(a, o._raw_type),  # 'normal' types
        ]
        for o in options:
            _validate_names(o)
            _validate_descriptions(o)
            try:
                p_name, p_obj = next(params)
            except StopIteration:  # not enough params for all the options
                raise ClientException("Too many arguments passed to the options kwarg.")
            p_obj = p_obj.annotation

            if not any(check(o, p_obj) for check in check_annotations):
                raise TypeError(f"Parameter {p_name} does not match input type of {o.name}.")
            o._parameter_name = p_name

        left_out_params = OrderedDict()
        for k, v in params:
            left_out_params[k] = v
        options.extend(self._parse_options(left_out_params, check_params=False))

        return options

    def _is_typing_union(self, annotation):
        return getattr(annotation, "__origin__", None) is Union or type(annotation) is getattr(
            types, "UnionType", Union
        )  # type: ignore

    def _is_typing_optional(self, annotation):
        return self._is_typing_union(annotation) and type(None) in annotation.__args__  # type: ignore

    def _is_typing_annotated(self, annotation):
        return get_origin(annotation) is Annotated

    @property
    def cog(self):
        return getattr(self, "_cog", None)

    @cog.setter
    def cog(self, value):
        old_cog = self.cog
        self._cog = value

        if old_cog is None and value is not None or value is None and old_cog is not None:
            self._validate_parameters()

    @property
    def is_subcommand(self) -> bool:
        return self.parent is not None

    @property
    def mention(self) -> str:
        return f"</{self.qualified_name}:{self.qualified_id}>"

    def to_dict(self) -> dict:
        as_dict = {
            "name": self.name,
            "description": self.description,
            "options": [o.to_dict() for o in self.options],
        }
        if self.name_localizations is not MISSING:
            as_dict["name_localizations"] = self.name_localizations
        if self.description_localizations is not MISSING:
            as_dict["description_localizations"] = self.description_localizations
        if self.is_subcommand:
            as_dict["type"] = SlashCommandOptionType.sub_command.value

        if self.nsfw is not None:
            as_dict["nsfw"] = self.nsfw

        if self.default_member_permissions is not None:
            as_dict["default_member_permissions"] = self.default_member_permissions.value

        if not self.guild_ids and not self.is_subcommand:
            as_dict["integration_types"] = [it.value for it in self.integration_types]
            as_dict["contexts"] = [ctx.value for ctx in self.contexts]

        return as_dict

    async def _invoke(self, ctx: ApplicationContext) -> None:
        # TODO: Parse the args better
        kwargs = {}
        for arg in ctx.interaction.data.get("options", []):
            op = find(lambda x: x.name == arg["name"], self.options)
            if op is None:
                continue
            arg = arg["value"]

            # Checks if input_type is user, role or channel
            if op.input_type in (
                SlashCommandOptionType.user,
                SlashCommandOptionType.role,
                SlashCommandOptionType.channel,
                SlashCommandOptionType.attachment,
                SlashCommandOptionType.mentionable,
            ):
                resolved = ctx.interaction.data.get("resolved", {})
                if (
                    op.input_type in (SlashCommandOptionType.user, SlashCommandOptionType.mentionable)
                    and (_data := resolved.get("members", {}).get(arg)) is not None
                ):
                    # The option type is a user, we resolved a member from the snowflake and assigned it to _data
                    if (_user_data := resolved.get("users", {}).get(arg)) is not None:
                        # We resolved the user from the user id
                        _data["user"] = _user_data
                    cache_flag = ctx.interaction._state.member_cache_flags.interaction
                    arg = ctx.guild._get_and_update_member(_data, int(arg), cache_flag)
                elif op.input_type is SlashCommandOptionType.mentionable:
                    if (_data := resolved.get("users", {}).get(arg)) is not None:
                        arg = User(state=ctx.interaction._state, data=_data)
                    elif (_data := resolved.get("roles", {}).get(arg)) is not None:
                        arg = Role(state=ctx.interaction._state, data=_data, guild=ctx.guild)
                    else:
                        arg = Object(id=int(arg))
                elif (_data := resolved.get(f"{op.input_type.name}s", {}).get(arg)) is not None:
                    if op.input_type is SlashCommandOptionType.channel and (
                        int(arg) in ctx.guild._channels or int(arg) in ctx.guild._threads
                    ):
                        arg = ctx.guild.get_channel_or_thread(int(arg))
                        _data["_invoke_flag"] = True
                        (arg._update(_data) if isinstance(arg, Thread) else arg._update(ctx.guild, _data))
                    else:
                        obj_type = None
                        kw = {}
                        if op.input_type is SlashCommandOptionType.user:
                            obj_type = User
                        elif op.input_type is SlashCommandOptionType.role:
                            obj_type = Role
                            kw["guild"] = ctx.guild
                        elif op.input_type is SlashCommandOptionType.channel:
                            # NOTE:
                            # This is a fallback in case the channel/thread is not found in the
                            # guild's channels/threads. For channels, if this fallback occurs, at the very minimum,
                            # permissions will be incorrect due to a lack of permission_overwrite data.
                            # For threads, if this fallback occurs, info like thread owner id, message count,
                            # flags, and more will be missing due to a lack of data sent by Discord.
                            obj_type = _threaded_guild_channel_factory(_data["type"])[0]
                            kw["guild"] = ctx.guild
                        elif op.input_type is SlashCommandOptionType.attachment:
                            obj_type = Attachment
                        arg = obj_type(state=ctx.interaction._state, data=_data, **kw)
                else:
                    # We couldn't resolve the object, so we just return an empty object
                    arg = Object(id=int(arg))

            elif op.input_type == SlashCommandOptionType.string and (converter := op.converter) is not None:
                from discord.ext.commands import Converter

                if isinstance(converter, Converter):
                    if isinstance(converter, type):
                        arg = await converter().convert(ctx, arg)
                    else:
                        arg = await converter.convert(ctx, arg)

            elif op._raw_type in (
                SlashCommandOptionType.integer,
                SlashCommandOptionType.number,
                SlashCommandOptionType.string,
                SlashCommandOptionType.boolean,
            ):
                pass

            elif issubclass(op._raw_type, Enum):
                if isinstance(arg, str) and arg.isdigit():
                    try:
                        arg = op._raw_type(int(arg))
                    except ValueError:
                        arg = op._raw_type(arg)
                elif choice := find(lambda c: c.value == arg, op.choices):
                    arg = getattr(op._raw_type, choice.name)

            kwargs[op._parameter_name] = arg

        for o in self.options:
            if o._parameter_name not in kwargs:
                kwargs[o._parameter_name] = o.default

        if self.cog is not None:
            await self.callback(self.cog, ctx, **kwargs)
        elif self.parent is not None and self.attached_to_group is True:
            await self.callback(self.parent, ctx, **kwargs)
        else:
            await self.callback(ctx, **kwargs)

    async def invoke_autocomplete_callback(self, ctx: AutocompleteContext):
        values = {i.name: i.default for i in self.options}

        for op in ctx.interaction.data.get("options", []):
            if op.get("focused", False):
                option = find(lambda o: o.name == op["name"], self.options)
                values.update({i["name"]: i["value"] for i in ctx.interaction.data["options"]})
                ctx.command = self
                ctx.focused = option
                ctx.value = op.get("value")
                ctx.options = values

                if len(inspect.signature(option.autocomplete).parameters) == 2:
                    instance = getattr(option.autocomplete, "__self__", ctx.cog)
                    result = option.autocomplete(instance, ctx)
                else:
                    result = option.autocomplete(ctx)

                if asyncio.iscoroutinefunction(option.autocomplete):
                    result = await result

                choices = [o if isinstance(o, OptionChoice) else OptionChoice(o) for o in result][:25]
                return await ctx.interaction.response.send_autocomplete_result(choices=choices)

    def copy(self):
        """Creates a copy of this command.

        Returns
        -------
        :class:`SlashCommand`
            A new instance of this command.
        """
        ret = self.__class__(self.callback, **self.__original_kwargs__)
        return self._ensure_assignment_on_copy(ret)

    def _ensure_assignment_on_copy(self, other):
        other._before_invoke = self._before_invoke
        other._after_invoke = self._after_invoke
        if self.checks != other.checks:
            other.checks = self.checks.copy()
        # if self._buckets.valid and not other._buckets.valid:
        #    other._buckets = self._buckets.copy()
        # if self._max_concurrency != other._max_concurrency:
        #    # _max_concurrency won't be None at this point
        #    other._max_concurrency = self._max_concurrency.copy()  # type: ignore

        try:
            other.on_error = self.on_error
        except AttributeError:
            pass
        return other

    def _update_copy(self, kwargs: dict[str, Any]):
        if kwargs:
            kw = kwargs.copy()
            kw.update(self.__original_kwargs__)
            copy = self.__class__(self.callback, **kw)
            return self._ensure_assignment_on_copy(copy)
        else:
            return self.copy()


class SlashCommandGroup(ApplicationCommand):
    r"""A class that implements the protocol for a slash command group.

    These can be created manually, but they should be created via the
    decorator or functional interface.

    Attributes
    -----------
    name: :class:`str`
        The name of the command.
    description: Optional[:class:`str`]
        The description for the command.
    guild_ids: Optional[List[:class:`int`]]
        The ids of the guilds where this command will be registered.
    parent: Optional[:class:`SlashCommandGroup`]
        The parent group that this group belongs to. ``None`` if there
        isn't one.
    guild_only: :class:`bool`
        Whether the command should only be usable inside a guild.

        .. deprecated:: 2.6
            Use the :attr:`contexts` parameter instead.
    nsfw: :class:`bool`
        Whether the command should be restricted to 18+ channels and users.
        Apps intending to be listed in the App Directory cannot have NSFW commands.
    default_member_permissions: :class:`~discord.Permissions`
        The default permissions a member needs to be able to run the command.
    checks: List[Callable[[:class:`.ApplicationContext`], :class:`bool`]]
        A list of predicates that verifies if the command could be executed
        with the given :class:`.ApplicationContext` as the sole parameter. If an exception
        is necessary to be thrown to signal failure, then one inherited from
        :exc:`.ApplicationCommandError` should be used. Note that if the checks fail then
        :exc:`.CheckFailure` exception is raised to the :func:`.on_application_command_error`
        event.
    name_localizations: Dict[:class:`str`, :class:`str`]
        The name localizations for this command. The values of this should be ``"locale": "name"``. See
        `here <https://discord.com/developers/docs/reference#locales>`_ for a list of valid locales.
    description_localizations: Dict[:class:`str`, :class:`str`]
        The description localizations for this command. The values of this should be ``"locale": "description"``.
        See `here <https://discord.com/developers/docs/reference#locales>`_ for a list of valid locales.
    integration_types: Set[:class:`IntegrationType`]
        The type of installation this command should be available to. For instance, if set to
        :attr:`IntegrationType.user_install`, the command will only be available to users with
        the application installed on their account. Unapplicable for guild commands.
    contexts: Set[:class:`InteractionContextType`]
        The location where this command can be used. Unapplicable for guild commands.
    """

    __initial_commands__: list[SlashCommand | SlashCommandGroup]
    type = 1

    def __new__(cls, *args, **kwargs) -> SlashCommandGroup:
        self = super().__new__(cls)
        self.__original_kwargs__ = kwargs.copy()

        self.__initial_commands__ = []
        for i, c in cls.__dict__.items():
            if isinstance(c, type) and SlashCommandGroup in c.__bases__:
                c = c(
                    c.__name__,
                    (
                        inspect.cleandoc(cls.__doc__).splitlines()[0]
                        if cls.__doc__ is not None
                        else "No description provided"
                    ),
                )
            if isinstance(c, (SlashCommand, SlashCommandGroup)):
                c.parent = self
                c.attached_to_group = True
                self.__initial_commands__.append(c)

        return self

    def __init__(
        self,
        name: str,
        description: str | None = None,
        guild_ids: list[int] | None = None,
        parent: SlashCommandGroup | None = None,
        cooldown: CooldownMapping | None = None,
        max_concurrency: MaxConcurrency | None = None,
        **kwargs,
    ) -> None:
        self.name = str(name)
        self.description = description or "No description provided"
        validate_chat_input_name(self.name)
        validate_chat_input_description(self.description)
        self.input_type = SlashCommandOptionType.sub_command_group
        self.subcommands: list[SlashCommand | SlashCommandGroup] = self.__initial_commands__
        self.guild_ids = guild_ids
        self.parent = parent
        self.attached_to_group: bool = False
        self.checks = kwargs.get("checks", [])

        self._before_invoke = None
        self._after_invoke = None
        self.cog = None
        self.id = None

        # Permissions
        self.default_member_permissions: Permissions | None = kwargs.get("default_member_permissions", None)
<<<<<<< HEAD
        self.nsfw: bool | None = kwargs.get("nsfw", None)
=======
        self.nsfw: bool | None = kwargs.get("nsfw", False)
>>>>>>> 160f5f40

        integration_types = kwargs.get("integration_types", None)
        contexts = kwargs.get("contexts", None)
        guild_only = kwargs.get("guild_only", MISSING)
        if guild_only is not MISSING:
            warn_deprecated("guild_only", "contexts", "2.6")
        if contexts and guild_only:
            raise InvalidArgument("cannot pass both 'contexts' and 'guild_only' to ApplicationCommand")
        if self.guild_ids and ((contexts is not None) or guild_only or integration_types):
            raise InvalidArgument(
                "the 'contexts' and 'integration_types' parameters are not available for guild commands"
            )

        # These are set to None and their defaults are then set when added to the bot
        self.contexts: set[InteractionContextType] | None = contexts
        if guild_only:
            self.guild_only: bool | None = guild_only
        self.integration_types: set[IntegrationType] | None = integration_types

        self.name_localizations: dict[str, str] = kwargs.get("name_localizations", MISSING)
        self.description_localizations: dict[str, str] = kwargs.get("description_localizations", MISSING)

        # similar to ApplicationCommand
        from ..ext.commands.cooldowns import BucketType, CooldownMapping, MaxConcurrency

        # no need to getattr, since slash cmds groups cant be created using a decorator

        if cooldown is None:
            buckets = CooldownMapping(cooldown, BucketType.default)
        elif isinstance(cooldown, CooldownMapping):
            buckets = cooldown
        else:
            raise TypeError("Cooldown must be a an instance of CooldownMapping or None.")

        self._buckets: CooldownMapping = buckets

        # no need to getattr, since slash cmds groups cant be created using a decorator

        if max_concurrency is not None and not isinstance(max_concurrency, MaxConcurrency):
            raise TypeError("max_concurrency must be an instance of MaxConcurrency or None")

        self._max_concurrency: MaxConcurrency | None = max_concurrency

    @property
    def module(self) -> str | None:
        return self.__module__

    @property
    def guild_only(self) -> bool:
        warn_deprecated("guild_only", "contexts", "2.6")
        return InteractionContextType.guild in self.contexts and len(self.contexts) == 1

    @guild_only.setter
    def guild_only(self, value: bool) -> None:
        warn_deprecated("guild_only", "contexts", "2.6")
        if value:
            self.contexts = {InteractionContextType.guild}
        else:
            self.contexts = {
                InteractionContextType.guild,
                InteractionContextType.bot_dm,
                InteractionContextType.private_channel,
            }

    def to_dict(self) -> dict:
        as_dict = {
            "name": self.name,
            "description": self.description,
            "options": [c.to_dict() for c in self.subcommands],
        }
        if self.name_localizations is not MISSING:
            as_dict["name_localizations"] = self.name_localizations
        if self.description_localizations is not MISSING:
            as_dict["description_localizations"] = self.description_localizations

        if self.parent is not None:
            as_dict["type"] = self.input_type.value

        if self.nsfw is not None:
            as_dict["nsfw"] = self.nsfw

        if self.default_member_permissions is not None:
            as_dict["default_member_permissions"] = self.default_member_permissions.value

        if not self.guild_ids and self.parent is None:
            as_dict["integration_types"] = [it.value for it in self.integration_types]
            as_dict["contexts"] = [ctx.value for ctx in self.contexts]

        return as_dict

    def add_command(self, command: SlashCommand | SlashCommandGroup) -> None:
        if command.cog is None and self.cog is not None:
            command.cog = self.cog

        self.subcommands.append(command)

    def command(self, cls: type[T] = SlashCommand, **kwargs) -> Callable[[Callable], SlashCommand]:
        def wrap(func) -> T:
            command = cls(func, parent=self, **kwargs)
            self.add_command(command)
            return command

        return wrap

    def create_subgroup(
        self,
        name: str,
        description: str | None = None,
        guild_ids: list[int] | None = None,
        **kwargs,
    ) -> SlashCommandGroup:
        """
        Creates a new subgroup for this SlashCommandGroup.

        Parameters
        ----------
        name: :class:`str`
            The name of the group to create.
        description: Optional[:class:`str`]
            The description of the group to create.
        guild_ids: Optional[List[:class:`int`]]
            A list of the IDs of each guild this group should be added to, making it a guild command.
            This will be a global command if ``None`` is passed.
        guild_only: :class:`bool`
            Whether the command should only be usable inside a guild.
        nsfw: :class:`bool`
            Whether the command should be restricted to 18+ channels and users.
            Apps intending to be listed in the App Directory cannot have NSFW commands.
        default_member_permissions: :class:`~discord.Permissions`
            The default permissions a member needs to be able to run the command.
        checks: List[Callable[[:class:`.ApplicationContext`], :class:`bool`]]
            A list of predicates that verifies if the command could be executed
            with the given :class:`.ApplicationContext` as the sole parameter. If an exception
            is necessary to be thrown to signal failure, then one inherited from
            :exc:`.ApplicationCommandError` should be used. Note that if the checks fail then
            :exc:`.CheckFailure` exception is raised to the :func:`.on_application_command_error`
            event.
        name_localizations: Dict[:class:`str`, :class:`str`]
            The name localizations for this command. The values of this should be ``"locale": "name"``. See
            `here <https://discord.com/developers/docs/reference#locales>`_ for a list of valid locales.
        description_localizations: Dict[:class:`str`, :class:`str`]
            The description localizations for this command. The values of this should be ``"locale": "description"``.
            See `here <https://discord.com/developers/docs/reference#locales>`_ for a list of valid locales.

        Returns
        -------
        SlashCommandGroup
            The slash command group that was created.
        """

        if self.parent is not None:
            raise Exception("A subcommand group cannot be added to a subcommand group")

        sub_command_group = SlashCommandGroup(name, description, guild_ids, parent=self, **kwargs)
        self.subcommands.append(sub_command_group)
        return sub_command_group

    def subgroup(
        self,
        name: str | None = None,
        description: str | None = None,
        guild_ids: list[int] | None = None,
    ) -> Callable[[type[SlashCommandGroup]], SlashCommandGroup]:
        """A shortcut decorator that initializes the provided subclass of :class:`.SlashCommandGroup`
        as a subgroup.

        .. versionadded:: 2.0

        Parameters
        ----------
        name: Optional[:class:`str`]
            The name of the group to create. This will resolve to the name of the decorated class if ``None`` is passed.
        description: Optional[:class:`str`]
            The description of the group to create.
        guild_ids: Optional[List[:class:`int`]]
            A list of the IDs of each guild this group should be added to, making it a guild command.
            This will be a global command if ``None`` is passed.

        Returns
        -------
        Callable[[Type[SlashCommandGroup]], SlashCommandGroup]
            The slash command group that was created.
        """

        def inner(cls: type[SlashCommandGroup]) -> SlashCommandGroup:
            group = cls(
                name or cls.__name__,
                description
                or (
                    inspect.cleandoc(cls.__doc__).splitlines()[0]
                    if cls.__doc__ is not None
                    else "No description provided"
                ),
                guild_ids=guild_ids,
                parent=self,
            )
            self.add_command(group)
            return group

        return inner

    async def _invoke(self, ctx: ApplicationContext) -> None:
        option = ctx.interaction.data["options"][0]
        resolved = ctx.interaction.data.get("resolved", None)
        command = find(lambda x: x.name == option["name"], self.subcommands)
        option["resolved"] = resolved
        ctx.interaction.data = option
        await command.invoke(ctx)

    async def invoke_autocomplete_callback(self, ctx: AutocompleteContext) -> None:
        option = ctx.interaction.data["options"][0]
        command = find(lambda x: x.name == option["name"], self.subcommands)
        ctx.interaction.data = option
        await command.invoke_autocomplete_callback(ctx)

    async def call_before_hooks(self, ctx: ApplicationContext) -> None:
        # only call local hooks
        cog = self.cog
        if self._before_invoke is not None:
            # should be cog if @commands.before_invoke is used
            instance = getattr(self._before_invoke, "__self__", cog)
            # __self__ only exists for methods, not functions
            # however, if @command.before_invoke is used, it will be a function
            if instance:
                await self._before_invoke(instance, ctx)  # type: ignore
            else:
                await self._before_invoke(ctx)  # type: ignore

    async def call_after_hooks(self, ctx: ApplicationContext) -> None:
        cog = self.cog
        if self._after_invoke is not None:
            instance = getattr(self._after_invoke, "__self__", cog)
            if instance:
                await self._after_invoke(instance, ctx)  # type: ignore
            else:
                await self._after_invoke(ctx)  # type: ignore

    def walk_commands(self) -> Generator[SlashCommand | SlashCommandGroup]:
        """An iterator that recursively walks through all slash commands and groups in this group.

        Yields
        ------
        :class:`.SlashCommand` | :class:`.SlashCommandGroup`
            A nested slash command or slash command group from the group.
        """
        for command in self.subcommands:
            if isinstance(command, SlashCommandGroup):
                yield from command.walk_commands()
            yield command

    def copy(self):
        """Creates a copy of this command group.

        Returns
        -------
        :class:`SlashCommandGroup`
            A new instance of this command group.
        """
        ret = self.__class__(
            name=self.name,
            description=self.description,
            **{
                param: value
                for param, value in self.__original_kwargs__.items()
                if param not in ("name", "description")
            },
        )
        return self._ensure_assignment_on_copy(ret)

    def _ensure_assignment_on_copy(self, other):
        other.parent = self.parent

        other._before_invoke = self._before_invoke
        other._after_invoke = self._after_invoke

        if self.subcommands != other.subcommands:
            other.subcommands = self.subcommands.copy()

        if self.checks != other.checks:
            other.checks = self.checks.copy()

        return other

    def _update_copy(self, kwargs: dict[str, Any]):
        if kwargs:
            kw = kwargs.copy()
            kw.update(self.__original_kwargs__)
            copy = self.__class__(**kw)
            return self._ensure_assignment_on_copy(copy)
        else:
            return self.copy()

    def _set_cog(self, cog):
        super()._set_cog(cog)
        for subcommand in self.subcommands:
            subcommand._set_cog(cog)


class ContextMenuCommand(ApplicationCommand):
    r"""A class that implements the protocol for context menu commands.

    These are not created manually, instead they are created via the
    decorator or functional interface.

    .. versionadded:: 2.0

    Attributes
    -----------
    name: :class:`str`
        The name of the command.
    callback: :ref:`coroutine <coroutine>`
        The coroutine that is executed when the command is called.
    guild_ids: Optional[List[:class:`int`]]
        The ids of the guilds where this command will be registered.
    guild_only: :class:`bool`
        Whether the command should only be usable inside a guild.

        .. deprecated:: 2.6
            Use the ``contexts`` parameter instead.
    nsfw: :class:`bool`
        Whether the command should be restricted to 18+ channels and users.
        Apps intending to be listed in the App Directory cannot have NSFW commands.
    default_member_permissions: :class:`~discord.Permissions`
        The default permissions a member needs to be able to run the command.
    cog: Optional[:class:`Cog`]
        The cog that this command belongs to. ``None`` if there isn't one.
    checks: List[Callable[[:class:`.ApplicationContext`], :class:`bool`]]
        A list of predicates that verifies if the command could be executed
        with the given :class:`.ApplicationContext` as the sole parameter. If an exception
        is necessary to be thrown to signal failure, then one inherited from
        :exc:`.ApplicationCommandError` should be used. Note that if the checks fail then
        :exc:`.CheckFailure` exception is raised to the :func:`.on_application_command_error`
        event.
    cooldown: Optional[:class:`~discord.ext.commands.Cooldown`]
        The cooldown applied when the command is invoked. ``None`` if the command
        doesn't have a cooldown.
    name_localizations: Dict[:class:`str`, :class:`str`]
        The name localizations for this command. The values of this should be ``"locale": "name"``. See
        `here <https://discord.com/developers/docs/reference#locales>`_ for a list of valid locales.
    integration_types: Set[:class:`IntegrationType`]
        The installation contexts where this command is available. Unapplicable for guild commands.
    contexts: Set[:class:`InteractionContextType`]
        The interaction contexts where this command is available. Unapplicable for guild commands.
    """

    def __new__(cls, *args, **kwargs) -> ContextMenuCommand:
        self = super().__new__(cls)

        self.__original_kwargs__ = kwargs.copy()
        return self

    def __init__(self, func: Callable, *args, **kwargs) -> None:
        super().__init__(func, **kwargs)
        if not asyncio.iscoroutinefunction(func):
            raise TypeError("Callback must be a coroutine.")
        self.callback = func

        self.name_localizations: dict[str, str] = kwargs.get("name_localizations", MISSING)

        # Discord API doesn't support setting descriptions for context menu commands, so it must be empty
        self.description = ""
        if not isinstance(self.name, str):
            raise TypeError("Name of a command must be a string.")

        self.cog = None
        self.id = None

        self._before_invoke = None
        self._after_invoke = None

        self.validate_parameters()

        # Context Menu commands can't have parents
        self.parent = None

    def validate_parameters(self):
        params = self._get_signature_parameters()
        if list(params.items())[0][0] == "self":
            temp = list(params.items())
            temp.pop(0)
            params = dict(temp)
        params = iter(params)

        # next we have the 'ctx' as the next parameter
        try:
            next(params)
        except StopIteration:
            raise ClientException(f'Callback for {self.name} command is missing "ctx" parameter.')

        # next we have the 'user/message' as the next parameter
        try:
            next(params)
        except StopIteration:
            cmd = "user" if type(self) == UserCommand else "message"
            raise ClientException(f'Callback for {self.name} command is missing "{cmd}" parameter.')

        # next there should be no more parameters
        try:
            next(params)
            raise ClientException(f"Callback for {self.name} command has too many parameters.")
        except StopIteration:
            pass

    @property
    def qualified_name(self):
        return self.name

    def to_dict(self) -> dict[str, str | int]:
        as_dict = {
            "name": self.name,
            "description": self.description,
            "type": self.type,
        }

        if not self.guild_ids:
            as_dict["integration_types"] = [it.value for it in self.integration_types]
            as_dict["contexts"] = [ctx.value for ctx in self.contexts]

        if self.nsfw is not None:
            as_dict["nsfw"] = self.nsfw

        if self.default_member_permissions is not None:
            as_dict["default_member_permissions"] = self.default_member_permissions.value

        if self.name_localizations:
            as_dict["name_localizations"] = self.name_localizations

        return as_dict


class UserCommand(ContextMenuCommand):
    r"""A class that implements the protocol for user context menu commands.

    These are not created manually, instead they are created via the
    decorator or functional interface.

    Attributes
    -----------
    name: :class:`str`
        The name of the command.
    callback: :ref:`coroutine <coroutine>`
        The coroutine that is executed when the command is called.
    guild_ids: Optional[List[:class:`int`]]
        The ids of the guilds where this command will be registered.
    guild_only: :class:`bool`
        Whether the command should only be usable inside a guild.

        .. deprecated:: 2.6
            Use the ``contexts`` parameter instead.
    nsfw: :class:`bool`
        Whether the command should be restricted to 18+ channels and users.
        Apps intending to be listed in the App Directory cannot have NSFW commands.
    default_member_permissions: :class:`~discord.Permissions`
        The default permissions a member needs to be able to run the command.
    cog: Optional[:class:`Cog`]
        The cog that this command belongs to. ``None`` if there isn't one.
    checks: List[Callable[[:class:`.ApplicationContext`], :class:`bool`]]
        A list of predicates that verifies if the command could be executed
        with the given :class:`.ApplicationContext` as the sole parameter. If an exception
        is necessary to be thrown to signal failure, then one inherited from
        :exc:`.ApplicationCommandError` should be used. Note that if the checks fail then
        :exc:`.CheckFailure` exception is raised to the :func:`.on_application_command_error`
        event.
    cooldown: Optional[:class:`~discord.ext.commands.Cooldown`]
        The cooldown applied when the command is invoked. ``None`` if the command
        doesn't have a cooldown.
    name_localizations: Dict[:class:`str`, :class:`str`]
        The name localizations for this command. The values of this should be ``"locale": "name"``. See
        `here <https://discord.com/developers/docs/reference#locales>`_ for a list of valid locales.
    integration_types: Set[:class:`IntegrationType`]
        The installation contexts where this command is available. Unapplicable for guild commands.
    contexts: Set[:class:`InteractionContextType`]
        The interaction contexts where this command is available. Unapplicable for guild commands.
    """

    type = 2

    def __new__(cls, *args, **kwargs) -> UserCommand:
        self = super().__new__(cls)

        self.__original_kwargs__ = kwargs.copy()
        return self

    async def _invoke(self, ctx: ApplicationContext) -> None:
        if "members" not in ctx.interaction.data["resolved"]:
            _data = ctx.interaction.data["resolved"]["users"]
            for i, v in _data.items():
                v["id"] = int(i)
                user = v
            target = User(state=ctx.interaction._state, data=user)
        else:
            _data = ctx.interaction.data["resolved"]["members"]
            for i, v in _data.items():
                v["id"] = int(i)
                member = v
            _data = ctx.interaction.data["resolved"]["users"]
            for i, v in _data.items():
                v["id"] = int(i)
                user = v
            member["user"] = user
            cache_flag = ctx.interaction._state.member_cache_flags.interaction
            target = ctx.guild._get_and_update_member(member, user["id"], cache_flag)
        if self.cog is not None:
            await self.callback(self.cog, ctx, target)
        else:
            await self.callback(ctx, target)

    def copy(self):
        """Creates a copy of this command.

        Returns
        -------
        :class:`UserCommand`
            A new instance of this command.
        """
        ret = self.__class__(self.callback, **self.__original_kwargs__)
        return self._ensure_assignment_on_copy(ret)

    def _ensure_assignment_on_copy(self, other):
        other._before_invoke = self._before_invoke
        other._after_invoke = self._after_invoke
        if self.checks != other.checks:
            other.checks = self.checks.copy()
        # if self._buckets.valid and not other._buckets.valid:
        #    other._buckets = self._buckets.copy()
        # if self._max_concurrency != other._max_concurrency:
        #    # _max_concurrency won't be None at this point
        #    other._max_concurrency = self._max_concurrency.copy()  # type: ignore

        try:
            other.on_error = self.on_error
        except AttributeError:
            pass
        return other

    def _update_copy(self, kwargs: dict[str, Any]):
        if kwargs:
            kw = kwargs.copy()
            kw.update(self.__original_kwargs__)
            copy = self.__class__(self.callback, **kw)
            return self._ensure_assignment_on_copy(copy)
        else:
            return self.copy()


class MessageCommand(ContextMenuCommand):
    r"""A class that implements the protocol for message context menu commands.

    These are not created manually, instead they are created via the
    decorator or functional interface.

    Attributes
    -----------
    name: :class:`str`
        The name of the command.
    callback: :ref:`coroutine <coroutine>`
        The coroutine that is executed when the command is called.
    guild_ids: Optional[List[:class:`int`]]
        The ids of the guilds where this command will be registered.
    guild_only: :class:`bool`
        Whether the command should only be usable inside a guild.

        .. deprecated:: 2.6
            Use the ``contexts`` parameter instead.
    nsfw: :class:`bool`
        Whether the command should be restricted to 18+ channels and users.
        Apps intending to be listed in the App Directory cannot have NSFW commands.
    default_member_permissions: :class:`~discord.Permissions`
        The default permissions a member needs to be able to run the command.
    cog: Optional[:class:`Cog`]
        The cog that this command belongs to. ``None`` if there isn't one.
    checks: List[Callable[[:class:`.ApplicationContext`], :class:`bool`]]
        A list of predicates that verifies if the command could be executed
        with the given :class:`.ApplicationContext` as the sole parameter. If an exception
        is necessary to be thrown to signal failure, then one inherited from
        :exc:`.ApplicationCommandError` should be used. Note that if the checks fail then
        :exc:`.CheckFailure` exception is raised to the :func:`.on_application_command_error`
        event.
    cooldown: Optional[:class:`~discord.ext.commands.Cooldown`]
        The cooldown applied when the command is invoked. ``None`` if the command
        doesn't have a cooldown.
    name_localizations: Dict[:class:`str`, :class:`str`]
        The name localizations for this command. The values of this should be ``"locale": "name"``. See
        `here <https://discord.com/developers/docs/reference#locales>`_ for a list of valid locales.
    integration_types: Set[:class:`IntegrationType`]
        The installation contexts where this command is available. Unapplicable for guild commands.
    contexts: Set[:class:`InteractionContextType`]
        The interaction contexts where this command is available. Unapplicable for guild commands.
    """

    type = 3

    def __new__(cls, *args, **kwargs) -> MessageCommand:
        self = super().__new__(cls)

        self.__original_kwargs__ = kwargs.copy()
        return self

    async def _invoke(self, ctx: ApplicationContext):
        _data = ctx.interaction.data["resolved"]["messages"]
        for i, v in _data.items():
            v["id"] = int(i)
            message = v
        channel = ctx.interaction.channel
        if channel.id != int(message["channel_id"]):
            # we got weird stuff going on, make up a channel
            channel = PartialMessageable(state=ctx.interaction._state, id=int(message["channel_id"]))

        target = Message(state=ctx.interaction._state, channel=channel, data=message)

        if self.cog is not None:
            await self.callback(self.cog, ctx, target)
        else:
            await self.callback(ctx, target)

    def copy(self):
        """Creates a copy of this command.

        Returns
        -------
        :class:`MessageCommand`
            A new instance of this command.
        """
        ret = self.__class__(self.callback, **self.__original_kwargs__)
        return self._ensure_assignment_on_copy(ret)

    def _ensure_assignment_on_copy(self, other):
        other._before_invoke = self._before_invoke
        other._after_invoke = self._after_invoke
        if self.checks != other.checks:
            other.checks = self.checks.copy()
        # if self._buckets.valid and not other._buckets.valid:
        #    other._buckets = self._buckets.copy()
        # if self._max_concurrency != other._max_concurrency:
        #    # _max_concurrency won't be None at this point
        #    other._max_concurrency = self._max_concurrency.copy()  # type: ignore

        try:
            other.on_error = self.on_error
        except AttributeError:
            pass
        return other

    def _update_copy(self, kwargs: dict[str, Any]):
        if kwargs:
            kw = kwargs.copy()
            kw.update(self.__original_kwargs__)
            copy = self.__class__(self.callback, **kw)
            return self._ensure_assignment_on_copy(copy)
        else:
            return self.copy()


def slash_command(**kwargs):
    """Decorator for slash commands that invokes :func:`application_command`.

    .. versionadded:: 2.0

    Returns
    -------
    Callable[..., :class:`.SlashCommand`]
        A decorator that converts the provided method into a :class:`.SlashCommand`.
    """
    return application_command(cls=SlashCommand, **kwargs)


def user_command(**kwargs):
    """Decorator for user commands that invokes :func:`application_command`.

    .. versionadded:: 2.0

    Returns
    -------
    Callable[..., :class:`.UserCommand`]
        A decorator that converts the provided method into a :class:`.UserCommand`.
    """
    return application_command(cls=UserCommand, **kwargs)


def message_command(**kwargs):
    """Decorator for message commands that invokes :func:`application_command`.

    .. versionadded:: 2.0

    Returns
    -------
    Callable[..., :class:`.MessageCommand`]
        A decorator that converts the provided method into a :class:`.MessageCommand`.
    """
    return application_command(cls=MessageCommand, **kwargs)


def application_command(cls=SlashCommand, **attrs):
    """A decorator that transforms a function into an :class:`.ApplicationCommand`. More specifically,
    usually one of :class:`.SlashCommand`, :class:`.UserCommand`, or :class:`.MessageCommand`. The exact class
    depends on the ``cls`` parameter.
    By default, the ``description`` attribute is received automatically from the
    docstring of the function and is cleaned up with the use of
    ``inspect.cleandoc``. If the docstring is ``bytes``, then it is decoded
    into :class:`str` using utf-8 encoding.
    The ``name`` attribute also defaults to the function name unchanged.

    .. versionadded:: 2.0

    Parameters
    ----------
    cls: :class:`.ApplicationCommand`
        The class to construct with. By default, this is :class:`.SlashCommand`.
        You usually do not change this.
    attrs
        Keyword arguments to pass into the construction of the class denoted
        by ``cls``.

    Returns
    -------
    Callable[..., :class:`.ApplicationCommand`]
        A decorator that converts the provided method into an :class:`.ApplicationCommand`, or subclass of it.

    Raises
    ------
    TypeError
        If the function is not a coroutine or is already a command.
    """

    def decorator(func: Callable) -> cls:
        if isinstance(func, ApplicationCommand):
            func = func.callback
        elif not callable(func):
            raise TypeError("func needs to be a callable or a subclass of ApplicationCommand.")
        return cls(func, **attrs)

    return decorator


def command(**kwargs):
    """An alias for :meth:`application_command`.

    .. note::
        This decorator is overridden by :func:`ext.commands.command`.

    .. versionadded:: 2.0

    Returns
    -------
    Callable[..., :class:`.ApplicationCommand`]
        A decorator that converts the provided method into an :class:`.ApplicationCommand`.
    """
    return application_command(**kwargs)


docs = "https://discord.com/developers/docs"
valid_locales = [
    "id",
    "da",
    "de",
    "en-GB",
    "en-US",
    "es-ES",
    "es-419",
    "fr",
    "hr",
    "it",
    "lt",
    "hu",
    "nl",
    "no",
    "pl",
    "pt-BR",
    "ro",
    "fi",
    "sv-SE",
    "vi",
    "tr",
    "cs",
    "el",
    "bg",
    "ru",
    "uk",
    "hi",
    "th",
    "zh-CN",
    "ja",
    "zh-TW",
    "ko",
]


# Validation
def validate_chat_input_name(name: Any, locale: str | None = None):
    # Must meet the regex ^[-_\w\d\u0901-\u097D\u0E00-\u0E7F]{1,32}$
    if locale is not None and locale not in valid_locales:
        raise ValidationError(
            f"Locale '{locale}' is not a valid locale, see {docs}/reference#locales for list of supported locales."
        )
    error = None
    if not isinstance(name, str):
        error = TypeError(f'Command names and options must be of type str. Received "{name}"')
    elif not re.match(r"^[-_\w\d\u0901-\u097D\u0E00-\u0E7F]{1,32}$", name):
        error = ValidationError(
            r"Command names and options must follow the regex"
            r" \"^[-_\w\d\u0901-\u097D\u0E00-\u0E7F]{1,32}$\". "
            "For more information, see"
            f" {docs}/interactions/application-commands#application-command-object-"
            f'application-command-naming. Received "{name}"'
        )
    elif name.lower() != name:  # Can't use islower() as it fails if none of the chars can be lowered. See #512.
        error = ValidationError(f'Command names and options must be lowercase. Received "{name}"')

    if error:
        if locale:
            error.args = (f"{error.args[0]} in locale {locale}",)
        raise error


def validate_chat_input_description(description: Any, locale: str | None = None):
    if locale is not None and locale not in valid_locales:
        raise ValidationError(
            f"Locale '{locale}' is not a valid locale, see {docs}/reference#locales for list of supported locales."
        )
    error = None
    if not isinstance(description, str):
        error = TypeError(f'Command and option description must be of type str. Received "{description}"')
    elif not 1 <= len(description) <= 100:
        error = ValidationError(
            f'Command and option description must be 1-100 characters long. Received "{description}"'
        )

    if error:
        if locale:
            error.args = (f"{error.args[0]} in locale {locale}",)
        raise error<|MERGE_RESOLUTION|>--- conflicted
+++ resolved
@@ -1183,11 +1183,7 @@
 
         # Permissions
         self.default_member_permissions: Permissions | None = kwargs.get("default_member_permissions", None)
-<<<<<<< HEAD
-        self.nsfw: bool | None = kwargs.get("nsfw", None)
-=======
         self.nsfw: bool | None = kwargs.get("nsfw", False)
->>>>>>> 160f5f40
 
         integration_types = kwargs.get("integration_types", None)
         contexts = kwargs.get("contexts", None)
