"""
The MIT License (MIT)

Copyright (c) 2015-2021 Rapptz
Copyright (c) 2021-present Pycord Development

Permission is hereby granted, free of charge, to any person obtaining a
copy of this software and associated documentation files (the "Software"),
to deal in the Software without restriction, including without limitation
the rights to use, copy, modify, merge, publish, distribute, sublicense,
and/or sell copies of the Software, and to permit persons to whom the
Software is furnished to do so, subject to the following conditions:

The above copyright notice and this permission notice shall be included in
all copies or substantial portions of the Software.

THE SOFTWARE IS PROVIDED "AS IS", WITHOUT WARRANTY OF ANY KIND, EXPRESS
OR IMPLIED, INCLUDING BUT NOT LIMITED TO THE WARRANTIES OF MERCHANTABILITY,
FITNESS FOR A PARTICULAR PURPOSE AND NONINFRINGEMENT. IN NO EVENT SHALL THE
AUTHORS OR COPYRIGHT HOLDERS BE LIABLE FOR ANY CLAIM, DAMAGES OR OTHER
LIABILITY, WHETHER IN AN ACTION OF CONTRACT, TORT OR OTHERWISE, ARISING
FROM, OUT OF OR IN CONNECTION WITH THE SOFTWARE OR THE USE OR OTHER
DEALINGS IN THE SOFTWARE.
"""

from __future__ import annotations

import asyncio
import datetime
import functools
import inspect
import re
import sys
import types
from collections import OrderedDict
from enum import Enum
from typing import (
    TYPE_CHECKING,
    Any,
    Callable,
    Coroutine,
    Generator,
    Generic,
    TypeVar,
    Union,
)

from ..channel import _threaded_guild_channel_factory
from ..enums import Enum as DiscordEnum
from ..enums import MessageType, SlashCommandOptionType, try_enum
from ..errors import (
    ApplicationCommandError,
    ApplicationCommandInvokeError,
    CheckFailure,
    ClientException,
    ValidationError,
)
from ..member import Member
from ..message import Attachment, Message
from ..object import Object
from ..role import Role
from ..threads import Thread
from ..user import User
from ..utils import MISSING, async_all, find, maybe_coroutine, utcnow
from .context import ApplicationContext, AutocompleteContext
from .options import Option, OptionChoice

if sys.version_info >= (3, 11):
    from typing import Annotated, get_args, get_origin
else:
    from typing_extensions import Annotated, get_args, get_origin

__all__ = (
    "_BaseCommand",
    "ApplicationCommand",
    "SlashCommand",
    "slash_command",
    "application_command",
    "user_command",
    "message_command",
    "command",
    "SlashCommandGroup",
    "ContextMenuCommand",
    "UserCommand",
    "MessageCommand",
)

if TYPE_CHECKING:
    from typing_extensions import Concatenate, ParamSpec

    from .. import Permissions
    from ..cog import Cog
    from ..ext.commands.cooldowns import CooldownMapping, MaxConcurrency

T = TypeVar("T")
CogT = TypeVar("CogT", bound="Cog")
Coro = TypeVar("Coro", bound=Callable[..., Coroutine[Any, Any, Any]])

if TYPE_CHECKING:
    P = ParamSpec("P")
else:
    P = TypeVar("P")


def wrap_callback(coro):
    from ..ext.commands.errors import CommandError

    @functools.wraps(coro)
    async def wrapped(*args, **kwargs):
        try:
            ret = await coro(*args, **kwargs)
        except ApplicationCommandError:
            raise
        except CommandError:
            raise
        except asyncio.CancelledError:
            return
        except Exception as exc:
            raise ApplicationCommandInvokeError(exc) from exc
        return ret

    return wrapped


def hooked_wrapped_callback(command, ctx, coro):
    from ..ext.commands.errors import CommandError

    @functools.wraps(coro)
    async def wrapped(arg):
        try:
            ret = await coro(arg)
        except ApplicationCommandError:
            raise
        except CommandError:
            raise
        except asyncio.CancelledError:
            return
        except Exception as exc:
            raise ApplicationCommandInvokeError(exc) from exc
        finally:
            if (
                hasattr(command, "_max_concurrency")
                and command._max_concurrency is not None
            ):
                await command._max_concurrency.release(ctx)
            await command.call_after_hooks(ctx)
        return ret

    return wrapped


def unwrap_function(function: Callable[..., Any]) -> Callable[..., Any]:
    partial = functools.partial
    while True:
        if hasattr(function, "__wrapped__"):
            function = function.__wrapped__
        elif isinstance(function, partial):
            function = function.func
        else:
            return function


def _validate_names(obj):
    validate_chat_input_name(obj.name)
    if obj.name_localizations:
        for locale, string in obj.name_localizations.items():
            validate_chat_input_name(string, locale=locale)


def _validate_descriptions(obj):
    validate_chat_input_description(obj.description)
    if obj.description_localizations:
        for locale, string in obj.description_localizations.items():
            validate_chat_input_description(string, locale=locale)


class _BaseCommand:
    __slots__ = ()


class ApplicationCommand(_BaseCommand, Generic[CogT, P, T]):
    __original_kwargs__: dict[str, Any]
    cog = None

    def __init__(self, func: Callable, **kwargs) -> None:
        from ..ext.commands.cooldowns import BucketType, CooldownMapping, MaxConcurrency

        cooldown = getattr(func, "__commands_cooldown__", kwargs.get("cooldown"))

        if cooldown is None:
            buckets = CooldownMapping(cooldown, BucketType.default)
        elif isinstance(cooldown, CooldownMapping):
            buckets = cooldown
        else:
            raise TypeError(
                "Cooldown must be a an instance of CooldownMapping or None."
            )

        self._buckets: CooldownMapping = buckets

        max_concurrency = getattr(
            func, "__commands_max_concurrency__", kwargs.get("max_concurrency")
        )

        self._max_concurrency: MaxConcurrency | None = max_concurrency

        self._callback = None
        self.module = None

        self.name: str = kwargs.get("name", func.__name__)

        try:
            checks = func.__commands_checks__
            checks.reverse()
        except AttributeError:
            checks = kwargs.get("checks", [])

        self.checks = checks
        self.id: int | None = kwargs.get("id")
        self.guild_ids: list[int] | None = kwargs.get("guild_ids", None)
        self.parent = kwargs.get("parent")

        # Permissions
        self.default_member_permissions: Permissions | None = getattr(
            func,
            "__default_member_permissions__",
            kwargs.get("default_member_permissions", None),
        )
        self.guild_only: bool | None = getattr(
            func, "__guild_only__", kwargs.get("guild_only", None)
        )
        self.nsfw: bool | None = getattr(func, "__nsfw__", kwargs.get("nsfw", None))

    def __repr__(self) -> str:
        return f"<discord.commands.{self.__class__.__name__} name={self.name}>"

    def __eq__(self, other) -> bool:
        if (
            getattr(self, "id", None) is not None
            and getattr(other, "id", None) is not None
        ):
            check = self.id == other.id
        else:
            check = self.name == other.name and self.guild_ids == other.guild_ids
        return (
            isinstance(other, self.__class__) and self.parent == other.parent and check
        )

    async def __call__(self, ctx, *args, **kwargs):
        """|coro|
        Calls the command's callback.

        This method bypasses all checks that a command has and does not
        convert the arguments beforehand, so take care to pass the correct
        arguments in.
        """
        if self.cog is not None:
            return await self.callback(self.cog, ctx, *args, **kwargs)
        return await self.callback(ctx, *args, **kwargs)

    @property
    def callback(
        self,
    ) -> (
        Callable[Concatenate[CogT, ApplicationContext, P], Coro[T]]
        | Callable[Concatenate[ApplicationContext, P], Coro[T]]
    ):
        return self._callback

    @callback.setter
    def callback(
        self,
        function: (
            Callable[Concatenate[CogT, ApplicationContext, P], Coro[T]]
            | Callable[Concatenate[ApplicationContext, P], Coro[T]]
        ),
    ) -> None:
        self._callback = function
        unwrap = unwrap_function(function)
        self.module = unwrap.__module__

    def _prepare_cooldowns(self, ctx: ApplicationContext):
        if self._buckets.valid:
            current = datetime.datetime.now().timestamp()
            bucket = self._buckets.get_bucket(ctx, current)  # type: ignore # ctx instead of non-existent message

            if bucket is not None:
                retry_after = bucket.update_rate_limit(current)

                if retry_after:
                    from ..ext.commands.errors import CommandOnCooldown

                    raise CommandOnCooldown(bucket, retry_after, self._buckets.type)  # type: ignore

    async def prepare(self, ctx: ApplicationContext) -> None:
        # This should be same across all 3 types
        ctx.command = self

        if not await self.can_run(ctx):
            raise CheckFailure(
                f"The check functions for the command {self.name} failed"
            )

        if self._max_concurrency is not None:
            # For this application, context can be duck-typed as a Message
            await self._max_concurrency.acquire(ctx)  # type: ignore # ctx instead of non-existent message

        try:
            self._prepare_cooldowns(ctx)
            await self.call_before_hooks(ctx)
        except:
            if self._max_concurrency is not None:
                await self._max_concurrency.release(ctx)  # type: ignore # ctx instead of non-existent message
            raise

    def is_on_cooldown(self, ctx: ApplicationContext) -> bool:
        """Checks whether the command is currently on cooldown.

        .. note::

            This uses the current time instead of the interaction time.

        Parameters
        ----------
        ctx: :class:`.ApplicationContext`
            The invocation context to use when checking the command's cooldown status.

        Returns
        -------
        :class:`bool`
            A boolean indicating if the command is on cooldown.
        """
        if not self._buckets.valid:
            return False

        bucket = self._buckets.get_bucket(ctx)
        current = utcnow().timestamp()
        return bucket.get_tokens(current) == 0

    def reset_cooldown(self, ctx: ApplicationContext) -> None:
        """Resets the cooldown on this command.

        Parameters
        ----------
        ctx: :class:`.ApplicationContext`
            The invocation context to reset the cooldown under.
        """
        if self._buckets.valid:
            bucket = self._buckets.get_bucket(ctx)  # type: ignore # ctx instead of non-existent message
            bucket.reset()

    def get_cooldown_retry_after(self, ctx: ApplicationContext) -> float:
        """Retrieves the amount of seconds before this command can be tried again.

        .. note::

            This uses the current time instead of the interaction time.

        Parameters
        ----------
        ctx: :class:`.ApplicationContext`
            The invocation context to retrieve the cooldown from.

        Returns
        -------
        :class:`float`
            The amount of time left on this command's cooldown in seconds.
            If this is ``0.0`` then the command isn't on cooldown.
        """
        if self._buckets.valid:
            bucket = self._buckets.get_bucket(ctx)
            current = utcnow().timestamp()
            return bucket.get_retry_after(current)

        return 0.0

    async def invoke(self, ctx: ApplicationContext) -> None:
        await self.prepare(ctx)

        injected = hooked_wrapped_callback(self, ctx, self._invoke)
        await injected(ctx)

    async def can_run(self, ctx: ApplicationContext) -> bool:
        if not await ctx.bot.can_run(ctx):
            raise CheckFailure(
                f"The global check functions for command {self.name} failed."
            )

        predicates = self.checks
        if self.parent is not None:
            # parent checks should be run first
            predicates = self.parent.checks + predicates

        cog = self.cog
        if cog is not None:
            local_check = cog._get_overridden_method(cog.cog_check)
            if local_check is not None:
                ret = await maybe_coroutine(local_check, ctx)
                if not ret:
                    return False

        if not predicates:
            # since we have no checks, then we just return True.
            return True

        return await async_all(predicate(ctx) for predicate in predicates)  # type: ignore

    async def dispatch_error(self, ctx: ApplicationContext, error: Exception) -> None:
        ctx.command_failed = True
        cog = self.cog
        try:
            coro = self.on_error
        except AttributeError:
            pass
        else:
            injected = wrap_callback(coro)
            if cog is not None:
                await injected(cog, ctx, error)
            else:
                await injected(ctx, error)

        try:
            if cog is not None:
                local = cog.__class__._get_overridden_method(cog.cog_command_error)
                if local is not None:
                    wrapped = wrap_callback(local)
                    await wrapped(ctx, error)
        finally:
            ctx.bot.dispatch("application_command_error", ctx, error)

    def _get_signature_parameters(self):
        return OrderedDict(inspect.signature(self.callback).parameters)

    def error(self, coro):
        """A decorator that registers a coroutine as a local error handler.

        A local error handler is an :func:`.on_command_error` event limited to
        a single command. However, the :func:`.on_command_error` is still
        invoked afterwards as the catch-all.

        Parameters
        ----------
        coro: :ref:`coroutine <coroutine>`
            The coroutine to register as the local error handler.

        Raises
        ------
        TypeError
            The coroutine passed is not actually a coroutine.
        """

        if not asyncio.iscoroutinefunction(coro):
            raise TypeError("The error handler must be a coroutine.")

        self.on_error = coro
        return coro

    def has_error_handler(self) -> bool:
        """Checks whether the command has an error handler registered."""
        return hasattr(self, "on_error")

    def before_invoke(self, coro):
        """A decorator that registers a coroutine as a pre-invoke hook.
        A pre-invoke hook is called directly before the command is
        called. This makes it a useful function to set up database
        connections or any type of set up required.

        This pre-invoke hook takes a sole parameter, a :class:`.ApplicationContext`.
        See :meth:`.Bot.before_invoke` for more info.

        Parameters
        ----------
        coro: :ref:`coroutine <coroutine>`
            The coroutine to register as the pre-invoke hook.

        Raises
        ------
        TypeError
            The coroutine passed is not actually a coroutine.
        """
        if not asyncio.iscoroutinefunction(coro):
            raise TypeError("The pre-invoke hook must be a coroutine.")

        self._before_invoke = coro
        return coro

    def after_invoke(self, coro):
        """A decorator that registers a coroutine as a post-invoke hook.
        A post-invoke hook is called directly after the command is
        called. This makes it a useful function to clean-up database
        connections or any type of clean up required.

        This post-invoke hook takes a sole parameter, a :class:`.ApplicationContext`.
        See :meth:`.Bot.after_invoke` for more info.

        Parameters
        ----------
        coro: :ref:`coroutine <coroutine>`
            The coroutine to register as the post-invoke hook.

        Raises
        ------
        TypeError
            The coroutine passed is not actually a coroutine.
        """
        if not asyncio.iscoroutinefunction(coro):
            raise TypeError("The post-invoke hook must be a coroutine.")

        self._after_invoke = coro
        return coro

    async def call_before_hooks(self, ctx: ApplicationContext) -> None:
        # now that we're done preparing we can call the pre-command hooks
        # first, call the command local hook:
        cog = self.cog
        if self._before_invoke is not None:
            # should be cog if @commands.before_invoke is used
            instance = getattr(self._before_invoke, "__self__", cog)
            # __self__ only exists for methods, not functions
            # however, if @command.before_invoke is used, it will be a function
            if instance:
                await self._before_invoke(instance, ctx)  # type: ignore
            else:
                await self._before_invoke(ctx)  # type: ignore

        # call the cog local hook if applicable:
        if cog is not None:
            hook = cog.__class__._get_overridden_method(cog.cog_before_invoke)
            if hook is not None:
                await hook(ctx)

        # call the bot global hook if necessary
        hook = ctx.bot._before_invoke
        if hook is not None:
            await hook(ctx)

    async def call_after_hooks(self, ctx: ApplicationContext) -> None:
        cog = self.cog
        if self._after_invoke is not None:
            instance = getattr(self._after_invoke, "__self__", cog)
            if instance:
                await self._after_invoke(instance, ctx)  # type: ignore
            else:
                await self._after_invoke(ctx)  # type: ignore

        # call the cog local hook if applicable:
        if cog is not None:
            hook = cog.__class__._get_overridden_method(cog.cog_after_invoke)
            if hook is not None:
                await hook(ctx)

        hook = ctx.bot._after_invoke
        if hook is not None:
            await hook(ctx)

    @property
    def cooldown(self):
        return self._buckets._cooldown

    @property
    def full_parent_name(self) -> str:
        """Retrieves the fully qualified parent command name.

        This the base command name required to execute it. For example,
        in ``/one two three`` the parent name would be ``one two``.
        """
        entries = []
        command = self
        while command.parent is not None and hasattr(command.parent, "name"):
            command = command.parent
            entries.append(command.name)

        return " ".join(reversed(entries))

    @property
    def qualified_name(self) -> str:
        """Retrieves the fully qualified command name.

        This is the full parent name with the command name as well.
        For example, in ``/one two three`` the qualified name would be
        ``one two three``.
        """

        parent = self.full_parent_name

        if parent:
            return f"{parent} {self.name}"
        else:
            return self.name

    @property
    def qualified_id(self) -> int:
        """Retrieves the fully qualified command ID.

        This is the root parent ID. For example, in ``/one two three``
        the qualified ID would return ``one.id``.
        """
        if self.id is None:
            return self.parent.qualified_id
        return self.id

    def to_dict(self) -> dict[str, Any]:
        raise NotImplementedError

    def __str__(self) -> str:
        return self.qualified_name

    def _set_cog(self, cog):
        self.cog = cog


class SlashCommand(ApplicationCommand):
    r"""A class that implements the protocol for a slash command.

    These are not created manually, instead they are created via the
    decorator or functional interface.

    .. versionadded:: 2.0

    Attributes
    -----------
    name: :class:`str`
        The name of the command.
    callback: :ref:`coroutine <coroutine>`
        The coroutine that is executed when the command is called.
    description: Optional[:class:`str`]
        The description for the command.
    guild_ids: Optional[List[:class:`int`]]
        The ids of the guilds where this command will be registered.
    options: List[:class:`Option`]
        The parameters for this command.
    parent: Optional[:class:`SlashCommandGroup`]
        The parent group that this command belongs to. ``None`` if there
        isn't one.
    mention: :class:`str`
        Returns a string that allows you to mention the slash command.
    guild_only: :class:`bool`
        Whether the command should only be usable inside a guild.
    nsfw: :class:`bool`
        Whether the command should be restricted to 18+ channels and users.
        Apps intending to be listed in the App Directory cannot have NSFW commands.
    default_member_permissions: :class:`~discord.Permissions`
        The default permissions a member needs to be able to run the command.
    cog: Optional[:class:`Cog`]
        The cog that this command belongs to. ``None`` if there isn't one.
    checks: List[Callable[[:class:`.ApplicationContext`], :class:`bool`]]
        A list of predicates that verifies if the command could be executed
        with the given :class:`.ApplicationContext` as the sole parameter. If an exception
        is necessary to be thrown to signal failure, then one inherited from
        :exc:`.ApplicationCommandError` should be used. Note that if the checks fail then
        :exc:`.CheckFailure` exception is raised to the :func:`.on_application_command_error`
        event.
    cooldown: Optional[:class:`~discord.ext.commands.Cooldown`]
        The cooldown applied when the command is invoked. ``None`` if the command
        doesn't have a cooldown.
    name_localizations: Dict[:class:`str`, :class:`str`]
        The name localizations for this command. The values of this should be ``"locale": "name"``. See
        `here <https://discord.com/developers/docs/reference#locales>`_ for a list of valid locales.
    description_localizations: Dict[:class:`str`, :class:`str`]
        The description localizations for this command. The values of this should be ``"locale": "description"``.
        See `here <https://discord.com/developers/docs/reference#locales>`_ for a list of valid locales.
    """
    type = 1

    def __new__(cls, *args, **kwargs) -> SlashCommand:
        self = super().__new__(cls)

        self.__original_kwargs__ = kwargs.copy()
        return self

    def __init__(self, func: Callable, *args, **kwargs) -> None:
        super().__init__(func, **kwargs)
        if not asyncio.iscoroutinefunction(func):
            raise TypeError("Callback must be a coroutine.")
        self.callback = func

        self.name_localizations: dict[str, str] = kwargs.get(
            "name_localizations", MISSING
        )
        _validate_names(self)

        description = kwargs.get("description") or (
            inspect.cleandoc(func.__doc__).splitlines()[0]
            if func.__doc__ is not None
            else "No description provided"
        )

        self.description: str = description
        self.description_localizations: dict[str, str] = kwargs.get(
            "description_localizations", MISSING
        )
        _validate_descriptions(self)

        self.attached_to_group: bool = False

        self.options: list[Option] = kwargs.get("options", [])

        try:
            checks = func.__commands_checks__
            checks.reverse()
        except AttributeError:
            checks = kwargs.get("checks", [])

        self.checks = checks

        self._before_invoke = None
        self._after_invoke = None

    def _validate_parameters(self):
        params = self._get_signature_parameters()
        if kwop := self.options:
            self.options: list[Option] = self._match_option_param_names(params, kwop)
        else:
            self.options: list[Option] = self._parse_options(params)

    def _check_required_params(self, params):
        params = iter(params.items())
        required_params = (
            ["self", "context"] if self.attached_to_group or self.cog else ["context"]
        )
        for p in required_params:
            try:
                next(params)
            except StopIteration:
                raise ClientException(
                    f'Callback for {self.name} command is missing "{p}" parameter.'
                )

        return params

    def _parse_options(self, params, *, check_params: bool = True) -> list[Option]:
        if check_params:
            params = self._check_required_params(params)

        final_options = []
        for p_name, p_obj in params:
            option = p_obj.annotation
            if option == inspect.Parameter.empty:
                option = str

            if self._is_typing_annotated(option):
                type_hint = get_args(option)[0]
                metadata = option.__metadata__
                # If multiple Options in metadata, the first will be used.
                option_gen = (elem for elem in metadata if isinstance(elem, Option))
                option = next(option_gen, Option())
                # Handle Optional
                if self._is_typing_optional(type_hint):
                    option.input_type = get_args(type_hint)[0]
                    option.default = None
                else:
                    option.input_type = type_hint

            if self._is_typing_union(option):
                if self._is_typing_optional(option):
                    option = Option(option.__args__[0], default=None)
                else:
                    option = Option(option.__args__)

            if not isinstance(option, Option):
                if isinstance(p_obj.default, Option):
                    p_obj.default.input_type = SlashCommandOptionType.from_datatype(
                        option
                    )
                    option = p_obj.default
                else:
                    option = Option(option)

            if option.default is None and not p_obj.default == inspect.Parameter.empty:
                if isinstance(p_obj.default, type) and issubclass(
                    p_obj.default, (DiscordEnum, Enum)
                ):
                    option = Option(p_obj.default)
                elif (
                    isinstance(p_obj.default, Option)
                    and not (default := p_obj.default.default) is None
                ):
                    option.default = default
                else:
                    option.default = p_obj.default
                    option.required = False
            if option.name is None:
                option.name = p_name
            if option.name != p_name or option._parameter_name is None:
                option._parameter_name = p_name

            _validate_names(option)
            _validate_descriptions(option)

            final_options.append(option)

        return final_options

    def _match_option_param_names(self, params, options):
        params = self._check_required_params(params)

        check_annotations: list[Callable[[Option, type], bool]] = [
            lambda o, a: o.input_type == SlashCommandOptionType.string
            and o.converter is not None,  # pass on converters
            lambda o, a: isinstance(
                o.input_type, SlashCommandOptionType
            ),  # pass on slash cmd option type enums
            lambda o, a: isinstance(o._raw_type, tuple) and a == Union[o._raw_type],  # type: ignore # union types
            lambda o, a: self._is_typing_optional(a)
            and not o.required
            and o._raw_type in a.__args__,  # optional
            lambda o, a: isinstance(a, type)
            and issubclass(a, o._raw_type),  # 'normal' types
        ]
        for o in options:
            _validate_names(o)
            _validate_descriptions(o)
            try:
                p_name, p_obj = next(params)
            except StopIteration:  # not enough params for all the options
                raise ClientException("Too many arguments passed to the options kwarg.")
            p_obj = p_obj.annotation

            if not any(check(o, p_obj) for check in check_annotations):
                raise TypeError(
                    f"Parameter {p_name} does not match input type of {o.name}."
                )
            o._parameter_name = p_name

        left_out_params = OrderedDict()
        for k, v in params:
            left_out_params[k] = v
        options.extend(self._parse_options(left_out_params, check_params=False))

        return options

    def _is_typing_union(self, annotation):
        return getattr(annotation, "__origin__", None) is Union or type(
            annotation
        ) is getattr(
            types, "UnionType", Union
        )  # type: ignore

    def _is_typing_optional(self, annotation):
        return self._is_typing_union(annotation) and type(None) in annotation.__args__  # type: ignore

    def _is_typing_annotated(self, annotation):
        return get_origin(annotation) is Annotated

    @property
    def cog(self):
        return getattr(self, "_cog", MISSING)

    @cog.setter
    def cog(self, val):
        self._cog = val
        self._validate_parameters()

    @property
    def is_subcommand(self) -> bool:
        return self.parent is not None

    @property
    def mention(self) -> str:
        return f"</{self.qualified_name}:{self.qualified_id}>"

    def to_dict(self) -> dict:
        as_dict = {
            "name": self.name,
            "description": self.description,
            "options": [o.to_dict() for o in self.options],
        }
        if self.name_localizations is not MISSING:
            as_dict["name_localizations"] = self.name_localizations
        if self.description_localizations is not MISSING:
            as_dict["description_localizations"] = self.description_localizations
        if self.is_subcommand:
            as_dict["type"] = SlashCommandOptionType.sub_command.value

        if self.guild_only is not None:
            as_dict["dm_permission"] = not self.guild_only

        if self.nsfw is not None:
            as_dict["nsfw"] = self.nsfw

        if self.default_member_permissions is not None:
            as_dict[
                "default_member_permissions"
            ] = self.default_member_permissions.value

        return as_dict

    async def _invoke(self, ctx: ApplicationContext) -> None:
        # TODO: Parse the args better
        kwargs = {}
        for arg in ctx.interaction.data.get("options", []):
            op = find(lambda x: x.name == arg["name"], self.options)
            if op is None:
                continue
            arg = arg["value"]

            # Checks if input_type is user, role or channel
            if op.input_type in (
                SlashCommandOptionType.user,
                SlashCommandOptionType.role,
                SlashCommandOptionType.channel,
                SlashCommandOptionType.attachment,
                SlashCommandOptionType.mentionable,
            ):
                resolved = ctx.interaction.data.get("resolved", {})
                if (
                    op.input_type
                    in (SlashCommandOptionType.user, SlashCommandOptionType.mentionable)
                    and (_data := resolved.get("members", {}).get(arg)) is not None
                ):
                    # The option type is a user, we resolved a member from the snowflake and assigned it to _data
                    if (_user_data := resolved.get("users", {}).get(arg)) is not None:
                        # We resolved the user from the user id
                        _data["user"] = _user_data
                    cache_flag = ctx.interaction._state.member_cache_flags.interaction
                    arg = ctx.guild._get_and_update_member(_data, int(arg), cache_flag)
                elif op.input_type is SlashCommandOptionType.mentionable:
                    if (_data := resolved.get("users", {}).get(arg)) is not None:
                        arg = User(state=ctx.interaction._state, data=_data)
                    elif (_data := resolved.get("roles", {}).get(arg)) is not None:
                        arg = Role(
                            state=ctx.interaction._state, data=_data, guild=ctx.guild
                        )
                    else:
                        arg = Object(id=int(arg))
                elif (
                    _data := resolved.get(f"{op.input_type.name}s", {}).get(arg)
                ) is not None:
                    if op.input_type is SlashCommandOptionType.channel and (
                        int(arg) in ctx.guild._channels
                        or int(arg) in ctx.guild._threads
                    ):
                        arg = ctx.guild.get_channel_or_thread(int(arg))
                        _data["_invoke_flag"] = True
                        (
                            arg._update(_data)
                            if isinstance(arg, Thread)
                            else arg._update(ctx.guild, _data)
                        )
                    else:
                        obj_type = None
                        kw = {}
                        if op.input_type is SlashCommandOptionType.user:
                            obj_type = User
                        elif op.input_type is SlashCommandOptionType.role:
                            obj_type = Role
                            kw["guild"] = ctx.guild
                        elif op.input_type is SlashCommandOptionType.channel:
                            # NOTE:
                            # This is a fallback in case the channel/thread is not found in the
                            # guild's channels/threads. For channels, if this fallback occurs, at the very minimum,
                            # permissions will be incorrect due to a lack of permission_overwrite data.
                            # For threads, if this fallback occurs, info like thread owner id, message count,
                            # flags, and more will be missing due to a lack of data sent by Discord.
                            obj_type = _threaded_guild_channel_factory(_data["type"])[0]
                            kw["guild"] = ctx.guild
                        elif op.input_type is SlashCommandOptionType.attachment:
                            obj_type = Attachment
                        arg = obj_type(state=ctx.interaction._state, data=_data, **kw)
                else:
                    # We couldn't resolve the object, so we just return an empty object
                    arg = Object(id=int(arg))

            elif (
                op.input_type == SlashCommandOptionType.string
                and (converter := op.converter) is not None
            ):
                from discord.ext.commands import Converter

                if isinstance(converter, Converter):
                    if isinstance(converter, type):
                        arg = await converter().convert(ctx, arg)
                    else:
                        arg = await converter.convert(ctx, arg)

            elif op._raw_type in (
                SlashCommandOptionType.integer,
                SlashCommandOptionType.number,
                SlashCommandOptionType.string,
                SlashCommandOptionType.boolean,
            ):
                pass

            elif issubclass(op._raw_type, Enum):
                if isinstance(arg, str) and arg.isdigit():
                    try:
                        arg = op._raw_type(int(arg))
                    except ValueError:
                        arg = op._raw_type(arg)
                elif choice := find(lambda c: c.value == arg, op.choices):
                    arg = getattr(op._raw_type, choice.name)

            kwargs[op._parameter_name] = arg

        for o in self.options:
            if o._parameter_name not in kwargs:
                kwargs[o._parameter_name] = o.default

        if self.cog is not None:
            await self.callback(self.cog, ctx, **kwargs)
        elif self.parent is not None and self.attached_to_group is True:
            await self.callback(self.parent, ctx, **kwargs)
        else:
            await self.callback(ctx, **kwargs)

    async def invoke_autocomplete_callback(self, ctx: AutocompleteContext):
        values = {i.name: i.default for i in self.options}

        for op in ctx.interaction.data.get("options", []):
            if op.get("focused", False):
                option = find(lambda o: o.name == op["name"], self.options)
                values.update(
                    {i["name"]: i["value"] for i in ctx.interaction.data["options"]}
                )
                ctx.command = self
                ctx.focused = option
                ctx.value = op.get("value")
                ctx.options = values

                if len(inspect.signature(option.autocomplete).parameters) == 2:
                    instance = getattr(option.autocomplete, "__self__", ctx.cog)
                    result = option.autocomplete(instance, ctx)
                else:
                    result = option.autocomplete(ctx)

                if asyncio.iscoroutinefunction(option.autocomplete):
                    result = await result

                choices = [
                    o if isinstance(o, OptionChoice) else OptionChoice(o)
                    for o in result
                ][:25]
                return await ctx.interaction.response.send_autocomplete_result(
                    choices=choices
                )

    def copy(self):
        """Creates a copy of this command.

        Returns
        -------
        :class:`SlashCommand`
            A new instance of this command.
        """
        ret = self.__class__(self.callback, **self.__original_kwargs__)
        return self._ensure_assignment_on_copy(ret)

    def _ensure_assignment_on_copy(self, other):
        other._before_invoke = self._before_invoke
        other._after_invoke = self._after_invoke
        if self.checks != other.checks:
            other.checks = self.checks.copy()
        # if self._buckets.valid and not other._buckets.valid:
        #    other._buckets = self._buckets.copy()
        # if self._max_concurrency != other._max_concurrency:
        #    # _max_concurrency won't be None at this point
        #    other._max_concurrency = self._max_concurrency.copy()  # type: ignore

        try:
            other.on_error = self.on_error
        except AttributeError:
            pass
        return other

    def _update_copy(self, kwargs: dict[str, Any]):
        if kwargs:
            kw = kwargs.copy()
            kw.update(self.__original_kwargs__)
            copy = self.__class__(self.callback, **kw)
            return self._ensure_assignment_on_copy(copy)
        else:
            return self.copy()


class SlashCommandGroup(ApplicationCommand):
    r"""A class that implements the protocol for a slash command group.

    These can be created manually, but they should be created via the
    decorator or functional interface.

    Attributes
    -----------
    name: :class:`str`
        The name of the command.
    description: Optional[:class:`str`]
        The description for the command.
    guild_ids: Optional[List[:class:`int`]]
        The ids of the guilds where this command will be registered.
    parent: Optional[:class:`SlashCommandGroup`]
        The parent group that this group belongs to. ``None`` if there
        isn't one.
    guild_only: :class:`bool`
        Whether the command should only be usable inside a guild.
    nsfw: :class:`bool`
        Whether the command should be restricted to 18+ channels and users.
        Apps intending to be listed in the App Directory cannot have NSFW commands.
    default_member_permissions: :class:`~discord.Permissions`
        The default permissions a member needs to be able to run the command.
    checks: List[Callable[[:class:`.ApplicationContext`], :class:`bool`]]
        A list of predicates that verifies if the command could be executed
        with the given :class:`.ApplicationContext` as the sole parameter. If an exception
        is necessary to be thrown to signal failure, then one inherited from
        :exc:`.ApplicationCommandError` should be used. Note that if the checks fail then
        :exc:`.CheckFailure` exception is raised to the :func:`.on_application_command_error`
        event.
    name_localizations: Dict[:class:`str`, :class:`str`]
        The name localizations for this command. The values of this should be ``"locale": "name"``. See
        `here <https://discord.com/developers/docs/reference#locales>`_ for a list of valid locales.
    description_localizations: Dict[:class:`str`, :class:`str`]
        The description localizations for this command. The values of this should be ``"locale": "description"``.
        See `here <https://discord.com/developers/docs/reference#locales>`_ for a list of valid locales.
    """
    __initial_commands__: list[SlashCommand | SlashCommandGroup]
    type = 1

    def __new__(cls, *args, **kwargs) -> SlashCommandGroup:
        self = super().__new__(cls)
        self.__original_kwargs__ = kwargs.copy()

        self.__initial_commands__ = []
        for i, c in cls.__dict__.items():
            if isinstance(c, type) and SlashCommandGroup in c.__bases__:
                c = c(
                    c.__name__,
                    (
                        inspect.cleandoc(cls.__doc__).splitlines()[0]
                        if cls.__doc__ is not None
                        else "No description provided"
                    ),
                )
            if isinstance(c, (SlashCommand, SlashCommandGroup)):
                c.parent = self
                c.attached_to_group = True
                self.__initial_commands__.append(c)

        return self

    def __init__(
        self,
        name: str,
        description: str | None = None,
        guild_ids: list[int] | None = None,
        parent: SlashCommandGroup | None = None,
        cooldown: CooldownMapping | None = None,
        max_concurrency: MaxConcurrency | None = None,
        **kwargs,
    ) -> None:
        self.name = str(name)
        self.description = description or "No description provided"
        validate_chat_input_name(self.name)
        validate_chat_input_description(self.description)
        self.input_type = SlashCommandOptionType.sub_command_group
        self.subcommands: list[
            SlashCommand | SlashCommandGroup
        ] = self.__initial_commands__
        self.guild_ids = guild_ids
        self.parent = parent
        self.attached_to_group: bool = False
        self.checks = kwargs.get("checks", [])

        self._before_invoke = None
        self._after_invoke = None
        self.cog = MISSING
        self.id = None

        # Permissions
        self.default_member_permissions: Permissions | None = kwargs.get(
            "default_member_permissions", None
        )
        self.guild_only: bool | None = kwargs.get("guild_only", None)
        self.nsfw: bool | None = kwargs.get("nsfw", None)

        self.name_localizations: dict[str, str] = kwargs.get(
            "name_localizations", MISSING
        )
        self.description_localizations: dict[str, str] = kwargs.get(
            "description_localizations", MISSING
        )

        # similar to ApplicationCommand
        from ..ext.commands.cooldowns import BucketType, CooldownMapping, MaxConcurrency

        # no need to getattr, since slash cmds groups cant be created using a decorator

        if cooldown is None:
            buckets = CooldownMapping(cooldown, BucketType.default)
        elif isinstance(cooldown, CooldownMapping):
            buckets = cooldown
        else:
            raise TypeError(
                "Cooldown must be a an instance of CooldownMapping or None."
            )

        self._buckets: CooldownMapping = buckets

        # no need to getattr, since slash cmds groups cant be created using a decorator

        if max_concurrency is not None and not isinstance(
            max_concurrency, MaxConcurrency
        ):
            raise TypeError(
                "max_concurrency must be an instance of MaxConcurrency or None"
            )

        self._max_concurrency: MaxConcurrency | None = max_concurrency

    @property
    def module(self) -> str | None:
        return self.__module__

    def to_dict(self) -> dict:
        as_dict = {
            "name": self.name,
            "description": self.description,
            "options": [c.to_dict() for c in self.subcommands],
        }
        if self.name_localizations is not MISSING:
            as_dict["name_localizations"] = self.name_localizations
        if self.description_localizations is not MISSING:
            as_dict["description_localizations"] = self.description_localizations

        if self.parent is not None:
            as_dict["type"] = self.input_type.value

        if self.guild_only is not None:
            as_dict["dm_permission"] = not self.guild_only

        if self.nsfw is not None:
            as_dict["nsfw"] = self.nsfw

        if self.default_member_permissions is not None:
            as_dict[
                "default_member_permissions"
            ] = self.default_member_permissions.value

        return as_dict

    def add_command(self, command: SlashCommand) -> None:
        # check if subcommand has no cog set
        # also check if cog is MISSING because it
        # might not have been set by the cog yet
        if command.cog is MISSING and self.cog is not MISSING:
            command.cog = self.cog

        self.subcommands.append(command)

    def command(
        self, cls: type[T] = SlashCommand, **kwargs
    ) -> Callable[[Callable], SlashCommand]:
        def wrap(func) -> T:
            command = cls(func, parent=self, **kwargs)
            self.add_command(command)
            return command

        return wrap

    def create_subgroup(
        self,
        name: str,
        description: str | None = None,
        guild_ids: list[int] | None = None,
        **kwargs,
    ) -> SlashCommandGroup:
        """
        Creates a new subgroup for this SlashCommandGroup.

        Parameters
        ----------
        name: :class:`str`
            The name of the group to create.
        description: Optional[:class:`str`]
            The description of the group to create.
        guild_ids: Optional[List[:class:`int`]]
            A list of the IDs of each guild this group should be added to, making it a guild command.
            This will be a global command if ``None`` is passed.
        guild_only: :class:`bool`
            Whether the command should only be usable inside a guild.
        nsfw: :class:`bool`
            Whether the command should be restricted to 18+ channels and users.
            Apps intending to be listed in the App Directory cannot have NSFW commands.
        default_member_permissions: :class:`~discord.Permissions`
            The default permissions a member needs to be able to run the command.
        checks: List[Callable[[:class:`.ApplicationContext`], :class:`bool`]]
            A list of predicates that verifies if the command could be executed
            with the given :class:`.ApplicationContext` as the sole parameter. If an exception
            is necessary to be thrown to signal failure, then one inherited from
            :exc:`.ApplicationCommandError` should be used. Note that if the checks fail then
            :exc:`.CheckFailure` exception is raised to the :func:`.on_application_command_error`
            event.
        name_localizations: Dict[:class:`str`, :class:`str`]
            The name localizations for this command. The values of this should be ``"locale": "name"``. See
            `here <https://discord.com/developers/docs/reference#locales>`_ for a list of valid locales.
        description_localizations: Dict[:class:`str`, :class:`str`]
            The description localizations for this command. The values of this should be ``"locale": "description"``.
            See `here <https://discord.com/developers/docs/reference#locales>`_ for a list of valid locales.

        Returns
        -------
        SlashCommandGroup
            The slash command group that was created.
        """

        if self.parent is not None:
            # TODO: Improve this error message
            raise Exception("a subgroup cannot have a subgroup")

        sub_command_group = SlashCommandGroup(
            name, description, guild_ids, parent=self, **kwargs
        )
        self.subcommands.append(sub_command_group)
        return sub_command_group

    def subgroup(
        self,
        name: str | None = None,
        description: str | None = None,
        guild_ids: list[int] | None = None,
    ) -> Callable[[type[SlashCommandGroup]], SlashCommandGroup]:
        """A shortcut decorator that initializes the provided subclass of :class:`.SlashCommandGroup`
        as a subgroup.

        .. versionadded:: 2.0

        Parameters
        ----------
        name: Optional[:class:`str`]
            The name of the group to create. This will resolve to the name of the decorated class if ``None`` is passed.
        description: Optional[:class:`str`]
            The description of the group to create.
        guild_ids: Optional[List[:class:`int`]]
            A list of the IDs of each guild this group should be added to, making it a guild command.
            This will be a global command if ``None`` is passed.

        Returns
        -------
        Callable[[Type[SlashCommandGroup]], SlashCommandGroup]
            The slash command group that was created.
        """

        def inner(cls: type[SlashCommandGroup]) -> SlashCommandGroup:
            group = cls(
                name or cls.__name__,
                description
                or (
                    inspect.cleandoc(cls.__doc__).splitlines()[0]
                    if cls.__doc__ is not None
                    else "No description provided"
                ),
                guild_ids=guild_ids,
                parent=self,
            )
            self.add_command(group)
            return group

        return inner

    async def _invoke(self, ctx: ApplicationContext) -> None:
        option = ctx.interaction.data["options"][0]
        resolved = ctx.interaction.data.get("resolved", None)
        command = find(lambda x: x.name == option["name"], self.subcommands)
        option["resolved"] = resolved
        ctx.interaction.data = option
        await command.invoke(ctx)

    async def invoke_autocomplete_callback(self, ctx: AutocompleteContext) -> None:
        option = ctx.interaction.data["options"][0]
        command = find(lambda x: x.name == option["name"], self.subcommands)
        ctx.interaction.data = option
        await command.invoke_autocomplete_callback(ctx)

<<<<<<< HEAD
=======
    async def call_before_hooks(self, ctx: ApplicationContext) -> None:
        # only call local hooks
        cog = self.cog
        if self._before_invoke is not None:
            # should be cog if @commands.before_invoke is used
            instance = getattr(self._before_invoke, "__self__", cog)
            # __self__ only exists for methods, not functions
            # however, if @command.before_invoke is used, it will be a function
            if instance:
                await self._before_invoke(instance, ctx)  # type: ignore
            else:
                await self._before_invoke(ctx)  # type: ignore

    async def call_after_hooks(self, ctx: ApplicationContext) -> None:
        cog = self.cog
        if self._after_invoke is not None:
            instance = getattr(self._after_invoke, "__self__", cog)
            if instance:
                await self._after_invoke(instance, ctx)  # type: ignore
            else:
                await self._after_invoke(ctx)  # type: ignore

>>>>>>> ad2e0722
    def walk_commands(self) -> Generator[SlashCommand | SlashCommandGroup, None, None]:
        """An iterator that recursively walks through all slash commands and groups in this group.

        Yields
        ------
        :class:`.SlashCommand` | :class:`.SlashCommandGroup`
            A nested slash command or slash command group from the group.
        """
        for command in self.subcommands:
            if isinstance(command, SlashCommandGroup):
                yield from command.walk_commands()
            yield command

    def copy(self):
        """Creates a copy of this command group.

        Returns
        -------
        :class:`SlashCommandGroup`
            A new instance of this command group.
        """
        ret = self.__class__(
            name=self.name,
            description=self.description,
            **{
                param: value
                for param, value in self.__original_kwargs__.items()
                if param not in ("name", "description")
            },
        )
        return self._ensure_assignment_on_copy(ret)

    def _ensure_assignment_on_copy(self, other):
        other.parent = self.parent

        other._before_invoke = self._before_invoke
        other._after_invoke = self._after_invoke

        if self.subcommands != other.subcommands:
            other.subcommands = self.subcommands.copy()

        if self.checks != other.checks:
            other.checks = self.checks.copy()

        return other

    def _update_copy(self, kwargs: dict[str, Any]):
        if kwargs:
            kw = kwargs.copy()
            kw.update(self.__original_kwargs__)
            copy = self.__class__(self.callback, **kw)
            return self._ensure_assignment_on_copy(copy)
        else:
            return self.copy()

    def _set_cog(self, cog):
        super()._set_cog(cog)
        for subcommand in self.subcommands:
            subcommand._set_cog(cog)


class ContextMenuCommand(ApplicationCommand):
    r"""A class that implements the protocol for context menu commands.

    These are not created manually, instead they are created via the
    decorator or functional interface.

    .. versionadded:: 2.0

    Attributes
    -----------
    name: :class:`str`
        The name of the command.
    callback: :ref:`coroutine <coroutine>`
        The coroutine that is executed when the command is called.
    guild_ids: Optional[List[:class:`int`]]
        The ids of the guilds where this command will be registered.
    guild_only: :class:`bool`
        Whether the command should only be usable inside a guild.
    nsfw: :class:`bool`
        Whether the command should be restricted to 18+ channels and users.
        Apps intending to be listed in the App Directory cannot have NSFW commands.
    default_member_permissions: :class:`~discord.Permissions`
        The default permissions a member needs to be able to run the command.
    cog: Optional[:class:`Cog`]
        The cog that this command belongs to. ``None`` if there isn't one.
    checks: List[Callable[[:class:`.ApplicationContext`], :class:`bool`]]
        A list of predicates that verifies if the command could be executed
        with the given :class:`.ApplicationContext` as the sole parameter. If an exception
        is necessary to be thrown to signal failure, then one inherited from
        :exc:`.ApplicationCommandError` should be used. Note that if the checks fail then
        :exc:`.CheckFailure` exception is raised to the :func:`.on_application_command_error`
        event.
    cooldown: Optional[:class:`~discord.ext.commands.Cooldown`]
        The cooldown applied when the command is invoked. ``None`` if the command
        doesn't have a cooldown.
    name_localizations: Dict[:class:`str`, :class:`str`]
        The name localizations for this command. The values of this should be ``"locale": "name"``. See
        `here <https://discord.com/developers/docs/reference#locales>`_ for a list of valid locales.
    """

    def __new__(cls, *args, **kwargs) -> ContextMenuCommand:
        self = super().__new__(cls)

        self.__original_kwargs__ = kwargs.copy()
        return self

    def __init__(self, func: Callable, *args, **kwargs) -> None:
        super().__init__(func, **kwargs)
        if not asyncio.iscoroutinefunction(func):
            raise TypeError("Callback must be a coroutine.")
        self.callback = func

        self.name_localizations: dict[str, str] = kwargs.get(
            "name_localizations", MISSING
        )

        # Discord API doesn't support setting descriptions for context menu commands, so it must be empty
        self.description = ""
        if not isinstance(self.name, str):
            raise TypeError("Name of a command must be a string.")

        self.cog = None
        self.id = None

        self._before_invoke = None
        self._after_invoke = None

        self.validate_parameters()

        # Context Menu commands can't have parents
        self.parent = None

    def validate_parameters(self):
        params = self._get_signature_parameters()
        if list(params.items())[0][0] == "self":
            temp = list(params.items())
            temp.pop(0)
            params = dict(temp)
        params = iter(params)

        # next we have the 'ctx' as the next parameter
        try:
            next(params)
        except StopIteration:
            raise ClientException(
                f'Callback for {self.name} command is missing "ctx" parameter.'
            )

        # next we have the 'user/message' as the next parameter
        try:
            next(params)
        except StopIteration:
            cmd = "user" if type(self) == UserCommand else "message"
            raise ClientException(
                f'Callback for {self.name} command is missing "{cmd}" parameter.'
            )

        # next there should be no more parameters
        try:
            next(params)
            raise ClientException(
                f"Callback for {self.name} command has too many parameters."
            )
        except StopIteration:
            pass

    @property
    def qualified_name(self):
        return self.name

    def to_dict(self) -> dict[str, str | int]:
        as_dict = {
            "name": self.name,
            "description": self.description,
            "type": self.type,
        }

        if self.guild_only is not None:
            as_dict["dm_permission"] = not self.guild_only

        if self.nsfw is not None:
            as_dict["nsfw"] = self.nsfw

        if self.default_member_permissions is not None:
            as_dict[
                "default_member_permissions"
            ] = self.default_member_permissions.value

        if self.name_localizations:
            as_dict["name_localizations"] = self.name_localizations

        return as_dict


class UserCommand(ContextMenuCommand):
    r"""A class that implements the protocol for user context menu commands.

    These are not created manually, instead they are created via the
    decorator or functional interface.

    Attributes
    -----------
    name: :class:`str`
        The name of the command.
    callback: :ref:`coroutine <coroutine>`
        The coroutine that is executed when the command is called.
    guild_ids: Optional[List[:class:`int`]]
        The ids of the guilds where this command will be registered.
    cog: Optional[:class:`.Cog`]
        The cog that this command belongs to. ``None`` if there isn't one.
    checks: List[Callable[[:class:`.ApplicationContext`], :class:`bool`]]
        A list of predicates that verifies if the command could be executed
        with the given :class:`.ApplicationContext` as the sole parameter. If an exception
        is necessary to be thrown to signal failure, then one inherited from
        :exc:`.ApplicationCommandError` should be used. Note that if the checks fail then
        :exc:`.CheckFailure` exception is raised to the :func:`.on_application_command_error`
        event.
    """
    type = 2

    def __new__(cls, *args, **kwargs) -> UserCommand:
        self = super().__new__(cls)

        self.__original_kwargs__ = kwargs.copy()
        return self

    async def _invoke(self, ctx: ApplicationContext) -> None:
        if "members" not in ctx.interaction.data["resolved"]:
            _data = ctx.interaction.data["resolved"]["users"]
            for i, v in _data.items():
                v["id"] = int(i)
                user = v
            target = User(state=ctx.interaction._state, data=user)
        else:
            _data = ctx.interaction.data["resolved"]["members"]
            for i, v in _data.items():
                v["id"] = int(i)
                member = v
            _data = ctx.interaction.data["resolved"]["users"]
            for i, v in _data.items():
                v["id"] = int(i)
                user = v
            member["user"] = user
            target = Member(
                data=member,
                guild=ctx.interaction._state._get_guild(ctx.interaction.guild_id),
                state=ctx.interaction._state,
            )

        if self.cog is not None:
            await self.callback(self.cog, ctx, target)
        else:
            await self.callback(ctx, target)

    def copy(self):
        """Creates a copy of this command.

        Returns
        -------
        :class:`UserCommand`
            A new instance of this command.
        """
        ret = self.__class__(self.callback, **self.__original_kwargs__)
        return self._ensure_assignment_on_copy(ret)

    def _ensure_assignment_on_copy(self, other):
        other._before_invoke = self._before_invoke
        other._after_invoke = self._after_invoke
        if self.checks != other.checks:
            other.checks = self.checks.copy()
        # if self._buckets.valid and not other._buckets.valid:
        #    other._buckets = self._buckets.copy()
        # if self._max_concurrency != other._max_concurrency:
        #    # _max_concurrency won't be None at this point
        #    other._max_concurrency = self._max_concurrency.copy()  # type: ignore

        try:
            other.on_error = self.on_error
        except AttributeError:
            pass
        return other

    def _update_copy(self, kwargs: dict[str, Any]):
        if kwargs:
            kw = kwargs.copy()
            kw.update(self.__original_kwargs__)
            copy = self.__class__(self.callback, **kw)
            return self._ensure_assignment_on_copy(copy)
        else:
            return self.copy()


class MessageCommand(ContextMenuCommand):
    r"""A class that implements the protocol for message context menu commands.

    These are not created manually, instead they are created via the
    decorator or functional interface.

    Attributes
    -----------
    name: :class:`str`
        The name of the command.
    callback: :ref:`coroutine <coroutine>`
        The coroutine that is executed when the command is called.
    guild_ids: Optional[List[:class:`int`]]
        The ids of the guilds where this command will be registered.
    cog: Optional[:class:`.Cog`]
        The cog that this command belongs to. ``None`` if there isn't one.
    checks: List[Callable[[:class:`.ApplicationContext`], :class:`bool`]]
        A list of predicates that verifies if the command could be executed
        with the given :class:`.ApplicationContext` as the sole parameter. If an exception
        is necessary to be thrown to signal failure, then one inherited from
        :exc:`.ApplicationCommandError` should be used. Note that if the checks fail then
        :exc:`.CheckFailure` exception is raised to the :func:`.on_application_command_error`
        event.
    """
    type = 3

    def __new__(cls, *args, **kwargs) -> MessageCommand:
        self = super().__new__(cls)

        self.__original_kwargs__ = kwargs.copy()
        return self

    async def _invoke(self, ctx: ApplicationContext):
        _data = ctx.interaction.data["resolved"]["messages"]
        for i, v in _data.items():
            v["id"] = int(i)
            message = v
        channel = ctx.interaction._state.get_channel(int(message["channel_id"]))
        if channel is None:
            author_id = int(message["author"]["id"])
            self_or_system_message: bool = ctx.bot.user.id == author_id or try_enum(
                MessageType, message["type"]
            ) not in (
                MessageType.default,
                MessageType.reply,
                MessageType.application_command,
                MessageType.thread_starter_message,
            )
            user_id = ctx.author.id if self_or_system_message else author_id
            data = await ctx.interaction._state.http.start_private_message(user_id)
            channel = ctx.interaction._state.add_dm_channel(data)

        target = Message(state=ctx.interaction._state, channel=channel, data=message)

        if self.cog is not None:
            await self.callback(self.cog, ctx, target)
        else:
            await self.callback(ctx, target)

    def copy(self):
        """Creates a copy of this command.

        Returns
        -------
        :class:`MessageCommand`
            A new instance of this command.
        """
        ret = self.__class__(self.callback, **self.__original_kwargs__)
        return self._ensure_assignment_on_copy(ret)

    def _ensure_assignment_on_copy(self, other):
        other._before_invoke = self._before_invoke
        other._after_invoke = self._after_invoke
        if self.checks != other.checks:
            other.checks = self.checks.copy()
        # if self._buckets.valid and not other._buckets.valid:
        #    other._buckets = self._buckets.copy()
        # if self._max_concurrency != other._max_concurrency:
        #    # _max_concurrency won't be None at this point
        #    other._max_concurrency = self._max_concurrency.copy()  # type: ignore

        try:
            other.on_error = self.on_error
        except AttributeError:
            pass
        return other

    def _update_copy(self, kwargs: dict[str, Any]):
        if kwargs:
            kw = kwargs.copy()
            kw.update(self.__original_kwargs__)
            copy = self.__class__(self.callback, **kw)
            return self._ensure_assignment_on_copy(copy)
        else:
            return self.copy()


def slash_command(**kwargs):
    """Decorator for slash commands that invokes :func:`application_command`.

    .. versionadded:: 2.0

    Returns
    -------
    Callable[..., :class:`.SlashCommand`]
        A decorator that converts the provided method into a :class:`.SlashCommand`.
    """
    return application_command(cls=SlashCommand, **kwargs)


def user_command(**kwargs):
    """Decorator for user commands that invokes :func:`application_command`.

    .. versionadded:: 2.0

    Returns
    -------
    Callable[..., :class:`.UserCommand`]
        A decorator that converts the provided method into a :class:`.UserCommand`.
    """
    return application_command(cls=UserCommand, **kwargs)


def message_command(**kwargs):
    """Decorator for message commands that invokes :func:`application_command`.

    .. versionadded:: 2.0

    Returns
    -------
    Callable[..., :class:`.MessageCommand`]
        A decorator that converts the provided method into a :class:`.MessageCommand`.
    """
    return application_command(cls=MessageCommand, **kwargs)


def application_command(cls=SlashCommand, **attrs):
    """A decorator that transforms a function into an :class:`.ApplicationCommand`. More specifically,
    usually one of :class:`.SlashCommand`, :class:`.UserCommand`, or :class:`.MessageCommand`. The exact class
    depends on the ``cls`` parameter.
    By default, the ``description`` attribute is received automatically from the
    docstring of the function and is cleaned up with the use of
    ``inspect.cleandoc``. If the docstring is ``bytes``, then it is decoded
    into :class:`str` using utf-8 encoding.
    The ``name`` attribute also defaults to the function name unchanged.

    .. versionadded:: 2.0

    Parameters
    ----------
    cls: :class:`.ApplicationCommand`
        The class to construct with. By default, this is :class:`.SlashCommand`.
        You usually do not change this.
    attrs
        Keyword arguments to pass into the construction of the class denoted
        by ``cls``.

    Returns
    -------
    Callable[..., :class:`.ApplicationCommand`]
        A decorator that converts the provided method into an :class:`.ApplicationCommand`, or subclass of it.

    Raises
    ------
    TypeError
        If the function is not a coroutine or is already a command.
    """

    def decorator(func: Callable) -> cls:
        if isinstance(func, ApplicationCommand):
            func = func.callback
        elif not callable(func):
            raise TypeError(
                "func needs to be a callable or a subclass of ApplicationCommand."
            )
        return cls(func, **attrs)

    return decorator


def command(**kwargs):
    """An alias for :meth:`application_command`.

    .. note::
        This decorator is overridden by :func:`ext.commands.command`.

    .. versionadded:: 2.0

    Returns
    -------
    Callable[..., :class:`.ApplicationCommand`]
        A decorator that converts the provided method into an :class:`.ApplicationCommand`.
    """
    return application_command(**kwargs)


docs = "https://discord.com/developers/docs"
valid_locales = [
    "da",
    "de",
    "en-GB",
    "en-US",
    "es-ES",
    "fr",
    "hr",
    "it",
    "lt",
    "hu",
    "nl",
    "no",
    "pl",
    "pt-BR",
    "ro",
    "fi",
    "sv-SE",
    "vi",
    "tr",
    "cs",
    "el",
    "bg",
    "ru",
    "uk",
    "hi",
    "th",
    "zh-CN",
    "ja",
    "zh-TW",
    "ko",
]


# Validation
def validate_chat_input_name(name: Any, locale: str | None = None):
    # Must meet the regex ^[-_\w\d\u0901-\u097D\u0E00-\u0E7F]{1,32}$
    if locale is not None and locale not in valid_locales:
        raise ValidationError(
            f"Locale '{locale}' is not a valid locale, see {docs}/reference#locales for"
            " list of supported locales."
        )
    error = None
    if not isinstance(name, str):
        error = TypeError(
            f'Command names and options must be of type str. Received "{name}"'
        )
    elif not re.match(r"^[-_\w\d\u0901-\u097D\u0E00-\u0E7F]{1,32}$", name):
        error = ValidationError(
            r"Command names and options must follow the regex"
            r" \"^[-_\w\d\u0901-\u097D\u0E00-\u0E7F]{1,32}$\". "
            "For more information, see"
            f" {docs}/interactions/application-commands#application-command-object-"
            f'application-command-naming. Received "{name}"'
        )
    elif (
        name.lower() != name
    ):  # Can't use islower() as it fails if none of the chars can be lowered. See #512.
        error = ValidationError(
            f'Command names and options must be lowercase. Received "{name}"'
        )

    if error:
        if locale:
            error.args = (f"{error.args[0]} in locale {locale}",)
        raise error


def validate_chat_input_description(description: Any, locale: str | None = None):
    if locale is not None and locale not in valid_locales:
        raise ValidationError(
            f"Locale '{locale}' is not a valid locale, see {docs}/reference#locales for"
            " list of supported locales."
        )
    error = None
    if not isinstance(description, str):
        error = TypeError(
            "Command and option description must be of type str. Received"
            f' "{description}"'
        )
    elif not 1 <= len(description) <= 100:
        error = ValidationError(
            "Command and option description must be 1-100 characters long. Received"
            f' "{description}"'
        )

    if error:
        if locale:
            error.args = (f"{error.args[0]} in locale {locale}",)
        raise error<|MERGE_RESOLUTION|>--- conflicted
+++ resolved
@@ -1368,8 +1368,6 @@
         ctx.interaction.data = option
         await command.invoke_autocomplete_callback(ctx)
 
-<<<<<<< HEAD
-=======
     async def call_before_hooks(self, ctx: ApplicationContext) -> None:
         # only call local hooks
         cog = self.cog
@@ -1392,7 +1390,6 @@
             else:
                 await self._after_invoke(ctx)  # type: ignore
 
->>>>>>> ad2e0722
     def walk_commands(self) -> Generator[SlashCommand | SlashCommandGroup, None, None]:
         """An iterator that recursively walks through all slash commands and groups in this group.
 
