"""
The MIT License (MIT)

Copyright (c) 2015-2021 Rapptz
Copyright (c) 2021-present Pycord Development

Permission is hereby granted, free of charge, to any person obtaining a
copy of this software and associated documentation files (the "Software"),
to deal in the Software without restriction, including without limitation
the rights to use, copy, modify, merge, publish, distribute, sublicense,
and/or sell copies of the Software, and to permit persons to whom the
Software is furnished to do so, subject to the following conditions:

The above copyright notice and this permission notice shall be included in
all copies or substantial portions of the Software.

THE SOFTWARE IS PROVIDED "AS IS", WITHOUT WARRANTY OF ANY KIND, EXPRESS
OR IMPLIED, INCLUDING BUT NOT LIMITED TO THE WARRANTIES OF MERCHANTABILITY,
FITNESS FOR A PARTICULAR PURPOSE AND NONINFRINGEMENT. IN NO EVENT SHALL THE
AUTHORS OR COPYRIGHT HOLDERS BE LIABLE FOR ANY CLAIM, DAMAGES OR OTHER
LIABILITY, WHETHER IN AN ACTION OF CONTRACT, TORT OR OTHERWISE, ARISING
FROM, OUT OF OR IN CONNECTION WITH THE SOFTWARE OR THE USE OR OTHER
DEALINGS IN THE SOFTWARE.
"""

from __future__ import annotations

import asyncio
import datetime
import functools
import inspect
import re
import types
from collections import OrderedDict
from enum import Enum
from typing import (
    TYPE_CHECKING,
    Any,
    Callable,
    Coroutine,
    Generator,
    Generic,
    TypeVar,
    Union,
)

from ..channel import _threaded_guild_channel_factory
from ..enums import Enum as DiscordEnum
from ..enums import MessageType, SlashCommandOptionType, try_enum
from ..errors import (
    ApplicationCommandError,
    ApplicationCommandInvokeError,
    CheckFailure,
    ClientException,
    ValidationError,
)
from ..member import Member
from ..message import Attachment, Message
from ..object import Object
from ..role import Role
from ..threads import Thread
from ..user import User
from ..utils import MISSING, async_all, find, maybe_coroutine, utcnow
from .context import ApplicationContext, AutocompleteContext
from .options import Option, OptionChoice

__all__ = (
    "_BaseCommand",
    "ApplicationCommand",
    "SlashCommand",
    "slash_command",
    "application_command",
    "user_command",
    "message_command",
    "command",
    "SlashCommandGroup",
    "ContextMenuCommand",
    "UserCommand",
    "MessageCommand",
)

if TYPE_CHECKING:
    from typing_extensions import Concatenate, ParamSpec

    from .. import Permissions
    from ..cog import Cog

T = TypeVar("T")
CogT = TypeVar("CogT", bound="Cog")
Coro = TypeVar("Coro", bound=Callable[..., Coroutine[Any, Any, Any]])

if TYPE_CHECKING:
    P = ParamSpec("P")
else:
    P = TypeVar("P")


def wrap_callback(coro):
    from ..ext.commands.errors import CommandError

    @functools.wraps(coro)
    async def wrapped(*args, **kwargs):
        try:
            ret = await coro(*args, **kwargs)
        except ApplicationCommandError:
            raise
        except CommandError:
            raise
        except asyncio.CancelledError:
            return
        except Exception as exc:
            raise ApplicationCommandInvokeError(exc) from exc
        return ret

    return wrapped


def hooked_wrapped_callback(command, ctx, coro):
    from ..ext.commands.errors import CommandError

    @functools.wraps(coro)
    async def wrapped(arg):
        try:
            ret = await coro(arg)
        except ApplicationCommandError:
            raise
        except CommandError:
            raise
        except asyncio.CancelledError:
            return
        except Exception as exc:
            raise ApplicationCommandInvokeError(exc) from exc
        finally:
            if (
                hasattr(command, "_max_concurrency")
                and command._max_concurrency is not None
            ):
                await command._max_concurrency.release(ctx)
            await command.call_after_hooks(ctx)
        return ret

    return wrapped


def unwrap_function(function: Callable[..., Any]) -> Callable[..., Any]:
    partial = functools.partial
    while True:
        if hasattr(function, "__wrapped__"):
            function = function.__wrapped__
        elif isinstance(function, partial):
            function = function.func
        else:
            return function


def _validate_names(obj):
    validate_chat_input_name(obj.name)
    if obj.name_localizations:
        for locale, string in obj.name_localizations.items():
            validate_chat_input_name(string, locale=locale)


def _validate_descriptions(obj):
    validate_chat_input_description(obj.description)
    if obj.description_localizations:
        for locale, string in obj.description_localizations.items():
            validate_chat_input_description(string, locale=locale)


class _BaseCommand:
    __slots__ = ()


class ApplicationCommand(_BaseCommand, Generic[CogT, P, T]):
    __original_kwargs__: dict[str, Any]
    cog = None

    def __init__(self, func: Callable, **kwargs) -> None:
        from ..ext.commands.cooldowns import BucketType, CooldownMapping, MaxConcurrency

        cooldown = getattr(func, "__commands_cooldown__", kwargs.get("cooldown"))

        if cooldown is None:
            buckets = CooldownMapping(cooldown, BucketType.default)
        elif isinstance(cooldown, CooldownMapping):
            buckets = cooldown
        else:
            raise TypeError(
                "Cooldown must be a an instance of CooldownMapping or None."
            )

        self._buckets: CooldownMapping = buckets

        max_concurrency = getattr(
            func, "__commands_max_concurrency__", kwargs.get("max_concurrency")
        )

        self._max_concurrency: MaxConcurrency | None = max_concurrency

        self._callback = None
        self.module = None

        self.name: str = kwargs.get("name", func.__name__)

        try:
            checks = func.__commands_checks__
            checks.reverse()
        except AttributeError:
            checks = kwargs.get("checks", [])

        self.checks = checks
        self.id: int | None = kwargs.get("id")
        self.guild_ids: list[int] | None = kwargs.get("guild_ids", None)
        self.parent = kwargs.get("parent")

        # Permissions
        self.default_member_permissions: Permissions | None = getattr(
            func,
            "__default_member_permissions__",
            kwargs.get("default_member_permissions", None),
        )
        self.guild_only: bool | None = getattr(
            func, "__guild_only__", kwargs.get("guild_only", None)
        )

    def __repr__(self) -> str:
        return f"<discord.commands.{self.__class__.__name__} name={self.name}>"

    def __eq__(self, other) -> bool:
        if (
            getattr(self, "id", None) is not None
            and getattr(other, "id", None) is not None
        ):
            check = self.id == other.id
        else:
            check = self.name == other.name and self.guild_ids == other.guild_ids
        return (
            isinstance(other, self.__class__) and self.parent == other.parent and check
        )

    async def __call__(self, ctx, *args, **kwargs):
        """|coro|
        Calls the command's callback.

        This method bypasses all checks that a command has and does not
        convert the arguments beforehand, so take care to pass the correct
        arguments in.
        """
        if self.cog is not None:
            return await self.callback(self.cog, ctx, *args, **kwargs)
        return await self.callback(ctx, *args, **kwargs)

    @property
    def callback(
        self,
    ) -> (
        Callable[Concatenate[CogT, ApplicationContext, P], Coro[T]]
        | Callable[Concatenate[ApplicationContext, P], Coro[T]]
    ):
        return self._callback

    @callback.setter
    def callback(
        self,
        function: (
            Callable[Concatenate[CogT, ApplicationContext, P], Coro[T]]
            | Callable[Concatenate[ApplicationContext, P], Coro[T]]
        ),
    ) -> None:
        self._callback = function
        unwrap = unwrap_function(function)
        self.module = unwrap.__module__

    def _prepare_cooldowns(self, ctx: ApplicationContext):
        if self._buckets.valid:
            current = datetime.datetime.now().timestamp()
            bucket = self._buckets.get_bucket(ctx, current)  # type: ignore # ctx instead of non-existent message

            if bucket is not None:
                retry_after = bucket.update_rate_limit(current)

                if retry_after:
                    from ..ext.commands.errors import CommandOnCooldown

                    raise CommandOnCooldown(bucket, retry_after, self._buckets.type)  # type: ignore

    async def prepare(self, ctx: ApplicationContext) -> None:
        # This should be same across all 3 types
        ctx.command = self

        if not await self.can_run(ctx):
            raise CheckFailure(
                f"The check functions for the command {self.name} failed"
            )

        if hasattr(self, "_max_concurrency"):
            if self._max_concurrency is not None:
                # For this application, context can be duck-typed as a Message
                await self._max_concurrency.acquire(ctx)  # type: ignore # ctx instead of non-existent message

            try:
                self._prepare_cooldowns(ctx)
                await self.call_before_hooks(ctx)
            except:
                if self._max_concurrency is not None:
                    await self._max_concurrency.release(ctx)  # type: ignore # ctx instead of non-existent message
                raise

    def is_on_cooldown(self, ctx: ApplicationContext) -> bool:
        """Checks whether the command is currently on cooldown.

        .. note::

            This uses the current time instead of the interaction time.

        Parameters
        ----------
        ctx: :class:`.ApplicationContext`
            The invocation context to use when checking the command's cooldown status.

        Returns
        -------
        :class:`bool`
            A boolean indicating if the command is on cooldown.
        """
        if not self._buckets.valid:
            return False

        bucket = self._buckets.get_bucket(ctx)
        current = utcnow().timestamp()
        return bucket.get_tokens(current) == 0

    def reset_cooldown(self, ctx: ApplicationContext) -> None:
        """Resets the cooldown on this command.

        Parameters
        ----------
        ctx: :class:`.ApplicationContext`
            The invocation context to reset the cooldown under.
        """
        if self._buckets.valid:
            bucket = self._buckets.get_bucket(ctx)  # type: ignore # ctx instead of non-existent message
            bucket.reset()

    def get_cooldown_retry_after(self, ctx: ApplicationContext) -> float:
        """Retrieves the amount of seconds before this command can be tried again.

        .. note::

            This uses the current time instead of the interaction time.

        Parameters
        ----------
        ctx: :class:`.ApplicationContext`
            The invocation context to retrieve the cooldown from.

        Returns
        -------
        :class:`float`
            The amount of time left on this command's cooldown in seconds.
            If this is ``0.0`` then the command isn't on cooldown.
        """
        if self._buckets.valid:
            bucket = self._buckets.get_bucket(ctx)
            current = utcnow().timestamp()
            return bucket.get_retry_after(current)

        return 0.0

    async def invoke(self, ctx: ApplicationContext) -> None:
        await self.prepare(ctx)

        injected = hooked_wrapped_callback(self, ctx, self._invoke)
        await injected(ctx)

    async def can_run(self, ctx: ApplicationContext) -> bool:

        if not await ctx.bot.can_run(ctx):
            raise CheckFailure(
                f"The global check functions for command {self.name} failed."
            )

        predicates = self.checks
        if self.parent is not None:
            # parent checks should be run first
            predicates = self.parent.checks + predicates

        cog = self.cog
        if cog is not None:
            local_check = cog._get_overridden_method(cog.cog_check)
            if local_check is not None:
                ret = await maybe_coroutine(local_check, ctx)
                if not ret:
                    return False

        if not predicates:
            # since we have no checks, then we just return True.
            return True

        return await async_all(predicate(ctx) for predicate in predicates)  # type: ignore

    async def dispatch_error(self, ctx: ApplicationContext, error: Exception) -> None:
        ctx.command_failed = True
        cog = self.cog
        try:
            coro = self.on_error
        except AttributeError:
            pass
        else:
            injected = wrap_callback(coro)
            if cog is not None:
                await injected(cog, ctx, error)
            else:
                await injected(ctx, error)

        try:
            if cog is not None:
                local = cog.__class__._get_overridden_method(cog.cog_command_error)
                if local is not None:
                    wrapped = wrap_callback(local)
                    await wrapped(ctx, error)
        finally:
            ctx.bot.dispatch("application_command_error", ctx, error)

    def _get_signature_parameters(self):
        return OrderedDict(inspect.signature(self.callback).parameters)

    def error(self, coro):
        """A decorator that registers a coroutine as a local error handler.

        A local error handler is an :func:`.on_command_error` event limited to
        a single command. However, the :func:`.on_command_error` is still
        invoked afterwards as the catch-all.

        Parameters
        ----------
        coro: :ref:`coroutine <coroutine>`
            The coroutine to register as the local error handler.

        Raises
        ------
        TypeError
            The coroutine passed is not actually a coroutine.
        """

        if not asyncio.iscoroutinefunction(coro):
            raise TypeError("The error handler must be a coroutine.")

        self.on_error = coro
        return coro

    def has_error_handler(self) -> bool:
        """:class:`bool`: Checks whether the command has an error handler registered."""
        return hasattr(self, "on_error")

    def before_invoke(self, coro):
        """A decorator that registers a coroutine as a pre-invoke hook.
        A pre-invoke hook is called directly before the command is
        called. This makes it a useful function to set up database
        connections or any type of set up required.

        This pre-invoke hook takes a sole parameter, a :class:`.ApplicationContext`.
        See :meth:`.Bot.before_invoke` for more info.

        Parameters
        ----------
        coro: :ref:`coroutine <coroutine>`
            The coroutine to register as the pre-invoke hook.

        Raises
        ------
        TypeError
            The coroutine passed is not actually a coroutine.
        """
        if not asyncio.iscoroutinefunction(coro):
            raise TypeError("The pre-invoke hook must be a coroutine.")

        self._before_invoke = coro
        return coro

    def after_invoke(self, coro):
        """A decorator that registers a coroutine as a post-invoke hook.
        A post-invoke hook is called directly after the command is
        called. This makes it a useful function to clean-up database
        connections or any type of clean up required.

        This post-invoke hook takes a sole parameter, a :class:`.ApplicationContext`.
        See :meth:`.Bot.after_invoke` for more info.

        Parameters
        ----------
        coro: :ref:`coroutine <coroutine>`
            The coroutine to register as the post-invoke hook.

        Raises
        ------
        TypeError
            The coroutine passed is not actually a coroutine.
        """
        if not asyncio.iscoroutinefunction(coro):
            raise TypeError("The post-invoke hook must be a coroutine.")

        self._after_invoke = coro
        return coro

    async def call_before_hooks(self, ctx: ApplicationContext) -> None:
        # now that we're done preparing we can call the pre-command hooks
        # first, call the command local hook:
        cog = self.cog
        if self._before_invoke is not None:
            # should be cog if @commands.before_invoke is used
            instance = getattr(self._before_invoke, "__self__", cog)
            # __self__ only exists for methods, not functions
            # however, if @command.before_invoke is used, it will be a function
            if instance:
                await self._before_invoke(instance, ctx)  # type: ignore
            else:
                await self._before_invoke(ctx)  # type: ignore

        # call the cog local hook if applicable:
        if cog is not None:
            hook = cog.__class__._get_overridden_method(cog.cog_before_invoke)
            if hook is not None:
                await hook(ctx)

        # call the bot global hook if necessary
        hook = ctx.bot._before_invoke
        if hook is not None:
            await hook(ctx)

    async def call_after_hooks(self, ctx: ApplicationContext) -> None:
        cog = self.cog
        if self._after_invoke is not None:
            instance = getattr(self._after_invoke, "__self__", cog)
            if instance:
                await self._after_invoke(instance, ctx)  # type: ignore
            else:
                await self._after_invoke(ctx)  # type: ignore

        # call the cog local hook if applicable:
        if cog is not None:
            hook = cog.__class__._get_overridden_method(cog.cog_after_invoke)
            if hook is not None:
                await hook(ctx)

        hook = ctx.bot._after_invoke
        if hook is not None:
            await hook(ctx)

    @property
    def cooldown(self):
        return self._buckets._cooldown

    @property
    def full_parent_name(self) -> str:
        """:class:`str`: Retrieves the fully qualified parent command name.

        This the base command name required to execute it. For example,
        in ``/one two three`` the parent name would be ``one two``.
        """
        entries = []
        command = self
        while command.parent is not None and hasattr(command.parent, "name"):
            command = command.parent
            entries.append(command.name)

        return " ".join(reversed(entries))

    @property
    def qualified_name(self) -> str:
        """:class:`str`: Retrieves the fully qualified command name.

        This is the full parent name with the command name as well.
        For example, in ``/one two three`` the qualified name would be
        ``one two three``.
        """

        parent = self.full_parent_name

        if parent:
            return f"{parent} {self.name}"
        else:
            return self.name

    def to_dict(self) -> dict[str, Any]:
        raise NotImplementedError

    def __str__(self) -> str:
        return self.qualified_name

    def _set_cog(self, cog):
        self.cog = cog


class SlashCommand(ApplicationCommand):
    r"""A class that implements the protocol for a slash command.

    These are not created manually, instead they are created via the
    decorator or functional interface.

    .. versionadded:: 2.0

    Attributes
    -----------
    name: :class:`str`
        The name of the command.
    callback: :ref:`coroutine <coroutine>`
        The coroutine that is executed when the command is called.
    description: Optional[:class:`str`]
        The description for the command.
    guild_ids: Optional[List[:class:`int`]]
        The ids of the guilds where this command will be registered.
    options: List[:class:`Option`]
        The parameters for this command.
    parent: Optional[:class:`SlashCommandGroup`]
        The parent group that this command belongs to. ``None`` if there
        isn't one.
    mention: :class:`str`
        Returns a string that allows you to mention the slash command.
    guild_only: :class:`bool`
        Whether the command should only be usable inside a guild.
    default_member_permissions: :class:`~discord.Permissions`
        The default permissions a member needs to be able to run the command.
    cog: Optional[:class:`Cog`]
        The cog that this command belongs to. ``None`` if there isn't one.
    checks: List[Callable[[:class:`.ApplicationContext`], :class:`bool`]]
        A list of predicates that verifies if the command could be executed
        with the given :class:`.ApplicationContext` as the sole parameter. If an exception
        is necessary to be thrown to signal failure, then one inherited from
        :exc:`.ApplicationCommandError` should be used. Note that if the checks fail then
        :exc:`.CheckFailure` exception is raised to the :func:`.on_application_command_error`
        event.
    cooldown: Optional[:class:`~discord.ext.commands.Cooldown`]
        The cooldown applied when the command is invoked. ``None`` if the command
        doesn't have a cooldown.
    name_localizations: Optional[Dict[:class:`str`, :class:`str`]]
        The name localizations for this command. The values of this should be ``"locale": "name"``. See
        `here <https://discord.com/developers/docs/reference#locales>`_ for a list of valid locales.
    description_localizations: Optional[Dict[:class:`str`, :class:`str`]]
        The description localizations for this command. The values of this should be ``"locale": "description"``.
        See `here <https://discord.com/developers/docs/reference#locales>`_ for a list of valid locales.
    """
    type = 1

    def __new__(cls, *args, **kwargs) -> SlashCommand:
        self = super().__new__(cls)

        self.__original_kwargs__ = kwargs.copy()
        return self

    def __init__(self, func: Callable, *args, **kwargs) -> None:
        super().__init__(func, **kwargs)
        if not asyncio.iscoroutinefunction(func):
            raise TypeError("Callback must be a coroutine.")
        self.callback = func

        self.name_localizations: dict[str, str] | None = kwargs.get(
            "name_localizations", None
        )
        _validate_names(self)

        description = kwargs.get("description") or (
            inspect.cleandoc(func.__doc__).splitlines()[0]
            if func.__doc__ is not None
            else "No description provided"
        )

        self.description: str = description
        self.description_localizations: dict[str, str] | None = kwargs.get(
            "description_localizations", None
        )
        _validate_descriptions(self)

        self.attached_to_group: bool = False

        self.options: list[Option] = kwargs.get("options", [])

        try:
            checks = func.__commands_checks__
            checks.reverse()
        except AttributeError:
            checks = kwargs.get("checks", [])

        self.checks = checks

        self._before_invoke = None
        self._after_invoke = None

    def _validate_parameters(self):
        params = self._get_signature_parameters()
        if kwop := self.options:
            self.options: list[Option] = self._match_option_param_names(params, kwop)
        else:
            self.options: list[Option] = self._parse_options(params)

    def _check_required_params(self, params):
        params = iter(params.items())
        required_params = (
            ["self", "context"] if self.attached_to_group or self.cog else ["context"]
        )
        for p in required_params:
            try:
                next(params)
            except StopIteration:
                raise ClientException(
                    f'Callback for {self.name} command is missing "{p}" parameter.'
                )

        return params

    def _parse_options(self, params, *, check_params: bool = True) -> list[Option]:
        if check_params:
            params = self._check_required_params(params)

        final_options = []
        for p_name, p_obj in params:
            option = p_obj.annotation
            if option == inspect.Parameter.empty:
                option = str

            if self._is_typing_union(option):
                if self._is_typing_optional(option):
                    option = Option(option.__args__[0], default=None)
                else:
                    option = Option(option.__args__)

            if not isinstance(option, Option):
                if isinstance(p_obj.default, Option):
                    p_obj.default.input_type = SlashCommandOptionType.from_datatype(
                        option
                    )
                    option = p_obj.default
                else:
                    option = Option(option)

            if option.default is None and not p_obj.default == inspect.Parameter.empty:
                if isinstance(p_obj.default, type) and issubclass(
                    p_obj.default, (DiscordEnum, Enum)
                ):
                    option = Option(p_obj.default)
                elif (
                    isinstance(p_obj.default, Option)
                    and not (default := p_obj.default.default) is None
                ):
                    option.default = default
                else:
                    option.default = p_obj.default
                    option.required = False
            if option.name is None:
                option.name = p_name
            if option.name != p_name or option._parameter_name is None:
                option._parameter_name = p_name

            _validate_names(option)
            _validate_descriptions(option)

            final_options.append(option)

        return final_options

    def _match_option_param_names(self, params, options):
        params = self._check_required_params(params)

        check_annotations: list[Callable[[Option, type], bool]] = [
            lambda o, a: o.input_type == SlashCommandOptionType.string
            and o.converter is not None,  # pass on converters
            lambda o, a: isinstance(
                o.input_type, SlashCommandOptionType
            ),  # pass on slash cmd option type enums
            lambda o, a: isinstance(o._raw_type, tuple) and a == Union[o._raw_type],  # type: ignore # union types
            lambda o, a: self._is_typing_optional(a)
            and not o.required
            and o._raw_type in a.__args__,  # optional
            lambda o, a: isinstance(a, type)
            and issubclass(a, o._raw_type),  # 'normal' types
        ]
        for o in options:
            _validate_names(o)
            _validate_descriptions(o)
            try:
                p_name, p_obj = next(params)
            except StopIteration:  # not enough params for all the options
                raise ClientException("Too many arguments passed to the options kwarg.")
            p_obj = p_obj.annotation

            if not any(check(o, p_obj) for check in check_annotations):
                raise TypeError(
                    f"Parameter {p_name} does not match input type of {o.name}."
                )
            o._parameter_name = p_name

        left_out_params = OrderedDict()
        for k, v in params:
            left_out_params[k] = v
        options.extend(self._parse_options(left_out_params, check_params=False))

        return options

    def _is_typing_union(self, annotation):
        return getattr(annotation, "__origin__", None) is Union or type(
            annotation
        ) is getattr(
            types, "UnionType", Union
        )  # type: ignore

    def _is_typing_optional(self, annotation):
        return self._is_typing_union(annotation) and type(None) in annotation.__args__  # type: ignore

    @property
    def cog(self):
        return getattr(self, "_cog", MISSING)

    @cog.setter
    def cog(self, val):
        self._cog = val
        self._validate_parameters()

    @property
    def is_subcommand(self) -> bool:
        return self.parent is not None

    @property
    def mention(self) -> str:
        return f"</{self.qualified_name}:{self.id}>"

    def to_dict(self) -> dict:
        as_dict = {
            "name": self.name,
            "description": self.description,
            "options": [o.to_dict() for o in self.options],
        }
        if self.name_localizations is not None:
            as_dict["name_localizations"] = self.name_localizations
        if self.description_localizations is not None:
            as_dict["description_localizations"] = self.description_localizations
        if self.is_subcommand:
            as_dict["type"] = SlashCommandOptionType.sub_command.value

        if self.guild_only is not None:
            as_dict["dm_permission"] = not self.guild_only

        if self.default_member_permissions is not None:
            as_dict[
                "default_member_permissions"
            ] = self.default_member_permissions.value

        return as_dict

    async def _invoke(self, ctx: ApplicationContext) -> None:
        # TODO: Parse the args better
        kwargs = {}
        for arg in ctx.interaction.data.get("options", []):
            op = find(lambda x: x.name == arg["name"], self.options)
            if op is None:
                continue
            arg = arg["value"]

            # Checks if input_type is user, role or channel
            if op.input_type in (
                SlashCommandOptionType.user,
                SlashCommandOptionType.role,
                SlashCommandOptionType.channel,
                SlashCommandOptionType.attachment,
                SlashCommandOptionType.mentionable,
            ):
                resolved = ctx.interaction.data.get("resolved", {})
                if (
                    op.input_type
                    in (SlashCommandOptionType.user, SlashCommandOptionType.mentionable)
                    and (_data := resolved.get("members", {}).get(arg)) is not None
                ):
                    # The option type is a user, we resolved a member from the snowflake and assigned it to _data
                    if (_user_data := resolved.get("users", {}).get(arg)) is not None:
                        # We resolved the user from the user id
                        _data["user"] = _user_data
                    cache_flag = ctx.interaction._state.member_cache_flags.interaction
                    arg = ctx.guild._get_and_update_member(_data, int(arg), cache_flag)
                elif op.input_type is SlashCommandOptionType.mentionable:
                    if (_data := resolved.get("users", {}).get(arg)) is not None:
                        arg = User(state=ctx.interaction._state, data=_data)
                    elif (_data := resolved.get("roles", {}).get(arg)) is not None:
                        arg = Role(
                            state=ctx.interaction._state, data=_data, guild=ctx.guild
                        )
                    else:
                        arg = Object(id=int(arg))
                elif (
                    _data := resolved.get(f"{op.input_type.name}s", {}).get(arg)
                ) is not None:
                    if op.input_type is SlashCommandOptionType.channel and (
                        int(arg) in ctx.guild._channels
                        or int(arg) in ctx.guild._threads
                    ):
                        arg = ctx.guild.get_channel_or_thread(int(arg))
                        _data["_invoke_flag"] = True
                        arg._update(_data) if isinstance(arg, Thread) else arg._update(
                            ctx.guild, _data
                        )
                    else:
                        obj_type = None
                        kw = {}
                        if op.input_type is SlashCommandOptionType.user:
                            obj_type = User
                        elif op.input_type is SlashCommandOptionType.role:
                            obj_type = Role
                            kw["guild"] = ctx.guild
                        elif op.input_type is SlashCommandOptionType.channel:
                            # NOTE:
                            # This is a fallback in case the channel/thread is not found in the
                            # guild's channels/threads. For channels, if this fallback occurs, at the very minimum,
                            # permissions will be incorrect due to a lack of permission_overwrite data.
                            # For threads, if this fallback occurs, info like thread owner id, message count,
                            # flags, and more will be missing due to a lack of data sent by Discord.
                            obj_type = _threaded_guild_channel_factory(_data["type"])[0]
                            kw["guild"] = ctx.guild
                        elif op.input_type is SlashCommandOptionType.attachment:
                            obj_type = Attachment
                        arg = obj_type(state=ctx.interaction._state, data=_data, **kw)
                else:
                    # We couldn't resolve the object, so we just return an empty object
                    arg = Object(id=int(arg))

            elif (
                op.input_type == SlashCommandOptionType.string
                and (converter := op.converter) is not None
            ):
                from discord.ext.commands import Converter

                if isinstance(converter, Converter):
                    if isinstance(converter, type):
                        arg = await converter().convert(ctx, arg)
                    else:
                        arg = await converter.convert(ctx, arg)

            elif op._raw_type in (
                SlashCommandOptionType.integer,
                SlashCommandOptionType.number,
                SlashCommandOptionType.string,
                SlashCommandOptionType.boolean,
            ):
                pass

            elif issubclass(op._raw_type, Enum):
                if isinstance(arg, str) and arg.isdigit():
                    try:
                        arg = op._raw_type(int(arg))
                    except ValueError:
                        arg = op._raw_type(arg)
                elif choice := find(lambda c: c.value == arg, op.choices):
                    arg = getattr(op._raw_type, choice.name)

            kwargs[op._parameter_name] = arg

        for o in self.options:
            if o._parameter_name not in kwargs:
                kwargs[o._parameter_name] = o.default

        if self.cog is not None:
            await self.callback(self.cog, ctx, **kwargs)
        elif self.parent is not None and self.attached_to_group is True:
            await self.callback(self.parent, ctx, **kwargs)
        else:
            await self.callback(ctx, **kwargs)

    async def invoke_autocomplete_callback(self, ctx: AutocompleteContext):
        values = {i.name: i.default for i in self.options}

        for op in ctx.interaction.data.get("options", []):
            if op.get("focused", False):
                option = find(lambda o: o.name == op["name"], self.options)
                values.update(
                    {i["name"]: i["value"] for i in ctx.interaction.data["options"]}
                )
                ctx.command = self
                ctx.focused = option
                ctx.value = op.get("value")
                ctx.options = values

                if len(inspect.signature(option.autocomplete).parameters) == 2:
                    instance = getattr(option.autocomplete, "__self__", ctx.cog)
                    result = option.autocomplete(instance, ctx)
                else:
                    result = option.autocomplete(ctx)

                if asyncio.iscoroutinefunction(option.autocomplete):
                    result = await result

                choices = [
                    o if isinstance(o, OptionChoice) else OptionChoice(o)
                    for o in result
                ][:25]
                return await ctx.interaction.response.send_autocomplete_result(
                    choices=choices
                )

    def copy(self):
        """Creates a copy of this command.

        Returns
        -------
        :class:`SlashCommand`
            A new instance of this command.
        """
        ret = self.__class__(self.callback, **self.__original_kwargs__)
        return self._ensure_assignment_on_copy(ret)

    def _ensure_assignment_on_copy(self, other):
        other._before_invoke = self._before_invoke
        other._after_invoke = self._after_invoke
        if self.checks != other.checks:
            other.checks = self.checks.copy()
        # if self._buckets.valid and not other._buckets.valid:
        #    other._buckets = self._buckets.copy()
        # if self._max_concurrency != other._max_concurrency:
        #    # _max_concurrency won't be None at this point
        #    other._max_concurrency = self._max_concurrency.copy()  # type: ignore

        try:
            other.on_error = self.on_error
        except AttributeError:
            pass
        return other

    def _update_copy(self, kwargs: dict[str, Any]):
        if kwargs:
            kw = kwargs.copy()
            kw.update(self.__original_kwargs__)
            copy = self.__class__(self.callback, **kw)
            return self._ensure_assignment_on_copy(copy)
        else:
            return self.copy()


class SlashCommandGroup(ApplicationCommand):
    r"""A class that implements the protocol for a slash command group.

    These can be created manually, but they should be created via the
    decorator or functional interface.

    Attributes
    -----------
    name: :class:`str`
        The name of the command.
    description: Optional[:class:`str`]
        The description for the command.
    guild_ids: Optional[List[:class:`int`]]
        The ids of the guilds where this command will be registered.
    parent: Optional[:class:`SlashCommandGroup`]
        The parent group that this group belongs to. ``None`` if there
        isn't one.
    guild_only: :class:`bool`
        Whether the command should only be usable inside a guild.
    default_member_permissions: :class:`~discord.Permissions`
        The default permissions a member needs to be able to run the command.
    checks: List[Callable[[:class:`.ApplicationContext`], :class:`bool`]]
        A list of predicates that verifies if the command could be executed
        with the given :class:`.ApplicationContext` as the sole parameter. If an exception
        is necessary to be thrown to signal failure, then one inherited from
        :exc:`.ApplicationCommandError` should be used. Note that if the checks fail then
        :exc:`.CheckFailure` exception is raised to the :func:`.on_application_command_error`
        event.
    name_localizations: Optional[Dict[:class:`str`, :class:`str`]]
        The name localizations for this command. The values of this should be ``"locale": "name"``. See
        `here <https://discord.com/developers/docs/reference#locales>`_ for a list of valid locales.
    description_localizations: Optional[Dict[:class:`str`, :class:`str`]]
        The description localizations for this command. The values of this should be ``"locale": "description"``.
        See `here <https://discord.com/developers/docs/reference#locales>`_ for a list of valid locales.
    """
    __initial_commands__: list[SlashCommand | SlashCommandGroup]
    type = 1

    def __new__(cls, *args, **kwargs) -> SlashCommandGroup:
        self = super().__new__(cls)
        self.__original_kwargs__ = kwargs.copy()

        self.__initial_commands__ = []
        for i, c in cls.__dict__.items():
            if isinstance(c, type) and SlashCommandGroup in c.__bases__:
                c = c(
                    c.__name__,
                    (
                        inspect.cleandoc(cls.__doc__).splitlines()[0]
                        if cls.__doc__ is not None
                        else "No description provided"
                    ),
                )
            if isinstance(c, (SlashCommand, SlashCommandGroup)):
                c.parent = self
                c.attached_to_group = True
                self.__initial_commands__.append(c)

        return self

    def __init__(
        self,
        name: str,
        description: str | None = None,
        guild_ids: list[int] | None = None,
        parent: SlashCommandGroup | None = None,
        **kwargs,
    ) -> None:
        self.name = str(name)
        self.description = description or "No description provided"
        validate_chat_input_name(self.name)
        validate_chat_input_description(self.description)
        self.input_type = SlashCommandOptionType.sub_command_group
        self.subcommands: list[
            SlashCommand | SlashCommandGroup
        ] = self.__initial_commands__
        self.guild_ids = guild_ids
        self.parent = parent
        self.attached_to_group: bool = False
        self.checks = kwargs.get("checks", [])

        self._before_invoke = None
        self._after_invoke = None
        self.cog = None
        self.id = None

        # Permissions
        self.default_member_permissions: Permissions | None = kwargs.get(
            "default_member_permissions", None
        )
        self.guild_only: bool | None = kwargs.get("guild_only", None)

        self.name_localizations: dict[str, str] | None = kwargs.get(
            "name_localizations", None
        )
        self.description_localizations: dict[str, str] | None = kwargs.get(
            "description_localizations", None
        )

    @property
    def module(self) -> str | None:
        return self.__module__

    def to_dict(self) -> dict:
        as_dict = {
            "name": self.name,
            "description": self.description,
            "options": [c.to_dict() for c in self.subcommands],
        }
        if self.name_localizations is not None:
            as_dict["name_localizations"] = self.name_localizations
        if self.description_localizations is not None:
            as_dict["description_localizations"] = self.description_localizations

        if self.parent is not None:
            as_dict["type"] = self.input_type.value

        if self.guild_only is not None:
            as_dict["dm_permission"] = not self.guild_only

        if self.default_member_permissions is not None:
            as_dict[
                "default_member_permissions"
            ] = self.default_member_permissions.value

        return as_dict

<<<<<<< HEAD
    def add_command(self, command: SlashCommand) -> None:
        # check if subcommand has no cog set
        if command.cog is MISSING:
            command.cog = self.cog

        self.subcommands.append(command)

    def command(self, cls: Type[T] = SlashCommand, **kwargs) -> Callable[[Callable], SlashCommand]:
=======
    def command(
        self, cls: type[T] = SlashCommand, **kwargs
    ) -> Callable[[Callable], SlashCommand]:
>>>>>>> 105319b2
        def wrap(func) -> T:
            command = cls(func, parent=self, **kwargs)
            self.add_command(command)
            return command

        return wrap

    def create_subgroup(
        self,
        name: str,
        description: str | None = None,
        guild_ids: list[int] | None = None,
        **kwargs,
    ) -> SlashCommandGroup:
        """
        Creates a new subgroup for this SlashCommandGroup.

        Parameters
        ----------
        name: :class:`str`
            The name of the group to create.
        description: Optional[:class:`str`]
            The description of the group to create.
        guild_ids: Optional[List[:class:`int`]]
            A list of the IDs of each guild this group should be added to, making it a guild command.
            This will be a global command if ``None`` is passed.
        guild_only: :class:`bool`
            Whether the command should only be usable inside a guild.
        default_member_permissions: :class:`~discord.Permissions`
            The default permissions a member needs to be able to run the command.
        checks: List[Callable[[:class:`.ApplicationContext`], :class:`bool`]]
            A list of predicates that verifies if the command could be executed
            with the given :class:`.ApplicationContext` as the sole parameter. If an exception
            is necessary to be thrown to signal failure, then one inherited from
            :exc:`.ApplicationCommandError` should be used. Note that if the checks fail then
            :exc:`.CheckFailure` exception is raised to the :func:`.on_application_command_error`
            event.
        name_localizations: Optional[Dict[:class:`str`, :class:`str`]]
            The name localizations for this command. The values of this should be ``"locale": "name"``. See
            `here <https://discord.com/developers/docs/reference#locales>`_ for a list of valid locales.
        description_localizations: Optional[Dict[:class:`str`, :class:`str`]]
            The description localizations for this command. The values of this should be ``"locale": "description"``.
            See `here <https://discord.com/developers/docs/reference#locales>`_ for a list of valid locales.

        Returns
        -------
        SlashCommandGroup
            The slash command group that was created.
        """

        if self.parent is not None:
            # TODO: Improve this error message
            raise Exception("a subgroup cannot have a subgroup")

        sub_command_group = SlashCommandGroup(
            name, description, guild_ids, parent=self, **kwargs
        )
        self.subcommands.append(sub_command_group)
        return sub_command_group

    def subgroup(
        self,
        name: str | None = None,
        description: str | None = None,
        guild_ids: list[int] | None = None,
    ) -> Callable[[type[SlashCommandGroup]], SlashCommandGroup]:
        """A shortcut decorator that initializes the provided subclass of :class:`.SlashCommandGroup`
        as a subgroup.

        .. versionadded:: 2.0

        Parameters
        ----------
        name: Optional[:class:`str`]
            The name of the group to create. This will resolve to the name of the decorated class if ``None`` is passed.
        description: Optional[:class:`str`]
            The description of the group to create.
        guild_ids: Optional[List[:class:`int`]]
            A list of the IDs of each guild this group should be added to, making it a guild command.
            This will be a global command if ``None`` is passed.

        Returns
        -------
        Callable[[Type[SlashCommandGroup]], SlashCommandGroup]
            The slash command group that was created.
        """

        def inner(cls: type[SlashCommandGroup]) -> SlashCommandGroup:
            group = cls(
                name or cls.__name__,
                description
                or (
                    inspect.cleandoc(cls.__doc__).splitlines()[0]
                    if cls.__doc__ is not None
                    else "No description provided"
                ),
                guild_ids=guild_ids,
                parent=self,
            )
            self.subcommands.append(group)
            return group

        return inner

    async def _invoke(self, ctx: ApplicationContext) -> None:
        option = ctx.interaction.data["options"][0]
        resolved = ctx.interaction.data.get("resolved", None)
        command = find(lambda x: x.name == option["name"], self.subcommands)
        option["resolved"] = resolved
        ctx.interaction.data = option
        await command.invoke(ctx)

    async def invoke_autocomplete_callback(self, ctx: AutocompleteContext) -> None:
        option = ctx.interaction.data["options"][0]
        command = find(lambda x: x.name == option["name"], self.subcommands)
        ctx.interaction.data = option
        await command.invoke_autocomplete_callback(ctx)

    def walk_commands(self) -> Generator[SlashCommand, None, None]:
        """An iterator that recursively walks through all slash commands in this group.

        Yields
        ------
        :class:`.SlashCommand`
            A slash command from the group.
        """
        for command in self.subcommands:
            if isinstance(command, SlashCommandGroup):
                yield from command.walk_commands()
            yield command

    def copy(self):
        """Creates a copy of this command group.

        Returns
        -------
        :class:`SlashCommandGroup`
            A new instance of this command group.
        """
        ret = self.__class__(
            name=self.name,
            description=self.description,
            **{
                param: value
                for param, value in self.__original_kwargs__.items()
                if param not in ("name", "description")
            },
        )
        return self._ensure_assignment_on_copy(ret)

    def _ensure_assignment_on_copy(self, other):
        other.parent = self.parent

        other._before_invoke = self._before_invoke
        other._after_invoke = self._after_invoke

        if self.subcommands != other.subcommands:
            other.subcommands = self.subcommands.copy()

        if self.checks != other.checks:
            other.checks = self.checks.copy()

        return other

    def _update_copy(self, kwargs: dict[str, Any]):
        if kwargs:
            kw = kwargs.copy()
            kw.update(self.__original_kwargs__)
            copy = self.__class__(self.callback, **kw)
            return self._ensure_assignment_on_copy(copy)
        else:
            return self.copy()

    def _set_cog(self, cog):
        super()._set_cog(cog)
        for subcommand in self.subcommands:
            subcommand._set_cog(cog)


class ContextMenuCommand(ApplicationCommand):
    r"""A class that implements the protocol for context menu commands.

    These are not created manually, instead they are created via the
    decorator or functional interface.

    .. versionadded:: 2.0

    Attributes
    -----------
    name: :class:`str`
        The name of the command.
    callback: :ref:`coroutine <coroutine>`
        The coroutine that is executed when the command is called.
    guild_ids: Optional[List[:class:`int`]]
        The ids of the guilds where this command will be registered.
    guild_only: :class:`bool`
        Whether the command should only be usable inside a guild.
    default_member_permissions: :class:`~discord.Permissions`
        The default permissions a member needs to be able to run the command.
    cog: Optional[:class:`Cog`]
        The cog that this command belongs to. ``None`` if there isn't one.
    checks: List[Callable[[:class:`.ApplicationContext`], :class:`bool`]]
        A list of predicates that verifies if the command could be executed
        with the given :class:`.ApplicationContext` as the sole parameter. If an exception
        is necessary to be thrown to signal failure, then one inherited from
        :exc:`.ApplicationCommandError` should be used. Note that if the checks fail then
        :exc:`.CheckFailure` exception is raised to the :func:`.on_application_command_error`
        event.
    cooldown: Optional[:class:`~discord.ext.commands.Cooldown`]
        The cooldown applied when the command is invoked. ``None`` if the command
        doesn't have a cooldown.
    name_localizations: Optional[Dict[:class:`str`, :class:`str`]]
        The name localizations for this command. The values of this should be ``"locale": "name"``. See
        `here <https://discord.com/developers/docs/reference#locales>`_ for a list of valid locales.
    """

    def __new__(cls, *args, **kwargs) -> ContextMenuCommand:
        self = super().__new__(cls)

        self.__original_kwargs__ = kwargs.copy()
        return self

    def __init__(self, func: Callable, *args, **kwargs) -> None:
        super().__init__(func, **kwargs)
        if not asyncio.iscoroutinefunction(func):
            raise TypeError("Callback must be a coroutine.")
        self.callback = func

        self.name_localizations: dict[str, str] | None = kwargs.get(
            "name_localizations", None
        )

        # Discord API doesn't support setting descriptions for context menu commands, so it must be empty
        self.description = ""
        if not isinstance(self.name, str):
            raise TypeError("Name of a command must be a string.")

        self.cog = None
        self.id = None

        self._before_invoke = None
        self._after_invoke = None

        self.validate_parameters()

        # Context Menu commands can't have parents
        self.parent = None

    def validate_parameters(self):
        params = self._get_signature_parameters()
        if list(params.items())[0][0] == "self":
            temp = list(params.items())
            temp.pop(0)
            params = dict(temp)
        params = iter(params)

        # next we have the 'ctx' as the next parameter
        try:
            next(params)
        except StopIteration:
            raise ClientException(
                f'Callback for {self.name} command is missing "ctx" parameter.'
            )

        # next we have the 'user/message' as the next parameter
        try:
            next(params)
        except StopIteration:
            cmd = "user" if type(self) == UserCommand else "message"
            raise ClientException(
                f'Callback for {self.name} command is missing "{cmd}" parameter.'
            )

        # next there should be no more parameters
        try:
            next(params)
            raise ClientException(
                f"Callback for {self.name} command has too many parameters."
            )
        except StopIteration:
            pass

    @property
    def qualified_name(self):
        return self.name

    def to_dict(self) -> dict[str, str | int]:
        as_dict = {
            "name": self.name,
            "description": self.description,
            "type": self.type,
        }

        if self.guild_only is not None:
            as_dict["dm_permission"] = not self.guild_only

        if self.default_member_permissions is not None:
            as_dict[
                "default_member_permissions"
            ] = self.default_member_permissions.value

        if self.name_localizations is not None:
            as_dict["name_localizations"] = self.name_localizations

        return as_dict


class UserCommand(ContextMenuCommand):
    r"""A class that implements the protocol for user context menu commands.

    These are not created manually, instead they are created via the
    decorator or functional interface.

    Attributes
    -----------
    name: :class:`str`
        The name of the command.
    callback: :ref:`coroutine <coroutine>`
        The coroutine that is executed when the command is called.
    guild_ids: Optional[List[:class:`int`]]
        The ids of the guilds where this command will be registered.
    cog: Optional[:class:`.Cog`]
        The cog that this command belongs to. ``None`` if there isn't one.
    checks: List[Callable[[:class:`.ApplicationContext`], :class:`bool`]]
        A list of predicates that verifies if the command could be executed
        with the given :class:`.ApplicationContext` as the sole parameter. If an exception
        is necessary to be thrown to signal failure, then one inherited from
        :exc:`.ApplicationCommandError` should be used. Note that if the checks fail then
        :exc:`.CheckFailure` exception is raised to the :func:`.on_application_command_error`
        event.
    """
    type = 2

    def __new__(cls, *args, **kwargs) -> UserCommand:
        self = super().__new__(cls)

        self.__original_kwargs__ = kwargs.copy()
        return self

    async def _invoke(self, ctx: ApplicationContext) -> None:
        if "members" not in ctx.interaction.data["resolved"]:
            _data = ctx.interaction.data["resolved"]["users"]
            for i, v in _data.items():
                v["id"] = int(i)
                user = v
            target = User(state=ctx.interaction._state, data=user)
        else:
            _data = ctx.interaction.data["resolved"]["members"]
            for i, v in _data.items():
                v["id"] = int(i)
                member = v
            _data = ctx.interaction.data["resolved"]["users"]
            for i, v in _data.items():
                v["id"] = int(i)
                user = v
            member["user"] = user
            target = Member(
                data=member,
                guild=ctx.interaction._state._get_guild(ctx.interaction.guild_id),
                state=ctx.interaction._state,
            )

        if self.cog is not None:
            await self.callback(self.cog, ctx, target)
        else:
            await self.callback(ctx, target)

    def copy(self):
        """Creates a copy of this command.

        Returns
        -------
        :class:`UserCommand`
            A new instance of this command.
        """
        ret = self.__class__(self.callback, **self.__original_kwargs__)
        return self._ensure_assignment_on_copy(ret)

    def _ensure_assignment_on_copy(self, other):
        other._before_invoke = self._before_invoke
        other._after_invoke = self._after_invoke
        if self.checks != other.checks:
            other.checks = self.checks.copy()
        # if self._buckets.valid and not other._buckets.valid:
        #    other._buckets = self._buckets.copy()
        # if self._max_concurrency != other._max_concurrency:
        #    # _max_concurrency won't be None at this point
        #    other._max_concurrency = self._max_concurrency.copy()  # type: ignore

        try:
            other.on_error = self.on_error
        except AttributeError:
            pass
        return other

    def _update_copy(self, kwargs: dict[str, Any]):
        if kwargs:
            kw = kwargs.copy()
            kw.update(self.__original_kwargs__)
            copy = self.__class__(self.callback, **kw)
            return self._ensure_assignment_on_copy(copy)
        else:
            return self.copy()


class MessageCommand(ContextMenuCommand):
    r"""A class that implements the protocol for message context menu commands.

    These are not created manually, instead they are created via the
    decorator or functional interface.

    Attributes
    -----------
    name: :class:`str`
        The name of the command.
    callback: :ref:`coroutine <coroutine>`
        The coroutine that is executed when the command is called.
    guild_ids: Optional[List[:class:`int`]]
        The ids of the guilds where this command will be registered.
    cog: Optional[:class:`.Cog`]
        The cog that this command belongs to. ``None`` if there isn't one.
    checks: List[Callable[[:class:`.ApplicationContext`], :class:`bool`]]
        A list of predicates that verifies if the command could be executed
        with the given :class:`.ApplicationContext` as the sole parameter. If an exception
        is necessary to be thrown to signal failure, then one inherited from
        :exc:`.ApplicationCommandError` should be used. Note that if the checks fail then
        :exc:`.CheckFailure` exception is raised to the :func:`.on_application_command_error`
        event.
    """
    type = 3

    def __new__(cls, *args, **kwargs) -> MessageCommand:
        self = super().__new__(cls)

        self.__original_kwargs__ = kwargs.copy()
        return self

    async def _invoke(self, ctx: ApplicationContext):
        _data = ctx.interaction.data["resolved"]["messages"]
        for i, v in _data.items():
            v["id"] = int(i)
            message = v
        channel = ctx.interaction._state.get_channel(int(message["channel_id"]))
        if channel is None:
            author_id = int(message["author"]["id"])
            self_or_system_message: bool = ctx.bot.user.id == author_id or try_enum(
                MessageType, message["type"]
            ) not in (
                MessageType.default,
                MessageType.reply,
                MessageType.application_command,
                MessageType.thread_starter_message,
            )
            user_id = ctx.author.id if self_or_system_message else author_id
            data = await ctx.interaction._state.http.start_private_message(user_id)
            channel = ctx.interaction._state.add_dm_channel(data)

        target = Message(state=ctx.interaction._state, channel=channel, data=message)

        if self.cog is not None:
            await self.callback(self.cog, ctx, target)
        else:
            await self.callback(ctx, target)

    def copy(self):
        """Creates a copy of this command.

        Returns
        -------
        :class:`MessageCommand`
            A new instance of this command.
        """
        ret = self.__class__(self.callback, **self.__original_kwargs__)
        return self._ensure_assignment_on_copy(ret)

    def _ensure_assignment_on_copy(self, other):
        other._before_invoke = self._before_invoke
        other._after_invoke = self._after_invoke
        if self.checks != other.checks:
            other.checks = self.checks.copy()
        # if self._buckets.valid and not other._buckets.valid:
        #    other._buckets = self._buckets.copy()
        # if self._max_concurrency != other._max_concurrency:
        #    # _max_concurrency won't be None at this point
        #    other._max_concurrency = self._max_concurrency.copy()  # type: ignore

        try:
            other.on_error = self.on_error
        except AttributeError:
            pass
        return other

    def _update_copy(self, kwargs: dict[str, Any]):
        if kwargs:
            kw = kwargs.copy()
            kw.update(self.__original_kwargs__)
            copy = self.__class__(self.callback, **kw)
            return self._ensure_assignment_on_copy(copy)
        else:
            return self.copy()


def slash_command(**kwargs):
    """Decorator for slash commands that invokes :func:`application_command`.

    .. versionadded:: 2.0

    Returns
    -------
    Callable[..., :class:`.SlashCommand`]
        A decorator that converts the provided method into a :class:`.SlashCommand`.
    """
    return application_command(cls=SlashCommand, **kwargs)


def user_command(**kwargs):
    """Decorator for user commands that invokes :func:`application_command`.

    .. versionadded:: 2.0

    Returns
    -------
    Callable[..., :class:`.UserCommand`]
        A decorator that converts the provided method into a :class:`.UserCommand`.
    """
    return application_command(cls=UserCommand, **kwargs)


def message_command(**kwargs):
    """Decorator for message commands that invokes :func:`application_command`.

    .. versionadded:: 2.0

    Returns
    -------
    Callable[..., :class:`.MessageCommand`]
        A decorator that converts the provided method into a :class:`.MessageCommand`.
    """
    return application_command(cls=MessageCommand, **kwargs)


def application_command(cls=SlashCommand, **attrs):
    """A decorator that transforms a function into an :class:`.ApplicationCommand`. More specifically,
    usually one of :class:`.SlashCommand`, :class:`.UserCommand`, or :class:`.MessageCommand`. The exact class
    depends on the ``cls`` parameter.
    By default, the ``description`` attribute is received automatically from the
    docstring of the function and is cleaned up with the use of
    ``inspect.cleandoc``. If the docstring is ``bytes``, then it is decoded
    into :class:`str` using utf-8 encoding.
    The ``name`` attribute also defaults to the function name unchanged.

    .. versionadded:: 2.0

    Parameters
    ----------
    cls: :class:`.ApplicationCommand`
        The class to construct with. By default, this is :class:`.SlashCommand`.
        You usually do not change this.
    attrs
        Keyword arguments to pass into the construction of the class denoted
        by ``cls``.

    Returns
    -------
    Callable[..., :class:`.ApplicationCommand`]
        A decorator that converts the provided method into an :class:`.ApplicationCommand`, or subclass of it.

    Raises
    ------
    TypeError
        If the function is not a coroutine or is already a command.
    """

    def decorator(func: Callable) -> cls:
        if isinstance(func, ApplicationCommand):
            func = func.callback
        elif not callable(func):
            raise TypeError(
                "func needs to be a callable or a subclass of ApplicationCommand."
            )
        return cls(func, **attrs)

    return decorator


def command(**kwargs):
    """An alias for :meth:`application_command`.

    .. note::
        This decorator is overridden by :func:`ext.commands.command`.

    .. versionadded:: 2.0

    Returns
    -------
    Callable[..., :class:`.ApplicationCommand`]
        A decorator that converts the provided method into an :class:`.ApplicationCommand`.
    """
    return application_command(**kwargs)


docs = "https://discord.com/developers/docs"
valid_locales = [
    "da",
    "de",
    "en-GB",
    "en-US",
    "es-ES",
    "fr",
    "hr",
    "it",
    "lt",
    "hu",
    "nl",
    "no",
    "pl",
    "pt-BR",
    "ro",
    "fi",
    "sv-SE",
    "vi",
    "tr",
    "cs",
    "el",
    "bg",
    "ru",
    "uk",
    "hi",
    "th",
    "zh-CN",
    "ja",
    "zh-TW",
    "ko",
]


# Validation
def validate_chat_input_name(name: Any, locale: str | None = None):
    # Must meet the regex ^[-_\w\d\u0901-\u097D\u0E00-\u0E7F]{1,32}$
    if locale is not None and locale not in valid_locales:
        raise ValidationError(
            f"Locale '{locale}' is not a valid locale, see {docs}/reference#locales for list of supported locales."
        )
    error = None
    if not isinstance(name, str):
        error = TypeError(
            f'Command names and options must be of type str. Received "{name}"'
        )
    elif not re.match(r"^[-_\w\d\u0901-\u097D\u0E00-\u0E7F]{1,32}$", name):
        error = ValidationError(
            r"Command names and options must follow the regex \"^[-_\w\d\u0901-\u097D\u0E00-\u0E7F]{1,32}$\". "
            f"For more information, see {docs}/interactions/application-commands#application-command-object-"
            f'application-command-naming. Received "{name}"'
        )
    elif (
        name.lower() != name
    ):  # Can't use islower() as it fails if none of the chars can be lowered. See #512.
        error = ValidationError(
            f'Command names and options must be lowercase. Received "{name}"'
        )

    if error:
        if locale:
            error.args = (f"{error.args[0]} in locale {locale}",)
        raise error


def validate_chat_input_description(description: Any, locale: str | None = None):
    if locale is not None and locale not in valid_locales:
        raise ValidationError(
            f"Locale '{locale}' is not a valid locale, see {docs}/reference#locales for list of supported locales."
        )
    error = None
    if not isinstance(description, str):
        error = TypeError(
            f'Command and option description must be of type str. Received "{description}"'
        )
    elif not 1 <= len(description) <= 100:
        error = ValidationError(
            f'Command and option description must be 1-100 characters long. Received "{description}"'
        )

    if error:
        if locale:
            error.args = (f"{error.args[0]} in locale {locale}",)
        raise error<|MERGE_RESOLUTION|>--- conflicted
+++ resolved
@@ -1158,7 +1158,6 @@
 
         return as_dict
 
-<<<<<<< HEAD
     def add_command(self, command: SlashCommand) -> None:
         # check if subcommand has no cog set
         if command.cog is MISSING:
@@ -1166,12 +1165,9 @@
 
         self.subcommands.append(command)
 
-    def command(self, cls: Type[T] = SlashCommand, **kwargs) -> Callable[[Callable], SlashCommand]:
-=======
     def command(
-        self, cls: type[T] = SlashCommand, **kwargs
+        self, cls: Type[T] = SlashCommand, **kwargs
     ) -> Callable[[Callable], SlashCommand]:
->>>>>>> 105319b2
         def wrap(func) -> T:
             command = cls(func, parent=self, **kwargs)
             self.add_command(command)
