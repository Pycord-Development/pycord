"""
The MIT License (MIT)

Copyright (c) 2015-2021 Rapptz
Copyright (c) 2021-present Pycord Development

Permission is hereby granted, free of charge, to any person obtaining a
copy of this software and associated documentation files (the "Software"),
to deal in the Software without restriction, including without limitation
the rights to use, copy, modify, merge, publish, distribute, sublicense,
and/or sell copies of the Software, and to permit persons to whom the
Software is furnished to do so, subject to the following conditions:

The above copyright notice and this permission notice shall be included in
all copies or substantial portions of the Software.

THE SOFTWARE IS PROVIDED "AS IS", WITHOUT WARRANTY OF ANY KIND, EXPRESS
OR IMPLIED, INCLUDING BUT NOT LIMITED TO THE WARRANTIES OF MERCHANTABILITY,
FITNESS FOR A PARTICULAR PURPOSE AND NONINFRINGEMENT. IN NO EVENT SHALL THE
AUTHORS OR COPYRIGHT HOLDERS BE LIABLE FOR ANY CLAIM, DAMAGES OR OTHER
LIABILITY, WHETHER IN AN ACTION OF CONTRACT, TORT OR OTHERWISE, ARISING
FROM, OUT OF OR IN CONNECTION WITH THE SOFTWARE OR THE USE OR OTHER
DEALINGS IN THE SOFTWARE.
"""

from __future__ import annotations

import asyncio
import datetime
import functools
import inspect
import re
import types
from collections import OrderedDict
from typing import Any, Callable, Dict, Generator, Generic, List, Optional, Type, TypeVar, Union, TYPE_CHECKING

from .context import ApplicationContext, AutocompleteContext
from .errors import ApplicationCommandError, CheckFailure, ApplicationCommandInvokeError
from .options import Option, OptionChoice
from .permissions import CommandPermission
from ..enums import SlashCommandOptionType
from ..errors import ValidationError, ClientException
from ..member import Member
from ..message import Message
from ..user import User
from ..utils import find, get_or_fetch, async_all, utcnow

__all__ = (
    "_BaseCommand",
    "ApplicationCommand",
    "SlashCommand",
    "slash_command",
    "application_command",
    "user_command",
    "message_command",
    "command",
    "SlashCommandGroup",
    "ContextMenuCommand",
    "UserCommand",
    "MessageCommand",
)

if TYPE_CHECKING: 
    from typing_extensions import ParamSpec

    from ..cog import Cog

T = TypeVar('T')
CogT = TypeVar('CogT', bound='Cog')

if TYPE_CHECKING:
    P = ParamSpec('P')
else:
    P = TypeVar('P')

def wrap_callback(coro):
    @functools.wraps(coro)
    async def wrapped(*args, **kwargs):
        try:
            ret = await coro(*args, **kwargs)
        except ApplicationCommandError:
            raise
        except asyncio.CancelledError:
            return
        except Exception as exc:
            raise ApplicationCommandInvokeError(exc) from exc
        return ret
    return wrapped

def hooked_wrapped_callback(command, ctx, coro):
    @functools.wraps(coro)
    async def wrapped(arg):
        try:
            ret = await coro(arg)
        except ApplicationCommandError:
            raise
        except asyncio.CancelledError:
            return
        except Exception as exc:
            raise ApplicationCommandInvokeError(exc) from exc
        finally:
            if hasattr(command, '_max_concurrency') and command._max_concurrency is not None:
                await command._max_concurrency.release(ctx)
            await command.call_after_hooks(ctx)
        return ret
    return wrapped

class _BaseCommand:
    __slots__ = ()

class ApplicationCommand(_BaseCommand, Generic[CogT, P, T]):
    cog = None

    def __init__(self, func: Callable, **kwargs) -> None:
        from ..ext.commands.cooldowns import CooldownMapping, BucketType, MaxConcurrency

        try:
            cooldown = func.__commands_cooldown__
        except AttributeError:
            cooldown = kwargs.get('cooldown')
        
        if cooldown is None:
            buckets = CooldownMapping(cooldown, BucketType.default)
        elif isinstance(cooldown, CooldownMapping):
            buckets = cooldown
        else:
            raise TypeError("Cooldown must be a an instance of CooldownMapping or None.")
        self._buckets: CooldownMapping = buckets

        try:
            max_concurrency = func.__commands_max_concurrency__
        except AttributeError:
            max_concurrency = kwargs.get('max_concurrency')

        self._max_concurrency: Optional[MaxConcurrency] = max_concurrency

    def __repr__(self):
        return f"<discord.commands.{self.__class__.__name__} name={self.name}>"

    def __eq__(self, other) -> bool:
        if hasattr(self, "id") and hasattr(other, "id"):
            check = self.id == other.id
        else:
            check = (
                self.name == other.name
                and self.guild_ids == self.guild_ids
            )
        return (
            isinstance(other, self.__class__)
            and self.parent == other.parent
            and check
        )

    async def __call__(self, ctx, *args, **kwargs):
        """|coro|
        Calls the command's callback.

        This method bypasses all checks that a command has and does not
        convert the arguments beforehand, so take care to pass the correct
        arguments in.
        """
        return await self.callback(ctx, *args, **kwargs)

    def _prepare_cooldowns(self, ctx: ApplicationContext):
        if self._buckets.valid:
            current = datetime.datetime.now().timestamp()
            bucket = self._buckets.get_bucket(ctx, current)  # type: ignore (ctx instead of non-existent message)

            if bucket is not None:
                retry_after = bucket.update_rate_limit(current)

                if retry_after:
                    from ..ext.commands.errors import CommandOnCooldown
                    raise CommandOnCooldown(bucket, retry_after, self._buckets.type)  # type: ignore

    async def prepare(self, ctx: ApplicationContext) -> None:
        # This should be same across all 3 types
        ctx.command = self

        if not await self.can_run(ctx):
            raise CheckFailure(f'The check functions for the command {self.name} failed')

        if hasattr(self, "_max_concurrency"):
            if self._max_concurrency is not None:
                # For this application, context can be duck-typed as a Message
                await self._max_concurrency.acquire(ctx)  # type: ignore (ctx instead of non-existent message)

            try:
                self._prepare_cooldowns(ctx)
                await self.call_before_hooks(ctx)
            except:
                if self._max_concurrency is not None:
                    await self._max_concurrency.release(ctx)  # type: ignore (ctx instead of non-existent message)
                raise

    def is_on_cooldown(self, ctx: ApplicationContext) -> bool:
        """Checks whether the command is currently on cooldown.

        .. note::

            This uses the current time instead of the interaction time.

        Parameters
        -----------
        ctx: :class:`.ApplicationContext`
            The invocation context to use when checking the commands cooldown status.

        Returns
        --------
        :class:`bool`
            A boolean indicating if the command is on cooldown.
        """
        if not self._buckets.valid:
            return False

        bucket = self._buckets.get_bucket(ctx)
        current = utcnow().timestamp()
        return bucket.get_tokens(current) == 0

    def reset_cooldown(self, ctx: ApplicationContext) -> None:
        """Resets the cooldown on this command.

        Parameters
        -----------
        ctx: :class:`.ApplicationContext`
            The invocation context to reset the cooldown under.
        """
        if self._buckets.valid:
            bucket = self._buckets.get_bucket(ctx)  # type: ignore (ctx instead of non-existent message)
            bucket.reset()

    def get_cooldown_retry_after(self, ctx: ApplicationContext) -> float:
        """Retrieves the amount of seconds before this command can be tried again.

        .. note::

            This uses the current time instead of the interaction time.

        Parameters
        -----------
        ctx: :class:`.ApplicationContext`
            The invocation context to retrieve the cooldown from.

        Returns
        --------
        :class:`float`
            The amount of time left on this command's cooldown in seconds.
            If this is ``0.0`` then the command isn't on cooldown.
        """
        if self._buckets.valid:
            bucket = self._buckets.get_bucket(ctx)
            current = utcnow().timestamp()
            return bucket.get_retry_after(current)

        return 0.0

    async def invoke(self, ctx: ApplicationContext) -> None:
        await self.prepare(ctx)

        injected = hooked_wrapped_callback(self, ctx, self._invoke)
        await injected(ctx)

    async def can_run(self, ctx: ApplicationContext) -> bool:

        if not await ctx.bot.can_run(ctx):
            raise CheckFailure(f'The global check functions for command {self.name} failed.')

        predicates = self.checks
        if not predicates:
            # since we have no checks, then we just return True.
            return True

        return await async_all(predicate(ctx) for predicate in predicates) # type: ignore

    async def dispatch_error(self, ctx: ApplicationContext, error: Exception) -> None:
        ctx.command_failed = True
        cog = self.cog
        try:
            coro = self.on_error
        except AttributeError:
            pass
        else:
            injected = wrap_callback(coro)
            if cog is not None:
                await injected(cog, ctx, error)
            else:
                await injected(ctx, error)

        try:
            if cog is not None:
                local = cog.__class__._get_overridden_method(cog.cog_command_error)
                if local is not None:
                    wrapped = wrap_callback(local)
                    await wrapped(ctx, error)
        finally:
            ctx.bot.dispatch('application_command_error', ctx, error)

    def _get_signature_parameters(self):
        return OrderedDict(inspect.signature(self.callback).parameters)

    def error(self, coro):
        """A decorator that registers a coroutine as a local error handler.

        A local error handler is an :func:`.on_command_error` event limited to
        a single command. However, the :func:`.on_command_error` is still
        invoked afterwards as the catch-all.

        Parameters
        -----------
        coro: :ref:`coroutine <coroutine>`
            The coroutine to register as the local error handler.

        Raises
        -------
        TypeError
            The coroutine passed is not actually a coroutine.
        """

        if not asyncio.iscoroutinefunction(coro):
            raise TypeError('The error handler must be a coroutine.')

        self.on_error = coro
        return coro

    def has_error_handler(self) -> bool:
        """:class:`bool`: Checks whether the command has an error handler registered.
        """
        return hasattr(self, 'on_error')

    def before_invoke(self, coro):
        """A decorator that registers a coroutine as a pre-invoke hook.
        A pre-invoke hook is called directly before the command is
        called. This makes it a useful function to set up database
        connections or any type of set up required.
        This pre-invoke hook takes a sole parameter, a :class:`.Context`.
        See :meth:`.Bot.before_invoke` for more info.
        Parameters
        -----------
        coro: :ref:`coroutine <coroutine>`
            The coroutine to register as the pre-invoke hook.
        Raises
        -------
        TypeError
            The coroutine passed is not actually a coroutine.
        """
        if not asyncio.iscoroutinefunction(coro):
            raise TypeError('The pre-invoke hook must be a coroutine.')

        self._before_invoke = coro
        return coro

    def after_invoke(self, coro):
        """A decorator that registers a coroutine as a post-invoke hook.
        A post-invoke hook is called directly after the command is
        called. This makes it a useful function to clean-up database
        connections or any type of clean up required.
        This post-invoke hook takes a sole parameter, a :class:`.Context`.
        See :meth:`.Bot.after_invoke` for more info.
        Parameters
        -----------
        coro: :ref:`coroutine <coroutine>`
            The coroutine to register as the post-invoke hook.
        Raises
        -------
        TypeError
            The coroutine passed is not actually a coroutine.
        """
        if not asyncio.iscoroutinefunction(coro):
            raise TypeError('The post-invoke hook must be a coroutine.')

        self._after_invoke = coro
        return coro

    async def call_before_hooks(self, ctx: ApplicationContext) -> None:
        # now that we're done preparing we can call the pre-command hooks
        # first, call the command local hook:
        cog = self.cog
        if self._before_invoke is not None:
            # should be cog if @commands.before_invoke is used
            instance = getattr(self._before_invoke, '__self__', cog)
            # __self__ only exists for methods, not functions
            # however, if @command.before_invoke is used, it will be a function
            if instance:
                await self._before_invoke(instance, ctx)  # type: ignore
            else:
                await self._before_invoke(ctx)  # type: ignore

        # call the cog local hook if applicable:
        if cog is not None:
            hook = cog.__class__._get_overridden_method(cog.cog_before_invoke)
            if hook is not None:
                await hook(ctx)

        # call the bot global hook if necessary
        hook = ctx.bot._before_invoke
        if hook is not None:
            await hook(ctx)

    async def call_after_hooks(self, ctx: ApplicationContext) -> None:
        cog = self.cog
        if self._after_invoke is not None:
            instance = getattr(self._after_invoke, '__self__', cog)
            if instance:
                await self._after_invoke(instance, ctx)  # type: ignore
            else:
                await self._after_invoke(ctx)  # type: ignore

        # call the cog local hook if applicable:
        if cog is not None:
            hook = cog.__class__._get_overridden_method(cog.cog_after_invoke)
            if hook is not None:
                await hook(ctx)

        hook = ctx.bot._after_invoke
        if hook is not None:
            await hook(ctx)

    @property
    def cooldown(self):
        return self._buckets._cooldown

    @property
    def full_parent_name(self) -> str:
        """:class:`str`: Retrieves the fully qualified parent command name.

        This the base command name required to execute it. For example,
        in ``/one two three`` the parent name would be ``one two``.
        """
        entries = []
        command = self
        while command.parent is not None and hasattr(command.parent, "name"):
            command = command.parent
            entries.append(command.name)

        return ' '.join(reversed(entries))

    @property
    def qualified_name(self) -> str:
        """:class:`str`: Retrieves the fully qualified command name.

        This is the full parent name with the command name as well.
        For example, in ``/one two three`` the qualified name would be
        ``one two three``.
        """

        parent = self.full_parent_name

        if parent:
            return parent + ' ' + self.name
        else:
            return self.name

    def _set_cog(self, cog):
        self.cog = cog

class SlashCommand(ApplicationCommand):
    r"""A class that implements the protocol for a slash command.

    These are not created manually, instead they are created via the
    decorator or functional interface.

    Attributes
    -----------
    name: :class:`str`
        The name of the command.
    callback: :ref:`coroutine <coroutine>`
        The coroutine that is executed when the command is called.
    description: Optional[:class:`str`]
        The description for the command.
    guild_ids: Optional[List[:class:`int`]]
        The ids of the guilds where this command will be registered.
    options: List[:class:`Option`]
        The parameters for this command.
    parent: Optional[:class:`SlashCommandGroup`]
        The parent group that this command belongs to. ``None`` if there
        isn't one.
    default_permission: :class:`bool`
        Whether the command is enabled by default when it is added to a guild.
    permissions: List[:class:`CommandPermission`]
        The permissions for this command.

        .. note::

            If this is not empty then default_permissions will be set to False.

    cog: Optional[:class:`Cog`]
        The cog that this command belongs to. ``None`` if there isn't one.
    checks: List[Callable[[:class:`.ApplicationContext`], :class:`bool`]]
        A list of predicates that verifies if the command could be executed
        with the given :class:`.ApplicationContext` as the sole parameter. If an exception
        is necessary to be thrown to signal failure, then one inherited from
        :exc:`.CommandError` should be used. Note that if the checks fail then
        :exc:`.CheckFailure` exception is raised to the :func:`.on_application_command_error`
        event.
    cooldown: Optional[:class:`~discord.ext.commands.Cooldown`]
        The cooldown applied when the command is invoked. ``None`` if the command
        doesn't have a cooldown.

        .. versionadded:: 2.0
    """
    type = 1

    def __new__(cls, *args, **kwargs) -> SlashCommand:
        self = super().__new__(cls)

        self.__original_kwargs__ = kwargs.copy()
        return self

    def __init__(self, func: Callable, *args, **kwargs) -> None:
        super().__init__(func, **kwargs)
        if not asyncio.iscoroutinefunction(func):
            raise TypeError("Callback must be a coroutine.")
        self.callback = func

        self.guild_ids: Optional[List[int]] = kwargs.get("guild_ids", None)

        name = kwargs.get("name") or func.__name__
        validate_chat_input_name(name)
        self.name: str = name
        self.id = None

        description = kwargs.get("description") or (
            inspect.cleandoc(func.__doc__).splitlines()[0]
            if func.__doc__ is not None
            else "No description provided"
        )
        validate_chat_input_description(description)
        self.description: str = description
        self.parent = kwargs.get('parent')
        self.attached_to_group: bool = False

        self.cog = None

        params = self._get_signature_parameters()
        if (kwop := kwargs.get('options', None)):
            self.options: List[Option] = self._match_option_param_names(params, kwop)
        else:
            self.options: List[Option] = self._parse_options(params)

        try:
            checks = func.__commands_checks__
            checks.reverse()
        except AttributeError:
            checks = kwargs.get('checks', [])

        self.checks = checks

        self._before_invoke = None
        self._after_invoke = None

        # Permissions
        self.default_permission = kwargs.get("default_permission", True)
        self.permissions: List[CommandPermission] = getattr(func, "__app_cmd_perms__", []) + kwargs.get("permissions", [])
        if self.permissions and self.default_permission:
            self.default_permission = False


    def _parse_options(self, params) -> List[Option]:
        final_options = []

        if list(params.items())[0][0] == "self":
            temp = list(params.items())
            temp.pop(0)
            params = dict(temp)
        params = iter(params.items())

        # next we have the 'ctx' as the next parameter
        try:
            next(params)
        except StopIteration:
            raise ClientException(
                f'Callback for {self.name} command is missing "ctx" parameter.'
            )

        final_options = []

        for p_name, p_obj in params:

            option = p_obj.annotation
            if option == inspect.Parameter.empty:
                option = str

            if self._is_typing_union(option):
                if self._is_typing_optional(option):
                    option = Option(
                        option.__args__[0], "No description provided", required=False
                    )
                else:
                    option = Option(
                        option.__args__, "No description provided"
                    )

            if not isinstance(option, Option):
                option = Option(option, "No description provided")
                if p_obj.default != inspect.Parameter.empty:
                    option.required = False

            option.default = option.default if option.default is not None else p_obj.default

            if option.default == inspect.Parameter.empty:
                option.default = None

            if option.name is None:
                option.name = p_name
            option._parameter_name = p_name

            validate_chat_input_name(option.name)
            validate_chat_input_description(option.description)

            final_options.append(option)

        return final_options


    def _match_option_param_names(self, params, options):
        if list(params.items())[0][0] == "self":
            temp = list(params.items())
            temp.pop(0)
            params = dict(temp)
        params = iter(params.items())

        # next we have the 'ctx' as the next parameter
        try:
            next(params)
        except StopIteration:
            raise ClientException(
                f'Callback for {self.name} command is missing "ctx" parameter.'
            )

        check_annotations = [
            lambda o, a: o.input_type == SlashCommandOptionType.string and o.converter is not None,  # pass on converters
            lambda o, a: isinstance(o.input_type, SlashCommandOptionType),  # pass on slash cmd option type enums
            lambda o, a: isinstance(o._raw_type, tuple) and a == Union[o._raw_type],  # type: ignore (union types)
            lambda o, a: self._is_typing_optional(a) and not o.required and o._raw_type in a.__args__,  # optional
            lambda o, a: inspect.isclass(a) and issubclass(a, o._raw_type)  # 'normal' types
        ]
        for o in options:
            validate_chat_input_name(o.name)
            validate_chat_input_description(o.description)
            try:
                p_name, p_obj = next(params)
            except StopIteration:  # not enough params for all the options
                raise ClientException(
                    f"Too many arguments passed to the options kwarg."
                )
            p_obj = p_obj.annotation

            if not any(c(o, p_obj) for c in check_annotations):       
                raise TypeError(f"Parameter {p_name} does not match input type of {o.name}.")
            o._parameter_name = p_name

        left_out_params = OrderedDict()
        left_out_params[''] = ''  # bypass first iter (ctx)
        for k, v in params:
            left_out_params[k] = v
        options.extend(self._parse_options(left_out_params))

        return options

    def _is_typing_union(self, annotation):
        return (
            getattr(annotation, '__origin__', None) is Union
            or type(annotation) is getattr(types, "UnionType", Union)
        ) # type: ignore

    def _is_typing_optional(self, annotation):
        return self._is_typing_union(annotation) and type(None) in annotation.__args__  # type: ignore

    @property
    def is_subcommand(self) -> bool:
        return self.parent is not None

    def to_dict(self) -> Dict:
        as_dict = {
            "name": self.name,
            "description": self.description,
            "options": [o.to_dict() for o in self.options],
            "default_permission": self.default_permission,
        }
        if self.is_subcommand:
            as_dict["type"] = SlashCommandOptionType.sub_command.value

        return as_dict

    async def _invoke(self, ctx: ApplicationContext) -> None:
        # TODO: Parse the args better
        kwargs = {}
        for arg in ctx.interaction.data.get("options", []):
            op = find(lambda x: x.name == arg["name"], self.options)
            arg = arg["value"]

            # Checks if input_type is user, role or channel
            if (
                SlashCommandOptionType.user.value
                <= op.input_type.value
                <= SlashCommandOptionType.role.value
            ):
                if ctx.guild is None and op.input_type.name == "user":
                    _data = ctx.interaction.data["resolved"]["users"][arg]
                    _data["id"] = int(arg)
                    arg = User(state=ctx.interaction._state, data=_data)
                else:
                    name = "member" if op.input_type.name == "user" else op.input_type.name
                    arg = await get_or_fetch(ctx.guild, name, int(arg), default=int(arg))

            elif op.input_type == SlashCommandOptionType.mentionable:
                arg_id = int(arg)
                arg = await get_or_fetch(ctx.guild, "member", arg_id)
                if arg is None:
                    arg = ctx.guild.get_role(arg_id) or arg_id

            elif op.input_type == SlashCommandOptionType.string and (converter := op.converter) is not None:
                arg = await converter.convert(converter, ctx, arg)

            kwargs[op._parameter_name] = arg

        for o in self.options:
            if o._parameter_name not in kwargs:
                kwargs[o._parameter_name] = o.default

        if self.cog is not None:
            await self.callback(self.cog, ctx, **kwargs)
        elif self.parent is not None and self.attached_to_group is True:
            await self.callback(self.parent, ctx, **kwargs)
        else:
            await self.callback(ctx, **kwargs)

    async def invoke_autocomplete_callback(self, ctx: AutocompleteContext):
        values = { i.name: i.default for i in self.options }

        for op in ctx.interaction.data.get("options", []):
            if op.get("focused", False):
                option = find(lambda o: o.name == op["name"], self.options)
                values.update({
                    i["name"]:i["value"]
                    for i in ctx.interaction.data["options"]
                })
                ctx.command = self
                ctx.focused = option
                ctx.value = op.get("value")
                ctx.options = values

                if len(inspect.signature(option.autocomplete).parameters) == 2:
                    instance = getattr(option.autocomplete, "__self__", ctx.cog)
                    result = option.autocomplete(instance, ctx)
                else:
                    result = option.autocomplete(ctx)

                if asyncio.iscoroutinefunction(option.autocomplete):
                    result = await result
                    
                choices = [
                    o if isinstance(o, OptionChoice) else OptionChoice(o)
                    for o in result
                ][:25]
                return await ctx.interaction.response.send_autocomplete_result(choices=choices)


    def copy(self):
        """Creates a copy of this command.

        Returns
        --------
        :class:`SlashCommand`
            A new instance of this command.
        """
        ret = self.__class__(self.callback, **self.__original_kwargs__)
        return self._ensure_assignment_on_copy(ret)

    def _ensure_assignment_on_copy(self, other):
        other._before_invoke = self._before_invoke
        other._after_invoke = self._after_invoke
        if self.checks != other.checks:
            other.checks = self.checks.copy()
        #if self._buckets.valid and not other._buckets.valid:
        #    other._buckets = self._buckets.copy()
        #if self._max_concurrency != other._max_concurrency:
        #    # _max_concurrency won't be None at this point
        #    other._max_concurrency = self._max_concurrency.copy()  # type: ignore

        try:
            other.on_error = self.on_error
        except AttributeError:
            pass
        return other

    def _update_copy(self, kwargs: Dict[str, Any]):
        if kwargs:
            kw = kwargs.copy()
            kw.update(self.__original_kwargs__)
            copy = self.__class__(self.callback, **kw)
            return self._ensure_assignment_on_copy(copy)
        else:
            return self.copy()

<<<<<<< HEAD
channel_type_map = {
    'TextChannel': ChannelType.text,
    'VoiceChannel': ChannelType.voice,
    'StageChannel': ChannelType.stage_voice,
    'CategoryChannel': ChannelType.category,
    'Thread': ChannelType.public_thread
}

class ThreadOption:
    def __init__(self, thread_type: Literal["public", "private", "news"]):
        type_map = {
            "public": ChannelType.public_thread,
            "private": ChannelType.private_thread,
            "news": ChannelType.news_thread,
        }
        self._type = type_map[thread_type]
    
    @property
    def __name__(self):
        return 'ThreadOption'

class Option:
    def __init__(
        self, input_type: Any, /, description: str = None, **kwargs
    ) -> None:
        self.name: Optional[str] = kwargs.pop("name", None)
        self.description = description or "No description provided"
        self.converter = None
        self._raw_type = input_type
        self.channel_types: List[SlashCommandOptionType] = kwargs.pop("channel_types", [])
        if not isinstance(input_type, SlashCommandOptionType):
            if hasattr(input_type, "convert"):
                self.converter = input_type
                input_type = SlashCommandOptionType.string
            else:
                _type = SlashCommandOptionType.from_datatype(input_type)
                if _type == SlashCommandOptionType.channel:
                    if not isinstance(input_type, tuple):
                        input_type = (input_type,)
                    for i in input_type:
                        if i.__name__ == 'GuildChannel':
                            continue
                        if isinstance(i, ThreadOption):
                            self.channel_types.append(i._type)
                            continue

                        channel_type = channel_type_map[i.__name__]
                        self.channel_types.append(channel_type)
                input_type = _type
        self.input_type = input_type
        self.default = kwargs.pop("default", None)
        self.required: bool = kwargs.pop("required", True) if self.default is None else False
        self.choices: List[OptionChoice] = [
            o if isinstance(o, OptionChoice) else OptionChoice(o)
            for o in kwargs.pop("choices", list())
        ]

        if self.input_type == SlashCommandOptionType.integer:
            minmax_types = (int, type(None))
        elif self.input_type == SlashCommandOptionType.number:
            minmax_types = (int, float, type(None))
        else:
            minmax_types = (type(None),)
        minmax_typehint = Optional[Union[minmax_types]]  # type: ignore

        self.min_value: minmax_typehint = kwargs.pop("min_value", None)
        self.max_value: minmax_typehint = kwargs.pop("max_value", None)

        if not (isinstance(self.min_value, minmax_types) or self.min_value is None):
            raise TypeError(f"Expected {minmax_typehint} for min_value, got \"{type(self.min_value).__name__}\"")
        if not (isinstance(self.max_value, minmax_types) or self.min_value is None):
            raise TypeError(f"Expected {minmax_typehint} for max_value, got \"{type(self.max_value).__name__}\"")

        self.autocomplete = kwargs.pop("autocomplete", None)

    def to_dict(self) -> Dict:
        as_dict = {
            "name": self.name,
            "description": self.description,
            "type": self.input_type.value,
            "required": self.required,
            "choices": [c.to_dict() for c in self.choices],
            "autocomplete": bool(self.autocomplete)
        }
        if self.channel_types:
            as_dict["channel_types"] = [t.value for t in self.channel_types]
        if self.min_value is not None:
            as_dict["min_value"] = self.min_value
        if self.max_value is not None:
            as_dict["max_value"] = self.max_value

        return as_dict


    def __repr__(self):
        return f"<discord.commands.{self.__class__.__name__} name={self.name}>"


class OptionChoice:
    r"""Represents an option choice.

    Attributes
    -----------
    name: :class:`str`
        The name of the option choice.
    value: Optional[Union[:class:`str`, :class:`int`, :class:`float`]]
        The value of the option choice. If ``None`` is passed, this will be set to the name of the option choice.
    """
    def __init__(self, name: str, value: Optional[Union[str, int, float]] = None):
        self.name = name
        self.value = value if value is not None else name

    def to_dict(self) -> Dict[str, Union[str, int, float]]:
        return {"name": self.name, "value": self.value}

def option(name, type=None, **kwargs):
    """A decorator that can be used instead of typehinting Option"""
    def decor(func):
        nonlocal type
        type = type or func.__annotations__.get(name, str)
        func.__annotations__[name] = Option(type, **kwargs)
        return func
    return decor
=======
>>>>>>> 5244381b

class SlashCommandGroup(ApplicationCommand):
    r"""A class that implements the protocol for a slash command group.

    These can be created manually, but they should be created via the
    decorator or functional interface.

    Attributes
    -----------
    name: :class:`str`
        The name of the command.
    description: Optional[:class:`str`]
        The description for the command.
    guild_ids: Optional[List[:class:`int`]]
        The ids of the guilds where this command will be registered.
    parent: Optional[:class:`SlashCommandGroup`]
        The parent group that this group belongs to. ``None`` if there
        isn't one.
    subcommands: List[Union[:class:`SlashCommand`, :class:`SlashCommandGroup`]]
        The list of all subcommands under this group.
    cog: Optional[:class:`Cog`]
        The cog that this command belongs to. ``None`` if there isn't one.
    checks: List[Callable[[:class:`.ApplicationContext`], :class:`bool`]]
        A list of predicates that verifies if the command could be executed
        with the given :class:`.ApplicationContext` as the sole parameter. If an exception
        is necessary to be thrown to signal failure, then one inherited from
        :exc:`.CommandError` should be used. Note that if the checks fail then
        :exc:`.CheckFailure` exception is raised to the :func:`.on_application_command_error`
        event.
    """
    type = 1

    def __new__(cls, *args, **kwargs) -> SlashCommandGroup:
        self = super().__new__(cls)
        self.__original_kwargs__ = kwargs.copy()

        self.__initial_commands__ = []
        for i, c in cls.__dict__.items():
            if isinstance(c, type) and SlashCommandGroup in c.__bases__:
                c = c(
                    c.__name__,
                    (
                        inspect.cleandoc(cls.__doc__).splitlines()[0]
                        if cls.__doc__ is not None
                        else "No description provided"
                    )
                )
            if isinstance(c, (SlashCommand, SlashCommandGroup)):
                c.parent = self
                c.attached_to_group = True
                self.__initial_commands__.append(c)

        return self

    def __init__(
        self,
        name: str,
        description: str,
        guild_ids: Optional[List[int]] = None,
        parent: Optional[SlashCommandGroup] = None,
        **kwargs
    ) -> None:
        validate_chat_input_name(name)
        validate_chat_input_description(description)
        self.name = name
        self.description = description
        self.input_type = SlashCommandOptionType.sub_command_group
        self.subcommands: List[Union[SlashCommand, SlashCommandGroup]] = self.__initial_commands__
        self.guild_ids = guild_ids
        self.parent = parent
        self.checks = []

        self._before_invoke = None
        self._after_invoke = None
        self.cog = None

        # Permissions
        self.default_permission = kwargs.get("default_permission", True)
        self.permissions: List[CommandPermission] = kwargs.get("permissions", [])
        if self.permissions and self.default_permission:
            self.default_permission = False

    def to_dict(self) -> Dict:
        as_dict = {
            "name": self.name,
            "description": self.description,
            "options": [c.to_dict() for c in self.subcommands],
            "default_permission": self.default_permission,
        }

        if self.parent is not None:
            as_dict["type"] = self.input_type.value

        return as_dict

    def command(self, **kwargs) -> SlashCommand:
        def wrap(func) -> SlashCommand:
            command = SlashCommand(func, parent=self, **kwargs)
            self.subcommands.append(command)
            return command

        return wrap

    def create_subgroup(self, name, description) -> SlashCommandGroup:
        if self.parent is not None:
            # TODO: Improve this error message
            raise Exception("Subcommands can only be nested once")

        sub_command_group = SlashCommandGroup(name, description, parent=self)
        self.subcommands.append(sub_command_group)
        return sub_command_group

    def subgroup(
        self,
        name: Optional[str] = None,
        description: Optional[str] = None,
        guild_ids: Optional[List[int]] = None,
    ) -> Callable[[Type[SlashCommandGroup]], SlashCommandGroup]:
        """A shortcut decorator that initializes the provided subclass of :class:`.SlashCommandGroup`
        as a subgroup.

        .. versionadded:: 2.0

        Parameters
        ----------
        name: Optional[:class:`str`]
            The name of the group to create. This will resolve to the name of the decorated class if ``None`` is passed.
        description: Optional[:class:`str`]
            The description of the group to create.
        guild_ids: Optional[List[:class:`int`]]
            A list of the IDs of each guild this group should be added to, making it a guild command.
            This will be a global command if ``None`` is passed.

        Returns
        --------
        Callable[[Type[SlashCommandGroup]], SlashCommandGroup]
            The slash command group that was created.
        """
        def inner(cls: Type[SlashCommandGroup]) -> SlashCommandGroup:
            group = cls(
                name or cls.__name__,
                description or (
                    inspect.cleandoc(cls.__doc__).splitlines()[0]
                    if cls.__doc__ is not None
                    else "No description provided"
                ),
                guild_ids=guild_ids,
                parent=self,
            )
            self.subcommands.append(group)
            return group
        return inner

    async def _invoke(self, ctx: ApplicationContext) -> None:
        option = ctx.interaction.data["options"][0]
        command = find(lambda x: x.name == option["name"], self.subcommands)
        ctx.interaction.data = option
        await command.invoke(ctx)

    async def invoke_autocomplete_callback(self, ctx: AutocompleteContext) -> None:
        option = ctx.interaction.data["options"][0]
        command = find(lambda x: x.name == option["name"], self.subcommands)
        ctx.interaction.data = option
        await command.invoke_autocomplete_callback(ctx)

    def walk_commands(self) -> Generator[SlashCommand, None, None]:
        """An iterator that recursively walks through all slash commands in this group.

        Yields
        ------
        :class:`.SlashCommand`
            A slash command from the group.
        """
        for command in self.subcommands:
            if isinstance(command, SlashCommandGroup):
                yield from command.walk_commands()
            yield command

    def copy(self):
        """Creates a copy of this command group.

        Returns
        --------
        :class:`SlashCommandGroup`
            A new instance of this command group.
        """
        ret = self.__class__(
            name=self.name,
            description=self.description,
            **self.__original_kwargs__,
        )
        return self._ensure_assignment_on_copy(ret)

    def _ensure_assignment_on_copy(self, other):
        other.parent = self.parent

        other._before_invoke = self._before_invoke
        other._after_invoke = self._after_invoke

        if self.subcommands != other.subcommands:
            other.subcommands = self.subcommands.copy()
        
        if self.checks != other.checks:
            other.checks = self.checks.copy()

        return other

    def _update_copy(self, kwargs: Dict[str, Any]):
        if kwargs:
            kw = kwargs.copy()
            kw.update(self.__original_kwargs__)
            copy = self.__class__(self.callback, **kw)
            return self._ensure_assignment_on_copy(copy)
        else:
            return self.copy()

    def _set_cog(self, cog):
        self.cog = cog
        for subcommand in self.subcommands:
            subcommand._set_cog(cog)


class ContextMenuCommand(ApplicationCommand):
    r"""A class that implements the protocol for context menu commands.

    These are not created manually, instead they are created via the
    decorator or functional interface.

    Attributes
    -----------
    name: :class:`str`
        The name of the command.
    callback: :ref:`coroutine <coroutine>`
        The coroutine that is executed when the command is called.
    guild_ids: Optional[List[:class:`int`]]
        The ids of the guilds where this command will be registered.
    default_permission: :class:`bool`
        Whether the command is enabled by default when it is added to a guild.
    permissions: List[:class:`.CommandPermission`]
        The permissions for this command.

        .. note::
            If this is not empty then default_permissions will be set to ``False``.

    cog: Optional[:class:`Cog`]
        The cog that this command belongs to. ``None`` if there isn't one.
    checks: List[Callable[[:class:`.ApplicationContext`], :class:`bool`]]
        A list of predicates that verifies if the command could be executed
        with the given :class:`.ApplicationContext` as the sole parameter. If an exception
        is necessary to be thrown to signal failure, then one inherited from
        :exc:`.CommandError` should be used. Note that if the checks fail then
        :exc:`.CheckFailure` exception is raised to the :func:`.on_application_command_error`
        event.
    cooldown: Optional[:class:`~discord.ext.commands.Cooldown`]
        The cooldown applied when the command is invoked. ``None`` if the command
        doesn't have a cooldown.

        .. versionadded:: 2.0
    """
    def __new__(cls, *args, **kwargs) -> ContextMenuCommand:
        self = super().__new__(cls)

        self.__original_kwargs__ = kwargs.copy()
        return self

    def __init__(self, func: Callable, *args, **kwargs) -> None:
        super().__init__(func, **kwargs)
        if not asyncio.iscoroutinefunction(func):
            raise TypeError("Callback must be a coroutine.")
        self.callback = func

        self.guild_ids: Optional[List[int]] = kwargs.get("guild_ids", None)

        # Discord API doesn't support setting descriptions for context menu commands
        # so it must be empty
        self.description = ""
        self.name: str = kwargs.pop("name", func.__name__)
        if not isinstance(self.name, str):
            raise TypeError("Name of a command must be a string.")

        self.cog = None

        try:
            checks = func.__commands_checks__
            checks.reverse()
        except AttributeError:
            checks = kwargs.get('checks', [])

        self.checks = checks
        self._before_invoke = None
        self._after_invoke = None

        self.validate_parameters()

        self.default_permission = kwargs.get("default_permission", True)
        self.permissions: List[CommandPermission] = getattr(func, "__app_cmd_perms__", []) + kwargs.get("permissions", [])
        if self.permissions and self.default_permission:
            self.default_permission = False

        # Context Menu commands can't have parents
        self.parent = None

    def validate_parameters(self):
        params = self._get_signature_parameters()
        if list(params.items())[0][0] == "self":
            temp = list(params.items())
            temp.pop(0)
            params = dict(temp)
        params = iter(params)

        # next we have the 'ctx' as the next parameter
        try:
            next(params)
        except StopIteration:
            raise ClientException(
                f'Callback for {self.name} command is missing "ctx" parameter.'
            )

        # next we have the 'user/message' as the next parameter
        try:
            next(params)
        except StopIteration:
            cmd = "user" if type(self) == UserCommand else "message"
            raise ClientException(
                f'Callback for {self.name} command is missing "{cmd}" parameter.'
            )

        # next there should be no more parameters
        try:
            next(params)
            raise ClientException(
                f"Callback for {self.name} command has too many parameters."
            )
        except StopIteration:
            pass

    @property
    def qualified_name(self):
        return self.name

    def to_dict(self) -> Dict[str, Union[str, int]]:
        return {"name": self.name, "description": self.description, "type": self.type, "default_permission": self.default_permission}


class UserCommand(ContextMenuCommand):
    r"""A class that implements the protocol for user context menu commands.

    These are not created manually, instead they are created via the
    decorator or functional interface.

    Attributes
    -----------
    name: :class:`str`
        The name of the command.
    callback: :ref:`coroutine <coroutine>`
        The coroutine that is executed when the command is called.
    guild_ids: Optional[List[:class:`int`]]
        The ids of the guilds where this command will be registered.
    cog: Optional[:class:`Cog`]
        The cog that this command belongs to. ``None`` if there isn't one.
    checks: List[Callable[[:class:`.ApplicationContext`], :class:`bool`]]
        A list of predicates that verifies if the command could be executed
        with the given :class:`.ApplicationContext` as the sole parameter. If an exception
        is necessary to be thrown to signal failure, then one inherited from
        :exc:`.CommandError` should be used. Note that if the checks fail then
        :exc:`.CheckFailure` exception is raised to the :func:`.on_application_command_error`
        event.
    """
    type = 2

    def __new__(cls, *args, **kwargs) -> UserCommand:
        self = super().__new__(cls)

        self.__original_kwargs__ = kwargs.copy()
        return self

    async def _invoke(self, ctx: ApplicationContext) -> None:
        if "members" not in ctx.interaction.data["resolved"]:
            _data = ctx.interaction.data["resolved"]["users"]
            for i, v in _data.items():
                v["id"] = int(i)
                user = v
            target = User(state=ctx.interaction._state, data=user)
        else:
            _data = ctx.interaction.data["resolved"]["members"]
            for i, v in _data.items():
                v["id"] = int(i)
                member = v
            _data = ctx.interaction.data["resolved"]["users"]
            for i, v in _data.items():
                v["id"] = int(i)
                user = v
            member["user"] = user
            target = Member(
                data=member,
                guild=ctx.interaction._state._get_guild(ctx.interaction.guild_id),
                state=ctx.interaction._state,
            )

        if self.cog is not None:
            await self.callback(self.cog, ctx, target)
        else:   
            await self.callback(ctx, target)

    def copy(self):
        """Creates a copy of this command.

        Returns
        --------
        :class:`UserCommand`
            A new instance of this command.
        """
        ret = self.__class__(self.callback, **self.__original_kwargs__)
        return self._ensure_assignment_on_copy(ret)

    def _ensure_assignment_on_copy(self, other):
        other._before_invoke = self._before_invoke
        other._after_invoke = self._after_invoke
        if self.checks != other.checks:
            other.checks = self.checks.copy()
        #if self._buckets.valid and not other._buckets.valid:
        #    other._buckets = self._buckets.copy()
        #if self._max_concurrency != other._max_concurrency:
        #    # _max_concurrency won't be None at this point
        #    other._max_concurrency = self._max_concurrency.copy()  # type: ignore

        try:
            other.on_error = self.on_error
        except AttributeError:
            pass
        return other

    def _update_copy(self, kwargs: Dict[str, Any]):
        if kwargs:
            kw = kwargs.copy()
            kw.update(self.__original_kwargs__)
            copy = self.__class__(self.callback, **kw)
            return self._ensure_assignment_on_copy(copy)
        else:
            return self.copy()


class MessageCommand(ContextMenuCommand):
    r"""A class that implements the protocol for message context menu commands.

    These are not created manually, instead they are created via the
    decorator or functional interface.

    Attributes
    -----------
    name: :class:`str`
        The name of the command.
    callback: :ref:`coroutine <coroutine>`
        The coroutine that is executed when the command is called.
    guild_ids: Optional[List[:class:`int`]]
        The ids of the guilds where this command will be registered.
    cog: Optional[:class:`Cog`]
        The cog that this command belongs to. ``None`` if there isn't one.
    checks: List[Callable[[:class:`.ApplicationContext`], :class:`bool`]]
        A list of predicates that verifies if the command could be executed
        with the given :class:`.ApplicationContext` as the sole parameter. If an exception
        is necessary to be thrown to signal failure, then one inherited from
        :exc:`.CommandError` should be used. Note that if the checks fail then
        :exc:`.CheckFailure` exception is raised to the :func:`.on_application_command_error`
        event.
    """
    type = 3

    def __new__(cls, *args, **kwargs) -> MessageCommand:
        self = super().__new__(cls)

        self.__original_kwargs__ = kwargs.copy()
        return self

    async def _invoke(self, ctx: ApplicationContext):
        _data = ctx.interaction.data["resolved"]["messages"]
        for i, v in _data.items():
            v["id"] = int(i)
            message = v
        channel = ctx.interaction._state.get_channel(int(message["channel_id"]))
        if channel is None:
            data = await ctx.interaction._state.http.start_private_message(
                int(message["author"]["id"])
            )
            channel = ctx.interaction._state.add_dm_channel(data)

        target = Message(state=ctx.interaction._state, channel=channel, data=message)

        if self.cog is not None:
            await self.callback(self.cog, ctx, target)
        else:
            await self.callback(ctx, target)

    def copy(self):
        """Creates a copy of this command.

        Returns
        --------
        :class:`MessageCommand`
            A new instance of this command.
        """
        ret = self.__class__(self.callback, **self.__original_kwargs__)
        return self._ensure_assignment_on_copy(ret)

    def _ensure_assignment_on_copy(self, other):
        other._before_invoke = self._before_invoke
        other._after_invoke = self._after_invoke
        if self.checks != other.checks:
            other.checks = self.checks.copy()
        #if self._buckets.valid and not other._buckets.valid:
        #    other._buckets = self._buckets.copy()
        #if self._max_concurrency != other._max_concurrency:
        #    # _max_concurrency won't be None at this point
        #    other._max_concurrency = self._max_concurrency.copy()  # type: ignore

        try:
            other.on_error = self.on_error
        except AttributeError:
            pass
        return other

    def _update_copy(self, kwargs: Dict[str, Any]):
        if kwargs:
            kw = kwargs.copy()
            kw.update(self.__original_kwargs__)
            copy = self.__class__(self.callback, **kw)
            return self._ensure_assignment_on_copy(copy)
        else:
            return self.copy()

def slash_command(**kwargs):
    """Decorator for slash commands that invokes :func:`application_command`.
    .. versionadded:: 2.0
    Returns
    --------
    Callable[..., :class:`SlashCommand`]
        A decorator that converts the provided method into a :class:`.SlashCommand`.
    """
    return application_command(cls=SlashCommand, **kwargs)

def user_command(**kwargs):
    """Decorator for user commands that invokes :func:`application_command`.
    .. versionadded:: 2.0
    Returns
    --------
    Callable[..., :class:`UserCommand`]
        A decorator that converts the provided method into a :class:`.UserCommand`.
    """
    return application_command(cls=UserCommand, **kwargs)

def message_command(**kwargs):
    """Decorator for message commands that invokes :func:`application_command`.
    .. versionadded:: 2.0
    Returns
    --------
    Callable[..., :class:`MessageCommand`]
        A decorator that converts the provided method into a :class:`.MessageCommand`.
    """
    return application_command(cls=MessageCommand, **kwargs)

def application_command(cls=SlashCommand, **attrs):
    """A decorator that transforms a function into an :class:`.ApplicationCommand`. More specifically,
    usually one of :class:`.SlashCommand`, :class:`.UserCommand`, or :class:`.MessageCommand`. The exact class
    depends on the ``cls`` parameter.
    By default the ``description`` attribute is received automatically from the
    docstring of the function and is cleaned up with the use of
    ``inspect.cleandoc``. If the docstring is ``bytes``, then it is decoded
    into :class:`str` using utf-8 encoding.
    The ``name`` attribute also defaults to the function name unchanged.
    .. versionadded:: 2.0
    Parameters
    -----------
    cls: :class:`.ApplicationCommand`
        The class to construct with. By default this is :class:`.SlashCommand`.
        You usually do not change this.
    attrs
        Keyword arguments to pass into the construction of the class denoted
        by ``cls``.
    Raises
    -------
    TypeError
        If the function is not a coroutine or is already a command.
    """

    def decorator(func: Callable) -> cls:
        if isinstance(func, ApplicationCommand):
            func = func.callback
        elif not callable(func):
            raise TypeError(
                "func needs to be a callable or a subclass of ApplicationCommand."
            )
        return cls(func, **attrs)

    return decorator

def command(**kwargs):
    """There is an alias for :meth:`application_command`.
    .. note::
        This decorator is overridden by :func:`commands.command`.
    .. versionadded:: 2.0
    Returns
    --------
    Callable[..., :class:`ApplicationCommand`]
        A decorator that converts the provided method into an :class:`.ApplicationCommand`.
    """
    return application_command(**kwargs)


docs = "https://discord.com/developers/docs"


# Validation
def validate_chat_input_name(name: Any):
    # Must meet the regex ^[\w-]{1,32}$
    if not isinstance(name, str):
        raise TypeError(f"Chat input command names and options must be of type str. Received {name}")
    if not re.match(r"^[\w-]{1,32}$", name):
        raise ValidationError(
            r'Chat input command names and options must follow the regex "^[\w-]{1,32}$". For more information, see '
            f"{docs}/interactions/application-commands#application-command-object-application-command-naming. Received "
            f"{name}"
        )
    if not 1 <= len(name) <= 32:
        raise ValidationError(
            f"Chat input command names and options must be 1-32 characters long. Received {name}"
        )
    if not name.lower() == name:  # Can't use islower() as it fails if none of the chars can be lower. See #512.
        raise ValidationError(f"Chat input command names and options must be lowercase. Received {name}")


def validate_chat_input_description(description: Any):
    if not isinstance(description, str):
        raise TypeError(f"Command description must be of type str. Received {description}")
    if not 1 <= len(description) <= 100:
        raise ValidationError(
            f"Command description must be 1-100 characters long. Received {description}"
        )<|MERGE_RESOLUTION|>--- conflicted
+++ resolved
@@ -793,7 +793,6 @@
         else:
             return self.copy()
 
-<<<<<<< HEAD
 channel_type_map = {
     'TextChannel': ChannelType.text,
     'VoiceChannel': ChannelType.voice,
@@ -917,8 +916,6 @@
         func.__annotations__[name] = Option(type, **kwargs)
         return func
     return decor
-=======
->>>>>>> 5244381b
 
 class SlashCommandGroup(ApplicationCommand):
     r"""A class that implements the protocol for a slash command group.
