--- conflicted
+++ resolved
@@ -648,23 +648,7 @@
         self._before_invoke = None
         self._after_invoke = None
 
-<<<<<<< HEAD
-        # Permissions
-        self.default_permission = kwargs.get("default_permission", True)
-        self.permissions: List[CommandPermission] = getattr(func, "__app_cmd_perms__", []) + kwargs.get(
-            "permissions", []
-        )
-        if self.permissions and self.default_permission:
-            self.default_permission = False
-
     def _check_required_params(self, params):
-=======
-    def _parse_options(self, params) -> List[Option]:
-        if list(params.items())[0][0] == "self":
-            temp = list(params.items())
-            temp.pop(0)
-            params = dict(temp)
->>>>>>> dfb9e2b0
         params = iter(params.items())
         required_params = ["self", "context"] if self.attached_to_group or self.cog else ["context"]
         for p in required_params:
