"""
The MIT License (MIT)

Copyright (c) 2015-2021 Rapptz
Copyright (c) 2021-present Pycord Development

Permission is hereby granted, free of charge, to any person obtaining a
copy of this software and associated documentation files (the "Software"),
to deal in the Software without restriction, including without limitation
the rights to use, copy, modify, merge, publish, distribute, sublicense,
and/or sell copies of the Software, and to permit persons to whom the
Software is furnished to do so, subject to the following conditions:

The above copyright notice and this permission notice shall be included in
all copies or substantial portions of the Software.

THE SOFTWARE IS PROVIDED "AS IS", WITHOUT WARRANTY OF ANY KIND, EXPRESS
OR IMPLIED, INCLUDING BUT NOT LIMITED TO THE WARRANTIES OF MERCHANTABILITY,
FITNESS FOR A PARTICULAR PURPOSE AND NONINFRINGEMENT. IN NO EVENT SHALL THE
AUTHORS OR COPYRIGHT HOLDERS BE LIABLE FOR ANY CLAIM, DAMAGES OR OTHER
LIABILITY, WHETHER IN AN ACTION OF CONTRACT, TORT OR OTHERWISE, ARISING
FROM, OUT OF OR IN CONNECTION WITH THE SOFTWARE OR THE USE OR OTHER
DEALINGS IN THE SOFTWARE.
"""

from __future__ import annotations

import asyncio
import datetime
import functools
import inspect
import re
import types
from collections import OrderedDict
from typing import (
    TYPE_CHECKING,
    Any,
    Awaitable,
    Callable,
    Coroutine,
    Dict,
    Generator,
    Generic,
    List,
    Optional,
    Type,
    TypeVar,
    Union,
    overload,
)

from ..enums import ChannelType, SlashCommandOptionType
from ..errors import ClientException, ValidationError
from ..member import Member
<<<<<<< HEAD
from ..message import Message
=======
from ..message import Attachment, Message
>>>>>>> e108370d
from ..user import User
from ..utils import async_all, find, get_or_fetch, utcnow
from .context import ApplicationContext, AutocompleteContext
from .errors import ApplicationCommandError, ApplicationCommandInvokeError, CheckFailure
from .options import Option, OptionChoice
from .permissions import CommandPermission

__all__ = (
    "_BaseCommand",
    "ApplicationCommand",
    "SlashCommand",
    "slash_command",
    "application_command",
    "user_command",
    "message_command",
    "command",
    "SlashCommandGroup",
    "ContextMenuCommand",
    "UserCommand",
    "MessageCommand",
)

if TYPE_CHECKING:
    from typing_extensions import Concatenate, ParamSpec

    from ..cog import Cog

T = TypeVar("T")
CogT = TypeVar("CogT", bound="Cog")
Coro = TypeVar("Coro", bound=Callable[..., Coroutine[Any, Any, Any]])

if TYPE_CHECKING:
    P = ParamSpec("P")
else:
    P = TypeVar("P")


def wrap_callback(coro):
    @functools.wraps(coro)
    async def wrapped(*args, **kwargs):
        try:
            ret = await coro(*args, **kwargs)
        except ApplicationCommandError:
            raise
        except asyncio.CancelledError:
            return
        except Exception as exc:
            raise ApplicationCommandInvokeError(exc) from exc
        return ret

    return wrapped


def hooked_wrapped_callback(command, ctx, coro):
    @functools.wraps(coro)
    async def wrapped(arg):
        try:
            ret = await coro(arg)
        except ApplicationCommandError:
            raise
        except asyncio.CancelledError:
            return
        except Exception as exc:
            raise ApplicationCommandInvokeError(exc) from exc
        finally:
            if (
                hasattr(command, "_max_concurrency")
                and command._max_concurrency is not None
            ):
                await command._max_concurrency.release(ctx)
            await command.call_after_hooks(ctx)
        return ret

    return wrapped


def unwrap_function(function: Callable[..., Any]) -> Callable[..., Any]:
    partial = functools.partial
    while True:
        if hasattr(function, "__wrapped__"):
            function = function.__wrapped__
        elif isinstance(function, partial):
            function = function.func
        else:
            return function


class _BaseCommand:
    __slots__ = ()


class ApplicationCommand(_BaseCommand, Generic[CogT, P, T]):
    cog = None

    def __init__(self, func: Callable, **kwargs) -> None:
        from ..ext.commands.cooldowns import BucketType, CooldownMapping, MaxConcurrency

        try:
            cooldown = func.__commands_cooldown__
        except AttributeError:
            cooldown = kwargs.get("cooldown")

        if cooldown is None:
            buckets = CooldownMapping(cooldown, BucketType.default)
        elif isinstance(cooldown, CooldownMapping):
            buckets = cooldown
        else:
            raise TypeError(
                "Cooldown must be a an instance of CooldownMapping or None."
            )
        self._buckets: CooldownMapping = buckets

        try:
            max_concurrency = func.__commands_max_concurrency__
        except AttributeError:
            max_concurrency = kwargs.get("max_concurrency")

        self._max_concurrency: Optional[MaxConcurrency] = max_concurrency

        self._callback = None
        self.module = None

    def __repr__(self) -> str:
        return f"<discord.commands.{self.__class__.__name__} name={self.name}>"

    def __eq__(self, other) -> bool:
        if hasattr(self, "id") and hasattr(other, "id"):
            check = self.id == other.id
        else:
            check = self.name == other.name and self.guild_ids == self.guild_ids
        return (
            isinstance(other, self.__class__) and self.parent == other.parent and check
        )

    async def __call__(self, ctx, *args, **kwargs):
        """|coro|
        Calls the command's callback.

        This method bypasses all checks that a command has and does not
        convert the arguments beforehand, so take care to pass the correct
        arguments in.
        """
        return await self.callback(ctx, *args, **kwargs)

    @property
    def callback(
        self,
    ) -> Union[
        Callable[Concatenate[CogT, ApplicationContext, P], Coro[T]],
        Callable[Concatenate[ApplicationContext, P], Coro[T]],
    ]:
        return self._callback

    @callback.setter
    def callback(
        self,
        function: Union[
            Callable[Concatenate[CogT, ApplicationContext, P], Coro[T]],
            Callable[Concatenate[ApplicationContext, P], Coro[T]],
        ],
    ) -> None:
        self._callback = function
        unwrap = unwrap_function(function)
        self.module = unwrap.__module__

    def _prepare_cooldowns(self, ctx: ApplicationContext):
        if self._buckets.valid:
            current = datetime.datetime.now().timestamp()
            bucket = self._buckets.get_bucket(ctx, current)  # type: ignore # ctx instead of non-existent message

            if bucket is not None:
                retry_after = bucket.update_rate_limit(current)

                if retry_after:
                    from ..ext.commands.errors import CommandOnCooldown

                    raise CommandOnCooldown(bucket, retry_after, self._buckets.type)  # type: ignore

    async def prepare(self, ctx: ApplicationContext) -> None:
        # This should be same across all 3 types
        ctx.command = self

        if not await self.can_run(ctx):
            raise CheckFailure(
                f"The check functions for the command {self.name} failed"
            )

        if hasattr(self, "_max_concurrency"):
            if self._max_concurrency is not None:
                # For this application, context can be duck-typed as a Message
                await self._max_concurrency.acquire(ctx)  # type: ignore # ctx instead of non-existent message

            try:
                self._prepare_cooldowns(ctx)
                await self.call_before_hooks(ctx)
            except:
                if self._max_concurrency is not None:
                    await self._max_concurrency.release(ctx)  # type: ignore # ctx instead of non-existent message
                raise

    def is_on_cooldown(self, ctx: ApplicationContext) -> bool:
        """Checks whether the command is currently on cooldown.

        .. note::

            This uses the current time instead of the interaction time.

        Parameters
        -----------
        ctx: :class:`.ApplicationContext`
            The invocation context to use when checking the commands cooldown status.

        Returns
        --------
        :class:`bool`
            A boolean indicating if the command is on cooldown.
        """
        if not self._buckets.valid:
            return False

        bucket = self._buckets.get_bucket(ctx)
        current = utcnow().timestamp()
        return bucket.get_tokens(current) == 0

    def reset_cooldown(self, ctx: ApplicationContext) -> None:
        """Resets the cooldown on this command.

        Parameters
        -----------
        ctx: :class:`.ApplicationContext`
            The invocation context to reset the cooldown under.
        """
        if self._buckets.valid:
            bucket = self._buckets.get_bucket(ctx)  # type: ignore # ctx instead of non-existent message
            bucket.reset()

    def get_cooldown_retry_after(self, ctx: ApplicationContext) -> float:
        """Retrieves the amount of seconds before this command can be tried again.

        .. note::

            This uses the current time instead of the interaction time.

        Parameters
        -----------
        ctx: :class:`.ApplicationContext`
            The invocation context to retrieve the cooldown from.

        Returns
        --------
        :class:`float`
            The amount of time left on this command's cooldown in seconds.
            If this is ``0.0`` then the command isn't on cooldown.
        """
        if self._buckets.valid:
            bucket = self._buckets.get_bucket(ctx)
            current = utcnow().timestamp()
            return bucket.get_retry_after(current)

        return 0.0

    async def invoke(self, ctx: ApplicationContext) -> None:
        await self.prepare(ctx)

        injected = hooked_wrapped_callback(self, ctx, self._invoke)
        await injected(ctx)

    async def can_run(self, ctx: ApplicationContext) -> bool:

        if not await ctx.bot.can_run(ctx):
            raise CheckFailure(
                f"The global check functions for command {self.name} failed."
            )

        predicates = self.checks
        if not predicates:
            # since we have no checks, then we just return True.
            return True

        return await async_all(predicate(ctx) for predicate in predicates)  # type: ignore

    async def dispatch_error(self, ctx: ApplicationContext, error: Exception) -> None:
        ctx.command_failed = True
        cog = self.cog
        try:
            coro = self.on_error
        except AttributeError:
            pass
        else:
            injected = wrap_callback(coro)
            if cog is not None:
                await injected(cog, ctx, error)
            else:
                await injected(ctx, error)

        try:
            if cog is not None:
                local = cog.__class__._get_overridden_method(cog.cog_command_error)
                if local is not None:
                    wrapped = wrap_callback(local)
                    await wrapped(ctx, error)
        finally:
            ctx.bot.dispatch("application_command_error", ctx, error)

    def _get_signature_parameters(self):
        return OrderedDict(inspect.signature(self.callback).parameters)

    def error(self, coro):
        """A decorator that registers a coroutine as a local error handler.

        A local error handler is an :func:`.on_command_error` event limited to
        a single command. However, the :func:`.on_command_error` is still
        invoked afterwards as the catch-all.

        Parameters
        -----------
        coro: :ref:`coroutine <coroutine>`
            The coroutine to register as the local error handler.

        Raises
        -------
        TypeError
            The coroutine passed is not actually a coroutine.
        """

        if not asyncio.iscoroutinefunction(coro):
            raise TypeError("The error handler must be a coroutine.")

        self.on_error = coro
        return coro

    def has_error_handler(self) -> bool:
        """:class:`bool`: Checks whether the command has an error handler registered."""
        return hasattr(self, "on_error")

    def before_invoke(self, coro):
        """A decorator that registers a coroutine as a pre-invoke hook.
        A pre-invoke hook is called directly before the command is
        called. This makes it a useful function to set up database
        connections or any type of set up required.
        This pre-invoke hook takes a sole parameter, a :class:`.Context`.
        See :meth:`.Bot.before_invoke` for more info.
        Parameters
        -----------
        coro: :ref:`coroutine <coroutine>`
            The coroutine to register as the pre-invoke hook.
        Raises
        -------
        TypeError
            The coroutine passed is not actually a coroutine.
        """
        if not asyncio.iscoroutinefunction(coro):
            raise TypeError("The pre-invoke hook must be a coroutine.")

        self._before_invoke = coro
        return coro

    def after_invoke(self, coro):
        """A decorator that registers a coroutine as a post-invoke hook.
        A post-invoke hook is called directly after the command is
        called. This makes it a useful function to clean-up database
        connections or any type of clean up required.
        This post-invoke hook takes a sole parameter, a :class:`.Context`.
        See :meth:`.Bot.after_invoke` for more info.
        Parameters
        -----------
        coro: :ref:`coroutine <coroutine>`
            The coroutine to register as the post-invoke hook.
        Raises
        -------
        TypeError
            The coroutine passed is not actually a coroutine.
        """
        if not asyncio.iscoroutinefunction(coro):
            raise TypeError("The post-invoke hook must be a coroutine.")

        self._after_invoke = coro
        return coro

    async def call_before_hooks(self, ctx: ApplicationContext) -> None:
        # now that we're done preparing we can call the pre-command hooks
        # first, call the command local hook:
        cog = self.cog
        if self._before_invoke is not None:
            # should be cog if @commands.before_invoke is used
            instance = getattr(self._before_invoke, "__self__", cog)
            # __self__ only exists for methods, not functions
            # however, if @command.before_invoke is used, it will be a function
            if instance:
                await self._before_invoke(instance, ctx)  # type: ignore
            else:
                await self._before_invoke(ctx)  # type: ignore

        # call the cog local hook if applicable:
        if cog is not None:
            hook = cog.__class__._get_overridden_method(cog.cog_before_invoke)
            if hook is not None:
                await hook(ctx)

        # call the bot global hook if necessary
        hook = ctx.bot._before_invoke
        if hook is not None:
            await hook(ctx)

    async def call_after_hooks(self, ctx: ApplicationContext) -> None:
        cog = self.cog
        if self._after_invoke is not None:
            instance = getattr(self._after_invoke, "__self__", cog)
            if instance:
                await self._after_invoke(instance, ctx)  # type: ignore
            else:
                await self._after_invoke(ctx)  # type: ignore

        # call the cog local hook if applicable:
        if cog is not None:
            hook = cog.__class__._get_overridden_method(cog.cog_after_invoke)
            if hook is not None:
                await hook(ctx)

        hook = ctx.bot._after_invoke
        if hook is not None:
            await hook(ctx)

    @property
    def cooldown(self):
        return self._buckets._cooldown

    @property
    def full_parent_name(self) -> str:
        """:class:`str`: Retrieves the fully qualified parent command name.

        This the base command name required to execute it. For example,
        in ``/one two three`` the parent name would be ``one two``.
        """
        entries = []
        command = self
        while command.parent is not None and hasattr(command.parent, "name"):
            command = command.parent
            entries.append(command.name)

        return " ".join(reversed(entries))

    @property
    def qualified_name(self) -> str:
        """:class:`str`: Retrieves the fully qualified command name.

        This is the full parent name with the command name as well.
        For example, in ``/one two three`` the qualified name would be
        ``one two three``.
        """

        parent = self.full_parent_name

        if parent:
            return f"{parent} {self.name}"
        else:
            return self.name

    def __str__(self) -> str:
        return self.qualified_name

    def _set_cog(self, cog):
        self.cog = cog


class SlashCommand(ApplicationCommand):
    r"""A class that implements the protocol for a slash command.

    These are not created manually, instead they are created via the
    decorator or functional interface.

    Attributes
    -----------
    name: :class:`str`
        The name of the command.
    callback: :ref:`coroutine <coroutine>`
        The coroutine that is executed when the command is called.
    description: Optional[:class:`str`]
        The description for the command.
    guild_ids: Optional[List[:class:`int`]]
        The ids of the guilds where this command will be registered.
    options: List[:class:`Option`]
        The parameters for this command.
    parent: Optional[:class:`SlashCommandGroup`]
        The parent group that this command belongs to. ``None`` if there
        isn't one.
    default_permission: :class:`bool`
        Whether the command is enabled by default when it is added to a guild.
    permissions: List[:class:`CommandPermission`]
        The permissions for this command.

        .. note::

            If this is not empty then default_permissions will be set to False.

    cog: Optional[:class:`Cog`]
        The cog that this command belongs to. ``None`` if there isn't one.
    checks: List[Callable[[:class:`.ApplicationContext`], :class:`bool`]]
        A list of predicates that verifies if the command could be executed
        with the given :class:`.ApplicationContext` as the sole parameter. If an exception
        is necessary to be thrown to signal failure, then one inherited from
        :exc:`.CommandError` should be used. Note that if the checks fail then
        :exc:`.CheckFailure` exception is raised to the :func:`.on_application_command_error`
        event.
    cooldown: Optional[:class:`~discord.ext.commands.Cooldown`]
        The cooldown applied when the command is invoked. ``None`` if the command
        doesn't have a cooldown.

        .. versionadded:: 2.0
    """
    type = 1

    def __new__(cls, *args, **kwargs) -> SlashCommand:
        self = super().__new__(cls)

        self.__original_kwargs__ = kwargs.copy()
        return self

    def __init__(self, func: Callable, *args, **kwargs) -> None:
        super().__init__(func, **kwargs)
        if not asyncio.iscoroutinefunction(func):
            raise TypeError("Callback must be a coroutine.")
        self.callback = func

        self.guild_ids: Optional[List[int]] = kwargs.get("guild_ids", None)

        name = kwargs.get("name") or func.__name__
        validate_chat_input_name(name)
        self.name: str = name
        self.id = None

        description = kwargs.get("description") or (
            inspect.cleandoc(func.__doc__).splitlines()[0]
            if func.__doc__ is not None
            else "No description provided"
        )
        validate_chat_input_description(description)
        self.description: str = description
        self.parent = kwargs.get("parent")
        self.attached_to_group: bool = False

        self.cog = None

        params = self._get_signature_parameters()
        if kwop := kwargs.get("options", None):
            self.options: List[Option] = self._match_option_param_names(params, kwop)
        else:
            self.options: List[Option] = self._parse_options(params)

        try:
            checks = func.__commands_checks__
            checks.reverse()
        except AttributeError:
            checks = kwargs.get("checks", [])

        self.checks = checks

        self._before_invoke = None
        self._after_invoke = None

        # Permissions
        self.default_permission = kwargs.get("default_permission", True)
        self.permissions: List[CommandPermission] = getattr(
            func, "__app_cmd_perms__", []
        ) + kwargs.get("permissions", [])
        if self.permissions and self.default_permission:
            self.default_permission = False

    def _parse_options(self, params) -> List[Option]:
        if list(params.items())[0][0] == "self":
            temp = list(params.items())
            temp.pop(0)
            params = dict(temp)
        params = iter(params.items())

        # next we have the 'ctx' as the next parameter
        try:
            next(params)
        except StopIteration:
            raise ClientException(
                f'Callback for {self.name} command is missing "ctx" parameter.'
            )

        final_options = []
        for p_name, p_obj in params:

            option = p_obj.annotation
            if option == inspect.Parameter.empty:
                option = str

            if self._is_typing_union(option):
                if self._is_typing_optional(option):
                    option = Option(
                        option.__args__[0], "No description provided", required=False
                    )
                else:
                    option = Option(option.__args__, "No description provided")

            if not isinstance(option, Option):
                option = Option(option, "No description provided")

            if option.default is None:
                if p_obj.default == inspect.Parameter.empty:
                    option.default = None
                else:
                    option.default = p_obj.default
                    option.required = False

            if option.name is None:
                option.name = p_name
            option._parameter_name = p_name

            validate_chat_input_name(option.name)
            validate_chat_input_description(option.description)

            final_options.append(option)

        return final_options

    def _match_option_param_names(self, params, options):
        if list(params.items())[0][0] == "self":
            temp = list(params.items())
            temp.pop(0)
            params = dict(temp)
        params = iter(params.items())

        # next we have the 'ctx' as the next parameter
        try:
            next(params)
        except StopIteration:
            raise ClientException(
                f'Callback for {self.name} command is missing "ctx" parameter.'
            )

        check_annotations = [
            lambda o, a: o.input_type == SlashCommandOptionType.string
            and o.converter is not None,  # pass on converters
            lambda o, a: isinstance(
                o.input_type, SlashCommandOptionType
            ),  # pass on slash cmd option type enums
            lambda o, a: isinstance(o._raw_type, tuple) and a == Union[o._raw_type],  # type: ignore # union types
            lambda o, a: self._is_typing_optional(a)
            and not o.required
            and o._raw_type in a.__args__,  # optional
            lambda o, a: inspect.isclass(a)
            and issubclass(a, o._raw_type),  # 'normal' types
        ]
        for o in options:
            validate_chat_input_name(o.name)
            validate_chat_input_description(o.description)
            try:
                p_name, p_obj = next(params)
            except StopIteration:  # not enough params for all the options
                raise ClientException("Too many arguments passed to the options kwarg.")
            p_obj = p_obj.annotation

            if not any(c(o, p_obj) for c in check_annotations):
                raise TypeError(
                    f"Parameter {p_name} does not match input type of {o.name}."
                )
            o._parameter_name = p_name

        left_out_params = OrderedDict()
        left_out_params[""] = ""  # bypass first iter (ctx)
        for k, v in params:
            left_out_params[k] = v
        options.extend(self._parse_options(left_out_params))

        return options

    def _is_typing_union(self, annotation):
        return getattr(annotation, "__origin__", None) is Union or type(
            annotation
        ) is getattr(
            types, "UnionType", Union
        )  # type: ignore

    def _is_typing_optional(self, annotation):
        return self._is_typing_union(annotation) and type(None) in annotation.__args__  # type: ignore

    @property
    def is_subcommand(self) -> bool:
        return self.parent is not None

    def to_dict(self) -> Dict:
        as_dict = {
            "name": self.name,
            "description": self.description,
            "options": [o.to_dict() for o in self.options],
            "default_permission": self.default_permission,
        }
        if self.is_subcommand:
            as_dict["type"] = SlashCommandOptionType.sub_command.value

        return as_dict

    async def _invoke(self, ctx: ApplicationContext) -> None:
        # TODO: Parse the args better
        kwargs = {}
        for arg in ctx.interaction.data.get("options", []):
            op = find(lambda x: x.name == arg["name"], self.options)
            arg = arg["value"]

            # Checks if input_type is user, role or channel
            if (
                SlashCommandOptionType.user.value
                <= op.input_type.value
                <= SlashCommandOptionType.role.value
            ):
                if ctx.guild is None and op.input_type.name == "user":
                    _data = ctx.interaction.data["resolved"]["users"][arg]
                    _data["id"] = int(arg)
                    arg = User(state=ctx.interaction._state, data=_data)
                else:
                    name = (
                        "member" if op.input_type.name == "user" else op.input_type.name
                    )
                    arg = await get_or_fetch(
                        ctx.guild, name, int(arg), default=int(arg)
                    )

            elif op.input_type == SlashCommandOptionType.mentionable:
                arg_id = int(arg)
                arg = await get_or_fetch(ctx.guild, "member", arg_id)
                if arg is None:
                    arg = ctx.guild.get_role(arg_id) or arg_id

            elif (
                op.input_type == SlashCommandOptionType.string
                and (converter := op.converter) is not None
            ):
                arg = await converter.convert(converter, ctx, arg)

            elif op.input_type == SlashCommandOptionType.attachment:
                _data = ctx.interaction.data["resolved"]["attachments"][arg]
                _data["id"] = int(arg)
                arg = Attachment(state=ctx.interaction._state, data=_data)

            kwargs[op._parameter_name] = arg

        for o in self.options:
            if o._parameter_name not in kwargs:
                kwargs[o._parameter_name] = o.default

        if self.cog is not None:
            await self.callback(self.cog, ctx, **kwargs)
        elif self.parent is not None and self.attached_to_group is True:
            await self.callback(self.parent, ctx, **kwargs)
        else:
            await self.callback(ctx, **kwargs)

    async def invoke_autocomplete_callback(self, ctx: AutocompleteContext):
        values = {i.name: i.default for i in self.options}

        for op in ctx.interaction.data.get("options", []):
            if op.get("focused", False):
                option = find(lambda o: o.name == op["name"], self.options)
                values.update(
                    {i["name"]: i["value"] for i in ctx.interaction.data["options"]}
                )
                ctx.command = self
                ctx.focused = option
                ctx.value = op.get("value")
                ctx.options = values

                if len(inspect.signature(option.autocomplete).parameters) == 2:
                    instance = getattr(option.autocomplete, "__self__", ctx.cog)
                    result = option.autocomplete(instance, ctx)
                else:
                    result = option.autocomplete(ctx)

                if asyncio.iscoroutinefunction(option.autocomplete):
                    result = await result

                choices = [
                    o if isinstance(o, OptionChoice) else OptionChoice(o)
                    for o in result
                ][:25]
                return await ctx.interaction.response.send_autocomplete_result(
                    choices=choices
                )

    def copy(self):
        """Creates a copy of this command.

        Returns
        --------
        :class:`SlashCommand`
            A new instance of this command.
        """
        ret = self.__class__(self.callback, **self.__original_kwargs__)
        return self._ensure_assignment_on_copy(ret)

    def _ensure_assignment_on_copy(self, other):
        other._before_invoke = self._before_invoke
        other._after_invoke = self._after_invoke
        if self.checks != other.checks:
            other.checks = self.checks.copy()
        # if self._buckets.valid and not other._buckets.valid:
        #    other._buckets = self._buckets.copy()
        # if self._max_concurrency != other._max_concurrency:
        #    # _max_concurrency won't be None at this point
        #    other._max_concurrency = self._max_concurrency.copy()  # type: ignore

        try:
            other.on_error = self.on_error
        except AttributeError:
            pass
        return other

    def _update_copy(self, kwargs: Dict[str, Any]):
        if kwargs:
            kw = kwargs.copy()
            kw.update(self.__original_kwargs__)
            copy = self.__class__(self.callback, **kw)
            return self._ensure_assignment_on_copy(copy)
        else:
            return self.copy()


class SlashCommandGroup(ApplicationCommand):
    r"""A class that implements the protocol for a slash command group.

    These can be created manually, but they should be created via the
    decorator or functional interface.

    Attributes
    -----------
    name: :class:`str`
        The name of the command.
    description: Optional[:class:`str`]
        The description for the command.
    guild_ids: Optional[List[:class:`int`]]
        The ids of the guilds where this command will be registered.
    parent: Optional[:class:`SlashCommandGroup`]
        The parent group that this group belongs to. ``None`` if there
        isn't one.
    subcommands: List[Union[:class:`SlashCommand`, :class:`SlashCommandGroup`]]
        The list of all subcommands under this group.
    cog: Optional[:class:`Cog`]
        The cog that this command belongs to. ``None`` if there isn't one.
    checks: List[Callable[[:class:`.ApplicationContext`], :class:`bool`]]
        A list of predicates that verifies if the command could be executed
        with the given :class:`.ApplicationContext` as the sole parameter. If an exception
        is necessary to be thrown to signal failure, then one inherited from
        :exc:`.CommandError` should be used. Note that if the checks fail then
        :exc:`.CheckFailure` exception is raised to the :func:`.on_application_command_error`
        event.
    """
    type = 1

    def __new__(cls, *args, **kwargs) -> SlashCommandGroup:
        self = super().__new__(cls)
        self.__original_kwargs__ = kwargs.copy()

        self.__initial_commands__ = []
        for i, c in cls.__dict__.items():
            if isinstance(c, type) and SlashCommandGroup in c.__bases__:
                c = c(
                    c.__name__,
                    (
                        inspect.cleandoc(cls.__doc__).splitlines()[0]
                        if cls.__doc__ is not None
                        else "No description provided"
                    ),
                )
            if isinstance(c, (SlashCommand, SlashCommandGroup)):
                c.parent = self
                c.attached_to_group = True
                self.__initial_commands__.append(c)

        return self

    def __init__(
        self,
        name: str,
        description: str,
        guild_ids: Optional[List[int]] = None,
        parent: Optional[SlashCommandGroup] = None,
        **kwargs,
    ) -> None:
        validate_chat_input_name(name)
        validate_chat_input_description(description)
        self.name = name
        self.description = description
        self.input_type = SlashCommandOptionType.sub_command_group
        self.subcommands: List[
            Union[SlashCommand, SlashCommandGroup]
        ] = self.__initial_commands__
        self.guild_ids = guild_ids
        self.parent = parent
        self.checks = []

        self._before_invoke = None
        self._after_invoke = None
        self.cog = None
        self.id = None

        # Permissions
        self.default_permission = kwargs.get("default_permission", True)
        self.permissions: List[CommandPermission] = kwargs.get("permissions", [])
        if self.permissions and self.default_permission:
            self.default_permission = False

    @property
    def module(self) -> Optional[str]:
        return self.__module__

    def to_dict(self) -> Dict:
        as_dict = {
            "name": self.name,
            "description": self.description,
            "options": [c.to_dict() for c in self.subcommands],
            "default_permission": self.default_permission,
        }

        if self.parent is not None:
            as_dict["type"] = self.input_type.value

        return as_dict

    def command(self, **kwargs) -> SlashCommand:
        def wrap(func) -> SlashCommand:
            command = SlashCommand(func, parent=self, **kwargs)
            self.subcommands.append(command)
            return command

        return wrap

    def create_subgroup(
        self,
        name: str,
        description: Optional[str] = None,
        guild_ids: Optional[List[int]] = None,
    ) -> SlashCommandGroup:
        """
        Creates a new subgroup for this SlashCommandGroup.

        Parameters
        ----------
        name: :class:`str`
            The name of the group to create.
        description: Optional[:class:`str`]
            The description of the group to create.
        guild_ids: Optional[List[:class:`int`]]
            A list of the IDs of each guild this group should be added to, making it a guild command.
            This will be a global command if ``None`` is passed.

        Returns
        --------
        SlashCommandGroup
            The slash command group that was created.
        """

        if self.parent is not None:
            # TODO: Improve this error message
            raise Exception("Subcommands can only be nested once")

        sub_command_group = SlashCommandGroup(name, description, guild_ids, parent=self)
        self.subcommands.append(sub_command_group)
        return sub_command_group

    def subgroup(
        self,
        name: Optional[str] = None,
        description: Optional[str] = None,
        guild_ids: Optional[List[int]] = None,
    ) -> Callable[[Type[SlashCommandGroup]], SlashCommandGroup]:
        """A shortcut decorator that initializes the provided subclass of :class:`.SlashCommandGroup`
        as a subgroup.

        .. versionadded:: 2.0

        Parameters
        ----------
        name: Optional[:class:`str`]
            The name of the group to create. This will resolve to the name of the decorated class if ``None`` is passed.
        description: Optional[:class:`str`]
            The description of the group to create.
        guild_ids: Optional[List[:class:`int`]]
            A list of the IDs of each guild this group should be added to, making it a guild command.
            This will be a global command if ``None`` is passed.

        Returns
        --------
        Callable[[Type[SlashCommandGroup]], SlashCommandGroup]
            The slash command group that was created.
        """

        def inner(cls: Type[SlashCommandGroup]) -> SlashCommandGroup:
            group = cls(
                name or cls.__name__,
                description
                or (
                    inspect.cleandoc(cls.__doc__).splitlines()[0]
                    if cls.__doc__ is not None
                    else "No description provided"
                ),
                guild_ids=guild_ids,
                parent=self,
            )
            self.subcommands.append(group)
            return group

        return inner

    async def _invoke(self, ctx: ApplicationContext) -> None:
        option = ctx.interaction.data["options"][0]
        command = find(lambda x: x.name == option["name"], self.subcommands)
        ctx.interaction.data = option
        await command.invoke(ctx)

    async def invoke_autocomplete_callback(self, ctx: AutocompleteContext) -> None:
        option = ctx.interaction.data["options"][0]
        command = find(lambda x: x.name == option["name"], self.subcommands)
        ctx.interaction.data = option
        await command.invoke_autocomplete_callback(ctx)

    def walk_commands(self) -> Generator[SlashCommand, None, None]:
        """An iterator that recursively walks through all slash commands in this group.

        Yields
        ------
        :class:`.SlashCommand`
            A slash command from the group.
        """
        for command in self.subcommands:
            if isinstance(command, SlashCommandGroup):
                yield from command.walk_commands()
            yield command

    def copy(self):
        """Creates a copy of this command group.

        Returns
        --------
        :class:`SlashCommandGroup`
            A new instance of this command group.
        """
        ret = self.__class__(
            name=self.name,
            description=self.description,
            **self.__original_kwargs__,
        )
        return self._ensure_assignment_on_copy(ret)

    def _ensure_assignment_on_copy(self, other):
        other.parent = self.parent

        other._before_invoke = self._before_invoke
        other._after_invoke = self._after_invoke

        if self.subcommands != other.subcommands:
            other.subcommands = self.subcommands.copy()

        if self.checks != other.checks:
            other.checks = self.checks.copy()

        return other

    def _update_copy(self, kwargs: Dict[str, Any]):
        if kwargs:
            kw = kwargs.copy()
            kw.update(self.__original_kwargs__)
            copy = self.__class__(self.callback, **kw)
            return self._ensure_assignment_on_copy(copy)
        else:
            return self.copy()

    def _set_cog(self, cog):
        self.cog = cog
        for subcommand in self.subcommands:
            subcommand._set_cog(cog)


class ContextMenuCommand(ApplicationCommand):
    r"""A class that implements the protocol for context menu commands.

    These are not created manually, instead they are created via the
    decorator or functional interface.

    Attributes
    -----------
    name: :class:`str`
        The name of the command.
    callback: :ref:`coroutine <coroutine>`
        The coroutine that is executed when the command is called.
    guild_ids: Optional[List[:class:`int`]]
        The ids of the guilds where this command will be registered.
    default_permission: :class:`bool`
        Whether the command is enabled by default when it is added to a guild.
    permissions: List[:class:`.CommandPermission`]
        The permissions for this command.

        .. note::
            If this is not empty then default_permissions will be set to ``False``.

    cog: Optional[:class:`Cog`]
        The cog that this command belongs to. ``None`` if there isn't one.
    checks: List[Callable[[:class:`.ApplicationContext`], :class:`bool`]]
        A list of predicates that verifies if the command could be executed
        with the given :class:`.ApplicationContext` as the sole parameter. If an exception
        is necessary to be thrown to signal failure, then one inherited from
        :exc:`.CommandError` should be used. Note that if the checks fail then
        :exc:`.CheckFailure` exception is raised to the :func:`.on_application_command_error`
        event.
    cooldown: Optional[:class:`~discord.ext.commands.Cooldown`]
        The cooldown applied when the command is invoked. ``None`` if the command
        doesn't have a cooldown.

        .. versionadded:: 2.0
    """

    def __new__(cls, *args, **kwargs) -> ContextMenuCommand:
        self = super().__new__(cls)

        self.__original_kwargs__ = kwargs.copy()
        return self

    def __init__(self, func: Callable, *args, **kwargs) -> None:
        super().__init__(func, **kwargs)
        if not asyncio.iscoroutinefunction(func):
            raise TypeError("Callback must be a coroutine.")
        self.callback = func

        self.guild_ids: Optional[List[int]] = kwargs.get("guild_ids", None)

        # Discord API doesn't support setting descriptions for context menu commands
        # so it must be empty
        self.description = ""
        self.name: str = kwargs.pop("name", func.__name__)
        if not isinstance(self.name, str):
            raise TypeError("Name of a command must be a string.")

        self.cog = None
        self.id = None

        try:
            checks = func.__commands_checks__
            checks.reverse()
        except AttributeError:
            checks = kwargs.get("checks", [])

        self.checks = checks
        self._before_invoke = None
        self._after_invoke = None

        self.validate_parameters()

        self.default_permission = kwargs.get("default_permission", True)
        self.permissions: List[CommandPermission] = getattr(
            func, "__app_cmd_perms__", []
        ) + kwargs.get("permissions", [])
        if self.permissions and self.default_permission:
            self.default_permission = False

        # Context Menu commands can't have parents
        self.parent = None

    def validate_parameters(self):
        params = self._get_signature_parameters()
        if list(params.items())[0][0] == "self":
            temp = list(params.items())
            temp.pop(0)
            params = dict(temp)
        params = iter(params)

        # next we have the 'ctx' as the next parameter
        try:
            next(params)
        except StopIteration:
            raise ClientException(
                f'Callback for {self.name} command is missing "ctx" parameter.'
            )

        # next we have the 'user/message' as the next parameter
        try:
            next(params)
        except StopIteration:
            cmd = "user" if type(self) == UserCommand else "message"
            raise ClientException(
                f'Callback for {self.name} command is missing "{cmd}" parameter.'
            )

        # next there should be no more parameters
        try:
            next(params)
            raise ClientException(
                f"Callback for {self.name} command has too many parameters."
            )
        except StopIteration:
            pass

    @property
    def qualified_name(self):
        return self.name

    def to_dict(self) -> Dict[str, Union[str, int]]:
        return {
            "name": self.name,
            "description": self.description,
            "type": self.type,
            "default_permission": self.default_permission,
        }


class UserCommand(ContextMenuCommand):
    r"""A class that implements the protocol for user context menu commands.

    These are not created manually, instead they are created via the
    decorator or functional interface.

    Attributes
    -----------
    name: :class:`str`
        The name of the command.
    callback: :ref:`coroutine <coroutine>`
        The coroutine that is executed when the command is called.
    guild_ids: Optional[List[:class:`int`]]
        The ids of the guilds where this command will be registered.
    cog: Optional[:class:`Cog`]
        The cog that this command belongs to. ``None`` if there isn't one.
    checks: List[Callable[[:class:`.ApplicationContext`], :class:`bool`]]
        A list of predicates that verifies if the command could be executed
        with the given :class:`.ApplicationContext` as the sole parameter. If an exception
        is necessary to be thrown to signal failure, then one inherited from
        :exc:`.CommandError` should be used. Note that if the checks fail then
        :exc:`.CheckFailure` exception is raised to the :func:`.on_application_command_error`
        event.
    """
    type = 2

    def __new__(cls, *args, **kwargs) -> UserCommand:
        self = super().__new__(cls)

        self.__original_kwargs__ = kwargs.copy()
        return self

    async def _invoke(self, ctx: ApplicationContext) -> None:
        if "members" not in ctx.interaction.data["resolved"]:
            _data = ctx.interaction.data["resolved"]["users"]
            for i, v in _data.items():
                v["id"] = int(i)
                user = v
            target = User(state=ctx.interaction._state, data=user)
        else:
            _data = ctx.interaction.data["resolved"]["members"]
            for i, v in _data.items():
                v["id"] = int(i)
                member = v
            _data = ctx.interaction.data["resolved"]["users"]
            for i, v in _data.items():
                v["id"] = int(i)
                user = v
            member["user"] = user
            target = Member(
                data=member,
                guild=ctx.interaction._state._get_guild(ctx.interaction.guild_id),
                state=ctx.interaction._state,
            )

        if self.cog is not None:
            await self.callback(self.cog, ctx, target)
        else:
            await self.callback(ctx, target)

    def copy(self):
        """Creates a copy of this command.

        Returns
        --------
        :class:`UserCommand`
            A new instance of this command.
        """
        ret = self.__class__(self.callback, **self.__original_kwargs__)
        return self._ensure_assignment_on_copy(ret)

    def _ensure_assignment_on_copy(self, other):
        other._before_invoke = self._before_invoke
        other._after_invoke = self._after_invoke
        if self.checks != other.checks:
            other.checks = self.checks.copy()
        # if self._buckets.valid and not other._buckets.valid:
        #    other._buckets = self._buckets.copy()
        # if self._max_concurrency != other._max_concurrency:
        #    # _max_concurrency won't be None at this point
        #    other._max_concurrency = self._max_concurrency.copy()  # type: ignore

        try:
            other.on_error = self.on_error
        except AttributeError:
            pass
        return other

    def _update_copy(self, kwargs: Dict[str, Any]):
        if kwargs:
            kw = kwargs.copy()
            kw.update(self.__original_kwargs__)
            copy = self.__class__(self.callback, **kw)
            return self._ensure_assignment_on_copy(copy)
        else:
            return self.copy()


class MessageCommand(ContextMenuCommand):
    r"""A class that implements the protocol for message context menu commands.

    These are not created manually, instead they are created via the
    decorator or functional interface.

    Attributes
    -----------
    name: :class:`str`
        The name of the command.
    callback: :ref:`coroutine <coroutine>`
        The coroutine that is executed when the command is called.
    guild_ids: Optional[List[:class:`int`]]
        The ids of the guilds where this command will be registered.
    cog: Optional[:class:`Cog`]
        The cog that this command belongs to. ``None`` if there isn't one.
    checks: List[Callable[[:class:`.ApplicationContext`], :class:`bool`]]
        A list of predicates that verifies if the command could be executed
        with the given :class:`.ApplicationContext` as the sole parameter. If an exception
        is necessary to be thrown to signal failure, then one inherited from
        :exc:`.CommandError` should be used. Note that if the checks fail then
        :exc:`.CheckFailure` exception is raised to the :func:`.on_application_command_error`
        event.
    """
    type = 3

    def __new__(cls, *args, **kwargs) -> MessageCommand:
        self = super().__new__(cls)

        self.__original_kwargs__ = kwargs.copy()
        return self

    async def _invoke(self, ctx: ApplicationContext):
        _data = ctx.interaction.data["resolved"]["messages"]
        for i, v in _data.items():
            v["id"] = int(i)
            message = v
        channel = ctx.interaction._state.get_channel(int(message["channel_id"]))
        if channel is None:
            data = await ctx.interaction._state.http.start_private_message(
                int(message["author"]["id"])
            )
            channel = ctx.interaction._state.add_dm_channel(data)

        target = Message(state=ctx.interaction._state, channel=channel, data=message)

        if self.cog is not None:
            await self.callback(self.cog, ctx, target)
        else:
            await self.callback(ctx, target)

    def copy(self):
        """Creates a copy of this command.

        Returns
        --------
        :class:`MessageCommand`
            A new instance of this command.
        """
        ret = self.__class__(self.callback, **self.__original_kwargs__)
        return self._ensure_assignment_on_copy(ret)

    def _ensure_assignment_on_copy(self, other):
        other._before_invoke = self._before_invoke
        other._after_invoke = self._after_invoke
        if self.checks != other.checks:
            other.checks = self.checks.copy()
        # if self._buckets.valid and not other._buckets.valid:
        #    other._buckets = self._buckets.copy()
        # if self._max_concurrency != other._max_concurrency:
        #    # _max_concurrency won't be None at this point
        #    other._max_concurrency = self._max_concurrency.copy()  # type: ignore

        try:
            other.on_error = self.on_error
        except AttributeError:
            pass
        return other

    def _update_copy(self, kwargs: Dict[str, Any]):
        if kwargs:
            kw = kwargs.copy()
            kw.update(self.__original_kwargs__)
            copy = self.__class__(self.callback, **kw)
            return self._ensure_assignment_on_copy(copy)
        else:
            return self.copy()


def slash_command(**kwargs):
    """Decorator for slash commands that invokes :func:`application_command`.
    .. versionadded:: 2.0
    Returns
    --------
    Callable[..., :class:`SlashCommand`]
        A decorator that converts the provided method into a :class:`.SlashCommand`.
    """
    return application_command(cls=SlashCommand, **kwargs)


def user_command(**kwargs):
    """Decorator for user commands that invokes :func:`application_command`.
    .. versionadded:: 2.0
    Returns
    --------
    Callable[..., :class:`UserCommand`]
        A decorator that converts the provided method into a :class:`.UserCommand`.
    """
    return application_command(cls=UserCommand, **kwargs)


def message_command(**kwargs):
    """Decorator for message commands that invokes :func:`application_command`.
    .. versionadded:: 2.0
    Returns
    --------
    Callable[..., :class:`MessageCommand`]
        A decorator that converts the provided method into a :class:`.MessageCommand`.
    """
    return application_command(cls=MessageCommand, **kwargs)


def application_command(cls=SlashCommand, **attrs):
    """A decorator that transforms a function into an :class:`.ApplicationCommand`. More specifically,
    usually one of :class:`.SlashCommand`, :class:`.UserCommand`, or :class:`.MessageCommand`. The exact class
    depends on the ``cls`` parameter.
    By default the ``description`` attribute is received automatically from the
    docstring of the function and is cleaned up with the use of
    ``inspect.cleandoc``. If the docstring is ``bytes``, then it is decoded
    into :class:`str` using utf-8 encoding.
    The ``name`` attribute also defaults to the function name unchanged.
    .. versionadded:: 2.0
    Parameters
    -----------
    cls: :class:`.ApplicationCommand`
        The class to construct with. By default this is :class:`.SlashCommand`.
        You usually do not change this.
    attrs
        Keyword arguments to pass into the construction of the class denoted
        by ``cls``.
    Raises
    -------
    TypeError
        If the function is not a coroutine or is already a command.
    """

    def decorator(func: Callable) -> cls:
        if isinstance(func, ApplicationCommand):
            func = func.callback
        elif not callable(func):
            raise TypeError(
                "func needs to be a callable or a subclass of ApplicationCommand."
            )
        return cls(func, **attrs)

    return decorator


def command(**kwargs):
    """There is an alias for :meth:`application_command`.
    .. note::
        This decorator is overridden by :func:`commands.command`.
    .. versionadded:: 2.0
    Returns
    --------
    Callable[..., :class:`ApplicationCommand`]
        A decorator that converts the provided method into an :class:`.ApplicationCommand`.
    """
    return application_command(**kwargs)


docs = "https://discord.com/developers/docs"


# Validation
def validate_chat_input_name(name: Any):
    # Must meet the regex ^[\w-]{1,32}$
    if not isinstance(name, str):
        raise TypeError(
            f"Chat input command names and options must be of type str. Received {name}"
        )
    if not re.match(r"^[\w-]{1,32}$", name):
        raise ValidationError(
            r'Chat input command names and options must follow the regex "^[\w-]{1,32}$". For more information, see '
            f"{docs}/interactions/application-commands#application-command-object-application-command-naming. Received "
            f"{name}"
        )
    if not 1 <= len(name) <= 32:
        raise ValidationError(
            f"Chat input command names and options must be 1-32 characters long. Received {name}"
        )
    if (
<<<<<<< HEAD
        name.lower() != name
=======
        not name.lower() == name
>>>>>>> e108370d
    ):  # Can't use islower() as it fails if none of the chars can be lower. See #512.
        raise ValidationError(
            f"Chat input command names and options must be lowercase. Received {name}"
        )


def validate_chat_input_description(description: Any):
    if not isinstance(description, str):
        raise TypeError(
            f"Command description must be of type str. Received {description}"
        )
    if not 1 <= len(description) <= 100:
        raise ValidationError(
            f"Command description must be 1-100 characters long. Received {description}"
        )<|MERGE_RESOLUTION|>--- conflicted
+++ resolved
@@ -52,11 +52,7 @@
 from ..enums import ChannelType, SlashCommandOptionType
 from ..errors import ClientException, ValidationError
 from ..member import Member
-<<<<<<< HEAD
-from ..message import Message
-=======
 from ..message import Attachment, Message
->>>>>>> e108370d
 from ..user import User
 from ..utils import async_all, find, get_or_fetch, utcnow
 from .context import ApplicationContext, AutocompleteContext
@@ -710,7 +706,9 @@
             try:
                 p_name, p_obj = next(params)
             except StopIteration:  # not enough params for all the options
-                raise ClientException("Too many arguments passed to the options kwarg.")
+                raise ClientException(
+                    f"Too many arguments passed to the options kwarg."
+                )
             p_obj = p_obj.annotation
 
             if not any(c(o, p_obj) for c in check_annotations):
@@ -1553,11 +1551,7 @@
             f"Chat input command names and options must be 1-32 characters long. Received {name}"
         )
     if (
-<<<<<<< HEAD
-        name.lower() != name
-=======
         not name.lower() == name
->>>>>>> e108370d
     ):  # Can't use islower() as it fails if none of the chars can be lower. See #512.
         raise ValidationError(
             f"Chat input command names and options must be lowercase. Received {name}"
