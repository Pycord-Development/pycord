--- conflicted
+++ resolved
@@ -201,22 +201,13 @@
         return self.interaction.message
 
     @cached_property
-<<<<<<< HEAD
-    def user(self) -> Union[Member, User]:
+    def user(self) -> Member | User:
         """Union[:class:`.Member`, :class:`.User`]: Returns the user that sent this context's command.
-=======
-    def user(self) -> Member | User | None:
-        """Returns the user that sent this context's command.
->>>>>>> 5a617ab4
         Shorthand for :attr:`.Interaction.user`.
         """
         return self.interaction.user  # type: ignore # command user will never be None
 
-<<<<<<< HEAD
     author = user
-=======
-    author: Member | User | None = user
->>>>>>> 5a617ab4
 
     @property
     def voice_client(self) -> VoiceProtocol | None:
