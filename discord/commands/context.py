--- conflicted
+++ resolved
@@ -223,7 +223,6 @@
     @property
     def respond(self) -> Callable[..., Awaitable[Union[Interaction, WebhookMessage]]]:
         """Callable[..., Union[:class:`~.Interaction`, :class:`~.Webhook`]]: Sends either a response
-<<<<<<< HEAD
         or a followup response depending if the interaction has been responded to yet or not."""
 
         # This technically can still be effected by the race condition. Solving that would include a breaking change
@@ -240,13 +239,6 @@
                 await self.followup.send(*args, **kwargs)
 
         return wrapper
-=======
-        or a followup response depending on if the interaction has been responded to yet or not."""
-        if not self.interaction.response.is_done():
-            return self.interaction.response.send_message  # self.response
-        else:
-            return self.followup.send  # self.send_followup
->>>>>>> 826e5a63
 
     @property
     def send_response(self) -> Callable[..., Awaitable[Interaction]]:
