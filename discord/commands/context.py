--- conflicted
+++ resolved
@@ -135,7 +135,6 @@
         if cmd is None:
             raise ValueError("This context is not valid.")
 
-<<<<<<< HEAD
         if restart:
             to_call = cmd.root_parent or cmd
         else:
@@ -149,28 +148,6 @@
     @property
     def source(self) -> Interaction:
         return self.interaction
-=======
-    @cached_property
-    def channel_id(self) -> int | None:
-        """Returns the ID of the channel associated with this context's command.
-        Shorthand for :attr:`.Interaction.channel_id`.
-        """
-        return self.interaction.channel_id
-
-    @cached_property
-    def guild(self) -> Guild | None:
-        """Returns the guild associated with this context's command.
-        Shorthand for :attr:`.Interaction.guild`.
-        """
-        return self.interaction.guild
-
-    @cached_property
-    def guild_id(self) -> int | None:
-        """Returns the ID of the guild associated with this context's command.
-        Shorthand for :attr:`.Interaction.guild_id`.
-        """
-        return self.interaction.guild_id
->>>>>>> 46f971cf
 
     @cached_property
     def locale(self) -> str | None:
@@ -198,28 +175,6 @@
         return self.interaction.message
 
     @cached_property
-<<<<<<< HEAD
-=======
-    def user(self) -> Member | User | None:
-        """Returns the user that sent this context's command.
-        Shorthand for :attr:`.Interaction.user`.
-        """
-        return self.interaction.user
-
-    author: Member | User | None = user
-
-    @property
-    def voice_client(self) -> VoiceProtocol | None:
-        """Returns the voice client associated with this context's command.
-        Shorthand for :attr:`Interaction.guild.voice_client<~discord.Guild.voice_client>`, if applicable.
-        """
-        if self.interaction.guild is None:
-            return None
-
-        return self.interaction.guild.voice_client
-
-    @cached_property
->>>>>>> 46f971cf
     def response(self) -> InteractionResponse:
         """Returns the response object associated with this context's command.
         Shorthand for :attr:`.Interaction.response`.
@@ -347,20 +302,6 @@
     @discord.utils.copy_doc(Interaction.edit_original_response)
     def edit(self) -> Callable[..., Awaitable[InteractionMessage]]:
         return self.interaction.edit_original_response
-
-<<<<<<< HEAD
-=======
-    @property
-    def cog(self) -> Cog | None:
-        """Returns the cog associated with this context's command.
-        ``None`` if it does not exist.
-        """
-        if self.command is None:
-            return None
-
-        return self.command.cog
-
->>>>>>> 46f971cf
 
 class AutocompleteContext:
     """Represents context for a slash command's option autocomplete. This ***does not*** inherent from :class:`.BaseContext`.
