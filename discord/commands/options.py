<<<<<<< HEAD
from typing import Any, Callable, Dict, List, Literal, Optional, Type, Tuple, Union
=======
"""
The MIT License (MIT)

Copyright (c) 2021-present Pycord Development

Permission is hereby granted, free of charge, to any person obtaining a
copy of this software and associated documentation files (the "Software"),
to deal in the Software without restriction, including without limitation
the rights to use, copy, modify, merge, publish, distribute, sublicense,
and/or sell copies of the Software, and to permit persons to whom the
Software is furnished to do so, subject to the following conditions:

The above copyright notice and this permission notice shall be included in
all copies or substantial portions of the Software.

THE SOFTWARE IS PROVIDED "AS IS", WITHOUT WARRANTY OF ANY KIND, EXPRESS
OR IMPLIED, INCLUDING BUT NOT LIMITED TO THE WARRANTIES OF MERCHANTABILITY,
FITNESS FOR A PARTICULAR PURPOSE AND NONINFRINGEMENT. IN NO EVENT SHALL THE
AUTHORS OR COPYRIGHT HOLDERS BE LIABLE FOR ANY CLAIM, DAMAGES OR OTHER
LIABILITY, WHETHER IN AN ACTION OF CONTRACT, TORT OR OTHERWISE, ARISING
FROM, OUT OF OR IN CONNECTION WITH THE SOFTWARE OR THE USE OR OTHER
DEALINGS IN THE SOFTWARE.
"""

from typing import Any, Dict, List, Literal, Optional, Union
>>>>>>> c4288a09

from ..enums import ChannelType, SlashCommandOptionType

__all__ = (
    "ThreadOption",
    "Option",
    "OptionChoice",
    "option",
)

channel_type_map = {
    "TextChannel": ChannelType.text,
    "VoiceChannel": ChannelType.voice,
    "StageChannel": ChannelType.stage_voice,
    "CategoryChannel": ChannelType.category,
    "Thread": ChannelType.public_thread,
}


class ThreadOption:
    def __init__(self, thread_type: Literal["public", "private", "news"]):
        type_map = {
            "public": ChannelType.public_thread,
            "private": ChannelType.private_thread,
            "news": ChannelType.news_thread,
        }
        self._type = type_map[thread_type]

    @property
    def __name__(self) -> str:
        return "ThreadOption"


class Option:
    def __init__(self, input_type: Any, /, description: Optional[str] = None, **kwargs: Any) -> None:
        self.name: Optional[str] = kwargs.pop("name", None)
        self.description = description or "No description provided"
        self.converter = None
        self._raw_type = input_type
        self.channel_types: List[ChannelType] = kwargs.pop(
            "channel_types", []
        )
        if not isinstance(input_type, SlashCommandOptionType):
            if hasattr(input_type, "convert"):
                self.converter = input_type
                input_type = SlashCommandOptionType.string
            else:
                _type = SlashCommandOptionType.from_datatype(input_type)
                if _type == SlashCommandOptionType.channel:
                    if not isinstance(input_type, tuple):
                        input_type = (input_type,)
                    for i in input_type:
                        if i.__name__ == "GuildChannel":
                            continue
                        if isinstance(i, ThreadOption):
                            self.channel_types.append(i._type)
                            continue

                        channel_type = channel_type_map[i.__name__]
                        self.channel_types.append(channel_type)
                input_type = _type
        self.input_type = input_type
        self.default = kwargs.pop("default", None)
        self.required: bool = (
            kwargs.pop("required", True) if self.default is None else False
        )
        self.choices: List[OptionChoice] = [
            o if isinstance(o, OptionChoice) else OptionChoice(o)
            for o in kwargs.pop("choices", list())
        ]

        minmax_types: Tuple[Type[Any], ...]
        if self.input_type == SlashCommandOptionType.integer:
            minmax_types = (int, type(None))
        elif self.input_type == SlashCommandOptionType.number:
            minmax_types = (int, float, type(None))
        else:
            minmax_types = (type(None),)
        minmax_typehint = Optional[Union[minmax_types]]  # type: ignore

        self.min_value: minmax_typehint = kwargs.pop("min_value", None)
        self.max_value: minmax_typehint = kwargs.pop("max_value", None)

        if (
            not isinstance(self.min_value, minmax_types)
            and self.min_value is not None
        ):
            raise TypeError(
                f'Expected {minmax_typehint} for min_value, got "{type(self.min_value).__name__}"'
            )
        if not (isinstance(self.max_value, minmax_types) or self.min_value is None):
            raise TypeError(
                f'Expected {minmax_typehint} for max_value, got "{type(self.max_value).__name__}"'
            )

        self.autocomplete = kwargs.pop("autocomplete", None)

    def to_dict(self) -> Dict[str, Any]:
        as_dict = {
            "name": self.name,
            "description": self.description,
            "type": self.input_type.value,
            "required": self.required,
            "choices": [c.to_dict() for c in self.choices],
            "autocomplete": bool(self.autocomplete),
        }
        if self.channel_types:
            as_dict["channel_types"] = [t.value for t in self.channel_types]
        if self.min_value is not None:
            as_dict["min_value"] = self.min_value
        if self.max_value is not None:
            as_dict["max_value"] = self.max_value

        return as_dict

    def __repr__(self) -> str:
        return f"<discord.commands.{self.__class__.__name__} name={self.name}>"


class OptionChoice:
    def __init__(self, name: str, value: Optional[Union[str, int, float]] = None):
        self.name = name
        self.value = value if value is not None else name

    def to_dict(self) -> Dict[str, Union[str, int, float]]:
        return {"name": self.name, "value": self.value}

AnyFunc = Callable[..., Any]

def option(name: Any, type: Optional[Any] = None, **kwargs: Any) -> Callable[[AnyFunc], AnyFunc]:
    """A decorator that can be used instead of typehinting Option"""

    def decorator(func: AnyFunc) -> AnyFunc:
        nonlocal type
        type = type or getattr(func, "__annotations__").get(name, str)
        func.__annotations__[name] = Option(type, **kwargs)
        return func

    return decorator<|MERGE_RESOLUTION|>--- conflicted
+++ resolved
@@ -1,6 +1,3 @@
-<<<<<<< HEAD
-from typing import Any, Callable, Dict, List, Literal, Optional, Type, Tuple, Union
-=======
 """
 The MIT License (MIT)
 
@@ -25,8 +22,7 @@
 DEALINGS IN THE SOFTWARE.
 """
 
-from typing import Any, Dict, List, Literal, Optional, Union
->>>>>>> c4288a09
+from typing import Any, Callable, Dict, List, Literal, Optional, Type, Tuple, Union
 
 from ..enums import ChannelType, SlashCommandOptionType
 
