--- conflicted
+++ resolved
@@ -68,39 +68,6 @@
         self.channel_types: List[ChannelType] = kwargs.pop(
             "channel_types", []
         )
-<<<<<<< HEAD
-=======
-        if not isinstance(input_type, SlashCommandOptionType):
-            if hasattr(input_type, "convert"):
-                self.converter = input_type
-                input_type = SlashCommandOptionType.string
-            else:
-                try:
-                    _type = SlashCommandOptionType.from_datatype(input_type)
-                except TypeError as exc:
-                    from ..ext.commands.converter import CONVERTER_MAPPING
-
-                    if input_type in CONVERTER_MAPPING:
-                        self.converter = CONVERTER_MAPPING[input_type]
-                        input_type = SlashCommandOptionType.string
-                    else:
-                        raise exc
-                else:
-                    if _type == SlashCommandOptionType.channel:
-                        if not isinstance(input_type, tuple):
-                            input_type = (input_type,)
-                        for i in input_type:
-                            if i.__name__ == "GuildChannel":
-                                continue
-                            if isinstance(i, ThreadOption):
-                                self.channel_types.append(i._type)
-                                continue
-
-                            channel_type = channel_type_map[i.__name__]
-                            self.channel_types.append(channel_type)
-                    input_type = _type
-        self.input_type = input_type
->>>>>>> a553809b
         self.required: bool = (
             kwargs.pop("required", True) if "default" not in kwargs else False
         )
@@ -137,6 +104,7 @@
         return f"<discord.commands.{self.__class__.__name__} name={self.name}>"
 
 def _type_checking_for_option(option):
+    """
     option._raw_type = option.input_type
     if not isinstance(option.input_type, SlashCommandOptionType):
         if hasattr(option.input_type, "convert"):
@@ -158,6 +126,38 @@
                     option.channel_types.append(channel_type)
             input_type = _type
     option.input_type = input_type
+    """
+    option._raw_type = option.input_type
+    if not isinstance(option.input_type, SlashCommandOptionType):
+            if hasattr(option.input_type, "convert"):
+                self.converter = option.input_type
+                input_type = SlashCommandOptionType.string
+            else:
+                try:
+                    _type = SlashCommandOptionType.from_datatype(option.input_type)
+                except TypeError as exc:
+                    from ..ext.commands.converter import CONVERTER_MAPPING
+
+                    if option.input_type in CONVERTER_MAPPING:
+                        self.converter = CONVERTER_MAPPING[option.input_type]
+                        input_type = SlashCommandOptionType.string
+                    else:
+                        raise exc
+                else:
+                    if _type == SlashCommandOptionType.channel:
+                        if not isinstance(option.input_type, tuple):
+                            input_type = (option.input_type,)
+                        for i in input_type:
+                            if i.__name__ == "GuildChannel":
+                                continue
+                            if isinstance(i, ThreadOption):
+                                self.channel_types.append(i._type)
+                                continue
+
+                            channel_type = channel_type_map[i.__name__]
+                            self.channel_types.append(channel_type)
+                    input_type = _type
+    option.input_type = input_type
 
     return option
 
