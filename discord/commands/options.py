--- conflicted
+++ resolved
@@ -71,10 +71,6 @@
         self.channel_types: List[ChannelType] = kwargs.pop(
             "channel_types", []
         )
-<<<<<<< HEAD
-
-        self.default = kwargs.pop("default", None)
-=======
         if not isinstance(input_type, SlashCommandOptionType):
             if hasattr(input_type, "convert"):
                 self.converter = input_type
@@ -95,7 +91,6 @@
                         self.channel_types.append(channel_type)
                 input_type = _type
         self.input_type = input_type
->>>>>>> e6f8cd7a
         self.required: bool = (
             kwargs.pop("required", True) if "default" not in kwargs else False
         )
