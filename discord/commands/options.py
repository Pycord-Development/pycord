--- conflicted
+++ resolved
@@ -148,15 +148,11 @@
         .. note::
 
             Does not validate the input value against the autocomplete results.
-<<<<<<< HEAD
-    name_localizations: Dict[:class:`str`, :class:`str`]
-=======
     channel_types: list[:class:`discord.ChannelType`] | None
         A list of channel types that can be selected in this option.
         Only applies to Options with an :attr:`input_type` of :class:`discord.SlashCommandOptionType.channel`.
         If this argument is used, :attr:`input_type` will be ignored.
-    name_localizations: Optional[Dict[:class:`str`, :class:`str`]]
->>>>>>> 3b762f96
+    name_localizations: Dict[:class:`str`, :class:`str`]
         The name localizations for this option. The values of this should be ``"locale": "name"``.
         See `here <https://discord.com/developers/docs/reference#locales>`_ for a list of valid locales.
     description_localizations: Dict[:class:`str`, :class:`str`]
