--- conflicted
+++ resolved
@@ -121,11 +121,8 @@
         self.name: Optional[str] = kwargs.pop("name", None)
         if self.name is not None:
             self.name = str(self.name)
-<<<<<<< HEAD
-=======
         self._parameter_name = self.name  # default
         self.description = description or "No description provided"
->>>>>>> 6913833c
         self.converter = None
         self._raw_type = input_type
         self.channel_types: List[ChannelType] = kwargs.pop("channel_types", [])
