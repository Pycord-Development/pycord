--- conflicted
+++ resolved
@@ -1,327 +1,255 @@
-"""
-The MIT License (MIT)
-
-Copyright (c) 2015-2021 Rapptz
-Copyright (c) 2021-present Pycord Development
-
-Permission is hereby granted, free of charge, to any person obtaining a
-copy of this software and associated documentation files (the "Software"),
-to deal in the Software without restriction, including without limitation
-the rights to use, copy, modify, merge, publish, distribute, sublicense,
-and/or sell copies of the Software, and to permit persons to whom the
-Software is furnished to do so, subject to the following conditions:
-
-The above copyright notice and this permission notice shall be included in
-all copies or substantial portions of the Software.
-
-THE SOFTWARE IS PROVIDED "AS IS", WITHOUT WARRANTY OF ANY KIND, EXPRESS
-OR IMPLIED, INCLUDING BUT NOT LIMITED TO THE WARRANTIES OF MERCHANTABILITY,
-FITNESS FOR A PARTICULAR PURPOSE AND NONINFRINGEMENT. IN NO EVENT SHALL THE
-AUTHORS OR COPYRIGHT HOLDERS BE LIABLE FOR ANY CLAIM, DAMAGES OR OTHER
-LIABILITY, WHETHER IN AN ACTION OF CONTRACT, TORT OR OTHERWISE, ARISING
-FROM, OUT OF OR IN CONNECTION WITH THE SOFTWARE OR THE USE OR OTHER
-DEALINGS IN THE SOFTWARE.
-"""
-
-<<<<<<< HEAD
-from typing import Any, Union, Dict, Callable, Optional, TypeVar
-
-AnyFunc = Callable[..., Any]
-=======
-from typing import Callable, Dict, Union
->>>>>>> 429dadce
-
-__all__ = (
-    "CommandPermission",
-    "has_role",
-    "has_any_role",
-    "is_user",
-    "is_owner",
-    "permission",
-)
-
-
-class CommandPermission:
-    """The class used in the application command decorators
-    to hash permission data into a dictionary using the
-    :meth:`to_dict` method to be sent to the discord API later on.
-
-    .. versionadded:: 2.0
-
-    Attributes
-    -----------
-    id: Union[:class:`int`, :class:`str`]
-        A string or integer that represents or helps get
-        the id of the user or role that the permission is tied to.
-    type: :class:`int`
-        An integer representing the type of the permission.
-    permission: :class:`bool`
-        A boolean representing the permission's value.
-    guild_id: :class:`int`
-        The integer which represents the id of the guild that the
-        permission may be tied to.
-    """
-<<<<<<< HEAD
-    def __init__(self, id: Union[int, str], type: int, permission: bool = True, guild_id: Optional[int] = None):
-=======
-
-    def __init__(
-        self,
-        id: Union[int, str],
-        type: int,
-        permission: bool = True,
-        guild_id: int = None,
-    ):
->>>>>>> 429dadce
-        self.id = id
-        self.type = type
-        self.permission = permission
-        self.guild_id = guild_id
-
-    def to_dict(self) -> Dict[str, Union[int, str, bool]]:
-        return {"id": self.id, "type": self.type, "permission": self.permission}
-
-<<<<<<< HEAD
-def permission(role_id: Optional[int] = None, user_id: Optional[int] = None, permission: bool = True, guild_id: Optional[int] = None) -> Callable[[AnyFunc], AnyFunc]:
-    """The method used to specify application command permissions 
-=======
-
-def permission(
-    role_id: int = None,
-    user_id: int = None,
-    permission: bool = True,
-    guild_id: int = None,
-):
-    """The method used to specify application command permissions
->>>>>>> 429dadce
-    for specific users or roles using their id.
-
-    This method is meant to be used as a decorator.
-
-    .. versionadded:: 2.0
-
-    Parameters
-    -----------
-    role_id: :class:`int`
-        An integer which represents the id of the role that the
-        permission may be tied to.
-    user_id: :class:`int`
-        An integer which represents the id of the user that the
-        permission may be tied to.
-    permission: :class:`bool`
-        A boolean representing the permission's value.
-    guild_id: :class:`int`
-        The integer which represents the id of the guild that the
-        permission may be tied to.
-    """
-<<<<<<< HEAD
-    def decorator(func: AnyFunc) -> AnyFunc:
-=======
-
-    def decorator(func: Callable):
->>>>>>> 429dadce
-        if not role_id is None:
-            app_cmd_perm = CommandPermission(role_id, 1, permission, guild_id)
-        elif not user_id is None:
-            app_cmd_perm = CommandPermission(user_id, 2, permission, guild_id)
-        else:
-            raise ValueError("role_id or user_id must be specified!")
-
-        # Create __app_cmd_perms__
-<<<<<<< HEAD
-        if not hasattr(func, '__app_cmd_perms__'):
-            setattr(func, "__app_cmd_perms__", [])
-=======
-        if not hasattr(func, "__app_cmd_perms__"):
-            func.__app_cmd_perms__ = []
->>>>>>> 429dadce
-
-        # Append
-        getattr(func, "__app_cmd_perms__").append(app_cmd_perm)
-
-        return func
-
-    return decorator
-
-<<<<<<< HEAD
-def has_role(item: Union[int, str], guild_id: Optional[int] = None) -> Callable[[AnyFunc], AnyFunc]:
-=======
-
-def has_role(item: Union[int, str], guild_id: int = None):
->>>>>>> 429dadce
-    """The method used to specify application command role restrictions.
-
-    This method is meant to be used as a decorator.
-
-    .. versionadded:: 2.0
-
-    Parameters
-    -----------
-    item: Union[:class:`int`, :class:`str`]
-        An integer or string that represent the id or name of the role
-        that the permission is tied to.
-    guild_id: :class:`int`
-        The integer which represents the id of the guild that the
-        permission may be tied to.
-    """
-<<<<<<< HEAD
-    def decorator(func: AnyFunc) -> AnyFunc:
-        # Create __app_cmd_perms__
-        if not hasattr(func, '__app_cmd_perms__'):
-            setattr(func, "__app_cmd_perms__", [])
-=======
-
-    def decorator(func: Callable):
-        # Create __app_cmd_perms__
-        if not hasattr(func, "__app_cmd_perms__"):
-            func.__app_cmd_perms__ = []
->>>>>>> 429dadce
-
-        # Permissions (Will Convert ID later in register_commands if needed)
-        app_cmd_perm = CommandPermission(
-            item, 1, True, guild_id
-        )  # {"id": item, "type": 1, "permission": True}
-
-        # Append
-        getattr(func, "__app_cmd_perms__").append(app_cmd_perm)
-
-        return func
-
-    return decorator
-
-<<<<<<< HEAD
-def has_any_role(*items: Union[int, str], guild_id: Optional[int] = None) -> Callable[[AnyFunc], AnyFunc]:
-=======
-
-def has_any_role(*items: Union[int, str], guild_id: int = None):
->>>>>>> 429dadce
-    """The method used to specify multiple application command role restrictions,
-    The application command runs if the invoker has **any** of the specified roles.
-
-    This method is meant to be used as a decorator.
-
-    .. versionadded:: 2.0
-
-    Parameters
-    -----------
-    *items: Union[:class:`int`, :class:`str`]
-        The integers or strings that represent the ids or names of the roles
-        that the permission is tied to.
-    guild_id: :class:`int`
-        The integer which represents the id of the guild that the
-        permission may be tied to.
-    """
-<<<<<<< HEAD
-    def decorator(func: AnyFunc) -> AnyFunc:
-        # Create __app_cmd_perms__
-        if not hasattr(func, '__app_cmd_perms__'):
-            setattr(func, "__app_cmd_perms__", [])
-=======
-
-    def decorator(func: Callable):
-        # Create __app_cmd_perms__
-        if not hasattr(func, "__app_cmd_perms__"):
-            func.__app_cmd_perms__ = []
->>>>>>> 429dadce
-
-        # Permissions (Will Convert ID later in register_commands if needed)
-        for item in items:
-            app_cmd_perm = CommandPermission(
-                item, 1, True, guild_id
-            )  # {"id": item, "type": 1, "permission": True}
-
-            # Append
-            getattr(func, "__app_cmd_perms__").append(app_cmd_perm)
-
-        return func
-
-    return decorator
-
-<<<<<<< HEAD
-def is_user(user: int, guild_id: Optional[int] = None) -> Callable[[AnyFunc], AnyFunc]:
-=======
-
-def is_user(user: int, guild_id: int = None):
->>>>>>> 429dadce
-    """The method used to specify application command user restrictions.
-
-    This method is meant to be used as a decorator.
-
-    .. versionadded:: 2.0
-
-    Parameters
-    -----------
-    user: :class:`int`
-        An integer that represent the id of the user that the permission is tied to.
-    guild_id: :class:`int`
-        The integer which represents the id of the guild that the
-        permission may be tied to.
-    """
-<<<<<<< HEAD
-    def decorator(func: AnyFunc) -> AnyFunc:
-        # Create __app_cmd_perms__
-        if not hasattr(func, '__app_cmd_perms__'):
-            setattr(func, "__app_cmd_perms__", [])
-=======
-
-    def decorator(func: Callable):
-        # Create __app_cmd_perms__
-        if not hasattr(func, "__app_cmd_perms__"):
-            func.__app_cmd_perms__ = []
->>>>>>> 429dadce
-
-        # Permissions (Will Convert ID later in register_commands if needed)
-        app_cmd_perm = CommandPermission(
-            user, 2, True, guild_id
-        )  # {"id": user, "type": 2, "permission": True}
-
-        # Append
-        getattr(func, "__app_cmd_perms__").append(app_cmd_perm)
-
-        return func
-
-    return decorator
-
-<<<<<<< HEAD
-def is_owner(guild_id: Optional[int] = None) -> Callable[[AnyFunc], AnyFunc]:
-=======
-
-def is_owner(guild_id: int = None):
->>>>>>> 429dadce
-    """The method used to limit application commands exclusively
-    to the owner of the bot.
-
-    This method is meant to be used as a decorator.
-
-    .. versionadded:: 2.0
-
-    Parameters
-    -----------
-    guild_id: :class:`int`
-        The integer which represents the id of the guild that the
-        permission may be tied to.
-    """
-<<<<<<< HEAD
-    def decorator(func: AnyFunc) -> AnyFunc:
-        # Create __app_cmd_perms__
-        if not hasattr(func, '__app_cmd_perms__'):
-            setattr(func, "__app_cmd_perms__", [])
-=======
-
-    def decorator(func: Callable):
-        # Create __app_cmd_perms__
-        if not hasattr(func, "__app_cmd_perms__"):
-            func.__app_cmd_perms__ = []
->>>>>>> 429dadce
-
-        # Permissions (Will Convert ID later in register_commands if needed)
-        app_cmd_perm = CommandPermission(
-            "owner", 2, True, guild_id
-        )  # {"id": "owner", "type": 2, "permission": True}
-
-        # Append
-        getattr(func, "__app_cmd_perms__").append(app_cmd_perm)
-
-        return func
-
-    return decorator
+"""
+The MIT License (MIT)
+
+Copyright (c) 2015-2021 Rapptz
+Copyright (c) 2021-present Pycord Development
+
+Permission is hereby granted, free of charge, to any person obtaining a
+copy of this software and associated documentation files (the "Software"),
+to deal in the Software without restriction, including without limitation
+the rights to use, copy, modify, merge, publish, distribute, sublicense,
+and/or sell copies of the Software, and to permit persons to whom the
+Software is furnished to do so, subject to the following conditions:
+
+The above copyright notice and this permission notice shall be included in
+all copies or substantial portions of the Software.
+
+THE SOFTWARE IS PROVIDED "AS IS", WITHOUT WARRANTY OF ANY KIND, EXPRESS
+OR IMPLIED, INCLUDING BUT NOT LIMITED TO THE WARRANTIES OF MERCHANTABILITY,
+FITNESS FOR A PARTICULAR PURPOSE AND NONINFRINGEMENT. IN NO EVENT SHALL THE
+AUTHORS OR COPYRIGHT HOLDERS BE LIABLE FOR ANY CLAIM, DAMAGES OR OTHER
+LIABILITY, WHETHER IN AN ACTION OF CONTRACT, TORT OR OTHERWISE, ARISING
+FROM, OUT OF OR IN CONNECTION WITH THE SOFTWARE OR THE USE OR OTHER
+DEALINGS IN THE SOFTWARE.
+"""
+
+from typing import Any, Callable, Dict, Optional, Union
+
+AnyFunc = Callable[..., Any]
+
+__all__ = (
+    "CommandPermission",
+    "has_role",
+    "has_any_role",
+    "is_user",
+    "is_owner",
+    "permission",
+)
+
+
+class CommandPermission:
+    """The class used in the application command decorators
+    to hash permission data into a dictionary using the
+    :meth:`to_dict` method to be sent to the discord API later on.
+
+    .. versionadded:: 2.0
+
+    Attributes
+    -----------
+    id: Union[:class:`int`, :class:`str`]
+        A string or integer that represents or helps get
+        the id of the user or role that the permission is tied to.
+    type: :class:`int`
+        An integer representing the type of the permission.
+    permission: :class:`bool`
+        A boolean representing the permission's value.
+    guild_id: :class:`int`
+        The integer which represents the id of the guild that the
+        permission may be tied to.
+    """
+    def __init__(
+        self,
+        id: Union[int, str],
+        type: int,
+        permission: bool = True,
+        guild_id: Optional[int] = None
+    ):
+        self.id = id
+        self.type = type
+        self.permission = permission
+        self.guild_id = guild_id
+
+    def to_dict(self) -> Dict[str, Union[int, str, bool]]:
+        return {"id": self.id, "type": self.type, "permission": self.permission}
+
+def permission(
+    role_id: Optional[int] = None,
+    user_id: Optional[int] = None,
+    permission: bool = True,
+    guild_id: Optional[int] = None
+) -> Callable[[AnyFunc], AnyFunc]:
+    """The method used to specify application command permissions
+    for specific users or roles using their id.
+
+    This method is meant to be used as a decorator.
+
+    .. versionadded:: 2.0
+
+    Parameters
+    -----------
+    role_id: :class:`int`
+        An integer which represents the id of the role that the
+        permission may be tied to.
+    user_id: :class:`int`
+        An integer which represents the id of the user that the
+        permission may be tied to.
+    permission: :class:`bool`
+        A boolean representing the permission's value.
+    guild_id: :class:`int`
+        The integer which represents the id of the guild that the
+        permission may be tied to.
+    """
+
+    def decorator(func: AnyFunc) -> AnyFunc:
+        if not role_id is None:
+            app_cmd_perm = CommandPermission(role_id, 1, permission, guild_id)
+        elif not user_id is None:
+            app_cmd_perm = CommandPermission(user_id, 2, permission, guild_id)
+        else:
+            raise ValueError("role_id or user_id must be specified!")
+
+        # Create __app_cmd_perms__
+        if not hasattr(func, "__app_cmd_perms__"):
+            func.__app_cmd_perms__ = []  # type: ignore # setattr mypy#5719
+
+        # Append
+        func.__app_cmd_perms__.append(app_cmd_perm)  # type: ignore # hasattr mypy#1424
+
+        return func
+
+    return decorator
+
+
+def has_role(item: Union[int, str], guild_id: Optional[int] = None) -> Callable[[AnyFunc], AnyFunc]:
+    """The method used to specify application command role restrictions.
+
+    This method is meant to be used as a decorator.
+
+    .. versionadded:: 2.0
+
+    Parameters
+    -----------
+    item: Union[:class:`int`, :class:`str`]
+        An integer or string that represent the id or name of the role
+        that the permission is tied to.
+    guild_id: :class:`int`
+        The integer which represents the id of the guild that the
+        permission may be tied to.
+    """
+    def decorator(func: AnyFunc) -> AnyFunc:
+        # Create __app_cmd_perms__
+        if not hasattr(func, "__app_cmd_perms__"):
+            func.__app_cmd_perms__ = []  # type: ignore # setattr mypy#5719
+
+        # Permissions (Will Convert ID later in register_commands if needed)
+        app_cmd_perm = CommandPermission(
+            item, 1, True, guild_id
+        )  # {"id": item, "type": 1, "permission": True}
+
+        # Append
+        func.__app_cmd_perms__.append(app_cmd_perm)  # type: ignore # hasattr mypy#1424
+
+        return func
+
+    return decorator
+
+
+def has_any_role(*items: Union[int, str], guild_id: Optional[int] = None) -> Callable[[AnyFunc], AnyFunc]:
+    """The method used to specify multiple application command role restrictions,
+    The application command runs if the invoker has **any** of the specified roles.
+
+    This method is meant to be used as a decorator.
+
+    .. versionadded:: 2.0
+
+    Parameters
+    -----------
+    *items: Union[:class:`int`, :class:`str`]
+        The integers or strings that represent the ids or names of the roles
+        that the permission is tied to.
+    guild_id: :class:`int`
+        The integer which represents the id of the guild that the
+        permission may be tied to.
+    """
+    def decorator(func: AnyFunc) -> AnyFunc:
+        # Create __app_cmd_perms__
+        if not hasattr(func, '__app_cmd_perms__'):
+            func.__app_cmd_perms__ = []  # type: ignore # setattr mypy#5719
+
+        # Permissions (Will Convert ID later in register_commands if needed)
+        for item in items:
+            app_cmd_perm = CommandPermission(
+                item, 1, True, guild_id
+            )  # {"id": item, "type": 1, "permission": True}
+
+            # Append
+            func.__app_cmd_perms__.append(app_cmd_perm)  # type: ignore # hasattr mypy#1424
+
+        return func
+
+    return decorator
+
+
+def is_user(user: int, guild_id: Optional[int] = None) -> Callable[[AnyFunc], AnyFunc]:
+    """The method used to specify application command user restrictions.
+
+    This method is meant to be used as a decorator.
+
+    .. versionadded:: 2.0
+
+    Parameters
+    -----------
+    user: :class:`int`
+        An integer that represent the id of the user that the permission is tied to.
+    guild_id: :class:`int`
+        The integer which represents the id of the guild that the
+        permission may be tied to.
+    """
+    def decorator(func: AnyFunc) -> AnyFunc:
+        # Create __app_cmd_perms__
+        if not hasattr(func, "__app_cmd_perms__"):
+            func.__app_cmd_perms__ = []  # type: ignore # setattr mypy#5719
+
+        # Permissions (Will Convert ID later in register_commands if needed)
+        app_cmd_perm = CommandPermission(
+            user, 2, True, guild_id
+        )  # {"id": user, "type": 2, "permission": True}
+
+        # Append
+        func.__app_cmd_perms__.append(app_cmd_perm)  # type: ignore # hasattr mypy#1424
+
+        return func
+
+    return decorator
+
+
+def is_owner(guild_id: Optional[int] = None) -> Callable[[AnyFunc], AnyFunc]:
+    """The method used to limit application commands exclusively
+    to the owner of the bot.
+
+    This method is meant to be used as a decorator.
+
+    .. versionadded:: 2.0
+
+    Parameters
+    -----------
+    guild_id: :class:`int`
+        The integer which represents the id of the guild that the
+        permission may be tied to.
+    """
+    def decorator(func: AnyFunc) -> AnyFunc:
+        # Create __app_cmd_perms__
+        if not hasattr(func, "__app_cmd_perms__"):
+            func.__app_cmd_perms__ = []  # type: ignore # setattr mypy#5719
+
+        # Permissions (Will Convert ID later in register_commands if needed)
+        app_cmd_perm = CommandPermission(
+            "owner", 2, True, guild_id
+        )  # {"id": "owner", "type": 2, "permission": True}
+
+        # Append
+        func.__app_cmd_perms__.append(app_cmd_perm)  # type: ignore # hasattr mypy#1424
+
+        return func
+
+    return decorator