--- conflicted
+++ resolved
@@ -26,11 +26,7 @@
 from __future__ import annotations
 
 import asyncio
-<<<<<<< HEAD
 import datetime
-import types
-=======
->>>>>>> b872cfea
 import functools
 import inspect
 import re
@@ -39,7 +35,7 @@
 from typing import Any, Callable, Dict, List, Optional, Union, TYPE_CHECKING
 
 from .context import ApplicationContext, AutocompleteContext
-from .errors import ApplicationCommandError, CheckFailure, ApplicationCommandInvokeError
+from .errors import ApplicationCommandError, CheckFailure, ApplicationCommandInvokeError, CommandOnCooldown
 from .permissions import Permission
 from ..enums import SlashCommandOptionType, ChannelType
 from ..errors import ValidationError, ClientException
@@ -47,13 +43,7 @@
 from ..message import Message
 from ..user import User
 from ..utils import find, get_or_fetch, async_all
-<<<<<<< HEAD
-from ..errors import ValidationError, ClientException
-from .errors import CommandOnCooldown, ApplicationCommandError, CheckFailure, ApplicationCommandInvokeError
-from .permissions import Permission
 from .cooldowns import CooldownMapping, BucketType
-=======
->>>>>>> b872cfea
 
 __all__ = (
     "_BaseCommand",
