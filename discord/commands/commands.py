"""
The MIT License (MIT)

Copyright (c) 2015-2021 Rapptz
Copyright (c) 2021-present Pycord Development

Permission is hereby granted, free of charge, to any person obtaining a
copy of this software and associated documentation files (the "Software"),
to deal in the Software without restriction, including without limitation
the rights to use, copy, modify, merge, publish, distribute, sublicense,
and/or sell copies of the Software, and to permit persons to whom the
Software is furnished to do so, subject to the following conditions:

The above copyright notice and this permission notice shall be included in
all copies or substantial portions of the Software.

THE SOFTWARE IS PROVIDED "AS IS", WITHOUT WARRANTY OF ANY KIND, EXPRESS
OR IMPLIED, INCLUDING BUT NOT LIMITED TO THE WARRANTIES OF MERCHANTABILITY,
FITNESS FOR A PARTICULAR PURPOSE AND NONINFRINGEMENT. IN NO EVENT SHALL THE
AUTHORS OR COPYRIGHT HOLDERS BE LIABLE FOR ANY CLAIM, DAMAGES OR OTHER
LIABILITY, WHETHER IN AN ACTION OF CONTRACT, TORT OR OTHERWISE, ARISING
FROM, OUT OF OR IN CONNECTION WITH THE SOFTWARE OR THE USE OR OTHER
DEALINGS IN THE SOFTWARE.
"""

from __future__ import annotations

import asyncio
import types
import functools
import inspect
from collections import OrderedDict
from typing import Any, Callable, Dict, List, Optional, Union, TYPE_CHECKING, Awaitable, overload, TypeVar, ParamSpec, \
    Generic, Type, Concatenate

from .. import Cog, Interaction
from ..enums import SlashCommandOptionType, ChannelType
from ..member import Member
from ..user import User
from ..message import Message
from .context import ApplicationContext, AutocompleteContext
from ..utils import find, get_or_fetch, async_all
from ..errors import ValidationError, ClientException
from .errors import ApplicationCommandError, CheckFailure, ApplicationCommandInvokeError
from .permissions import Permission

if TYPE_CHECKING:
    from ..types.interactions import (
        CreateApplicationCommand,
        ApplicationCommandOption as ApplicationCommandOptionData,
        ApplicationCommandOptionChoice
    )

    from ._types import (
        Coro,
        CoroFunc,
        Hook,
        Error
    )

__all__ = (
    "_BaseCommand",
    "ApplicationCommand",
    "SlashCommand",
    "Option",
    "OptionChoice",
    "option",
    "slash_command",
    "application_command",
    "user_command",
    "message_command",
    "command",
    "SlashCommandGroup",
    "ContextMenuCommand",
    "UserCommand",
    "MessageCommand",
)

T = TypeVar('T')
CogT = TypeVar("CogT", bound="Cog")
ApplicationCommandT = TypeVar("ApplicationCommandT", bound="ApplicationCommand")
ApplicationContextT = TypeVar("ApplicationContextT", bound="ApplicationContext")
HookT = TypeVar("HookT", bound="Hook")
ErrorT = TypeVar('ErrorT', bound='Error')

if TYPE_CHECKING:
    P = ParamSpec('P')
else:
    P = TypeVar('P')


def wrap_callback(coro):  # TODO: Maybe typehint
    @functools.wraps(coro)
    async def wrapped(*args, **kwargs):
        try:
            ret = await coro(*args, **kwargs)
        except ApplicationCommandError:
            raise
        except asyncio.CancelledError:
            return
        except Exception as exc:
            raise ApplicationCommandInvokeError(exc) from exc
        return ret

    return wrapped


def hooked_wrapped_callback(command: ApplicationCommandT, ctx: ApplicationContextT, coro):  # TODO: Maybe Typehint coro & return type

    @functools.wraps(coro)
    async def wrapped(arg):
        try:
            ret = await coro(arg)
        except ApplicationCommandError:
            raise
        except asyncio.CancelledError:
            return
        except Exception as exc:
            raise ApplicationCommandInvokeError(exc) from exc
        finally:
            await command.call_after_hooks(ctx)
        return ret

    return wrapped


class _BaseCommand:
    __slots__ = ()


# finished
class ApplicationCommand(_BaseCommand, Generic[CogT, P, T]):
    __original_kwargs__: Dict[str, Any]
    cog: Optional[Cog] = None
    name: str
    description: str
    callback: HookT
    checks: List[Callable[[ApplicationContext], Awaitable[bool]]]
    on_error: Callable[[ApplicationContext, Exception], Awaitable[None]]
    _before_invoke: Optional[Callable[[ApplicationContext], Awaitable[None]]]
    _after_invoke: Optional[Callable[[ApplicationContext], Awaitable[None]]]
    default_permission: bool
    permissions: List[Permission]

    def __repr__(self) -> str:
        return f"<discord.commands.{self.__class__.__name__} name={self.name}>"

    def __eq__(self, other: Any) -> bool:
        return isinstance(other, self.__class__)

    async def __call__(self, ctx: ApplicationContext, *args: P.args, **kwargs: P.kwargs) -> T:
        """|coro|
        Calls the command's callback.

        This method bypasses all checks that a command has and does not
        convert the arguments beforehand, so take care to pass the correct
        arguments in.
        """
        await self.callback(ctx, *args, **kwargs)

    async def prepare(self, ctx: ApplicationContext) -> None:
        # This should be same across all 3 types
        ctx.command = self

        if not await self.can_run(ctx):
            raise CheckFailure(f'The check functions for the command {self.name} failed')

        # TODO: Add cooldown

        await self.call_before_hooks(ctx)

    async def invoke(self, ctx: ApplicationContext) -> None:
        await self.prepare(ctx)

        injected = hooked_wrapped_callback(self, ctx, self._invoke)
        await injected(ctx)

    async def can_run(self, ctx: ApplicationContext) -> bool:

        if not await ctx.bot.can_run(ctx):
            raise CheckFailure(f'The global check functions for command {self.name} failed.')

        predicates = self.checks
        if not predicates:
            # since we have no checks, then we just return True.
            return True

        return await async_all(predicate(ctx) for predicate in predicates)  # type: ignore    

    async def dispatch_error(self, ctx: ApplicationContext, error: Exception) -> None:
        ctx.command_failed = True
        cog = self.cog
        try:
            coro = self.on_error
        except AttributeError:
            pass
        else:
            injected = wrap_callback(coro)
            if cog is not None:
                await injected(cog, ctx, error)
            else:
                await injected(ctx, error)

        try:
            if cog is not None:
                local = cog.__class__._get_overridden_method(cog.cog_command_error)
                if local is not None:
                    wrapped = wrap_callback(local)
                    await wrapped(ctx, error)
        finally:
            ctx.bot.dispatch('application_command_error', ctx, error)

    def _get_signature_parameters(self) -> OrderedDict:  # TODO: Maybe define Dict better
        return OrderedDict(inspect.signature(self.callback).parameters)

    def error(self, coro: ErrorT) -> ErrorT:
        """A decorator that registers a coroutine as a local error handler.

        A local error handler is an :func:`.on_command_error` event limited to
        a single command. However, the :func:`.on_command_error` is still
        invoked afterwards as the catch-all.

        Parameters
        -----------
        coro: :ref:`coroutine <coroutine>`
            The coroutine to register as the local error handler.

        Raises
        -------
        TypeError
            The coroutine passed is not actually a coroutine.
        """

        if not asyncio.iscoroutinefunction(coro):
            raise TypeError('The error handler must be a coroutine.')

        self.on_error = coro
        return coro

    def has_error_handler(self) -> bool:
        """:class:`bool`: Checks whether the command has an error handler registered.
        """
        return hasattr(self, 'on_error')

    def before_invoke(self, coro: HookT) -> HookT:
        """A decorator that registers a coroutine as a pre-invoke hook.
        A pre-invoke hook is called directly before the command is
        called. This makes it a useful function to set up database
        connections or any type of set up required.
        This pre-invoke hook takes a sole parameter, a :class:`.Context`.
        See :meth:`.Bot.before_invoke` for more info.
        Parameters
        -----------
        coro: :ref:`coroutine <coroutine>`
            The coroutine to register as the pre-invoke hook.
        Raises
        -------
        TypeError
            The coroutine passed is not actually a coroutine.
        """
        if not asyncio.iscoroutinefunction(coro):
            raise TypeError('The pre-invoke hook must be a coroutine.')

        self._before_invoke = coro
        return coro

    def after_invoke(self, coro: HookT) -> HookT:
        """A decorator that registers a coroutine as a post-invoke hook.
        A post-invoke hook is called directly after the command is
        called. This makes it a useful function to clean-up database
        connections or any type of clean up required.
        This post-invoke hook takes a sole parameter, a :class:`.Context`.
        See :meth:`.Bot.after_invoke` for more info.
        Parameters
        -----------
        coro: :ref:`coroutine <coroutine>`
            The coroutine to register as the post-invoke hook.
        Raises
        -------
        TypeError
            The coroutine passed is not actually a coroutine.
        """
        if not asyncio.iscoroutinefunction(coro):
            raise TypeError('The post-invoke hook must be a coroutine.')

        self._after_invoke = coro
        return coro

    async def call_before_hooks(self, ctx: ApplicationContext) -> None:
        # now that we're done preparing we can call the pre-command hooks
        # first, call the command local hook:
        cog = self.cog
        if self._before_invoke is not None:
            # should be cog if @commands.before_invoke is used
            instance = getattr(self._before_invoke, '__self__', cog)
            # __self__ only exists for methods, not functions
            # however, if @command.before_invoke is used, it will be a function
            if instance:
                await self._before_invoke(instance, ctx)  # type: ignore
            else:
                await self._before_invoke(ctx)  # type: ignore

        # call the cog local hook if applicable:
        if cog is not None:
            hook = cog.__class__._get_overridden_method(cog.cog_before_invoke)
            if hook is not None:
                await hook(ctx)

        # call the bot global hook if necessary
        hook = ctx.bot._before_invoke
        if hook is not None:
            await hook(ctx)

    async def call_after_hooks(self, ctx: ApplicationContext) -> None:
        cog = self.cog
        if self._after_invoke is not None:
            instance = getattr(self._after_invoke, '__self__', cog)
            if instance:
                await self._after_invoke(instance, ctx)  # type: ignore
            else:
                await self._after_invoke(ctx)  # type: ignore

        # call the cog local hook if applicable:
        if cog is not None:
            hook = cog.__class__._get_overridden_method(cog.cog_after_invoke)
            if hook is not None:
                await hook(ctx)

        hook = ctx.bot._after_invoke
        if hook is not None:
            await hook(ctx)

    @property
    def full_parent_name(self) -> str:
        """:class:`str`: Retrieves the fully qualified parent command name.

        This the base command name required to execute it. For example,
        in ``/one two three`` the parent name would be ``one two``.
        """
        entries = []
        command = self
        while command.parent is not None and hasattr(command.parent, "name"):
            command = command.parent
            entries.append(command.name)

        return ' '.join(reversed(entries))

    def qualified_name(self) -> str:
        """:class:`str`: Retrieves the fully qualified command name.

        This is the full parent name with the command name as well.
        For example, in ``/one two three`` the qualified name would be
        ``one two three``.
        """

        parent = self.full_parent_name

        if parent:
            return parent + ' ' + self.name
        else:
            return self.name


# finished
class SlashCommand(ApplicationCommand):
    r"""A class that implements the protocol for a slash command.

    These are not created manually, instead they are created via the
    decorator or functional interface.

    Attributes
    -----------
    name: :class:`str`
        The name of the command.
    callback: :ref:`coroutine <coroutine>`
        The coroutine that is executed when the command is called.
    description: Optional[:class:`str`]
        The description for the command.
    guild_ids: Optional[List[:class:`int`]]
        The ids of the guilds where this command will be registered.
    options: List[:class:`Option`]
        The parameters for this command.
    parent: Optional[:class:`SlashCommandGroup`]
        The parent group that this command belongs to. ``None`` if there
        isn't one.
    default_permission: :class:`bool`
        Whether the command is enabled by default when it is added to a guild.
    permissions: List[:class:`Permission`]
        The permissions for this command.

        .. note::

            If this is not empty then default_permissions will be set to False.    

    cog: Optional[:class:`Cog`]
        The cog that this command belongs to. ``None`` if there isn't one.
    checks: List[Callable[[:class:`.ApplicationContext`], :class:`bool`]]
        A list of predicates that verifies if the command could be executed
        with the given :class:`.ApplicationContext` as the sole parameter. If an exception
        is necessary to be thrown to signal failure, then one inherited from
        :exc:`.CommandError` should be used. Note that if the checks fail then
        :exc:`.CheckFailure` exception is raised to the :func:`.on_application_command_error`
        event.
    """
    type: int = 1

    def __new__(cls: Type[ApplicationCommandT], *args: Any, **kwargs: Any) -> ApplicationCommandT:
        self = super().__new__(cls)

        self.__original_kwargs__ = kwargs.copy()
        return self

    @overload
    def __init__(
            self,
            func: Union[
                Callable[Concatenate[CogT, ApplicationContextT, P], Coro[T]],
                Callable[Concatenate[ApplicationContextT, P], Coro[T]]
            ],
            *,
            name: Optional[str] = None,
            description: Optional[str] = None,
            guild_ids: Optional[List[int]] = None,
            parent: Optional[SlashCommandGroup] = None,
            checks: Optional[List[Callable[[ApplicationContext], Awaitable[bool]]]] = None,
            default_permission: bool = None,
            permissions: Optional[List[Permission]] = None,
    ) -> None:
        ...

    def __init__(
            self,
            func: Callable[[ApplicationContext, ...], Awaitable[None]],
            **kwargs: Any
    ) -> None:
        if not asyncio.iscoroutinefunction(func):
            raise TypeError("Callback must be a coroutine.")
        self.callback = func

        self.guild_ids: Optional[List[int]] = kwargs.get("guild_ids", None)

        name = kwargs.get("name") or func.__name__
        validate_chat_input_name(name)
        self.name: str = name
        self.id = None  # TODO: typehint  usage?

        description = kwargs.get("description") or (
            inspect.cleandoc(func.__doc__).splitlines()[0]
            if func.__doc__ is not None
            else "No description provided"
        )
        validate_chat_input_description(description)
        self.description: str = description
        self.parent: SlashCommandGroup = kwargs.get('parent')
        self.is_subcommand: bool = self.parent is not None

        self.cog: Optional[Cog] = None

        params = self._get_signature_parameters()
        self.options: List[Option] = self._parse_options(params)

        try:
            checks = func.__commands_checks__
            checks.reverse()
        except AttributeError:
            checks = kwargs.get('checks', [])

        self.checks = checks

        self._before_invoke = None
        self._after_invoke = None

        # Permissions
        self.default_permission = kwargs.get("default_permission", True)
        self.permissions: List[Permission] = getattr(func, "__app_cmd_perms__", []) + kwargs.get("permissions", [])
        if self.permissions and self.default_permission:
            self.default_permission = False

    def _parse_options(self, params: Dict) -> List[Option]:  # TODO: Better typehint dict
        if list(params.items())[0][0] == "self":
            temp = list(params.items())
            temp.pop(0)
            params = dict(temp)
        params = iter(params.items())

        # next we have the 'ctx' as the next parameter
        try:
            next(params)
        except StopIteration:
            raise ClientException(
                f'Callback for {self.name} command is missing "ctx" parameter.'
            )

        final_options = []

        for p_name, p_obj in params:

            option = p_obj.annotation
            if option == inspect.Parameter.empty:
                option = str

            if self._is_typing_union(option):
                if self._is_typing_optional(option):
                    option = Option(
                        option.__args__[0], "No description provided", required=False
                    )
                else:
                    option = Option(
                        option.__args__, "No description provided"
                    )

            if not isinstance(option, Option):
                option = Option(option, "No description provided")
                if p_obj.default != inspect.Parameter.empty:
                    option.required = False

            option.default = option.default if option.default is not None else p_obj.default

            if option.default == inspect.Parameter.empty:
                option.default = None

            if option.name is None:
                option.name = p_name
            option._parameter_name = p_name

            final_options.append(option)

        return final_options

    def _is_typing_union(self, annotation) -> bool:  # TODO: Typehint annotation
        return (
                getattr(annotation, '__origin__', None) is Union
                or type(annotation) is getattr(types, "UnionType", Union)
        )  # type: ignore

    def _is_typing_optional(self, annotation) -> bool:  # TODO: Typehint annotation
        return self._is_typing_union(annotation) and type(None) in annotation.__args__  # type: ignore

    def to_dict(self) -> CreateApplicationCommand:
        as_dict = {
            "name": self.name,
            "description": self.description,
            "options": [o.to_dict() for o in self.options],
            "default_permission": self.default_permission,
        }
        if self.is_subcommand:
            as_dict["type"] = SlashCommandOptionType.sub_command.value

        return as_dict

    def __eq__(self, other: Any) -> bool:
        return (
                isinstance(other, SlashCommand)
                and other.name == self.name
                and other.description == self.description
        )

    async def _invoke(self, ctx: ApplicationContext) -> None:
        # TODO: Parse the args better
        kwargs = {}
        for arg in ctx.interaction.data.get("options", []):
            op = find(lambda x: x.name == arg["name"], self.options)
            arg = arg["value"]

            # Checks if input_type is user, role or channel
            if (
                    SlashCommandOptionType.user.value
                    <= op.input_type.value
                    <= SlashCommandOptionType.role.value
            ):
                name = "member" if op.input_type.name == "user" else op.input_type.name
                arg = await get_or_fetch(ctx.guild, name, int(arg), default=int(arg))

            elif op.input_type == SlashCommandOptionType.mentionable:
                arg_id = int(arg)
                arg = await get_or_fetch(ctx.guild, "member", arg_id)
                if arg is None:
                    arg = ctx.guild.get_role(arg_id) or arg_id

            elif op.input_type == SlashCommandOptionType.string and op._converter is not None:
                arg = await op._converter.convert(ctx, arg)

            kwargs[op._parameter_name] = arg

        for o in self.options:
            if o._parameter_name not in kwargs:
                kwargs[o._parameter_name] = o.default

        if self.cog is not None:
            await self.callback(self.cog, ctx, **kwargs)
        else:
            await self.callback(ctx, **kwargs)

    async def invoke_autocomplete_callback(self, interaction: Interaction) -> None:
        values = {i.name: i.default for i in self.options}

        for op in interaction.data.get("options", []):
            if op.get("focused", False):
                option = find(lambda o: o.name == op["name"], self.options)
                values.update({
                    i["name"]: i["value"]
                    for i in interaction.data["options"]
                })
                ctx = AutocompleteContext(interaction, command=self, focused=option, value=op.get("value"),
                                          options=values)
                if asyncio.iscoroutinefunction(option.autocomplete):
                    result = await option.autocomplete(ctx)
                else:
                    result = option.autocomplete(ctx)

                choices = [
                              o if isinstance(o, OptionChoice) else OptionChoice(o)
                              for o in result
                          ][:25]
                return await interaction.response.send_autocomplete_result(choices=choices)

    def copy(self) -> "SlashCommand":
        """Creates a copy of this command.

        Returns
        --------
        :class:`SlashCommand`
            A new instance of this command.
        """
        ret = self.__class__(self.callback, **self.__original_kwargs__)
        return self._ensure_assignment_on_copy(ret)

    def _ensure_assignment_on_copy(self, other: "SlashCommand") -> "SlashCommand":
        other._before_invoke = self._before_invoke
        other._after_invoke = self._after_invoke
        if self.checks != other.checks:
            other.checks = self.checks.copy()
        # if self._buckets.valid and not other._buckets.valid:
        #    other._buckets = self._buckets.copy()
        # if self._max_concurrency != other._max_concurrency:
        #    # _max_concurrency won't be None at this point
        #    other._max_concurrency = self._max_concurrency.copy()  # type: ignore

        try:
            other.on_error = self.on_error
        except AttributeError:
            pass
        return other

    def _update_copy(self, kwargs: Dict[str, Any]) -> "SlashCommand":
        if kwargs:
            kw = kwargs.copy()
            kw.update(self.__original_kwargs__)
            copy = self.__class__(self.callback, **kw)
            return self._ensure_assignment_on_copy(copy)
        else:
            return self.copy()


channel_type_map = {
    'TextChannel': ChannelType.text,
    'VoiceChannel': ChannelType.voice,
    'StageChannel': ChannelType.stage_voice,
    'CategoryChannel': ChannelType.category
}


# finished
class Option:

    @overload
    def __int__(
            self,
            input_type: Any,
            /,
            description: str,
            *,
            name: Optional[str] = None,
            channel_type: Optional[ChannelType] = None,
            required: bool = None,
            default: Any = None,
            min_value: Optional[int] = None,
            max_value: Optional[int] = None,
            autocomplete: Optional[Callable[[AutocompleteContext], Awaitable[Any]]] = None,
    ) -> None:
        ...

    def __init__(
            self, input_type: Any, /, description: str = None, **kwargs
    ) -> None:
        self.name: Optional[str] = kwargs.pop("name", None)
        self.description: str = description or "No description provided"
        self._converter = None
        self.channel_types: List[ChannelType] = kwargs.pop("channel_types", [])
        if not isinstance(input_type, SlashCommandOptionType):
            if hasattr(input_type, "convert"):
                self._converter = input_type
                input_type = SlashCommandOptionType.string
            else:
                _type = SlashCommandOptionType.from_datatype(input_type)
                if _type == SlashCommandOptionType.channel:
                    if not isinstance(input_type, tuple):
                        input_type = (input_type,)
                    for i in input_type:
                        if i.__name__ == 'GuildChannel':
                            continue

                        channel_type = channel_type_map[i.__name__]
                        self.channel_types.append(channel_type)
                input_type = _type
        self.input_type: Any = input_type
        self.required: bool = kwargs.pop("required", True)
        self.choices: List[OptionChoice] = [
            o if isinstance(o, OptionChoice) else OptionChoice(o)
            for o in kwargs.pop("choices", list())
        ]
<<<<<<< HEAD
        self.default = kwargs.pop("default", None)

=======
        self.default: Any = kwargs.pop("default", None)
>>>>>>> 67570ce5
        if self.input_type == SlashCommandOptionType.integer:
            minmax_types = (int, type(None))
        elif self.input_type == SlashCommandOptionType.number:
            minmax_types = (int, float, type(None))
        else:
            minmax_types = (type(None),)
        minmax_typehint = Optional[Union[minmax_types]]  # type: ignore

        self.min_value: minmax_typehint = kwargs.pop("min_value", None)
        self.max_value: minmax_typehint = kwargs.pop("max_value", None)

        if not (isinstance(self.min_value, minmax_types) or self.min_value is None):
            raise TypeError(f"Expected {minmax_typehint} for min_value, got \"{type(self.min_value).__name__}\"")
        if not (isinstance(self.max_value, minmax_types) or self.min_value is None):
            raise TypeError(f"Expected {minmax_typehint} for max_value, got \"{type(self.max_value).__name__}\"")

        self.autocomplete: Callable[[AutocompleteContext], Awaitable[List[Union[OptionChoice, str]]]] \
            = kwargs.pop("autocomplete", None)

    def to_dict(self) -> ApplicationCommandOptionData:
        as_dict = {
            "type": self.input_type.value,
            "name": self.name,
            "description": self.description,
            "required": self.required,
            "choices": [c.to_dict() for c in self.choices],
            "autocomplete": bool(self.autocomplete)
        }
        if self.channel_types:
            as_dict["channel_types"] = [t.value for t in self.channel_types]
        if self.min_value is not None:
            as_dict["min_value"] = self.min_value
        if self.max_value is not None:
            as_dict["max_value"] = self.max_value

        return as_dict

    def __repr__(self) -> str:
        return f"<discord.commands.{self.__class__.__name__} name={self.name}>"


# finihsed
class OptionChoice:
    def __init__(self, name: str, value: Optional[Union[str, int, float]] = None):
        self.name: str = name
        self.value: Union[str, int, float] = value or name

    def to_dict(self) -> ApplicationCommandOptionChoice:
        return {"name": self.name, "value": self.value}


def option(name: str, option_type=None, **kwargs):  # TODO: Typehint everything
    """A decorator that can be used instead of type hinting Option"""

    def decor(func):
        nonlocal option_type
        option_type = option_type or func.__annotations__.get(name, str)
        func.__annotations__[name] = Option(type, **kwargs)
        return func

    return decor


class SlashCommandGroup(ApplicationCommand, Option):
    r"""A class that implements the protocol for a slash command group.

    These can be created manually, but they should be created via the
    decorator or functional interface.

    Attributes
    -----------
    name: :class:`str`
        The name of the command.
    description: Optional[:class:`str`]
        The description for the command.
    guild_ids: Optional[List[:class:`int`]]
        The ids of the guilds where this command will be registered.
    parent: Optional[:class:`SlashCommandGroup`]
        The parent group that this group belongs to. ``None`` if there
        isn't one.
    subcommands: List[Union[:class:`SlashCommand`, :class:`SlashCommandGroup`]]
        The list of all subcommands under this group.
    cog: Optional[:class:`Cog`]
        The cog that this command belongs to. ``None`` if there isn't one.
    checks: List[Callable[[:class:`.ApplicationContext`], :class:`bool`]]
        A list of predicates that verifies if the command could be executed
        with the given :class:`.ApplicationContext` as the sole parameter. If an exception
        is necessary to be thrown to signal failure, then one inherited from
        :exc:`.CommandError` should be used. Note that if the checks fail then
        :exc:`.CheckFailure` exception is raised to the :func:`.on_application_command_error`
        event.
    """
    type: int = 1

    def __new__(cls, *args, **kwargs) -> SlashCommandGroup:
        self = super().__new__(cls)

        self.__original_kwargs__ = kwargs.copy()
        return self

    @overload
    def __init__(
            self,
            name: str,
            description: str,
            guild_ids: Optional[List[int]] = None,
            parent: Optional[SlashCommandGroup] = None,
            *,
            default_permission: Optional[bool] = None,
            permissions: Optional[List[Permission]] = None,
    ):
        ...

    def __init__(
            self,
            name: str,
            description: str,
            guild_ids: Optional[List[int]] = None,
            parent: Optional[SlashCommandGroup] = None,
            **kwargs
    ) -> None:
        validate_chat_input_name(name)
        validate_chat_input_description(description)
        super().__init__(
            SlashCommandOptionType.sub_command_group,
            name=name,
            description=description,
        )
        self.subcommands: List[Union[SlashCommand, SlashCommandGroup]] = []
        self.guild_ids: Optional[List[int]] = guild_ids
        self.parent: Optional[SlashCommandGroup] = parent
        self.checks = []

        self._before_invoke = None
        self._after_invoke = None
        self.cog = None

        # Permissions
        self.default_permission: bool = kwargs.get("default_permission", True)
        self.permissions: List[Permission] = kwargs.get("permissions", [])
        if self.permissions and self.default_permission:
            self.default_permission = False

    def to_dict(self) -> CreateApplicationCommand:
        as_dict = {
            "name": self.name,
            "description": self.description,
            "options": [c.to_dict() for c in self.subcommands],
        }

        if self.parent is not None:
            as_dict["type"] = self.input_type.value

        return as_dict

    def command(self, **kwargs) -> SlashCommand:
        def wrap(func) -> SlashCommand:
            command = SlashCommand(func, parent=self, **kwargs)
            self.subcommands.append(command)
            return command

        return wrap

    def command_group(self, name, description) -> SlashCommandGroup:
        if self.parent is not None:
            # TODO: Improve this error message
            raise Exception("Subcommands can only be nested once")

        sub_command_group = SlashCommandGroup(name, description, parent=self)
        self.subcommands.append(sub_command_group)
        return sub_command_group

    async def _invoke(self, ctx: ApplicationContext) -> None:
        option = ctx.interaction.data["options"][0]
        command = find(lambda x: x.name == option["name"], self.subcommands)
        ctx.interaction.data = option
        await command.invoke(ctx)

    async def invoke_autocomplete_callback(self, interaction: Interaction) -> None:
        option = interaction.data["options"][0]
        command = find(lambda x: x.name == option["name"], self.subcommands)
        interaction.data = option
        await command.invoke_autocomplete_callback(interaction)


class ContextMenuCommand(ApplicationCommand):
    r"""A class that implements the protocol for context menu commands.

    These are not created manually, instead they are created via the
    decorator or functional interface.

    Attributes
    -----------
    name: :class:`str`
        The name of the command.
    callback: :ref:`coroutine <coroutine>`
        The coroutine that is executed when the command is called.
    guild_ids: Optional[List[:class:`int`]]
        The ids of the guilds where this command will be registered.
    cog: Optional[:class:`Cog`]
        The cog that this command belongs to. ``None`` if there isn't one.
    checks: List[Callable[[:class:`.ApplicationContext`], :class:`bool`]]
        A list of predicates that verifies if the command could be executed
        with the given :class:`.ApplicationContext` as the sole parameter. If an exception
        is necessary to be thrown to signal failure, then one inherited from
        :exc:`.CommandError` should be used. Note that if the checks fail then
        :exc:`.CheckFailure` exception is raised to the :func:`.on_application_command_error`
        event.
    """

    def __new__(cls, *args, **kwargs) -> ContextMenuCommand:
        self = super().__new__(cls)

        self.__original_kwargs__ = kwargs.copy()
        return self

    def __init__(self, func: Callable, *args, **kwargs) -> None:
        if not asyncio.iscoroutinefunction(func):
            raise TypeError("Callback must be a coroutine.")
        self.callback = func

        self.guild_ids: Optional[List[int]] = kwargs.get("guild_ids", None)

        # Discord API doesn't support setting descriptions for context menu commands
        # so it must be empty
        self.description = ""
        self.name: str = kwargs.pop("name", func.__name__)
        if not isinstance(self.name, str):
            raise TypeError("Name of a command must be a string.")

        self.cog = None

        try:
            checks = func.__commands_checks__
            checks.reverse()
        except AttributeError:
            checks = kwargs.get('checks', [])

        self.checks = checks
        self._before_invoke = None
        self._after_invoke = None

        self.validate_parameters()

        # Context Menu commands don't have permissions
        self.permissions = []

        # Context Menu commands can't have parents
        self.parent = None

    def validate_parameters(self):
        params = self._get_signature_parameters()
        if list(params.items())[0][0] == "self":
            temp = list(params.items())
            temp.pop(0)
            params = dict(temp)
        params = iter(params)

        # next we have the 'ctx' as the next parameter
        try:
            next(params)
        except StopIteration:
            raise ClientException(
                f'Callback for {self.name} command is missing "ctx" parameter.'
            )

        # next we have the 'user/message' as the next parameter
        try:
            next(params)
        except StopIteration:
            cmd = "user" if type(self) == UserCommand else "message"
            raise ClientException(
                f'Callback for {self.name} command is missing "{cmd}" parameter.'
            )

        # next there should be no more parameters
        try:
            next(params)
            raise ClientException(
                f"Callback for {self.name} command has too many parameters."
            )
        except StopIteration:
            pass

    def qualified_name(self) -> str:
        return self.name

    def to_dict(self) -> CreateApplicationCommand:
        return {"name": self.name, "description": self.description, "type": self.type}


class UserCommand(ContextMenuCommand):
    type: int = 2

    def __new__(cls: Type[ApplicationCommandT], *args: Any, **kwargs: Any) -> ApplicationCommandT:
        self = super().__new__(cls)

        self.__original_kwargs__ = kwargs.copy()
        return self

    async def _invoke(self, ctx: ApplicationContext) -> None:
        if "members" not in ctx.interaction.data["resolved"]:
            _data = ctx.interaction.data["resolved"]["users"]
            for i, v in _data.items():
                v["id"] = int(i)
                user = v
            target = User(state=ctx.interaction._state, data=user)
        else:
            _data = ctx.interaction.data["resolved"]["members"]
            for i, v in _data.items():
                v["id"] = int(i)
                member = v
            _data = ctx.interaction.data["resolved"]["users"]
            for i, v in _data.items():
                v["id"] = int(i)
                user = v
            member["user"] = user
            target = Member(
                data=member,
                guild=ctx.interaction._state._get_guild(ctx.interaction.guild_id),
                state=ctx.interaction._state,
            )

        if self.cog is not None:
            await self.callback(self.cog, ctx, target)
        else:   
            await self.callback(ctx, target)

<<<<<<< HEAD
    def copy(self):
=======
    def copy(self: ApplicationCommandT) -> ApplicationCommandT:
>>>>>>> 67570ce5
        """Creates a copy of this command.

        Returns
        --------
        :class:`UserCommand`
            A new instance of this command.
        """
        ret = self.__class__(self.callback, **self.__original_kwargs__)
        return self._ensure_assignment_on_copy(ret)

    def _ensure_assignment_on_copy(self, other: ApplicationCommandT) -> ApplicationCommandT:
        other._before_invoke = self._before_invoke
        other._after_invoke = self._after_invoke
        if self.checks != other.checks:
            other.checks = self.checks.copy()
        # if self._buckets.valid and not other._buckets.valid:
        #    other._buckets = self._buckets.copy()
        # if self._max_concurrency != other._max_concurrency:
        #    # _max_concurrency won't be None at this point
        #    other._max_concurrency = self._max_concurrency.copy()  # type: ignore

        try:
            other.on_error = self.on_error
        except AttributeError:
            pass
        return other

    def _update_copy(self: ApplicationCommandT, kwargs: Dict[str, Any]) -> ApplicationCommandT:
        if kwargs:
            kw = kwargs.copy()
            kw.update(self.__original_kwargs__)
            copy = self.__class__(self.callback, **kw)
            return self._ensure_assignment_on_copy(copy)
        else:
            return self.copy()


class MessageCommand(ContextMenuCommand):
    type: int = 3

    def __new__(cls: Type[ApplicationCommandT], *args: Any, **kwargs: Any) -> ApplicationCommandT:
        self = super().__new__(cls)

        self.__original_kwargs__ = kwargs.copy()
        return self

    async def _invoke(self, ctx: ApplicationContext) -> None:
        _data = ctx.interaction.data["resolved"]["messages"]
        for i, v in _data.items():
            v["id"] = int(i)
            message = v
        channel = ctx.interaction._state.get_channel(int(message["channel_id"]))
        if channel is None:
            data = await ctx.interaction._state.http.start_private_message(
                int(message["author"]["id"])
            )
            channel = ctx.interaction._state.add_dm_channel(data)

        target = Message(state=ctx.interaction._state, channel=channel, data=message)

        if self.cog is not None:
            await self.callback(self.cog, ctx, target)
        else:
            await self.callback(ctx, target)

    def copy(self: ApplicationCommandT) -> ApplicationCommandT:
        """Creates a copy of this command.

        Returns
        --------
        :class:`MessageCommand`
            A new instance of this command.
        """
        ret = self.__class__(self.callback, **self.__original_kwargs__)
        return self._ensure_assignment_on_copy(ret)

    def _ensure_assignment_on_copy(self, other: ApplicationCommandT) -> ApplicationCommandT:
        other._before_invoke = self._before_invoke
        other._after_invoke = self._after_invoke
        if self.checks != other.checks:
            other.checks = self.checks.copy()
        # if self._buckets.valid and not other._buckets.valid:
        #    other._buckets = self._buckets.copy()
        # if self._max_concurrency != other._max_concurrency:
        #    # _max_concurrency won't be None at this point
        #    other._max_concurrency = self._max_concurrency.copy()  # type: ignore

        try:
            other.on_error = self.on_error
        except AttributeError:
            pass
        return other

    def _update_copy(self: ApplicationCommandT, kwargs: Dict[str, Any]) -> ApplicationCommandT:
        if kwargs:
            kw = kwargs.copy()
            kw.update(self.__original_kwargs__)
            copy = self.__class__(self.callback, **kw)
            return self._ensure_assignment_on_copy(copy)
        else:
            return self.copy()


@overload
def slash_command(
        **kwargs: Any
) -> Callable[
    [
        Union[
            Callable[Concatenate[ApplicationContextT, P], Coro[Any]],
            Callable[Concatenate[CogT, ApplicationContextT, P], Coro[T]]
        ]
    ], ApplicationCommand[CogT, P, T]]:
    ...


@overload
def slash_command(
        **kwargs: Any
) -> Callable[
    [
        Union[
            Callable[Concatenate[ApplicationContextT, P], Coro[Any]],
            Callable[Concatenate[CogT, ApplicationContextT, P], Coro[T]]
        ]
    ], ApplicationCommandT]:
    ...


def slash_command(
        **kwargs: Any
) -> Callable[
    [
        Union[
            Callable[Concatenate[ApplicationContextT, P], Coro[Any]],
            Callable[Concatenate[CogT, ApplicationContextT, P], Coro[Any]]
        ]
    ], Union[ApplicationCommand[CogT, P, T], ApplicationCommandT]]:
    """Decorator for slash commands that invokes :func:`application_command`.
    .. versionadded:: 2.0
    Returns
    --------
    Callable[..., :class:`SlashCommand`]
        A decorator that converts the provided method into a :class:`.SlashCommand`.
    """
    return application_command(cls=SlashCommand, **kwargs)


@overload
def user_command(
        **kwargs: Any
) -> Callable[
    [
        Union[
            Callable[Concatenate[ApplicationContextT, P], Coro[Any]],
            Callable[Concatenate[CogT, ApplicationContextT, P], Coro[T]]
        ]
    ], ApplicationCommand[CogT, P, T]]:
    ...


@overload
def user_command(
        **kwargs: Any
) -> Callable[
    [
        Union[
            Callable[Concatenate[ApplicationContextT, P], Coro[Any]],
            Callable[Concatenate[CogT, ApplicationContextT, P], Coro[T]]
        ]
    ], ApplicationCommandT]:
    ...


def user_command(
        **kwargs: Any
) -> Callable[
    [
        Union[
            Callable[Concatenate[ApplicationContextT, P], Coro[Any]],
            Callable[Concatenate[CogT, ApplicationContextT, P], Coro[Any]]
        ]
    ], Union[ApplicationCommand[CogT, P, T], ApplicationCommandT]]:
    """Decorator for user commands that invokes :func:`application_command`.
    .. versionadded:: 2.0
    Returns
    --------
    Callable[..., :class:`UserCommand`]
        A decorator that converts the provided method into a :class:`.UserCommand`.
    """
    return application_command(cls=UserCommand, **kwargs)


@overload
def message_command(
        **kwargs: Any
) -> Callable[
    [
        Union[
            Callable[Concatenate[ApplicationContextT, P], Coro[Any]],
            Callable[Concatenate[CogT, ApplicationContextT, P], Coro[T]]
        ]
    ], ApplicationCommand[CogT, P, T]]:
    ...


@overload
def message_command(
        **kwargs: Any
) -> Callable[
    [
        Union[
            Callable[Concatenate[ApplicationContextT, P], Coro[Any]],
            Callable[Concatenate[CogT, ApplicationContextT, P], Coro[T]]
        ]
    ], ApplicationCommandT]:
    ...


def message_command(
        **kwargs: Any
) -> Callable[
    [
        Union[
            Callable[Concatenate[ApplicationContextT, P], Coro[Any]],
            Callable[Concatenate[CogT, ApplicationContextT, P], Coro[Any]]
        ]
    ], Union[ApplicationCommand[CogT, P, T], ApplicationCommandT]]:
    """Decorator for message commands that invokes :func:`application_command`.
    .. versionadded:: 2.0
    Returns
    --------
    Callable[..., :class:`MessageCommand`]
        A decorator that converts the provided method into a :class:`.MessageCommand`.
    """
    return application_command(cls=MessageCommand, **kwargs)


@overload
def application_command(
        cls: Type[ApplicationCommand] = SlashCommand,
        **attrs: Any
) -> Callable[
    [
        Union[
            Callable[Concatenate[ApplicationContextT, P], Coro[Any]],
            Callable[Concatenate[CogT, ApplicationContextT, P], Coro[Any]]
        ]
    ], ApplicationCommand[CogT, P, T]]:
    ...


@overload
def application_command(
        cls: Type[ApplicationCommand] = SlashCommand,
        **attrs: Any
) -> Callable[
    [
        Union[
            Callable[Concatenate[ApplicationContextT, P], Coro[Any]],
            Callable[Concatenate[CogT, ApplicationContextT, P], Coro[Any]]
        ]
    ], ApplicationCommandT]:
    ...


def application_command(
        cls: Type[ApplicationCommand] = SlashCommand,
        **attrs: Any
) -> Callable[
    [
        Union[
            Callable[Concatenate[ApplicationContextT, P], Coro[Any]],
            Callable[Concatenate[CogT, ApplicationContextT, P], Coro[Any]]
        ]
    ], Union[ApplicationCommand[CogT, P, T], ApplicationCommandT]]:
    """A decorator that transforms a function into an :class:`.ApplicationCommand`. More specifically,
    usually one of :class:`.SlashCommand`, :class:`.UserCommand`, or :class:`.MessageCommand`. The exact class
    depends on the ``cls`` parameter.
    By default the ``description`` attribute is received automatically from the
    docstring of the function and is cleaned up with the use of
    ``inspect.cleandoc``. If the docstring is ``bytes``, then it is decoded
    into :class:`str` using utf-8 encoding.
    The ``name`` attribute also defaults to the function name unchanged.
    .. versionadded:: 2.0
    Parameters
    -----------
    cls: :class:`.ApplicationCommand`
        The class to construct with. By default this is :class:`.SlashCommand`.
        You usually do not change this.
    attrs
        Keyword arguments to pass into the construction of the class denoted
        by ``cls``.
    Raises
    -------
    TypeError
        If the function is not a coroutine or is already a command.
    """

    def decorator(
            func: Union[
                Callable[Concatenate[ApplicationContextT, P], Coro[Any]],
                Callable[Concatenate[CogT, ApplicationContextT, P], Coro[Any]]
            ]
    ) -> ApplicationCommandT:
        if isinstance(func, ApplicationCommand):
            func = func.callback
        elif not callable(func):
            raise TypeError(
                "func needs to be a callable or a subclass of ApplicationCommand."
            )
        return cls(func, **attrs)

    return decorator


@overload
def command(
        **kwargs: Any
) -> Callable[
    [
        Union[
            Callable[Concatenate[ApplicationContextT, P], Coro[Any]],
            Callable[Concatenate[CogT, ApplicationContextT, P], Coro[T]]
        ]
    ], ApplicationCommand[CogT, P, T]]:
    ...


@overload
def command(
        **kwargs: Any
) -> Callable[
    [
        Union[
            Callable[Concatenate[ApplicationContextT, P], Coro[Any]],
            Callable[Concatenate[CogT, ApplicationContextT, P], Coro[T]]
        ]
    ], ApplicationCommandT]:
    ...


def command(
        **kwargs: Any
) -> Callable[
    [
        Union[
            Callable[Concatenate[ApplicationContextT, P], Coro[Any]],
            Callable[Concatenate[CogT, ApplicationContextT, P], Coro[T]]
        ]
    ], Union[ApplicationCommand[CogT, P, T], ApplicationCommandT]]:
    """There is an alias for :meth:`application_command`.
    .. note::
        This decorator is overridden by :func:`commands.command`.
    .. versionadded:: 2.0
    Returns
    --------
    Callable[..., :class:`ApplicationCommand`]
        A decorator that converts the provided method into an :class:`.ApplicationCommand`.
    """
    return application_command(**kwargs)


# Validation
def validate_chat_input_name(name: Any) -> None:
    if not isinstance(name, str):
        raise TypeError("Name of a command must be a string.")
    if " " in name:
        raise ValidationError("Name of a chat input command cannot have spaces.")
    if not name.islower():
        raise ValidationError("Name of a chat input command must be lowercase.")
    if len(name) > 32 or len(name) < 1:
        raise ValidationError(
            "Name of a chat input command must be less than 32 characters and non empty."
        )


def validate_chat_input_description(description: Any) -> None:
    if not isinstance(description, str):
        raise TypeError("Description of a command must be a string.")
    if len(description) > 100 or len(description) < 1:
        raise ValidationError(
            "Description of a chat input command must be less than 100 characters and non empty."
        )<|MERGE_RESOLUTION|>--- conflicted
+++ resolved
@@ -709,12 +709,7 @@
             o if isinstance(o, OptionChoice) else OptionChoice(o)
             for o in kwargs.pop("choices", list())
         ]
-<<<<<<< HEAD
-        self.default = kwargs.pop("default", None)
-
-=======
         self.default: Any = kwargs.pop("default", None)
->>>>>>> 67570ce5
         if self.input_type == SlashCommandOptionType.integer:
             minmax_types = (int, type(None))
         elif self.input_type == SlashCommandOptionType.number:
@@ -1043,11 +1038,7 @@
         else:   
             await self.callback(ctx, target)
 
-<<<<<<< HEAD
-    def copy(self):
-=======
     def copy(self: ApplicationCommandT) -> ApplicationCommandT:
->>>>>>> 67570ce5
         """Creates a copy of this command.
 
         Returns
