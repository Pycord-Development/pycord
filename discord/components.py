"""
The MIT License (MIT)

Copyright (c) 2015-2021 Rapptz
Copyright (c) 2021-present Pycord Development

Permission is hereby granted, free of charge, to any person obtaining a
copy of this software and associated documentation files (the "Software"),
to deal in the Software without restriction, including without limitation
the rights to use, copy, modify, merge, publish, distribute, sublicense,
and/or sell copies of the Software, and to permit persons to whom the
Software is furnished to do so, subject to the following conditions:

The above copyright notice and this permission notice shall be included in
all copies or substantial portions of the Software.

THE SOFTWARE IS PROVIDED "AS IS", WITHOUT WARRANTY OF ANY KIND, EXPRESS
OR IMPLIED, INCLUDING BUT NOT LIMITED TO THE WARRANTIES OF MERCHANTABILITY,
FITNESS FOR A PARTICULAR PURPOSE AND NONINFRINGEMENT. IN NO EVENT SHALL THE
AUTHORS OR COPYRIGHT HOLDERS BE LIABLE FOR ANY CLAIM, DAMAGES OR OTHER
LIABILITY, WHETHER IN AN ACTION OF CONTRACT, TORT OR OTHERWISE, ARISING
FROM, OUT OF OR IN CONNECTION WITH THE SOFTWARE OR THE USE OR OTHER
DEALINGS IN THE SOFTWARE.
"""

from __future__ import annotations

from typing import TYPE_CHECKING, Any, ClassVar, Iterator, TypeVar

from .asset import AssetMixin
from .colour import Colour
from .enums import (
    ButtonStyle,
    ChannelType,
    ComponentType,
    InputTextStyle,
    SeparatorSpacingSize,
    try_enum,
)
from .flags import AttachmentFlags
from .partial_emoji import PartialEmoji, _EmojiTag
from .utils import MISSING, Undefined
from .utils.private import get_slots

if TYPE_CHECKING:
    from .emoji import AppEmoji, GuildEmoji
    from .types.components import ActionRow as ActionRowPayload
    from .types.components import BaseComponent as BaseComponentPayload
    from .types.components import ButtonComponent as ButtonComponentPayload
    from .types.components import Component as ComponentPayload
    from .types.components import ContainerComponent as ContainerComponentPayload
    from .types.components import FileComponent as FileComponentPayload
    from .types.components import InputText as InputTextComponentPayload
    from .types.components import MediaGalleryComponent as MediaGalleryComponentPayload
    from .types.components import MediaGalleryItem as MediaGalleryItemPayload
    from .types.components import SectionComponent as SectionComponentPayload
    from .types.components import SelectMenu as SelectMenuPayload
    from .types.components import SelectOption as SelectOptionPayload
    from .types.components import SeparatorComponent as SeparatorComponentPayload
    from .types.components import TextDisplayComponent as TextDisplayComponentPayload
    from .types.components import ThumbnailComponent as ThumbnailComponentPayload
    from .types.components import UnfurledMediaItem as UnfurledMediaItemPayload

__all__ = (
    "Component",
    "ActionRow",
    "Button",
    "SelectMenu",
    "SelectOption",
    "InputText",
    "Section",
    "TextDisplay",
    "Thumbnail",
    "MediaGallery",
    "MediaGalleryItem",
    "UnfurledMediaItem",
    "FileComponent",
    "Separator",
    "Container",
)

C = TypeVar("C", bound="Component")


class Component:
    """Represents a Discord Bot UI Kit Component.

    The components supported by Discord in messages are as follows:

    - :class:`ActionRow`
    - :class:`Button`
    - :class:`SelectMenu`
    - :class:`Section`
    - :class:`TextDisplay`
    - :class:`Thumbnail`
    - :class:`MediaGallery`
    - :class:`FileComponent`
    - :class:`Separator`
    - :class:`Container`

    This class is abstract and cannot be instantiated.

    .. versionadded:: 2.0

    Attributes
    ----------
    type: :class:`ComponentType`
        The type of component.
    id: :class:`int`
        The component's ID. If not provided by the user, it is set sequentially by Discord.
        The ID `0` is treated as if no ID was provided.
    """

    __slots__: tuple[str, ...] = ("type", "id")

    __repr_info__: ClassVar[tuple[str, ...]]
    type: ComponentType
    versions: tuple[int, ...]

    def __repr__(self) -> str:
        attrs = " ".join(f"{key}={getattr(self, key)!r}" for key in self.__repr_info__)
        return f"<{self.__class__.__name__} {attrs}>"

    @classmethod
    def _raw_construct(cls: type[C], **kwargs) -> C:
        self: C = cls.__new__(cls)
        for slot in get_slots(cls):
            try:
                value = kwargs[slot]
            except KeyError:
                pass
            else:
                setattr(self, slot, value)
        return self

    def to_dict(self) -> dict[str, Any]:
        raise NotImplementedError

    def is_v2(self) -> bool:
        """Whether this component was introduced in Components V2."""
        return self.versions and 1 not in self.versions


class ActionRow(Component):
    """Represents a Discord Bot UI Kit Action Row.

    This is a component that holds up to 5 children components in a row.

    This inherits from :class:`Component`.

    .. versionadded:: 2.0

    Attributes
    ----------
    type: :class:`ComponentType`
        The type of component.
    children: List[:class:`Component`]
        The children components that this holds, if any.
    """

    __slots__: tuple[str, ...] = ("children",)

    __repr_info__: ClassVar[tuple[str, ...]] = __slots__
    versions: tuple[int, ...] = (1, 2)

    def __init__(self, data: ComponentPayload):
        self.type: ComponentType = try_enum(ComponentType, data["type"])
<<<<<<< HEAD
        self.children: list[Component] = [_component_factory(d) for d in data.get("components", [])]
=======
        self.id: int = data.get("id")
        self.children: list[Component] = [
            _component_factory(d) for d in data.get("components", [])
        ]
>>>>>>> fce3fc18

    @property
    def width(self):
        """Return the sum of the children's widths."""
        t = 0
        for item in self.children:
            t += 1 if item.type is ComponentType.button else 5
        return t

    def to_dict(self) -> ActionRowPayload:
        return {
            "type": int(self.type),
            "id": self.id,
            "components": [child.to_dict() for child in self.children],
        }  # type: ignore

    def walk_components(self) -> Iterator[Component]:
        yield from self.children

    @classmethod
    def with_components(cls, *components, id=None):
        return cls._raw_construct(
            type=ComponentType.action_row, id=id, children=[c for c in components]
        )


class InputText(Component):
    """Represents an Input Text field from the Discord Bot UI Kit.
    This inherits from :class:`Component`.

    Attributes
    ----------
    style: :class:`.InputTextStyle`
        The style of the input text field.
    custom_id: Optional[:class:`str`]
        The custom ID of the input text field that gets received during an interaction.
    label: :class:`str`
        The label for the input text field.
    placeholder: Optional[:class:`str`]
        The placeholder text that is shown if nothing is selected, if any.
    min_length: Optional[:class:`int`]
        The minimum number of characters that must be entered
        Defaults to 0
    max_length: Optional[:class:`int`]
        The maximum number of characters that can be entered
    required: Optional[:class:`bool`]
        Whether the input text field is required or not. Defaults to `True`.
    value: Optional[:class:`str`]
        The value that has been entered in the input text field.
    id: Optional[:class:`int`]
        The input text's ID.
    """

    __slots__: tuple[str, ...] = (
        "type",
        "style",
        "custom_id",
        "label",
        "placeholder",
        "min_length",
        "max_length",
        "required",
        "value",
        "id",
    )

    __repr_info__: ClassVar[tuple[str, ...]] = __slots__
    versions: tuple[int, ...] = (1, 2)

    def __init__(self, data: InputTextComponentPayload):
        self.type = ComponentType.input_text
        self.id: int | None = data.get("id")
        self.style: InputTextStyle = try_enum(InputTextStyle, data["style"])
        self.custom_id = data["custom_id"]
        self.label: str = data.get("label", None)
        self.placeholder: str | None = data.get("placeholder", None)
        self.min_length: int | None = data.get("min_length", None)
        self.max_length: int | None = data.get("max_length", None)
        self.required: bool = data.get("required", True)
        self.value: str | None = data.get("value", None)

    def to_dict(self) -> InputTextComponentPayload:
        payload = {
            "type": 4,
            "id": self.id,
            "style": self.style.value,
            "label": self.label,
        }
        if self.custom_id:
            payload["custom_id"] = self.custom_id

        if self.placeholder:
            payload["placeholder"] = self.placeholder

        if self.min_length:
            payload["min_length"] = self.min_length

        if self.max_length:
            payload["max_length"] = self.max_length

        if not self.required:
            payload["required"] = self.required

        if self.value:
            payload["value"] = self.value

        return payload  # type: ignore


class Button(Component):
    """Represents a button from the Discord Bot UI Kit.

    This inherits from :class:`Component`.

    .. note::

        This class is not useable by end-users; see :class:`discord.ui.Button` instead.

    .. versionadded:: 2.0

    Attributes
    ----------
    style: :class:`.ButtonStyle`
        The style of the button.
    custom_id: Optional[:class:`str`]
        The ID of the button that gets received during an interaction.
        If this button is for a URL, it does not have a custom ID.
    url: Optional[:class:`str`]
        The URL this button sends you to.
    disabled: :class:`bool`
        Whether the button is disabled or not.
    label: Optional[:class:`str`]
        The label of the button, if any.
    emoji: Optional[:class:`PartialEmoji`]
        The emoji of the button, if available.
    sku_id: Optional[:class:`int`]
        The ID of the SKU this button refers to.
    """

    __slots__: tuple[str, ...] = (
        "style",
        "custom_id",
        "url",
        "disabled",
        "label",
        "emoji",
        "sku_id",
    )

    __repr_info__: ClassVar[tuple[str, ...]] = __slots__
    versions: tuple[int, ...] = (1, 2)

    def __init__(self, data: ButtonComponentPayload):
        self.type: ComponentType = try_enum(ComponentType, data["type"])
        self.id: int = data.get("id")
        self.style: ButtonStyle = try_enum(ButtonStyle, data["style"])
        self.custom_id: str | None = data.get("custom_id")
        self.url: str | None = data.get("url")
        self.disabled: bool = data.get("disabled", False)
        self.label: str | None = data.get("label")
        self.emoji: PartialEmoji | None
        if e := data.get("emoji"):
            self.emoji = PartialEmoji.from_dict(e)
        else:
            self.emoji = None
        self.sku_id: str | None = data.get("sku_id")

    def to_dict(self) -> ButtonComponentPayload:
        payload = {
            "type": 2,
            "id": self.id,
            "style": int(self.style),
            "label": self.label,
            "disabled": self.disabled,
        }
        if self.custom_id:
            payload["custom_id"] = self.custom_id

        if self.url:
            payload["url"] = self.url

        if self.emoji:
            payload["emoji"] = self.emoji.to_dict()

        if self.sku_id:
            payload["sku_id"] = self.sku_id

        return payload  # type: ignore


class SelectMenu(Component):
    """Represents a select menu from the Discord Bot UI Kit.

    A select menu is functionally the same as a dropdown, however
    on mobile it renders a bit differently.

    .. note::

        This class is not useable by end-users; see :class:`discord.ui.Select` instead.

    .. versionadded:: 2.0

    .. versionchanged:: 2.3

        Added support for :attr:`ComponentType.user_select`, :attr:`ComponentType.role_select`,
        :attr:`ComponentType.mentionable_select`, and :attr:`ComponentType.channel_select`.

    Attributes
    ----------
    type: :class:`ComponentType`
        The select menu's type.
    custom_id: Optional[:class:`str`]
        The ID of the select menu that gets received during an interaction.
    placeholder: Optional[:class:`str`]
        The placeholder text that is shown if nothing is selected, if any.
    min_values: :class:`int`
        The minimum number of items that must be chosen for this select menu.
        Defaults to 1 and must be between 0 and 25.
    max_values: :class:`int`
        The maximum number of items that must be chosen for this select menu.
        Defaults to 1 and must be between 1 and 25.
    options: List[:class:`SelectOption`]
        A list of options that can be selected in this menu.
        Will be an empty list for all component types
        except for :attr:`ComponentType.string_select`.
    channel_types: List[:class:`ChannelType`]
        A list of channel types that can be selected.
        Will be an empty list for all component types
        except for :attr:`ComponentType.channel_select`.
    disabled: :class:`bool`
        Whether the select is disabled or not.
    """

    __slots__: tuple[str, ...] = (
        "custom_id",
        "placeholder",
        "min_values",
        "max_values",
        "options",
        "channel_types",
        "disabled",
    )

    __repr_info__: ClassVar[tuple[str, ...]] = __slots__
    versions: tuple[int, ...] = (1, 2)

    def __init__(self, data: SelectMenuPayload):
        self.type = try_enum(ComponentType, data["type"])
        self.id: int = data.get("id")
        self.custom_id: str = data["custom_id"]
        self.placeholder: str | None = data.get("placeholder")
        self.min_values: int = data.get("min_values", 1)
        self.max_values: int = data.get("max_values", 1)
        self.disabled: bool = data.get("disabled", False)
        self.options: list[SelectOption] = [SelectOption.from_dict(option) for option in data.get("options", [])]
        self.channel_types: list[ChannelType] = [try_enum(ChannelType, ct) for ct in data.get("channel_types", [])]

    def to_dict(self) -> SelectMenuPayload:
        payload: SelectMenuPayload = {
            "type": self.type.value,
            "id": self.id,
            "custom_id": self.custom_id,
            "min_values": self.min_values,
            "max_values": self.max_values,
            "disabled": self.disabled,
        }

        if self.type is ComponentType.string_select:
            payload["options"] = [op.to_dict() for op in self.options]
        if self.type is ComponentType.channel_select and self.channel_types:
            payload["channel_types"] = [ct.value for ct in self.channel_types]
        if self.placeholder:
            payload["placeholder"] = self.placeholder

        return payload


class SelectOption:
    """Represents a :class:`discord.SelectMenu`'s option.

    These can be created by users.

    .. versionadded:: 2.0

    Attributes
    ----------
    label: :class:`str`
        The label of the option. This is displayed to users.
        Can only be up to 100 characters.
    value: :class:`str`
        The value of the option. This is not displayed to users.
        If not provided when constructed then it defaults to the
        label. Can only be up to 100 characters.
    description: Optional[:class:`str`]
        An additional description of the option, if any.
        Can only be up to 100 characters.
    default: :class:`bool`
        Whether this option is selected by default.
    """

    __slots__: tuple[str, ...] = (
        "label",
        "value",
        "description",
        "_emoji",
        "default",
    )

    def __init__(
        self,
        *,
        label: str,
        value: str | Undefined = MISSING,
        description: str | None = None,
        emoji: str | GuildEmoji | AppEmoji | PartialEmoji | None = None,
        default: bool = False,
    ) -> None:
        if len(label) > 100:
            raise ValueError("label must be 100 characters or fewer")

        if value is not MISSING and len(value) > 100:
            raise ValueError("value must be 100 characters or fewer")

        if description is not None and len(description) > 100:
            raise ValueError("description must be 100 characters or fewer")

        self.label = label
        self.value = label if value is MISSING else value
        self.description = description
        self.emoji = emoji
        self.default = default

    def __repr__(self) -> str:
        return (
            "<SelectOption"
            f" label={self.label!r} value={self.value!r} description={self.description!r} "
            f"emoji={self.emoji!r} default={self.default!r}>"
        )

    def __str__(self) -> str:
        base = f"{self.emoji} {self.label}" if self.emoji else self.label
        if self.description:
            return f"{base}\n{self.description}"
        return base

    @property
    def emoji(self) -> str | GuildEmoji | AppEmoji | PartialEmoji | None:
        """The emoji of the option, if available."""
        return self._emoji

    @emoji.setter
    def emoji(self, value) -> None:
        if value is not None:
            if isinstance(value, str):
                value = PartialEmoji.from_str(value)
            elif isinstance(value, _EmojiTag):
                value = value._to_partial()
            else:
                raise TypeError(
                    f"expected emoji to be str, GuildEmoji, AppEmoji, or PartialEmoji, not {value.__class__}"
                )

        self._emoji = value

    @classmethod
    def from_dict(cls, data: SelectOptionPayload) -> SelectOption:
        if e := data.get("emoji"):
            emoji = PartialEmoji.from_dict(e)
        else:
            emoji = None

        return cls(
            label=data["label"],
            value=data["value"],
            description=data.get("description"),
            emoji=emoji,
            default=data.get("default", False),
        )

    def to_dict(self) -> SelectOptionPayload:
        payload: SelectOptionPayload = {
            "label": self.label,
            "value": self.value,
            "default": self.default,
        }

        if self.emoji:
            payload["emoji"] = self.emoji.to_dict()  # type: ignore

        if self.description:
            payload["description"] = self.description

        return payload


class Section(Component):
    """Represents a Section from Components V2.

    This is a component that groups other components together with an additional component to the right as the accessory.

    This inherits from :class:`Component`.

    .. note::

        This class is not useable by end-users; see :class:`discord.ui.Section` instead.

    .. versionadded:: 2.7

    Attributes
    ----------
    components: List[:class:`Component`]
        The components contained in this section. Currently supports :class:`TextDisplay`.
    accessory: Optional[:class:`Component`]
        The accessory attached to this Section. Currently supports :class:`Button` and :class:`Thumbnail`.
    """

    __slots__: tuple[str, ...] = ("components", "accessory")

    __repr_info__: ClassVar[tuple[str, ...]] = __slots__
    versions: tuple[int, ...] = (2,)

    def __init__(self, data: SectionComponentPayload, state=None):
        self.type: ComponentType = try_enum(ComponentType, data["type"])
        self.id: int = data.get("id")
        self.components: list[Component] = [
            _component_factory(d, state=state) for d in data.get("components", [])
        ]
        self.accessory: Component | None = None
        if _accessory := data.get("accessory"):
            self.accessory = _component_factory(_accessory, state=state)

    def to_dict(self) -> SectionComponentPayload:
        payload = {
            "type": int(self.type),
            "id": self.id,
            "components": [c.to_dict() for c in self.components],
        }
        if self.accessory:
            payload["accessory"] = self.accessory.to_dict()
        return payload

    def walk_components(self) -> Iterator[Component]:
        r = self.components
        if self.accessory:
            yield from r + [self.accessory]
        yield from r


class TextDisplay(Component):
    """Represents a Text Display from Components V2.

    This is a component that displays text.

    This inherits from :class:`Component`.

    .. note::

        This class is not useable by end-users; see :class:`discord.ui.TextDisplay` instead.

    .. versionadded:: 2.7

    Attributes
    ----------
    content: :class:`str`
        The component's text content.
    """

    __slots__: tuple[str, ...] = ("content",)

    __repr_info__: ClassVar[tuple[str, ...]] = __slots__
    versions: tuple[int, ...] = (2,)

    def __init__(self, data: TextDisplayComponentPayload):
        self.type: ComponentType = try_enum(ComponentType, data["type"])
        self.id: int = data.get("id")
        self.content: str = data.get("content")

    def to_dict(self) -> TextDisplayComponentPayload:
        return {"type": int(self.type), "id": self.id, "content": self.content}


class UnfurledMediaItem(AssetMixin):
    """Represents an Unfurled Media Item used in Components V2.

    This is used as an underlying component for other media-based components such as :class:`Thumbnail`, :class:`FileComponent`, and :class:`MediaGalleryItem`.

    .. versionadded:: 2.7

    Attributes
    ----------
    url: :class:`str`
        The URL of this media item. This can either be an arbitrary URL or an ``attachment://`` URL to work with local files.
    """

    def __init__(self, url: str):
        self._state = None
        self._url: str = url
        self.proxy_url: str | None = None
        self.height: int | None = None
        self.width: int | None = None
        self.content_type: str | None = None
        self.flags: AttachmentFlags | None = None
        self.attachment_id: int | None = None

    @property
    def url(self) -> str:
        """Returns this media item's url."""
        return self._url

    @classmethod
    def from_dict(cls, data: UnfurledMediaItemPayload, state=None) -> UnfurledMediaItem:

        r = cls(data.get("url"))
        r.proxy_url = data.get("proxy_url")
        r.height = data.get("height")
        r.width = data.get("width")
        r.content_type = data.get("content_type")
        r.flags = AttachmentFlags._from_value(data.get("flags", 0))
        r.attachment_id = data.get("attachment_id")
        r._state = state
        return r

    def to_dict(self) -> dict[str, str]:
        return {"url": self.url}


class Thumbnail(Component):
    """Represents a Thumbnail from Components V2.

    This is a component that displays media, such as images and videos.

    This inherits from :class:`Component`.

    .. note::

        This class is not useable by end-users; see :class:`discord.ui.Thumbnail` instead.

    .. versionadded:: 2.7

    Attributes
    ----------
    media: :class:`UnfurledMediaItem`
        The component's underlying media object.
    description: Optional[:class:`str`]
        The thumbnail's description, up to 1024 characters.
    spoiler: Optional[:class:`bool`]
        Whether the thumbnail has the spoiler overlay.
    """

    __slots__: tuple[str, ...] = (
        "media",
        "description",
        "spoiler",
    )

    __repr_info__: ClassVar[tuple[str, ...]] = __slots__
    versions: tuple[int, ...] = (2,)

    def __init__(self, data: ThumbnailComponentPayload, state=None):
        self.type: ComponentType = try_enum(ComponentType, data["type"])
        self.id: int = data.get("id")
        self.media: UnfurledMediaItem = (
            umi := data.get("media")
        ) and UnfurledMediaItem.from_dict(umi, state=state)
        self.description: str | None = data.get("description")
        self.spoiler: bool | None = data.get("spoiler")

    @property
    def url(self) -> str:
        """Returns the URL of this thumbnail's underlying media item."""
        return self.media.url

    def to_dict(self) -> ThumbnailComponentPayload:
        payload = {"type": int(self.type), "id": self.id, "media": self.media.to_dict()}
        if self.description:
            payload["description"] = self.description
        if self.spoiler is not None:
            payload["spoiler"] = self.spoiler
        return payload


class MediaGalleryItem:
    """Represents an item used in the :class:`MediaGallery` component.

    This is used as an underlying component for other media-based components such as :class:`Thumbnail`, :class:`FileComponent`, and :class:`MediaGalleryItem`.

    .. versionadded:: 2.7

    Attributes
    ----------
    url: :class:`str`
        The URL of this gallery item. This can either be an arbitrary URL or an ``attachment://`` URL to work with local files.
    description: Optional[:class:`str`]
        The gallery item's description, up to 1024 characters.
    spoiler: Optional[:class:`bool`]
        Whether the gallery item is a spoiler.
    """

    def __init__(self, url, *, description=None, spoiler=False):
        self._state = None
        self.media: UnfurledMediaItem = UnfurledMediaItem(url)
        self.description: str | None = description
        self.spoiler: bool = spoiler

    @property
    def url(self) -> str:
        """Returns the URL of this gallery's underlying media item."""
        return self.media.url

    def is_dispatchable(self) -> bool:
        return False

    @classmethod
    def from_dict(cls, data: MediaGalleryItemPayload, state=None) -> MediaGalleryItem:
        media = (umi := data.get("media")) and UnfurledMediaItem.from_dict(
            umi, state=state
        )
        description = data.get("description")
        spoiler = data.get("spoiler", False)

        r = cls(
            url=media.url,
            description=description,
            spoiler=spoiler,
        )
        r._state = state
        r.media = media
        return r

    def to_dict(self) -> dict[str, Any]:
        payload = {"media": self.media.to_dict()}
        if self.description:
            payload["description"] = self.description
        if self.spoiler is not None:
            payload["spoiler"] = self.spoiler
        return payload


class MediaGallery(Component):
    """Represents a Media Gallery from Components V2.

    This is a component that displays up to 10 different :class:`MediaGalleryItem` objects.

    This inherits from :class:`Component`.

    .. note::

        This class is not useable by end-users; see :class:`discord.ui.MediaGallery` instead.

    .. versionadded:: 2.7

    Attributes
    ----------
    items: List[:class:`MediaGalleryItem`]
        The media this gallery contains.
    """

    __slots__: tuple[str, ...] = ("items",)

    __repr_info__: ClassVar[tuple[str, ...]] = __slots__
    versions: tuple[int, ...] = (2,)

    def __init__(self, data: MediaGalleryComponentPayload, state=None):
        self.type: ComponentType = try_enum(ComponentType, data["type"])
        self.id: int = data.get("id")
        self.items: list[MediaGalleryItem] = [
            MediaGalleryItem.from_dict(d, state=state) for d in data.get("items", [])
        ]

    def to_dict(self) -> MediaGalleryComponentPayload:
        return {
            "type": int(self.type),
            "id": self.id,
            "items": [i.to_dict() for i in self.items],
        }


class FileComponent(Component):
    """Represents a File from Components V2.

    This component displays a downloadable file in a message.

    This inherits from :class:`Component`.

    .. note::

        This class is not useable by end-users; see :class:`discord.ui.File` instead.

    .. versionadded:: 2.7

    Attributes
    ----------
    file: :class:`UnfurledMediaItem`
        The file's media item.
    name: :class:`str`
        The file's name.
    size: :class:`int`
        The file's size in bytes.
    spoiler: Optional[:class:`bool`]
        Whether the file has the spoiler overlay.
    """

    __slots__: tuple[str, ...] = (
        "file",
        "spoiler",
        "name",
        "size",
    )

    __repr_info__: ClassVar[tuple[str, ...]] = __slots__
    versions: tuple[int, ...] = (2,)

    def __init__(self, data: FileComponentPayload, state=None):
        self.type: ComponentType = try_enum(ComponentType, data["type"])
        self.id: int = data.get("id")
        self.name: str = data.get("name")
        self.size: int = data.get("size")
        self.file: UnfurledMediaItem = UnfurledMediaItem.from_dict(
            data.get("file", {}), state=state
        )
        self.spoiler: bool | None = data.get("spoiler")

    def to_dict(self) -> FileComponentPayload:
        payload = {"type": int(self.type), "id": self.id, "file": self.file.to_dict()}
        if self.spoiler is not None:
            payload["spoiler"] = self.spoiler
        return payload


class Separator(Component):
    """Represents a Separator from Components V2.

    This is a component that visually separates components.

    This inherits from :class:`Component`.

    .. note::

        This class is not useable by end-users; see :class:`discord.ui.Separator` instead.

    .. versionadded:: 2.7

    Attributes
    ----------
    divider: :class:`bool`
        Whether the separator will show a horizontal line in addition to vertical spacing.
    spacing: Optional[:class:`SeparatorSpacingSize`]
        The separator's spacing size.
    """

    __slots__: tuple[str, ...] = (
        "divider",
        "spacing",
    )

    __repr_info__: ClassVar[tuple[str, ...]] = __slots__
    versions: tuple[int, ...] = (2,)

    def __init__(self, data: SeparatorComponentPayload):
        self.type: ComponentType = try_enum(ComponentType, data["type"])
        self.id: int = data.get("id")
        self.divider: bool = data.get("divider")
        self.spacing: SeparatorSpacingSize = try_enum(
            SeparatorSpacingSize, data.get("spacing", 1)
        )

    def to_dict(self) -> SeparatorComponentPayload:
        return {
            "type": int(self.type),
            "id": self.id,
            "divider": self.divider,
            "spacing": int(self.spacing),
        }


class Container(Component):
    """Represents a Container from Components V2.

    This is a component that contains different :class:`Component` objects.
    It may only contain:

    - :class:`ActionRow`
    - :class:`TextDisplay`
    - :class:`Section`
    - :class:`MediaGallery`
    - :class:`Separator`
    - :class:`FileComponent`

    This inherits from :class:`Component`.

    .. note::

        This class is not useable by end-users; see :class:`discord.ui.Container` instead.

    .. versionadded:: 2.7

    Attributes
    ----------
    components: List[:class:`Component`]
        The components contained in this container.
    accent_color: Optional[:class:`Colour`]
        The accent color of the container.
    spoiler: Optional[:class:`bool`]
        Whether the entire container has the spoiler overlay.
    """

    __slots__: tuple[str, ...] = (
        "accent_color",
        "spoiler",
        "components",
    )

    __repr_info__: ClassVar[tuple[str, ...]] = __slots__
    versions: tuple[int, ...] = (2,)

    def __init__(self, data: ContainerComponentPayload, state=None):
        self.type: ComponentType = try_enum(ComponentType, data["type"])
        self.id: int = data.get("id")
        self.accent_color: Colour | None = (c := data.get("accent_color")) and Colour(
            c
        )  # at this point, not adding alternative spelling
        self.spoiler: bool | None = data.get("spoiler")
        self.components: list[Component] = [
            _component_factory(d, state=state) for d in data.get("components", [])
        ]

    def to_dict(self) -> ContainerComponentPayload:
        payload = {
            "type": int(self.type),
            "id": self.id,
            "components": [c.to_dict() for c in self.components],
        }
        if self.accent_color:
            payload["accent_color"] = self.accent_color.value
        if self.spoiler is not None:
            payload["spoiler"] = self.spoiler
        return payload

    def walk_components(self) -> Iterator[Component]:
        for c in self.components:
            if hasattr(c, "walk_components"):
                yield from c.walk_components()
            else:
                yield c


COMPONENT_MAPPINGS = {
    1: ActionRow,
    2: Button,
    3: SelectMenu,
    4: InputText,
    5: SelectMenu,
    6: SelectMenu,
    7: SelectMenu,
    8: SelectMenu,
    9: Section,
    10: TextDisplay,
    11: Thumbnail,
    12: MediaGallery,
    13: FileComponent,
    14: Separator,
    17: Container,
}

STATE_COMPONENTS = (Section, Container, Thumbnail, MediaGallery, FileComponent)


def _component_factory(data: ComponentPayload, state=None) -> Component:
    component_type = data["type"]
    if cls := COMPONENT_MAPPINGS.get(component_type):
        if issubclass(cls, STATE_COMPONENTS):
            return cls(data, state=state)
        else:
            return cls(data)
    else:
        as_enum = try_enum(ComponentType, component_type)
        return Component._raw_construct(type=as_enum)<|MERGE_RESOLUTION|>--- conflicted
+++ resolved
@@ -165,14 +165,8 @@
 
     def __init__(self, data: ComponentPayload):
         self.type: ComponentType = try_enum(ComponentType, data["type"])
-<<<<<<< HEAD
+        self.id: int = data.get("id")
         self.children: list[Component] = [_component_factory(d) for d in data.get("components", [])]
-=======
-        self.id: int = data.get("id")
-        self.children: list[Component] = [
-            _component_factory(d) for d in data.get("components", [])
-        ]
->>>>>>> fce3fc18
 
     @property
     def width(self):
@@ -194,9 +188,7 @@
 
     @classmethod
     def with_components(cls, *components, id=None):
-        return cls._raw_construct(
-            type=ComponentType.action_row, id=id, children=[c for c in components]
-        )
+        return cls._raw_construct(type=ComponentType.action_row, id=id, children=[c for c in components])
 
 
 class InputText(Component):
@@ -597,9 +589,7 @@
     def __init__(self, data: SectionComponentPayload, state=None):
         self.type: ComponentType = try_enum(ComponentType, data["type"])
         self.id: int = data.get("id")
-        self.components: list[Component] = [
-            _component_factory(d, state=state) for d in data.get("components", [])
-        ]
+        self.components: list[Component] = [_component_factory(d, state=state) for d in data.get("components", [])]
         self.accessory: Component | None = None
         if _accessory := data.get("accessory"):
             self.accessory = _component_factory(_accessory, state=state)
@@ -684,7 +674,6 @@
 
     @classmethod
     def from_dict(cls, data: UnfurledMediaItemPayload, state=None) -> UnfurledMediaItem:
-
         r = cls(data.get("url"))
         r.proxy_url = data.get("proxy_url")
         r.height = data.get("height")
@@ -734,9 +723,7 @@
     def __init__(self, data: ThumbnailComponentPayload, state=None):
         self.type: ComponentType = try_enum(ComponentType, data["type"])
         self.id: int = data.get("id")
-        self.media: UnfurledMediaItem = (
-            umi := data.get("media")
-        ) and UnfurledMediaItem.from_dict(umi, state=state)
+        self.media: UnfurledMediaItem = (umi := data.get("media")) and UnfurledMediaItem.from_dict(umi, state=state)
         self.description: str | None = data.get("description")
         self.spoiler: bool | None = data.get("spoiler")
 
@@ -787,9 +774,7 @@
 
     @classmethod
     def from_dict(cls, data: MediaGalleryItemPayload, state=None) -> MediaGalleryItem:
-        media = (umi := data.get("media")) and UnfurledMediaItem.from_dict(
-            umi, state=state
-        )
+        media = (umi := data.get("media")) and UnfurledMediaItem.from_dict(umi, state=state)
         description = data.get("description")
         spoiler = data.get("spoiler", False)
 
@@ -838,9 +823,7 @@
     def __init__(self, data: MediaGalleryComponentPayload, state=None):
         self.type: ComponentType = try_enum(ComponentType, data["type"])
         self.id: int = data.get("id")
-        self.items: list[MediaGalleryItem] = [
-            MediaGalleryItem.from_dict(d, state=state) for d in data.get("items", [])
-        ]
+        self.items: list[MediaGalleryItem] = [MediaGalleryItem.from_dict(d, state=state) for d in data.get("items", [])]
 
     def to_dict(self) -> MediaGalleryComponentPayload:
         return {
@@ -890,9 +873,7 @@
         self.id: int = data.get("id")
         self.name: str = data.get("name")
         self.size: int = data.get("size")
-        self.file: UnfurledMediaItem = UnfurledMediaItem.from_dict(
-            data.get("file", {}), state=state
-        )
+        self.file: UnfurledMediaItem = UnfurledMediaItem.from_dict(data.get("file", {}), state=state)
         self.spoiler: bool | None = data.get("spoiler")
 
     def to_dict(self) -> FileComponentPayload:
@@ -935,9 +916,7 @@
         self.type: ComponentType = try_enum(ComponentType, data["type"])
         self.id: int = data.get("id")
         self.divider: bool = data.get("divider")
-        self.spacing: SeparatorSpacingSize = try_enum(
-            SeparatorSpacingSize, data.get("spacing", 1)
-        )
+        self.spacing: SeparatorSpacingSize = try_enum(SeparatorSpacingSize, data.get("spacing", 1))
 
     def to_dict(self) -> SeparatorComponentPayload:
         return {
@@ -995,9 +974,7 @@
             c
         )  # at this point, not adding alternative spelling
         self.spoiler: bool | None = data.get("spoiler")
-        self.components: list[Component] = [
-            _component_factory(d, state=state) for d in data.get("components", [])
-        ]
+        self.components: list[Component] = [_component_factory(d, state=state) for d in data.get("components", [])]
 
     def to_dict(self) -> ContainerComponentPayload:
         payload = {
