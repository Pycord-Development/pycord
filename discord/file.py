--- conflicted
+++ resolved
@@ -24,14 +24,10 @@
 """
 
 from __future__ import annotations
-<<<<<<< HEAD
-from typing import Any, Optional, TYPE_CHECKING, Union
-=======
->>>>>>> 429dadce
 
 import io
 import os
-from typing import TYPE_CHECKING, Optional, Union
+from typing import Any, Optional, TYPE_CHECKING, Union
 
 __all__ = ("File",)
 
@@ -100,13 +96,9 @@
             self._original_pos = fp.tell()
             self._owner = False
         else:
-<<<<<<< HEAD
-            _fp = open(fp, 'rb')
+            _fp = open(fp, "rb")
             assert isinstance(_fp, io.BufferedIOBase)
             self.fp = _fp
-=======
-            self.fp = open(fp, "rb")
->>>>>>> 429dadce
             self._original_pos = 0
             self._owner = True
 
