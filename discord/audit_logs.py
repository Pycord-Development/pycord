--- conflicted
+++ resolved
@@ -280,21 +280,6 @@
                 if transformer:
                     before = transformer(entry, before)
 
-<<<<<<< HEAD
-            if attr == "location":
-                if hasattr(self.before, "location_type"):
-                    from .scheduled_events import ScheduledEventLocation
-
-                    if (
-                        self.before.location_type
-                        is enums.ScheduledEventLocationType.external
-                    ):
-                        before = ScheduledEventLocation(state=state, value=before)
-                    elif hasattr(self.before, "channel"):
-                        before = ScheduledEventLocation(
-                            state=state, value=self.before.channel
-                        )
-=======
             if attr == "location" and hasattr(self.before, "location_type"):
                 from .scheduled_events import ScheduledEventLocation
 
@@ -307,7 +292,6 @@
                     before = ScheduledEventLocation(
                         state=state, value=self.before.channel
                     )
->>>>>>> e108370d
 
             setattr(self.before, attr, before)
 
@@ -319,21 +303,6 @@
                 if transformer:
                     after = transformer(entry, after)
 
-<<<<<<< HEAD
-            if attr == "location":
-                if hasattr(self.after, "location_type"):
-                    from .scheduled_events import ScheduledEventLocation
-
-                    if (
-                        self.after.location_type
-                        is enums.ScheduledEventLocationType.external
-                    ):
-                        after = ScheduledEventLocation(state=state, value=after)
-                    elif hasattr(self.after, "channel"):
-                        after = ScheduledEventLocation(
-                            state=state, value=self.after.channel
-                        )
-=======
             if attr == "location" and hasattr(self.after, "location_type"):
                 from .scheduled_events import ScheduledEventLocation
 
@@ -346,7 +315,6 @@
                     after = ScheduledEventLocation(
                         state=state, value=self.after.channel
                     )
->>>>>>> e108370d
 
             setattr(self.after, attr, after)
 
