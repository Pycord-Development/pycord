"""
The MIT License (MIT)

Copyright (c) 2015-2021 Rapptz
Copyright (c) 2021-present Pycord Development

Permission is hereby granted, free of charge, to any person obtaining a
copy of this software and associated documentation files (the "Software"),
to deal in the Software without restriction, including without limitation
the rights to use, copy, modify, merge, publish, distribute, sublicense,
and/or sell copies of the Software, and to permit persons to whom the
Software is furnished to do so, subject to the following conditions:

The above copyright notice and this permission notice shall be included in
all copies or substantial portions of the Software.

THE SOFTWARE IS PROVIDED "AS IS", WITHOUT WARRANTY OF ANY KIND, EXPRESS
OR IMPLIED, INCLUDING BUT NOT LIMITED TO THE WARRANTIES OF MERCHANTABILITY,
FITNESS FOR A PARTICULAR PURPOSE AND NONINFRINGEMENT. IN NO EVENT SHALL THE
AUTHORS OR COPYRIGHT HOLDERS BE LIABLE FOR ANY CLAIM, DAMAGES OR OTHER
LIABILITY, WHETHER IN AN ACTION OF CONTRACT, TORT OR OTHERWISE, ARISING
FROM, OUT OF OR IN CONNECTION WITH THE SOFTWARE OR THE USE OR OTHER
DEALINGS IN THE SOFTWARE.
"""

from __future__ import annotations

import asyncio
from collections.abc import Callable, Coroutine
import logging
import select
import threading
from typing import TYPE_CHECKING, Any

if TYPE_CHECKING:
<<<<<<< HEAD
    from .gateway import VoiceWebSocket
=======
    from discord.member import VoiceState
    from discord.types.voice import VoiceState as VoiceStatePayload

>>>>>>> 0ea20772
    from .client import VoiceClient

<<<<<<< HEAD
SocketReaderCallback = Callable[[bytes], Any]
_log = logging.getLogger(__name__)


class SocketEventReader(threading.Thread):
    def __init__(self, state: VoiceConnectionState, *, start_paused: bool = True) -> None:
        super().__init__(
            daemon=True,
            name=f'voice-socket-reader:{id(self):#x}',
        )
        self.state: VoiceConnectionState = state
        self.start_paused: bool = start_paused
        self._callbacks: list[SocketReaderCallback] = []
        self._running: threading.Event = threading.Event()
        self._end: threading.Event = threading.Event()
        self._idle_paused: bool = True

    def register(self, callback: SocketReaderCallback) -> None:
        self._callbacks.append(callback)
        if self._idle_paused:
            self._idle_paused = False
            self._running.set()

    def unregister(self, callback: SocketReaderCallback) -> None:
        try:
            self._callbacks.remove(callback)
        except ValueError:
            pass
        else:
            if not self._callbacks and self._running.is_set():
                self._idle_paused = True
                self._running.clear()

    def pause(self) -> None:
        self._idle_paused = False
        self._running.clear()

    def resume(self, *, force: bool = False) -> None:
        if self._running.is_set():
            return

        if not force and not self._callbacks:
            self._idle_paused = True
            return

        self._idle_paused = False
        self._running.set()

    def stop(self) -> None:
        self._end.set()
        self._running.set()

    def run(self) -> None:
        self._end.clear()
        self._running.set()

        if self.start_paused:
            self.pause()

        try:
            self._do_run()
        except Exception:
            _log.exception('Error while starting socket event reader at %s', self)
        finally:
            self.stop()
            self._running.clear()
            self._callbacks.clear()

    def _do_run(self) -> None:
        while not self._end.is_set():
            if not self._running.is_set():
                self._running.wait()
                continue

            try:
                readable, _, _ = select.select([self.state.socket], [], [], 30)
            except (ValueError, TypeError, OSError) as e:
                _log.debug(
                    'Select error handling socket in reader, this should be safe to ignore: %s: %s',
                    e.__class__.__name__,
                    e,
                )
                continue

            if not readable:
                continue

            try:
                data = self.state.socket.recv(2048)
            except OSError:
                _log.debug('Error reading from socket in %s, this should be safe to ignore.', self, exc_info=True)
            else:
                for cb in self._callbacks:
                    try:
                        cb(data)
                    except Exception:
                        _log.exception(
                            'Error while calling %s in %s',
                            cb,
                            self,
                        )

=======
>>>>>>> 0ea20772

class VoiceConnectionState:
    def __init__(
        self,
        client: VoiceClient,
        *,
        hook: Callable[[VoiceWebSocket, dict[str, Any]], Coroutine[Any, Any, Any]] | None = None,
    ) -> None:
<<<<<<< HEAD
        ...
        # TODO: finish this
=======
        self.client: VoiceClient = client
        self.self_id: int = client.user.id
        self.loop: asyncio.AbstractEventLoop = client.loop

        # this is used if we don't have our self-voice state available
        self.self_mute: bool = client.self_muted
        self.self_deaf: bool = client.self_deaf

        self._updated_server: asyncio.Event = asyncio.Event()
        self._updated_state: asyncio.Event = asyncio.Event()
        self.ws: VoiceWebsocket = ws

    @property
    def connected(self) -> bool:
        return self._updated_server.is_set() and self._updated_state.is_set()

    @property
    def guild_id(self) -> int:
        return self.client.guild_id

    @property
    def voice_guild_state(self) -> VoiceState:
        return self.client.guild.me.voice

    @property
    def channel_id(self) -> int:
        return self.client.channel_id

    def update_state(self, payload: VoiceStatePayload) -> None:
        # if we're here it means the guild is found
        guild_id = int(payload["guild_id"])  # type: ignore

        if self.guild_id != guild_id:
            raise VoiceGuildMismatch(self.guild_id, guild_id)

        self.self_mute = payload["self_mute"]
        self.self_deaf = payload["self_deaf"]
>>>>>>> 0ea20772
<|MERGE_RESOLUTION|>--- conflicted
+++ resolved
@@ -33,16 +33,9 @@
 from typing import TYPE_CHECKING, Any
 
 if TYPE_CHECKING:
-<<<<<<< HEAD
     from .gateway import VoiceWebSocket
-=======
-    from discord.member import VoiceState
-    from discord.types.voice import VoiceState as VoiceStatePayload
-
->>>>>>> 0ea20772
     from .client import VoiceClient
 
-<<<<<<< HEAD
 SocketReaderCallback = Callable[[bytes], Any]
 _log = logging.getLogger(__name__)
 
@@ -145,8 +138,6 @@
                             self,
                         )
 
-=======
->>>>>>> 0ea20772
 
 class VoiceConnectionState:
     def __init__(
@@ -155,45 +146,5 @@
         *,
         hook: Callable[[VoiceWebSocket, dict[str, Any]], Coroutine[Any, Any, Any]] | None = None,
     ) -> None:
-<<<<<<< HEAD
         ...
-        # TODO: finish this
-=======
-        self.client: VoiceClient = client
-        self.self_id: int = client.user.id
-        self.loop: asyncio.AbstractEventLoop = client.loop
-
-        # this is used if we don't have our self-voice state available
-        self.self_mute: bool = client.self_muted
-        self.self_deaf: bool = client.self_deaf
-
-        self._updated_server: asyncio.Event = asyncio.Event()
-        self._updated_state: asyncio.Event = asyncio.Event()
-        self.ws: VoiceWebsocket = ws
-
-    @property
-    def connected(self) -> bool:
-        return self._updated_server.is_set() and self._updated_state.is_set()
-
-    @property
-    def guild_id(self) -> int:
-        return self.client.guild_id
-
-    @property
-    def voice_guild_state(self) -> VoiceState:
-        return self.client.guild.me.voice
-
-    @property
-    def channel_id(self) -> int:
-        return self.client.channel_id
-
-    def update_state(self, payload: VoiceStatePayload) -> None:
-        # if we're here it means the guild is found
-        guild_id = int(payload["guild_id"])  # type: ignore
-
-        if self.guild_id != guild_id:
-            raise VoiceGuildMismatch(self.guild_id, guild_id)
-
-        self.self_mute = payload["self_mute"]
-        self.self_deaf = payload["self_deaf"]
->>>>>>> 0ea20772
+        # TODO: finish this