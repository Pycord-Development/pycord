--- conflicted
+++ resolved
@@ -25,6 +25,7 @@
 
 from __future__ import annotations
 
+import asyncio
 import logging
 import select
 import socket
@@ -40,20 +41,13 @@
 from .enums import ConnectionFlowState
 
 if TYPE_CHECKING:
-<<<<<<< HEAD
     from discord import abc
     from discord.user import ClientUser
     from discord.guild import Guild
     from discord.member import VoiceState
-    from discord.types.voice import (
-        SupportedModes,
-        VoiceServerUpdate as VoiceServerUpdatePayload,
-    )
+    from discord.types.voice import SupportedModes
     from discord.raw_models import RawVoiceStateUpdateEvent, RawVoiceServerUpdateEvent
-=======
->>>>>>> 098a280f
     from .client import VoiceClient
-    from .gateway import VoiceWebSocket
 
 MISSING = utils.MISSING
 SocketReaderCallback = Callable[[bytes], Any]
@@ -170,9 +164,7 @@
         self,
         client: VoiceClient,
         *,
-        hook: (
-            Callable[[VoiceWebSocket, dict[str, Any]], Coroutine[Any, Any, Any]] | None
-        ) = None,
+        hook: Callable[[VoiceWebSocket, dict[str, Any]], Coroutine[Any, Any, Any]] | None = None,
     ) -> None:
         self.client: VoiceClient = client
         self.hook = hook
