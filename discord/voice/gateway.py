--- conflicted
+++ resolved
@@ -26,16 +26,11 @@
 from __future__ import annotations
 
 import asyncio
-<<<<<<< HEAD
 from collections import deque
 from collections.abc import Callable, Coroutine
 import logging
 import struct
 import time
-=======
-import logging
-from collections.abc import Callable, Coroutine
->>>>>>> 0ea20772
 from typing import TYPE_CHECKING, Any
 
 import aiohttp
@@ -120,17 +115,12 @@
         pass
 
     async def send_as_json(self, data: Any) -> None:
-<<<<<<< HEAD
         _log.debug('Sending voice websocket frame: %s.', data)
-=======
-        _log.debug("Sending voice websocket frame: %s", data)
->>>>>>> 0ea20772
         await self.ws.send_str(utils._to_json(data))
 
     send_heartbeat = send_as_json
 
     async def resume(self) -> None:
-<<<<<<< HEAD
         payload = {
             'op': int(OpCodes.resume),
             'd': {
@@ -256,17 +246,4 @@
             self._keep_alive.stop()
 
         self._close_code = code
-        await self.ws.close(code=self._close_code)
-=======
-        state = self._connection
-
-        if not state.should_resume():
-            if self.state.is_connected():
-                await self.state.disconnect()
-            raise VoiceConnectionClosed(
-                self.ws,
-                channel_id=self.state.channel_id,
-                guild_id=self.state.guild_id,
-                reason="The library attempted a resume when it was not expected",
-            )
->>>>>>> 0ea20772
+        await self.ws.close(code=self._close_code)