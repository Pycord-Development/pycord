"""
The MIT License (MIT)

Copyright (c) 2015-2021 Rapptz
Copyright (c) 2021-present Pycord Development

Permission is hereby granted, free of charge, to any person obtaining a
copy of this software and associated documentation files (the "Software"),
to deal in the Software without restriction, including without limitation
the rights to use, copy, modify, merge, publish, distribute, sublicense,
and/or sell copies of the Software, and to permit persons to whom the
Software is furnished to do so, subject to the following conditions:

The above copyright notice and this permission notice shall be included in
all copies or substantial portions of the Software.

THE SOFTWARE IS PROVIDED "AS IS", WITHOUT WARRANTY OF ANY KIND, EXPRESS
OR IMPLIED, INCLUDING BUT NOT LIMITED TO THE WARRANTIES OF MERCHANTABILITY,
FITNESS FOR A PARTICULAR PURPOSE AND NONINFRINGEMENT. IN NO EVENT SHALL THE
AUTHORS OR COPYRIGHT HOLDERS BE LIABLE FOR ANY CLAIM, DAMAGES OR OTHER
LIABILITY, WHETHER IN AN ACTION OF CONTRACT, TORT OR OTHERWISE, ARISING
FROM, OUT OF OR IN CONNECTION WITH THE SOFTWARE OR THE USE OR OTHER
DEALINGS IN THE SOFTWARE.
"""

from __future__ import annotations

import random
import time
from typing import Callable, Generic, Literal, TypeVar, Union, overload

T = TypeVar("T", bool, Literal[True], Literal[False])

__all__ = ("ExponentialBackoff",)


class ExponentialBackoff(Generic[T]):
    """An implementation of the exponential backoff algorithm

    Provides a convenient interface to implement an exponential backoff
    for reconnecting or retrying transmissions in a distributed network.

    Once instantiated, the delay method will return the next interval to
    wait for when retrying a connection or transmission.  The maximum
    delay increases exponentially with each retry up to a maximum of
    2^10 * base, and is reset if no more attempts are needed in a period
    of 2^11 * base seconds.

    Parameters
    ----------
    base: :class:`int`
        The base delay in seconds. The first retry-delay will be up to
        this many seconds.
    integral: :class:`bool`
        Set to ``True`` if whole periods of base is desirable, otherwise any
        number in between may be returned.
    """

    def __init__(self, base: int = 1, *, integral: bool = False):
        self._base: int = base

        self._exp: int = 0
        self._max: int = 10
        self._reset_time: int = base * 2**11
        self._last_invocation: float = time.monotonic()

        # Use our own random instance to avoid messing with global one
        rand = random.Random()
        rand.seed()

<<<<<<< HEAD
        # Note: This redundant type check is needed to avoid mypy bug (mypy#10740).
        # Refer to <https://github.com/python/mypy/issues/10740#issuecomment-878622464>
        T2 = Callable[..., Union[int, float]]
        f1: T2 = rand.randrange
        f2: T2 = rand.uniform
        self._randfunc: T2 = f1 if integral else f2
=======
        self._randfunc: Callable[..., Union[int, float]] = rand.randrange if integral else rand.uniform  # type: ignore
>>>>>>> 429dadce

    @overload
    def delay(self: ExponentialBackoff[Literal[False]]) -> float:
        ...

    @overload
    def delay(self: ExponentialBackoff[Literal[True]]) -> int:
        ...

    @overload
    def delay(self: ExponentialBackoff[bool]) -> Union[int, float]:
        ...

    def delay(self) -> Union[int, float]:
        """Compute the next delay

        Returns the next delay to wait according to the exponential
        backoff algorithm.  This is a value between 0 and base * 2^exp
        where exponent starts off at 1 and is incremented at every
        invocation of this method up to a maximum of 10.

        If a period of more than base * 2^11 has passed since the last
        retry, the exponent is reset to 1.
        """
        invocation = time.monotonic()
        interval = invocation - self._last_invocation
        self._last_invocation = invocation

        if interval > self._reset_time:
            self._exp = 0

        self._exp = min(self._exp + 1, self._max)
        return self._randfunc(0, self._base * 2**self._exp)<|MERGE_RESOLUTION|>--- conflicted
+++ resolved
@@ -68,16 +68,12 @@
         rand = random.Random()
         rand.seed()
 
-<<<<<<< HEAD
         # Note: This redundant type check is needed to avoid mypy bug (mypy#10740).
         # Refer to <https://github.com/python/mypy/issues/10740#issuecomment-878622464>
         T2 = Callable[..., Union[int, float]]
         f1: T2 = rand.randrange
         f2: T2 = rand.uniform
         self._randfunc: T2 = f1 if integral else f2
-=======
-        self._randfunc: Callable[..., Union[int, float]] = rand.randrange if integral else rand.uniform  # type: ignore
->>>>>>> 429dadce
 
     @overload
     def delay(self: ExponentialBackoff[Literal[False]]) -> float:
