--- conflicted
+++ resolved
@@ -26,9 +26,6 @@
 from __future__ import annotations
 
 import datetime
-<<<<<<< HEAD
-from typing import Any, Dict, Final, List, Mapping, Optional, Protocol, TYPE_CHECKING, Type, TypeVar, Union
-=======
 from typing import (
     TYPE_CHECKING,
     Any,
@@ -36,12 +33,12 @@
     Final,
     List,
     Mapping,
+    Optional,
     Protocol,
     Type,
     TypeVar,
     Union,
 )
->>>>>>> 429dadce
 
 from . import utils
 from .colour import Colour
