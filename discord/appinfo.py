"""
The MIT License (MIT)

Copyright (c) 2015-2021 Rapptz
Copyright (c) 2021-present Pycord Development

Permission is hereby granted, free of charge, to any person obtaining a
copy of this software and associated documentation files (the "Software"),
to deal in the Software without restriction, including without limitation
the rights to use, copy, modify, merge, publish, distribute, sublicense,
and/or sell copies of the Software, and to permit persons to whom the
Software is furnished to do so, subject to the following conditions:

The above copyright notice and this permission notice shall be included in
all copies or substantial portions of the Software.

THE SOFTWARE IS PROVIDED "AS IS", WITHOUT WARRANTY OF ANY KIND, EXPRESS
OR IMPLIED, INCLUDING BUT NOT LIMITED TO THE WARRANTIES OF MERCHANTABILITY,
FITNESS FOR A PARTICULAR PURPOSE AND NONINFRINGEMENT. IN NO EVENT SHALL THE
AUTHORS OR COPYRIGHT HOLDERS BE LIABLE FOR ANY CLAIM, DAMAGES OR OTHER
LIABILITY, WHETHER IN AN ACTION OF CONTRACT, TORT OR OTHERWISE, ARISING
FROM, OUT OF OR IN CONNECTION WITH THE SOFTWARE OR THE USE OR OTHER
DEALINGS IN THE SOFTWARE.
"""

from __future__ import annotations

from typing import TYPE_CHECKING

from .utils.private import get_as_snowflake
from . import utils
from .asset import Asset
from .permissions import Permissions

if TYPE_CHECKING:
    from .guild import Guild
    from .state import ConnectionState
    from .types.appinfo import AppInfo as AppInfoPayload
    from .types.appinfo import AppInstallParams as AppInstallParamsPayload
    from .types.appinfo import PartialAppInfo as PartialAppInfoPayload
    from .types.appinfo import Team as TeamPayload
    from .user import User

__all__ = (
    "AppInfo",
    "PartialAppInfo",
    "AppInstallParams",
)


class AppInfo:
    """Represents the application info for the bot provided by Discord.

    Attributes
    ----------
    id: :class:`int`
        The application ID.
    name: :class:`str`
        The application name.
    owner: :class:`User`
        The application owner.
    team: Optional[:class:`Team`]
        The application's team.

        .. versionadded:: 1.3

    description: :class:`str`
        The application description.
    bot_public: :class:`bool`
        Whether the bot can be invited by anyone or if it is locked
        to the application owner.
    bot_require_code_grant: :class:`bool`
        Whether the bot requires the completion of the full OAuth2 code
        grant flow to join.
    rpc_origins: Optional[List[:class:`str`]]
        A list of RPC origin URLs, if RPC is enabled.

    verify_key: :class:`str`
        The hex encoded key for verification in interactions and the
        GameSDK's `GetTicket <https://discord.com/developers/docs/game-sdk/applications#getticket>`_.

        .. versionadded:: 1.3

    guild_id: Optional[:class:`int`]
        If this application is a game sold on Discord,
        this field will be the guild to which it has been linked to.

        .. versionadded:: 1.3

    primary_sku_id: Optional[:class:`int`]
        If this application is a game sold on Discord,
        this field will be the id of the "Game SKU" that is created,
        if it exists.

        .. versionadded:: 1.3

    slug: Optional[:class:`str`]
        If this application is a game sold on Discord,
        this field will be the URL slug that links to the store page.

        .. versionadded:: 1.3

    terms_of_service_url: Optional[:class:`str`]
        The application's terms of service URL, if set.

        .. versionadded:: 2.0

    privacy_policy_url: Optional[:class:`str`]
        The application's privacy policy URL, if set.

        .. versionadded:: 2.0

    approximate_guild_count: Optional[:class:`int`]
        The approximate count of guilds to which the app has been added, if any.

        .. versionadded:: 2.7

    approximate_user_install_count: Optional[:class:`int`]
        The approximate count of users who have installed the application, if any.

        .. versionadded:: 2.7

    redirect_uris: Optional[List[:class:`str`]]
        The list of redirect URIs for the application, if set.

        .. versionadded:: 2.7

    interactions_endpoint_url: Optional[:class:`str`]
        The interactions endpoint URL for the application, if set.

        .. versionadded:: 2.7

    role_connections_verification_url: Optional[:class:`str`]
        The role connection verification URL for the application, if set.

        .. versionadded:: 2.7

    install_params: Optional[List[:class:`AppInstallParams`]]
        The settings for the application's default in-app authorization link, if set.

        .. versionadded:: 2.7

    tags: Optional[List[:class:`str`]]
        The list of tags describing the content and functionality of the app, if set.

        Maximium of 5 tags.

        .. versionadded:: 2.7

    custom_install_url: Optional[:class:`str`]
        The default custom authorization URL for the application, if set.

        .. versionadded:: 2.7
    """

    __slots__ = (
        "_state",
        "description",
        "id",
        "name",
        "rpc_origins",
        "bot_public",
        "bot_require_code_grant",
        "owner",
        "_icon",
        "_summary",
        "verify_key",
        "team",
        "guild_id",
        "primary_sku_id",
        "slug",
        "_cover_image",
        "terms_of_service_url",
        "privacy_policy_url",
        "approximate_guild_count",
        "approximate_user_install_count",
        "redirect_uris",
        "interactions_endpoint_url",
        "role_connections_verification_url",
        "install_params",
        "tags",
        "custom_install_url",
    )

    def __init__(self, state: ConnectionState, data: AppInfoPayload):
        from .team import Team

        self._state: ConnectionState = state
        self.id: int = int(data["id"])
        self.name: str = data["name"]
        self.description: str = data["description"]
        self._icon: str | None = data["icon"]
        self.rpc_origins: list[str] = data["rpc_origins"]
        self.bot_public: bool = data["bot_public"]
        self.bot_require_code_grant: bool = data["bot_require_code_grant"]
        self.owner: User = state.create_user(data["owner"])

        team: TeamPayload | None = data.get("team")
        self.team: Team | None = Team(state, team) if team else None

        self._summary: str = data["summary"]
        self.verify_key: str = data["verify_key"]

        self.guild_id: int | None = get_as_snowflake(data, "guild_id")

<<<<<<< HEAD
        self.primary_sku_id: int | None = get_as_snowflake(
            data, "primary_sku_id"
        )
=======
        self.primary_sku_id: int | None = utils._get_as_snowflake(data, "primary_sku_id")
>>>>>>> f2a4eb62
        self.slug: str | None = data.get("slug")
        self._cover_image: str | None = data.get("cover_image")
        self.terms_of_service_url: str | None = data.get("terms_of_service_url")
        self.privacy_policy_url: str | None = data.get("privacy_policy_url")
        self.approximate_guild_count: int | None = data.get("approximate_guild_count")
        self.approximate_user_install_count: int | None = data.get("approximate_user_install_count")
        self.redirect_uris: list[str] | None = data.get("redirect_uris", [])
        self.interactions_endpoint_url: str | None = data.get("interactions_endpoint_url")
        self.role_connections_verification_url: str | None = data.get("role_connections_verification_url")

        install_params = data.get("install_params")
        self.install_params: AppInstallParams | None = AppInstallParams(install_params) if install_params else None
        self.tags: list[str] | None = data.get("tags", [])
        self.custom_install_url: str | None = data.get("custom_install_url")

    def __repr__(self) -> str:
        return (
            f"<{self.__class__.__name__} id={self.id} name={self.name!r} "
            f"description={self.description!r} public={self.bot_public} "
            f"owner={self.owner!r}>"
        )

    @property
    def icon(self) -> Asset | None:
        """Retrieves the application's icon asset, if any."""
        if self._icon is None:
            return None
        return Asset._from_icon(self._state, self.id, self._icon, path="app")

    @property
    def cover_image(self) -> Asset | None:
        """Retrieves the cover image on a store embed, if any.

        This is only available if the application is a game sold on Discord.
        """
        if self._cover_image is None:
            return None
        return Asset._from_cover_image(self._state, self.id, self._cover_image)

    @property
    def guild(self) -> Guild | None:
        """If this application is a game sold on Discord,
        this field will be the guild to which it has been linked.

        .. versionadded:: 1.3
        """
        return self._state._get_guild(self.guild_id)

    @property
    def summary(self) -> str | None:
        """If this application is a game sold on Discord,
        this field will be the summary field for the store page of its primary SKU.

        It currently returns an empty string.

        .. versionadded:: 1.3
        .. deprecated:: 2.7
        """
        utils.warn_deprecated(
            "summary",
            "description",
            reference="https://discord.com/developers/docs/resources/application#application-object-application-structure",
        )
        return self._summary


class PartialAppInfo:
    """Represents a partial AppInfo given by :func:`~discord.abc.GuildChannel.create_invite`

    .. versionadded:: 2.0

    Attributes
    ----------
    id: :class:`int`
        The application ID.
    name: :class:`str`
        The application name.
    description: :class:`str`
        The application description.
    rpc_origins: Optional[List[:class:`str`]]
        A list of RPC origin URLs, if RPC is enabled.
    summary: :class:`str`
        If this application is a game sold on Discord,
        this field will be the summary field for the store page of its primary SKU.
    verify_key: :class:`str`
        The hex encoded key for verification in interactions and the
        GameSDK's `GetTicket <https://discord.com/developers/docs/game-sdk/applications#getticket>`_.
    terms_of_service_url: Optional[:class:`str`]
        The application's terms of service URL, if set.
    privacy_policy_url: Optional[:class:`str`]
        The application's privacy policy URL, if set.
    """

    __slots__ = (
        "_state",
        "id",
        "name",
        "description",
        "rpc_origins",
        "summary",
        "verify_key",
        "terms_of_service_url",
        "privacy_policy_url",
        "_icon",
    )

    def __init__(self, *, state: ConnectionState, data: PartialAppInfoPayload):
        self._state: ConnectionState = state
        self.id: int = int(data["id"])
        self.name: str = data["name"]
        self._icon: str | None = data.get("icon")
        self.description: str = data["description"]
        self.rpc_origins: list[str] | None = data.get("rpc_origins")
        self.summary: str = data["summary"]
        self.verify_key: str = data["verify_key"]
        self.terms_of_service_url: str | None = data.get("terms_of_service_url")
        self.privacy_policy_url: str | None = data.get("privacy_policy_url")

    def __repr__(self) -> str:
        return f"<{self.__class__.__name__} id={self.id} name={self.name!r} description={self.description!r}>"

    @property
    def icon(self) -> Asset | None:
        """Retrieves the application's icon asset, if any."""
        if self._icon is None:
            return None
        return Asset._from_icon(self._state, self.id, self._icon, path="app")


class AppInstallParams:
    """Represents the settings for the custom authorization URL of an application.

    .. versionadded:: 2.7

    Attributes
    ----------
    scopes: List[:class:`str`]
        The list of OAuth2 scopes for adding the application to a guild.
    permissions: :class:`Permissions`
        The permissions to request for the bot role in the guild.
    """

    __slots__ = ("scopes", "permissions")

    def __init__(self, data: AppInstallParamsPayload) -> None:
        self.scopes: list[str] = data.get("scopes", [])
        self.permissions: Permissions = Permissions(int(data["permissions"]))<|MERGE_RESOLUTION|>--- conflicted
+++ resolved
@@ -203,13 +203,7 @@
 
         self.guild_id: int | None = get_as_snowflake(data, "guild_id")
 
-<<<<<<< HEAD
-        self.primary_sku_id: int | None = get_as_snowflake(
-            data, "primary_sku_id"
-        )
-=======
-        self.primary_sku_id: int | None = utils._get_as_snowflake(data, "primary_sku_id")
->>>>>>> f2a4eb62
+        self.primary_sku_id: int | None = get_as_snowflake(data, "primary_sku_id")
         self.slug: str | None = data.get("slug")
         self._cover_image: str | None = data.get("cover_image")
         self.terms_of_service_url: str | None = data.get("terms_of_service_url")
