"""
The MIT License (MIT)

Copyright (c) 2015-2021 Rapptz
Copyright (c) 2021-present Pycord Development

Permission is hereby granted, free of charge, to any person obtaining a
copy of this software and associated documentation files (the "Software"),
to deal in the Software without restriction, including without limitation
the rights to use, copy, modify, merge, publish, distribute, sublicense,
and/or sell copies of the Software, and to permit persons to whom the
Software is furnished to do so, subject to the following conditions:

The above copyright notice and this permission notice shall be included in
all copies or substantial portions of the Software.

THE SOFTWARE IS PROVIDED "AS IS", WITHOUT WARRANTY OF ANY KIND, EXPRESS
OR IMPLIED, INCLUDING BUT NOT LIMITED TO THE WARRANTIES OF MERCHANTABILITY,
FITNESS FOR A PARTICULAR PURPOSE AND NONINFRINGEMENT. IN NO EVENT SHALL THE
AUTHORS OR COPYRIGHT HOLDERS BE LIABLE FOR ANY CLAIM, DAMAGES OR OTHER
LIABILITY, WHETHER IN AN ACTION OF CONTRACT, TORT OR OTHERWISE, ARISING
FROM, OUT OF OR IN CONNECTION WITH THE SOFTWARE OR THE USE OR OTHER
DEALINGS IN THE SOFTWARE.
"""

from __future__ import annotations

import asyncio
import time
from typing import TYPE_CHECKING, Callable, Dict, Iterable, List, Optional, Union

from .abc import Messageable
from .enums import ChannelType, try_enum
from .errors import ClientException
from .mixins import Hashable
from .utils import MISSING, _get_as_snowflake, parse_time

__all__ = (
    "Thread",
    "ThreadMember",
)

if TYPE_CHECKING:
    from .abc import Snowflake, SnowflakeTime
    from .channel import CategoryChannel, TextChannel
    from .guild import Guild
    from .member import Member
    from .message import Message, PartialMessage
    from .permissions import Permissions
    from .role import Role
    from .state import ConnectionState
    from .types.snowflake import SnowflakeList
    from .types.threads import Thread as ThreadPayload
    from .types.threads import ThreadArchiveDuration
    from .types.threads import ThreadMember as ThreadMemberPayload
    from .types.threads import ThreadMetadata


class Thread(Messageable, Hashable):
    """Represents a Discord thread.

    .. container:: operations

        .. describe:: x == y

            Checks if two threads are equal.

        .. describe:: x != y

            Checks if two threads are not equal.

        .. describe:: hash(x)

            Returns the thread's hash.

        .. describe:: str(x)

            Returns the thread's name.

    .. versionadded:: 2.0

    Attributes
    -----------
    name: :class:`str`
        The thread name.
    guild: :class:`Guild`
        The guild the thread belongs to.
    id: :class:`int`
        The thread ID.
    parent_id: :class:`int`
        The parent :class:`TextChannel` ID this thread belongs to.
    owner_id: :class:`int`
        The user's ID that created this thread.
    last_message_id: Optional[:class:`int`]
        The last message ID of the message sent to this thread. It may
        *not* point to an existing or valid message.
    slowmode_delay: :class:`int`
        The number of seconds a member must wait between sending messages
        in this thread. A value of `0` denotes that it is disabled.
        Bots and users with :attr:`~Permissions.manage_channels` or
        :attr:`~Permissions.manage_messages` bypass slowmode.
    message_count: :class:`int`
        An approximate number of messages in this thread. This caps at 50.
    member_count: :class:`int`
        An approximate number of members in this thread. This caps at 50.
    me: Optional[:class:`ThreadMember`]
        A thread member representing yourself, if you've joined the thread.
        This could not be available.
    archived: :class:`bool`
        Whether the thread is archived.
    locked: :class:`bool`
        Whether the thread is locked.
    invitable: :class:`bool`
        Whether non-moderators can add other non-moderators to this thread.
        This is always ``True`` for public threads.
    auto_archive_duration: :class:`int`
        The duration in minutes until the thread is automatically archived due to inactivity.
        Usually a value of 60, 1440, 4320 and 10080.
    archive_timestamp: :class:`datetime.datetime`
        An aware timestamp of when the thread's archived status was last updated in UTC.
    created_at: Optional[:class:`datetime.datetime`]
        An aware timestamp of when the thread was created.
        Only available for threads created after 2022-01-09.
    """

    __slots__ = (
        "name",
        "id",
        "guild",
        "_type",
        "_state",
        "_members",
        "owner_id",
        "parent_id",
        "last_message_id",
        "message_count",
        "member_count",
        "slowmode_delay",
        "me",
        "locked",
        "archived",
        "invitable",
        "auto_archive_duration",
        "archive_timestamp",
<<<<<<< HEAD
=======
        "created_at",
>>>>>>> d0456f53
    )

    def __init__(self, *, guild: Guild, state: ConnectionState, data: ThreadPayload):
        self._state: ConnectionState = state
        self.guild = guild
        self._members: Dict[int, ThreadMember] = {}
        self._from_data(data)

    async def _get_channel(self):
        return self

    def __repr__(self) -> str:
        return (
            f"<Thread id={self.id!r} name={self.name!r} parent={self.parent}"
            f" owner_id={self.owner_id!r} locked={self.locked} archived={self.archived}>"
        )

    def __str__(self) -> str:
        return self.name

    def _from_data(self, data: ThreadPayload):
        self.id = int(data["id"])
        self.parent_id = int(data["parent_id"])
        self.owner_id = int(data["owner_id"])
        self.name = data["name"]
        self._type = try_enum(ChannelType, data["type"])
        self.last_message_id = _get_as_snowflake(data, "last_message_id")
        self.slowmode_delay = data.get("rate_limit_per_user", 0)
        self.message_count = data["message_count"]
        self.member_count = data["member_count"]
        self._unroll_metadata(data["thread_metadata"])

        try:
            member = data["member"]
        except KeyError:
            self.me = None
        else:
            self.me = ThreadMember(self, member)

    def _unroll_metadata(self, data: ThreadMetadata):
        self.archived = data["archived"]
        self.auto_archive_duration = data["auto_archive_duration"]
        self.archive_timestamp = parse_time(data["archive_timestamp"])
        self.locked = data.get("locked", False)
        self.invitable = data.get("invitable", True)
<<<<<<< HEAD
=======
        self.created_at = parse_time(data.get("create_timestamp"))
>>>>>>> d0456f53

    def _update(self, data):
        try:
            self.name = data["name"]
        except KeyError:
            pass

        self.slowmode_delay = data.get("rate_limit_per_user", 0)

        try:
            self._unroll_metadata(data["thread_metadata"])
        except KeyError:
            pass

    @property
    def type(self) -> ChannelType:
        """:class:`ChannelType`: The channel's Discord type."""
        return self._type

    @property
    def parent(self) -> Optional[TextChannel]:
        """Optional[:class:`TextChannel`]: The parent channel this thread belongs to."""
        return self.guild.get_channel(self.parent_id)  # type: ignore

    @property
    def owner(self) -> Optional[Member]:
        """Optional[:class:`Member`]: The member this thread belongs to."""
        return self.guild.get_member(self.owner_id)

    @property
    def mention(self) -> str:
        """:class:`str`: The string that allows you to mention the thread."""
        return f"<#{self.id}>"

    @property
    def members(self) -> List[ThreadMember]:
        """List[:class:`ThreadMember`]: A list of thread members in this thread.

        This requires :attr:`Intents.members` to be properly filled. Most of the time however,
        this data is not provided by the gateway and a call to :meth:`fetch_members` is
        needed.
        """
        return list(self._members.values())

    @property
    def last_message(self) -> Optional[Message]:
        """Fetches the last message from this channel in cache.

        The message might not be valid or point to an existing message.

        .. admonition:: Reliable Fetching
            :class: helpful

            For a slightly more reliable method of fetching the
            last message, consider using either :meth:`history`
            or :meth:`fetch_message` with the :attr:`last_message_id`
            attribute.

        Returns
        ---------
        Optional[:class:`Message`]
            The last message in this channel or ``None`` if not found.
        """
        return (
            self._state._get_message(self.last_message_id)
            if self.last_message_id
            else None
        )

    @property
    def category(self) -> Optional[CategoryChannel]:
        """The category channel the parent channel belongs to, if applicable.

        Raises
        -------
        ClientException
            The parent channel was not cached and returned ``None``.

        Returns
        -------
        Optional[:class:`CategoryChannel`]
            The parent channel's category.
        """

        parent = self.parent
        if parent is None:
            raise ClientException("Parent channel not found")
        return parent.category

    @property
    def category_id(self) -> Optional[int]:
        """The category channel ID the parent channel belongs to, if applicable.

        Raises
        -------
        ClientException
            The parent channel was not cached and returned ``None``.

        Returns
        -------
        Optional[:class:`int`]
            The parent channel's category ID.
        """

        parent = self.parent
        if parent is None:
            raise ClientException("Parent channel not found")
        return parent.category_id

    def is_private(self) -> bool:
        """:class:`bool`: Whether the thread is a private thread.

        A private thread is only viewable by those that have been explicitly
        invited or have :attr:`~.Permissions.manage_threads`.
        """
        return self._type is ChannelType.private_thread

    def is_news(self) -> bool:
        """:class:`bool`: Whether the thread is a news thread.

        A news thread is a thread that has a parent that is a news channel,
        i.e. :meth:`.TextChannel.is_news` is ``True``.
        """
        return self._type is ChannelType.news_thread

    def is_nsfw(self) -> bool:
        """:class:`bool`: Whether the thread is NSFW or not.

        An NSFW thread is a thread that has a parent that is an NSFW channel,
        i.e. :meth:`.TextChannel.is_nsfw` is ``True``.
        """
        parent = self.parent
        return parent is not None and parent.is_nsfw()

    def permissions_for(self, obj: Union[Member, Role], /) -> Permissions:
        """Handles permission resolution for the :class:`~discord.Member`
        or :class:`~discord.Role`.

        Since threads do not have their own permissions, they inherit them
        from the parent channel. This is a convenience method for
        calling :meth:`~discord.TextChannel.permissions_for` on the
        parent channel.

        Parameters
        ----------
        obj: Union[:class:`~discord.Member`, :class:`~discord.Role`]
            The object to resolve permissions for. This could be either
            a member or a role. If it's a role then member overwrites
            are not computed.

        Raises
        -------
        ClientException
            The parent channel was not cached and returned ``None``

        Returns
        -------
        :class:`~discord.Permissions`
            The resolved permissions for the member or role.
        """

        parent = self.parent
        if parent is None:
            raise ClientException("Parent channel not found")
        return parent.permissions_for(obj)

    async def delete_messages(self, messages: Iterable[Snowflake]) -> None:
        """|coro|

        Deletes a list of messages. This is similar to :meth:`Message.delete`
        except it bulk deletes multiple messages.

        As a special case, if the number of messages is 0, then nothing
        is done. If the number of messages is 1 then single message
        delete is done. If it's more than two, then bulk delete is used.

        You cannot bulk delete more than 100 messages or messages that
        are older than 14 days old.

        You must have the :attr:`~Permissions.manage_messages` permission to
        use this.

        Usable only by bot accounts.

        Parameters
        -----------
        messages: Iterable[:class:`abc.Snowflake`]
            An iterable of messages denoting which ones to bulk delete.

        Raises
        ------
        ClientException
            The number of messages to delete was more than 100.
        Forbidden
            You do not have proper permissions to delete the messages or
            you're not using a bot account.
        NotFound
            If single delete, then the message was already deleted.
        HTTPException
            Deleting the messages failed.
        """
        if not isinstance(messages, (list, tuple)):
            messages = list(messages)

        if len(messages) == 0:
            return  # do nothing

        if len(messages) == 1:
            message_id = messages[0].id
            await self._state.http.delete_message(self.id, message_id)
            return

        if len(messages) > 100:
            raise ClientException("Can only bulk delete messages up to 100 messages")

        message_ids: SnowflakeList = [m.id for m in messages]
        await self._state.http.delete_messages(self.id, message_ids)

    async def purge(
        self,
        *,
        limit: Optional[int] = 100,
        check: Callable[[Message], bool] = MISSING,
        before: Optional[SnowflakeTime] = None,
        after: Optional[SnowflakeTime] = None,
        around: Optional[SnowflakeTime] = None,
        oldest_first: Optional[bool] = False,
        bulk: bool = True,
    ) -> List[Message]:
        """|coro|

        Purges a list of messages that meet the criteria given by the predicate
        ``check``. If a ``check`` is not provided then all messages are deleted
        without discrimination.

        You must have the :attr:`~Permissions.manage_messages` permission to
        delete messages even if they are your own (unless you are a user
        account). The :attr:`~Permissions.read_message_history` permission is
        also needed to retrieve message history.

        Examples
        ---------

        Deleting bot's messages ::

            def is_me(m):
                return m.author == client.user

            deleted = await thread.purge(limit=100, check=is_me)
            await thread.send(f'Deleted {len(deleted)} message(s)')

        Parameters
        -----------
        limit: Optional[:class:`int`]
            The number of messages to search through. This is not the number
            of messages that will be deleted, though it can be.
        check: Callable[[:class:`Message`], :class:`bool`]
            The function used to check if a message should be deleted.
            It must take a :class:`Message` as its sole parameter.
        before: Optional[Union[:class:`abc.Snowflake`, :class:`datetime.datetime`]]
            Same as ``before`` in :meth:`history`.
        after: Optional[Union[:class:`abc.Snowflake`, :class:`datetime.datetime`]]
            Same as ``after`` in :meth:`history`.
        around: Optional[Union[:class:`abc.Snowflake`, :class:`datetime.datetime`]]
            Same as ``around`` in :meth:`history`.
        oldest_first: Optional[:class:`bool`]
            Same as ``oldest_first`` in :meth:`history`.
        bulk: :class:`bool`
            If ``True``, use bulk delete. Setting this to ``False`` is useful for mass-deleting
            a bot's own messages without :attr:`Permissions.manage_messages`. When ``True``, will
            fall back to single delete if messages are older than two weeks.

        Raises
        -------
        Forbidden
            You do not have proper permissions to do the actions required.
        HTTPException
            Purging the messages failed.

        Returns
        --------
        List[:class:`.Message`]
            The list of messages that were deleted.
        """

        if check is MISSING:
            check = lambda m: True

        iterator = self.history(
            limit=limit,
            before=before,
            after=after,
            oldest_first=oldest_first,
            around=around,
        )
        ret: List[Message] = []
        count = 0

        minimum_time = (
            int((time.time() - 14 * 24 * 60 * 60) * 1000.0 - 1420070400000) << 22
        )

        async def _single_delete_strategy(messages: Iterable[Message]):
            for m in messages:
                await m.delete()

        strategy = self.delete_messages if bulk else _single_delete_strategy

        async for message in iterator:
            if count == 100:
                to_delete = ret[-100:]
                await strategy(to_delete)
                count = 0
                await asyncio.sleep(1)

            if not check(message):
                continue

            if message.id < minimum_time:
                # older than 14 days old
                if count == 1:
                    await ret[-1].delete()
                elif count >= 2:
                    to_delete = ret[-count:]
                    await strategy(to_delete)

                count = 0
                strategy = _single_delete_strategy

            count += 1
            ret.append(message)

        # SOme messages remaining to poll
        if count >= 2:
            # more than 2 messages -> bulk delete
            to_delete = ret[-count:]
            await strategy(to_delete)
        elif count == 1:
            # delete a single message
            await ret[-1].delete()

        return ret

    async def edit(
        self,
        *,
        name: str = MISSING,
        archived: bool = MISSING,
        locked: bool = MISSING,
        invitable: bool = MISSING,
        slowmode_delay: int = MISSING,
        auto_archive_duration: ThreadArchiveDuration = MISSING,
        reason: Optional[str] = None,
    ) -> Thread:
        """|coro|

        Edits the thread.

        Editing the thread requires :attr:`.Permissions.manage_threads`. The thread
        creator can also edit ``name``, ``archived`` or ``auto_archive_duration``.
        Note that if the thread is locked then only those with :attr:`.Permissions.manage_threads`
        can unarchive a thread.

        The thread must be unarchived to be edited.

        Parameters
        ------------
        name: :class:`str`
            The new name of the thread.
        archived: :class:`bool`
            Whether to archive the thread or not.
        locked: :class:`bool`
            Whether to lock the thread or not.
        invitable: :class:`bool`
            Whether non-moderators can add other non-moderators to this thread.
            Only available for private threads.
        auto_archive_duration: :class:`int`
            The new duration in minutes before a thread is automatically archived for inactivity.
            Must be one of ``60``, ``1440``, ``4320``, or ``10080``.
        slowmode_delay: :class:`int`
            Specifies the slowmode rate limit for user in this thread, in seconds.
            A value of ``0`` disables slowmode. The maximum value possible is ``21600``.
        reason: Optional[:class:`str`]
            The reason for editing this thread. Shows up on the audit log.

        Raises
        -------
        Forbidden
            You do not have permissions to edit the thread.
        HTTPException
            Editing the thread failed.

        Returns
        --------
        :class:`Thread`
            The newly edited thread.
        """
        payload = {}
        if name is not MISSING:
            payload["name"] = str(name)
        if archived is not MISSING:
            payload["archived"] = archived
        if auto_archive_duration is not MISSING:
            payload["auto_archive_duration"] = auto_archive_duration
        if locked is not MISSING:
            payload["locked"] = locked
        if invitable is not MISSING:
            payload["invitable"] = invitable
        if slowmode_delay is not MISSING:
            payload["rate_limit_per_user"] = slowmode_delay

        data = await self._state.http.edit_channel(self.id, **payload, reason=reason)
        # The data payload will always be a Thread payload
        return Thread(data=data, state=self._state, guild=self.guild)  # type: ignore

    async def archive(self, locked: bool = MISSING) -> Thread:
        """|coro|

        Archives the thread. This is a shorthand of :meth:`.edit`.

        Parameters
        ------------
        locked: :class:`bool`
            Whether to lock the thread on archive, Defaults to ``False``.


        Returns
        --------
        :class:`.Thread`
            The updated thread.
        """
        return await self.edit(archived=True, locked=locked)

    async def unarchive(self) -> Thread:
        """|coro|

        Unarchives the thread. This is a shorthand of :meth:`.edit`.

        Returns
        --------
        :class:`.Thread`
            The updated thread.
        """
        return await self.edit(archived=False)

    async def join(self):
        """|coro|

        Joins this thread.

        You must have :attr:`~Permissions.send_messages_in_threads` to join a thread.
        If the thread is private, :attr:`~Permissions.manage_threads` is also needed.

        Raises
        -------
        Forbidden
            You do not have permissions to join the thread.
        HTTPException
            Joining the thread failed.
        """
        await self._state.http.join_thread(self.id)

    async def leave(self):
        """|coro|

        Leaves this thread.

        Raises
        -------
        HTTPException
            Leaving the thread failed.
        """
        await self._state.http.leave_thread(self.id)

    async def add_user(self, user: Snowflake):
        """|coro|

        Adds a user to this thread.

        You must have :attr:`~Permissions.send_messages` and :attr:`~Permissions.use_threads`
        to add a user to a public thread. If the thread is private then :attr:`~Permissions.send_messages`
        and either :attr:`~Permissions.use_private_threads` or :attr:`~Permissions.manage_messages`
        is required to add a user to the thread.

        Parameters
        -----------
        user: :class:`abc.Snowflake`
            The user to add to the thread.

        Raises
        -------
        Forbidden
            You do not have permissions to add the user to the thread.
        HTTPException
            Adding the user to the thread failed.
        """
        await self._state.http.add_user_to_thread(self.id, user.id)

    async def remove_user(self, user: Snowflake):
        """|coro|

        Removes a user from this thread.

        You must have :attr:`~Permissions.manage_threads` or be the creator of the thread to remove a user.

        Parameters
        -----------
        user: :class:`abc.Snowflake`
            The user to remove from the thread.

        Raises
        -------
        Forbidden
            You do not have permissions to remove the user from the thread.
        HTTPException
            Removing the user from the thread failed.
        """
        await self._state.http.remove_user_from_thread(self.id, user.id)

    async def fetch_members(self) -> List[ThreadMember]:
        """|coro|

        Retrieves all :class:`ThreadMember` that are in this thread.

        This requires :attr:`Intents.members` to get information about members
        other than yourself.

        Raises
        -------
        HTTPException
            Retrieving the members failed.

        Returns
        --------
        List[:class:`ThreadMember`]
            All thread members in the thread.
        """

        members = await self._state.http.get_thread_members(self.id)
        return [ThreadMember(parent=self, data=data) for data in members]

    async def delete(self):
        """|coro|

        Deletes this thread.

        You must have :attr:`~Permissions.manage_threads` to delete threads.

        Raises
        -------
        Forbidden
            You do not have permissions to delete this thread.
        HTTPException
            Deleting the thread failed.
        """
        await self._state.http.delete_channel(self.id)

    def get_partial_message(self, message_id: int, /) -> PartialMessage:
        """Creates a :class:`PartialMessage` from the message ID.

        This is useful if you want to work with a message and only have its ID without
        doing an unnecessary API call.

        .. versionadded:: 2.0

        Parameters
        ------------
        message_id: :class:`int`
            The message ID to create a partial message for.

        Returns
        ---------
        :class:`PartialMessage`
            The partial message.
        """

        from .message import PartialMessage

        return PartialMessage(channel=self, id=message_id)

    def _add_member(self, member: ThreadMember) -> None:
        self._members[member.id] = member

    def _pop_member(self, member_id: int) -> Optional[ThreadMember]:
        return self._members.pop(member_id, None)


class ThreadMember(Hashable):
    """Represents a Discord thread member.

    .. container:: operations

        .. describe:: x == y

            Checks if two thread members are equal.

        .. describe:: x != y

            Checks if two thread members are not equal.

        .. describe:: hash(x)

            Returns the thread member's hash.

        .. describe:: str(x)

            Returns the thread member's name.

    .. versionadded:: 2.0

    Attributes
    -----------
    id: :class:`int`
        The thread member's ID.
    thread_id: :class:`int`
        The thread's ID.
    joined_at: :class:`datetime.datetime`
        The time the member joined the thread in UTC.
    """

    __slots__ = (
        "id",
        "thread_id",
        "joined_at",
        "flags",
        "_state",
        "parent",
    )

    def __init__(self, parent: Thread, data: ThreadMemberPayload):
        self.parent = parent
        self._state = parent._state
        self._from_data(data)

    def __repr__(self) -> str:
        return f"<ThreadMember id={self.id} thread_id={self.thread_id} joined_at={self.joined_at!r}>"

    def _from_data(self, data: ThreadMemberPayload):
        try:
            self.id = int(data["user_id"])
        except KeyError:
            assert self._state.self_id is not None
            self.id = self._state.self_id

        try:
            self.thread_id = int(data["id"])
        except KeyError:
            self.thread_id = self.parent.id

        self.joined_at = parse_time(data["join_timestamp"])
        self.flags = data["flags"]

    @property
    def thread(self) -> Thread:
        """:class:`Thread`: The thread this member belongs to."""
        return self.parent<|MERGE_RESOLUTION|>--- conflicted
+++ resolved
@@ -142,10 +142,7 @@
         "invitable",
         "auto_archive_duration",
         "archive_timestamp",
-<<<<<<< HEAD
-=======
         "created_at",
->>>>>>> d0456f53
     )
 
     def __init__(self, *, guild: Guild, state: ConnectionState, data: ThreadPayload):
@@ -191,10 +188,7 @@
         self.archive_timestamp = parse_time(data["archive_timestamp"])
         self.locked = data.get("locked", False)
         self.invitable = data.get("invitable", True)
-<<<<<<< HEAD
-=======
         self.created_at = parse_time(data.get("create_timestamp"))
->>>>>>> d0456f53
 
     def _update(self, data):
         try:
