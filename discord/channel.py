"""
The MIT License (MIT)

Copyright (c) 2015-2021 Rapptz
Copyright (c) 2021-present Pycord Development

Permission is hereby granted, free of charge, to any person obtaining a
copy of this software and associated documentation files (the "Software"),
to deal in the Software without restriction, including without limitation
the rights to use, copy, modify, merge, publish, distribute, sublicense,
and/or sell copies of the Software, and to permit persons to whom the
Software is furnished to do so, subject to the following conditions:

The above copyright notice and this permission notice shall be included in
all copies or substantial portions of the Software.

THE SOFTWARE IS PROVIDED "AS IS", WITHOUT WARRANTY OF ANY KIND, EXPRESS
OR IMPLIED, INCLUDING BUT NOT LIMITED TO THE WARRANTIES OF MERCHANTABILITY,
FITNESS FOR A PARTICULAR PURPOSE AND NONINFRINGEMENT. IN NO EVENT SHALL THE
AUTHORS OR COPYRIGHT HOLDERS BE LIABLE FOR ANY CLAIM, DAMAGES OR OTHER
LIABILITY, WHETHER IN AN ACTION OF CONTRACT, TORT OR OTHERWISE, ARISING
FROM, OUT OF OR IN CONNECTION WITH THE SOFTWARE OR THE USE OR OTHER
DEALINGS IN THE SOFTWARE.
"""

from __future__ import annotations

import datetime
from typing import (
    TYPE_CHECKING,
    Any,
    Callable,
    Iterable,
    Mapping,
    Tuple,
    TypeVar,
    overload,
)

import discord.abc

from . import utils
from .asset import Asset
from .emoji import Emoji, PartialEmoji
from .enums import (
    ChannelType,
    EmbeddedActivity,
    InviteTarget,
    SortOrder,
    StagePrivacyLevel,
    VideoQualityMode,
    VoiceRegion,
    try_enum,
)
from .errors import ClientException, InvalidArgument
from .file import File
from .flags import ChannelFlags
from .invite import Invite
from .iterators import ArchivedThreadIterator
from .mixins import Hashable
from .object import Object
from .partial_emoji import PartialEmoji, _EmojiTag
from .permissions import PermissionOverwrite, Permissions
from .stage_instance import StageInstance
from .tag import Tag
from .threads import Thread
from .utils import MISSING

__all__ = (
    "TextChannel",
    "VoiceChannel",
    "StageChannel",
    "DMChannel",
    "CategoryChannel",
    "GroupChannel",
    "PartialMessageable",
    "ForumChannel",
    "ForumTag",
)

if TYPE_CHECKING:
    from .abc import Snowflake, SnowflakeTime
    from .guild import Guild
    from .guild import GuildChannel as GuildChannelType
    from .member import Member, VoiceState
    from .message import EmojiInputType, Message, PartialMessage
    from .role import Role
    from .state import ConnectionState
    from .types.channel import CategoryChannel as CategoryChannelPayload
    from .types.channel import DMChannel as DMChannelPayload
    from .types.channel import ForumChannel as ForumChannelPayload
    from .types.channel import ForumTag as ForumTagPayload
    from .types.channel import GroupDMChannel as GroupChannelPayload
    from .types.channel import StageChannel as StageChannelPayload
    from .types.channel import TextChannel as TextChannelPayload
    from .types.channel import VoiceChannel as VoiceChannelPayload
    from .types.snowflake import SnowflakeList
    from .types.threads import ThreadArchiveDuration
    from .user import BaseUser, ClientUser, User
    from .webhook import Webhook


class ForumTag(Hashable):
    """Represents a forum tag that can be added to a thread inside a :class:`ForumChannel`
    .
        .. versionadded:: 2.3

        .. container:: operations

            .. describe:: x == y

                Checks if two forum tags are equal.

            .. describe:: x != y

                Checks if two forum tags are not equal.

            .. describe:: hash(x)

                Returns the forum tag's hash.

            .. describe:: str(x)

                Returns the forum tag's name.

        Attributes
        ----------
        id: :class:`int`
            The tag ID.
            Note that if the object was created manually then this will be ``0``.
        name: :class:`str`
            The name of the tag. Can only be up to 20 characters.
        moderated: :class:`bool`
            Whether this tag can only be added or removed by a moderator with
            the :attr:`~Permissions.manage_threads` permission.
        emoji: :class:`PartialEmoji`
            The emoji that is used to represent this tag.
            Note that if the emoji is a custom emoji, it will *not* have name information.
    """

    __slots__ = ("name", "id", "moderated", "emoji")

    def __init__(
        self, *, name: str, emoji: EmojiInputType, moderated: bool = False
    ) -> None:
        self.name: str = name
        self.id: int = 0
        self.moderated: bool = moderated
        self.emoji: PartialEmoji
        if isinstance(emoji, _EmojiTag):
            self.emoji = emoji._to_partial()
        elif isinstance(emoji, str):
            self.emoji = PartialEmoji.from_str(emoji)
        else:
            raise TypeError(
                f"emoji must be a Emoji, PartialEmoji, or str and not {emoji.__class__!r}"
            )

    def __repr__(self) -> str:
        return f"<ForumTag id={self.id} name={self.name!r} emoji={self.emoji!r} moderated={self.moderated}>"

    def __str__(self) -> str:
        return self.name

    @classmethod
    def from_data(cls, *, state: ConnectionState, data: ForumTagPayload) -> ForumTag:
        self = cls.__new__(cls)
        self.name = data["name"]
        self.id = int(data["id"])
        self.moderated = data.get("moderated", False)

        emoji_name = data["emoji_name"] or ""
        emoji_id = utils._get_as_snowflake(data, "emoji_id") or None
        self.emoji = PartialEmoji.with_state(state=state, name=emoji_name, id=emoji_id)
        return self

    def to_dict(self) -> dict[str, Any]:
        payload: dict[str, Any] = {
            "name": self.name,
            "moderated": self.moderated,
        } | self.emoji._to_forum_tag_payload()

        if self.id:
            payload["id"] = self.id

        return payload


class _TextChannel(discord.abc.GuildChannel, Hashable):
    __slots__ = (
        "name",
        "id",
        "guild",
        "topic",
        "_state",
        "nsfw",
        "category_id",
        "position",
        "slowmode_delay",
        "_overwrites",
        "_type",
        "last_message_id",
        "default_auto_archive_duration",
        "default_thread_slowmode_delay",
        "default_sort_order",
        "available_tags",
        "flags",
        "available_tags",
    )

    def __init__(
        self,
        *,
        state: ConnectionState,
        guild: Guild,
        data: TextChannelPayload | ForumChannelPayload,
    ):
        self._state: ConnectionState = state
        self.id: int = int(data["id"])
        self._update(guild, data)

    @property
    def _repr_attrs(self) -> tuple[str, ...]:
        return "id", "name", "position", "nsfw", "category_id"

    def __repr__(self) -> str:
        attrs = [(val, getattr(self, val)) for val in self._repr_attrs]
        joined = " ".join("%s=%r" % t for t in attrs)
        return f"<{self.__class__.__name__} {joined}>"

    def _update(
        self, guild: Guild, data: TextChannelPayload | ForumChannelPayload
    ) -> None:
        # This data will always exist
        self.guild: Guild = guild
        self.name: str = data["name"]
        self.category_id: int | None = utils._get_as_snowflake(data, "parent_id")
        self._type: int = data["type"]

        # This data may be missing depending on how this object is being created/updated
        if not data.pop("_invoke_flag", False):
            self.topic: str | None = data.get("topic")
            self.position: int = data.get("position")
            self.nsfw: bool = data.get("nsfw", False)
            # Does this need coercion into `int`? No idea yet.
            self.slowmode_delay: int = data.get("rate_limit_per_user", 0)
            self.default_auto_archive_duration: ThreadArchiveDuration = data.get(
                "default_auto_archive_duration", 1440
            )
            self.default_thread_slowmode_delay: int | None = data.get(
                "default_thread_rate_limit_per_user"
            )
            self.last_message_id: int | None = utils._get_as_snowflake(
                data, "last_message_id"
            )
            self.flags: ChannelFlags = ChannelFlags._from_value(data.get("flags", 0))
            self._fill_overwrites(data)
            self.available_tags: list[Tag] = [
                Tag(state=self._state, data=tag)
                for tag in data.get("available_tags", [])
            ]

    @property
    def type(self) -> ChannelType:
        """The channel's Discord type."""
        return try_enum(ChannelType, self._type)

    @property
    def _sorting_bucket(self) -> int:
        return ChannelType.text.value

    @utils.copy_doc(discord.abc.GuildChannel.permissions_for)
    def permissions_for(self, obj: Member | Role, /) -> Permissions:
        base = super().permissions_for(obj)

        # text channels do not have voice related permissions
        denied = Permissions.voice()
        base.value &= ~denied.value
        return base

    @property
    def members(self) -> list[Member]:
        """Returns all members that can see this channel."""
        return [m for m in self.guild.members if self.permissions_for(m).read_messages]

    @property
    def threads(self) -> list[Thread]:
        """Returns all the threads that you can see.

        .. versionadded:: 2.0
        """
        return [
            thread
            for thread in self.guild._threads.values()
            if thread.parent_id == self.id
        ]

    def is_nsfw(self) -> bool:
        """Checks if the channel is NSFW."""
        return self.nsfw

    @property
    def last_message(self) -> Message | None:
        """Fetches the last message from this channel in cache.

        The message might not be valid or point to an existing message.

        .. admonition:: Reliable Fetching
            :class: helpful

            For a slightly more reliable method of fetching the
            last message, consider using either :meth:`history`
            or :meth:`fetch_message` with the :attr:`last_message_id`
            attribute.

        Returns
        -------
        Optional[:class:`Message`]
            The last message in this channel or ``None`` if not found.
        """
        return (
            self._state._get_message(self.last_message_id)
            if self.last_message_id
            else None
        )

<<<<<<< HEAD
    @overload
    async def edit(
        self,
        *,
        reason: str | None = ...,
        name: str = ...,
        topic: str = ...,
        position: int = ...,
        nsfw: bool = ...,
        sync_permissions: bool = ...,
        category: CategoryChannel | None = ...,
        slowmode_delay: int = ...,
        default_auto_archive_duration: ThreadArchiveDuration = ...,
        type: ChannelType = ...,
        overwrites: Mapping[Role | Member | Snowflake, PermissionOverwrite] = ...,
    ) -> TextChannel | None:
        ...

    @overload
    async def edit(self) -> TextChannel | None:
        ...

    async def edit(self, *, reason=None, **options):
        """|coro|

        Edits the channel.

        You must have the :attr:`~Permissions.manage_channels` permission to
        use this.

        .. versionchanged:: 1.3
            The ``overwrites`` keyword-only parameter was added.

        .. versionchanged:: 1.4
            The ``type`` keyword-only parameter was added.

        .. versionchanged:: 2.0
            Edits are no longer in-place, the newly edited channel is returned instead.

        Parameters
        ----------
        name: :class:`str`
            The new channel name.
        topic: :class:`str`
            The new channel's topic.
        position: :class:`int`
            The new channel's position.
        nsfw: :class:`bool`
            To mark the channel as NSFW or not.
        sync_permissions: :class:`bool`
            Whether to sync permissions with the channel's new or pre-existing
            category. Defaults to ``False``.
        category: Optional[:class:`CategoryChannel`]
            The new category for this channel. Can be ``None`` to remove the
            category.
        slowmode_delay: :class:`int`
            Specifies the slowmode rate limit for user in this channel, in seconds.
            A value of `0` disables slowmode. The maximum value possible is `21600`.
        type: :class:`ChannelType`
            Change the type of this text channel. Currently, only conversion between
            :attr:`ChannelType.text` and :attr:`ChannelType.news` is supported. This
            is only available to guilds that contain ``NEWS`` in :attr:`Guild.features`.
        reason: Optional[:class:`str`]
            The reason for editing this channel. Shows up on the audit log.
        overwrites: Dict[Union[:class:`Role`, :class:`Member`, :class:`Snowflake`], :class:`PermissionOverwrite`]
            The overwrites to apply to channel permissions. Useful for creating secret channels.
        default_auto_archive_duration: :class:`int`
            The new default auto archive duration in minutes for threads created in this channel.
            Must be one of ``60``, ``1440``, ``4320``, or ``10080``.

        Returns
        -------
        Optional[:class:`.TextChannel`]
            The newly edited text channel. If the edit was only positional
            then ``None`` is returned instead.

        Raises
        ------
        InvalidArgument
            If position is less than 0 or greater than the number of channels, or if
            the permission overwrite information is not in proper form.
        Forbidden
            You do not have permissions to edit the channel.
        HTTPException
            Editing the channel failed.
        """

        payload = await self._edit(options, reason=reason)
        if payload is not None:
            # the payload will always be the proper channel payload
            return self.__class__(state=self._state, guild=self.guild, data=payload)  # type: ignore
=======
    async def edit(self, **options) -> _TextChannel:
        """Edits the channel."""
        raise NotImplementedError
>>>>>>> b0e028eb

    @utils.copy_doc(discord.abc.GuildChannel.clone)
    async def clone(
        self, *, name: str | None = None, reason: str | None = None
    ) -> TextChannel:
        return await self._clone_impl(
            {
                "topic": self.topic,
                "nsfw": self.nsfw,
                "rate_limit_per_user": self.slowmode_delay,
            },
            name=name,
            reason=reason,
        )

    async def delete_messages(
        self, messages: Iterable[Snowflake], *, reason: str | None = None
    ) -> None:
        """|coro|

        Deletes a list of messages. This is similar to :meth:`Message.delete`
        except it bulk deletes multiple messages.

        As a special case, if the number of messages is 0, then nothing
        is done. If the number of messages is 1 then single message
        delete is done. If it's more than two, then bulk delete is used.

        You cannot bulk delete more than 100 messages or messages that
        are older than 14 days old.

        You must have the :attr:`~Permissions.manage_messages` permission to
        use this.

        Parameters
        ----------
        messages: Iterable[:class:`abc.Snowflake`]
            An iterable of messages denoting which ones to bulk delete.
        reason: Optional[:class:`str`]
            The reason for deleting the messages. Shows up on the audit log.

        Raises
        ------
        ClientException
            The number of messages to delete was more than 100.
        Forbidden
            You do not have proper permissions to delete the messages.
        NotFound
            If single delete, then the message was already deleted.
        HTTPException
            Deleting the messages failed.
        """
        if not isinstance(messages, (list, tuple)):
            messages = list(messages)

        if len(messages) == 0:
            return  # do nothing

        if len(messages) == 1:
            message_id: int = messages[0].id
            await self._state.http.delete_message(self.id, message_id, reason=reason)
            return

        if len(messages) > 100:
            raise ClientException("Can only bulk delete messages up to 100 messages")

        message_ids: SnowflakeList = [m.id for m in messages]
        await self._state.http.delete_messages(self.id, message_ids, reason=reason)

    async def purge(
        self,
        *,
        limit: int | None = 100,
        check: Callable[[Message], bool] = MISSING,
        before: SnowflakeTime | None = None,
        after: SnowflakeTime | None = None,
        around: SnowflakeTime | None = None,
        oldest_first: bool | None = False,
        bulk: bool = True,
        reason: str | None = None,
    ) -> list[Message]:
        """|coro|

        Purges a list of messages that meet the criteria given by the predicate
        ``check``. If a ``check`` is not provided then all messages are deleted
        without discrimination.

        You must have the :attr:`~Permissions.manage_messages` permission to
        delete messages even if they are your own.
        The :attr:`~Permissions.read_message_history` permission is
        also needed to retrieve message history.

        Parameters
        ----------
        limit: Optional[:class:`int`]
            The number of messages to search through. This is not the number
            of messages that will be deleted, though it can be.
        check: Callable[[:class:`Message`], :class:`bool`]
            The function used to check if a message should be deleted.
            It must take a :class:`Message` as its sole parameter.
        before: Optional[Union[:class:`abc.Snowflake`, :class:`datetime.datetime`]]
            Same as ``before`` in :meth:`history`.
        after: Optional[Union[:class:`abc.Snowflake`, :class:`datetime.datetime`]]
            Same as ``after`` in :meth:`history`.
        around: Optional[Union[:class:`abc.Snowflake`, :class:`datetime.datetime`]]
            Same as ``around`` in :meth:`history`.
        oldest_first: Optional[:class:`bool`]
            Same as ``oldest_first`` in :meth:`history`.
        bulk: :class:`bool`
            If ``True``, use bulk delete. Setting this to ``False`` is useful for mass-deleting
            a bot's own messages without :attr:`Permissions.manage_messages`. When ``True``, will
            fall back to single delete if messages are older than two weeks.
        reason: Optional[:class:`str`]
            The reason for deleting the messages. Shows up on the audit log.

        Returns
        -------
        List[:class:`.Message`]
            The list of messages that were deleted.

        Raises
        ------
        Forbidden
            You do not have proper permissions to do the actions required.
        HTTPException
            Purging the messages failed.

        Examples
        --------

        Deleting bot's messages ::

            def is_me(m):
                return m.author == client.user

            deleted = await channel.purge(limit=100, check=is_me)
            await channel.send(f'Deleted {len(deleted)} message(s)')
        """
        return await discord.abc._purge_messages_helper(
            self,
            limit=limit,
            check=check,
            before=before,
            after=after,
            around=around,
            oldest_first=oldest_first,
            bulk=bulk,
            reason=reason,
        )

    async def webhooks(self) -> list[Webhook]:
        """|coro|

        Gets the list of webhooks from this channel.

        Requires :attr:`~.Permissions.manage_webhooks` permissions.

        Returns
        -------
        List[:class:`Webhook`]
            The webhooks for this channel.

        Raises
        ------
        Forbidden
            You don't have permissions to get the webhooks.
        """

        from .webhook import Webhook

        data = await self._state.http.channel_webhooks(self.id)
        return [Webhook.from_state(d, state=self._state) for d in data]

    async def create_webhook(
        self, *, name: str, avatar: bytes | None = None, reason: str | None = None
    ) -> Webhook:
        """|coro|

        Creates a webhook for this channel.

        Requires :attr:`~.Permissions.manage_webhooks` permissions.

        .. versionchanged:: 1.1
            Added the ``reason`` keyword-only parameter.

        Parameters
        ----------
        name: :class:`str`
            The webhook's name.
        avatar: Optional[:class:`bytes`]
            A :term:`py:bytes-like object` representing the webhook's default avatar.
            This operates similarly to :meth:`~ClientUser.edit`.
        reason: Optional[:class:`str`]
            The reason for creating this webhook. Shows up in the audit logs.

        Returns
        -------
        :class:`Webhook`
            The created webhook.

        Raises
        ------
        HTTPException
            Creating the webhook failed.
        Forbidden
            You do not have permissions to create a webhook.
        """

        from .webhook import Webhook

        if avatar is not None:
            avatar = utils._bytes_to_base64_data(avatar)  # type: ignore

        data = await self._state.http.create_webhook(
            self.id, name=str(name), avatar=avatar, reason=reason
        )
        return Webhook.from_state(data, state=self._state)

    async def follow(
        self, *, destination: TextChannel, reason: str | None = None
    ) -> Webhook:
        """
        Follows a channel using a webhook.

        Only news channels can be followed.

        .. note::

            The webhook returned will not provide a token to do webhook
            actions, as Discord does not provide it.

        .. versionadded:: 1.3

        Parameters
        ----------
        destination: :class:`TextChannel`
            The channel you would like to follow from.
        reason: Optional[:class:`str`]
            The reason for following the channel. Shows up on the destination guild's audit log.

            .. versionadded:: 1.4

        Returns
        -------
        :class:`Webhook`
            The created webhook.

        Raises
        ------
        HTTPException
            Following the channel failed.
        Forbidden
            You do not have the permissions to create a webhook.
        """

        if not self.is_news():
            raise ClientException("The channel must be a news channel.")

        if not isinstance(destination, TextChannel):
            raise InvalidArgument(
                f"Expected TextChannel received {destination.__class__.__name__}"
            )

        from .webhook import Webhook

        data = await self._state.http.follow_webhook(
            self.id, webhook_channel_id=destination.id, reason=reason
        )
        return Webhook._as_follower(data, channel=destination, user=self._state.user)

    def get_partial_message(self, message_id: int, /) -> PartialMessage:
        """Creates a :class:`PartialMessage` from the message ID.

        This is useful if you want to work with a message and only have its ID without
        doing an unnecessary API call.

        .. versionadded:: 1.6

        Parameters
        ----------
        message_id: :class:`int`
            The message ID to create a partial message for.

        Returns
        -------
        :class:`PartialMessage`
            The partial message.
        """

        from .message import PartialMessage

        return PartialMessage(channel=self, id=message_id)

    def get_thread(self, thread_id: int, /) -> Thread | None:
        """Returns a thread with the given ID.

        .. versionadded:: 2.0

        Parameters
        ----------
        thread_id: :class:`int`
            The ID to search for.

        Returns
        -------
        Optional[:class:`Thread`]
            The returned thread or ``None`` if not found.
        """
        return self.guild.get_thread(thread_id)

    def archived_threads(
        self,
        *,
        private: bool = False,
        joined: bool = False,
        limit: int | None = 50,
        before: Snowflake | datetime.datetime | None = None,
    ) -> ArchivedThreadIterator:
        """Returns an :class:`~discord.AsyncIterator` that iterates over all archived threads in the guild.

        You must have :attr:`~Permissions.read_message_history` to use this. If iterating over private threads
        then :attr:`~Permissions.manage_threads` is also required.

        .. versionadded:: 2.0

        Parameters
        ----------
        limit: Optional[:class:`bool`]
            The number of threads to retrieve.
            If ``None``, retrieves every archived thread in the channel. Note, however,
            that this would make it a slow operation.
        before: Optional[Union[:class:`abc.Snowflake`, :class:`datetime.datetime`]]
            Retrieve archived channels before the given date or ID.
        private: :class:`bool`
            Whether to retrieve private archived threads.
        joined: :class:`bool`
            Whether to retrieve private archived threads that you've joined.
            You cannot set ``joined`` to ``True`` and ``private`` to ``False``.

        Yields
        ------
        :class:`Thread`
            The archived threads.

        Raises
        ------
        Forbidden
            You do not have permissions to get archived threads.
        HTTPException
            The request to get the archived threads failed.
        """
        return ArchivedThreadIterator(
            self.id,
            self.guild,
            limit=limit,
            joined=joined,
            private=private,
            before=before,
        )


class TextChannel(discord.abc.Messageable, _TextChannel):
    """Represents a Discord text channel.

    .. container:: operations

        .. describe:: x == y

            Checks if two channels are equal.

        .. describe:: x != y

            Checks if two channels are not equal.

        .. describe:: hash(x)

            Returns the channel's hash.

        .. describe:: str(x)

            Returns the channel's name.

    Attributes
    ----------
    name: :class:`str`
        The channel name.
    guild: :class:`Guild`
        The guild the channel belongs to.
    id: :class:`int`
        The channel ID.
    category_id: Optional[:class:`int`]
        The category channel ID this channel belongs to, if applicable.
    topic: Optional[:class:`str`]
        The channel's topic. ``None`` if it doesn't exist.
    position: Optional[:class:`int`]
        The position in the channel list. This is a number that starts at 0. e.g. the
        top channel is position 0. Can be ``None`` if the channel was received in an interaction.
    last_message_id: Optional[:class:`int`]
        The last message ID of the message sent to this channel. It may
        *not* point to an existing or valid message.
    slowmode_delay: :class:`int`
        The number of seconds a member must wait between sending messages
        in this channel. A value of `0` denotes that it is disabled.
        Bots and users with :attr:`~Permissions.manage_channels` or
        :attr:`~Permissions.manage_messages` bypass slowmode.
    nsfw: :class:`bool`
        If the channel is marked as "not safe for work".

        .. note::

            To check if the channel or the guild of that channel are marked as NSFW, consider :meth:`is_nsfw` instead.
    default_auto_archive_duration: :class:`int`
        The default auto archive duration in minutes for threads created in this channel.

        .. versionadded:: 2.0
    flags: :class:`ChannelFlags`
        Extra features of the channel.

        .. versionadded:: 2.0
    default_thread_slowmode_delay: Optional[:class:`int`]
        The initial slowmode delay to set on newly created threads in this channel.

        .. versionadded:: 2.3
    """

    def __init__(
        self, *, state: ConnectionState, guild: Guild, data: TextChannelPayload
    ):
        super().__init__(state=state, guild=guild, data=data)

    @property
    def _repr_attrs(self) -> tuple[str, ...]:
        return super()._repr_attrs + ("news",)

    def _update(self, guild: Guild, data: TextChannelPayload) -> None:
        super()._update(guild, data)

    async def _get_channel(self) -> "TextChannel":
        return self

    def is_news(self) -> bool:
        """Checks if the channel is a news/announcements channel."""
        return self._type == ChannelType.news.value

    @property
    def news(self) -> bool:
        """Equivalent to :meth:`is_news`."""
        return self.is_news()

    @overload
    async def edit(
        self,
        *,
        reason: str | None = ...,
        name: str = ...,
        topic: str = ...,
        position: int = ...,
        nsfw: bool = ...,
        sync_permissions: bool = ...,
        category: CategoryChannel | None = ...,
        slowmode_delay: int = ...,
        default_auto_archive_duration: ThreadArchiveDuration = ...,
        default_thread_slowmode_delay: int = ...,
        type: ChannelType = ...,
        overwrites: Mapping[Role | Member | Snowflake, PermissionOverwrite] = ...,
    ) -> TextChannel | None:
        ...

    @overload
    async def edit(self) -> TextChannel | None:
        ...

    async def edit(self, *, reason=None, **options):
        """|coro|

        Edits the channel.

        You must have the :attr:`~Permissions.manage_channels` permission to
        use this.

        .. versionchanged:: 1.3
            The ``overwrites`` keyword-only parameter was added.

        .. versionchanged:: 1.4
            The ``type`` keyword-only parameter was added.

        .. versionchanged:: 2.0
            Edits are no longer in-place, the newly edited channel is returned instead.

        Parameters
        ----------
        name: :class:`str`
            The new channel name.
        topic: :class:`str`
            The new channel's topic.
        position: :class:`int`
            The new channel's position.
        nsfw: :class:`bool`
            To mark the channel as NSFW or not.
        sync_permissions: :class:`bool`
            Whether to sync permissions with the channel's new or pre-existing
            category. Defaults to ``False``.
        category: Optional[:class:`CategoryChannel`]
            The new category for this channel. Can be ``None`` to remove the
            category.
        slowmode_delay: :class:`int`
            Specifies the slowmode rate limit for user in this channel, in seconds.
            A value of `0` disables slowmode. The maximum value possible is `21600`.
        type: :class:`ChannelType`
            Change the type of this text channel. Currently, only conversion between
            :attr:`ChannelType.text` and :attr:`ChannelType.news` is supported. This
            is only available to guilds that contain ``NEWS`` in :attr:`Guild.features`.
        reason: Optional[:class:`str`]
            The reason for editing this channel. Shows up on the audit log.
        overwrites: Dict[Union[:class:`Role`, :class:`Member`, :class:`~discord.abc.Snowflake`], :class:`PermissionOverwrite`]
            The overwrites to apply to channel permissions. Useful for creating secret channels.
        default_auto_archive_duration: :class:`int`
            The new default auto archive duration in minutes for threads created in this channel.
            Must be one of ``60``, ``1440``, ``4320``, or ``10080``.
        default_thread_slowmode_delay: :class:`int`
            The new default slowmode delay in seconds for threads created in this channel.

            .. versionadded:: 2.3

        Returns
        -------
        Optional[:class:`.TextChannel`]
            The newly edited text channel. If the edit was only positional
            then ``None`` is returned instead.

        Raises
        ------
        InvalidArgument
            If position is less than 0 or greater than the number of channels, or if
            the permission overwrite information is not in proper form.
        Forbidden
            You do not have permissions to edit the channel.
        HTTPException
            Editing the channel failed.
        """

        payload = await self._edit(options, reason=reason)
        if payload is not None:
            # the payload will always be the proper channel payload
            return self.__class__(state=self._state, guild=self.guild, data=payload)  # type: ignore

    async def create_thread(
        self,
        *,
        name: str,
        message: Snowflake | None = None,
        auto_archive_duration: ThreadArchiveDuration = MISSING,
        type: ChannelType | None = None,
        reason: str | None = None,
    ) -> Thread:
        """|coro|

        Creates a thread in this text channel.

        To create a public thread, you must have :attr:`~discord.Permissions.create_public_threads`.
        For a private thread, :attr:`~discord.Permissions.create_private_threads` is needed instead.

        .. versionadded:: 2.0

        Parameters
        ----------
        name: :class:`str`
            The name of the thread.
        message: Optional[:class:`abc.Snowflake`]
            A snowflake representing the message to create the thread with.
            If ``None`` is passed then a private thread is created.
            Defaults to ``None``.
        auto_archive_duration: :class:`int`
            The duration in minutes before a thread is automatically archived for inactivity.
            If not provided, the channel's default auto archive duration is used.
        type: Optional[:class:`ChannelType`]
            The type of thread to create. If a ``message`` is passed then this parameter
            is ignored, as a thread created with a message is always a public thread.
            By default, this creates a private thread if this is ``None``.
        reason: :class:`str`
            The reason for creating a new thread. Shows up on the audit log.

        Returns
        -------
        :class:`Thread`
            The created thread

        Raises
        ------
        Forbidden
            You do not have permissions to create a thread.
        HTTPException
            Starting the thread failed.
        """

        if type is None:
            type = ChannelType.private_thread

        if message is None:
            data = await self._state.http.start_thread_without_message(
                self.id,
                name=name,
                auto_archive_duration=auto_archive_duration
                or self.default_auto_archive_duration,
                type=type.value,
                reason=reason,
            )
        else:
            data = await self._state.http.start_thread_with_message(
                self.id,
                message.id,
                name=name,
                auto_archive_duration=auto_archive_duration
                or self.default_auto_archive_duration,
                reason=reason,
            )

        return Thread(guild=self.guild, state=self._state, data=data)


class ForumChannel(_TextChannel):
    """Represents a Discord forum channel.

    .. container:: operations

        .. describe:: x == y

            Checks if two channels are equal.

        .. describe:: x != y

            Checks if two channels are not equal.

        .. describe:: hash(x)

            Returns the channel's hash.

        .. describe:: str(x)

            Returns the channel's name.

    Attributes
    ----------
    name: :class:`str`
        The channel name.
    guild: :class:`Guild`
        The guild the channel belongs to.
    id: :class:`int`
        The channel ID.
    category_id: Optional[:class:`int`]
        The category channel ID this channel belongs to, if applicable.
    topic: Optional[:class:`str`]
        The channel's topic. ``None`` if it doesn't exist.

        .. note::

            :attr:`guidelines` exists as an alternative to this attribute.
    available_tags: Optional[:class:`list`]
    position: Optional[:class:`int`]
        The position in the channel list. This is a number that starts at 0. e.g. the
        top channel is position 0. Can be ``None`` if the channel was received in an interaction.
    last_message_id: Optional[:class:`int`]
        The last message ID of the message sent to this channel. It may
        *not* point to an existing or valid message.
    slowmode_delay: :class:`int`
        The number of seconds a member must wait between sending messages
        in this channel. A value of `0` denotes that it is disabled.
        Bots and users with :attr:`~Permissions.manage_channels` or
        :attr:`~Permissions.manage_messages` bypass slowmode.
    nsfw: :class:`bool`
        If the channel is marked as "not safe for work".

        .. note::

            To check if the channel or the guild of that channel are marked as NSFW, consider :meth:`is_nsfw` instead.
    default_auto_archive_duration: :class:`int`
        The default auto archive duration in minutes for threads created in this channel.

        .. versionadded:: 2.0
    flags: :class:`ChannelFlags`
        Extra features of the channel.

        .. versionadded:: 2.0
    available_tags: List[:class:`ForumTag`]
        The set of tags that can be used in a forum channel.

        .. versionadded:: 2.3
    default_sort_order: Optional[:class:`SortOrder`]
        The default sort order type used to order posts in this channel.

        .. versionadded:: 2.3
    default_thread_slowmode_delay: Optional[:class:`int`]
        The initial slowmode delay to set on newly created threads in this channel.

        .. versionadded:: 2.3
    """

    def __init__(
        self, *, state: ConnectionState, guild: Guild, data: ForumChannelPayload
    ):
        super().__init__(state=state, guild=guild, data=data)

    def _update(self, guild: Guild, data: ForumChannelPayload) -> None:
        super()._update(guild, data)
        self.available_tags: list[ForumTag] = [
            ForumTag.from_data(state=self._state, data=tag)
            for tag in (data.get("available_tags") or [])
        ]
        self.default_sort_order: SortOrder | None = data.get("default_sort_order", None)

    @property
    def guidelines(self) -> str | None:
        """The channel's guidelines. An alias of :attr:`topic`."""
        return self.topic

<<<<<<< HEAD
    async def create_tag(
        self,
        *,
        name: str,
        emoji: Emoji | PartialEmoji | str | None = None,
    ) -> Tag:
        """|coro|

        Creates a tag in this forum channel.

        .. versionadded:: 2.0

        Returns
        -------
        :class:`Tag`
            The created tag

        Raises
        ------
        Forbidden
            You do not have permissions to create a tag.
        HTTPException
            Creating the tag failed.
            Tag names must be unique.
        """
        data = {
            "name": name,
        }

        if isinstance(emoji, (Emoji, PartialEmoji)):
            data["emoji_id"] = emoji.id
        elif isinstance(emoji, str):
            data["emoji_name"] = emoji

        forum_channel: ForumChannel = await self._state.http.edit_channel(
            self.id,
            available_tags=[data] + [tag_.to_dict() for tag_ in self.available_tags],
        )
        tag_data = filter(lambda x: x["name"] == name, forum_channel.available_tags)
        return Tag(state=self._state, data=tag_data)

    async def delete_tag(
        self,
        *,
        tag: Tag,
    ) -> None:
        """|coro|

        Deletes a tag in this forum channel.

        .. versionadded:: 2.0

        Returns
        -------
        :class:`Tag`
            The created tag

        Raises
        ------
        Forbidden
            You do not have permissions to delete a tag.
        HTTPException
            Deleting the tag failed.
            Tag names must be unique.
        """
        forum_channel: ForumChannel = await self._state.http.edit_channel(
            self.id,
            available_tags=[
                tag_.to_dict() for tag_ in self.available_tags if tag_.name != tag.name
            ],
        )
        return None

    async def get_tag(
        self,
        *,
        name: str,
    ) -> Tag:
        """|coro|

        Gets a tag in this forum channel.

        .. versionadded:: 2.0

        Returns
        -------
        :class:`Tag`
            The created tag

        Raises
        ------
        Forbidden
            You do not have permissions to get a tag.
        HTTPException
            Getting the tag failed.
            Tag names must be unique.
        """
        tag_data = filter(lambda x: x["name"] == name, self.available_tags)
        return Tag(state=self._state, data=tag_data)
=======
    @property
    def requires_tag(self) -> bool:
        """Whether a tag is required to be specified when creating a thread in this forum channel.

        Tags are specified in :attr:`applied_tags`.

        .. versionadded:: 2.3
        """
        return self.flags.require_tag

    def get_tag(self, id: int, /) -> ForumTag | None:
        """Returns the :class:`ForumTag` from this forum channel with the
        given ID, if any.

        .. versionadded:: 2.3
        """
        return utils.get(self.available_tags, id=id)

    @overload
    async def edit(
        self,
        *,
        reason: str | None = ...,
        name: str = ...,
        topic: str = ...,
        position: int = ...,
        nsfw: bool = ...,
        sync_permissions: bool = ...,
        category: CategoryChannel | None = ...,
        slowmode_delay: int = ...,
        default_auto_archive_duration: ThreadArchiveDuration = ...,
        default_thread_slowmode_delay: int = ...,
        default_sort_order: SortOrder = ...,
        available_tags: list[ForumTag] = ...,
        require_tag: bool = ...,
        overwrites: Mapping[Role | Member | Snowflake, PermissionOverwrite] = ...,
    ) -> "ForumChannel" | None:
        ...

    @overload
    async def edit(self) -> "ForumChannel" | None:
        ...

    async def edit(self, *, reason=None, **options):
        """|coro|

        Edits the channel.

        You must have the :attr:`~Permissions.manage_channels` permission to
        use this.

        Parameters
        ----------
        name: :class:`str`
            The new channel name.
        topic: :class:`str`
            The new channel's topic.
        position: :class:`int`
            The new channel's position.
        nsfw: :class:`bool`
            To mark the channel as NSFW or not.
        sync_permissions: :class:`bool`
            Whether to sync permissions with the channel's new or pre-existing
            category. Defaults to ``False``.
        category: Optional[:class:`CategoryChannel`]
            The new category for this channel. Can be ``None`` to remove the
            category.
        slowmode_delay: :class:`int`
            Specifies the slowmode rate limit for user in this channel, in seconds.
            A value of `0` disables slowmode. The maximum value possible is `21600`.
        reason: Optional[:class:`str`]
            The reason for editing this channel. Shows up on the audit log.
        overwrites: Dict[Union[:class:`Role`, :class:`Member`, :class:`~discord.abc.Snowflake`], :class:`PermissionOverwrite`]
            The overwrites to apply to channel permissions. Useful for creating secret channels.
        default_auto_archive_duration: :class:`int`
            The new default auto archive duration in minutes for threads created in this channel.
            Must be one of ``60``, ``1440``, ``4320``, or ``10080``.
        default_thread_slowmode_delay: :class:`int`
            The new default slowmode delay in seconds for threads created in this channel.

            .. versionadded:: 2.3
        default_sort_order: Optional[:class:`SortOrder`]
            The default sort order type to use to order posts in this channel.

            .. versionadded:: 2.3
        available_tags: List[:class:`ForumTag`]
            The set of tags that can be used in this channel. Must be less than `20`.

            .. versionadded:: 2.3
        require_tag: :class:`bool`
            Whether a tag should be required to be specified when creating a thread in this channel.

            .. versionadded:: 2.3

        Returns
        -------
        Optional[:class:`.ForumChannel`]
            The newly edited forum channel. If the edit was only positional
            then ``None`` is returned instead.

        Raises
        ------
        InvalidArgument
            If position is less than 0 or greater than the number of channels, or if
            the permission overwrite information is not in proper form.
        Forbidden
            You do not have permissions to edit the channel.
        HTTPException
            Editing the channel failed.
        """

        payload = await self._edit(options, reason=reason)
        if payload is not None:
            # the payload will always be the proper channel payload
            return self.__class__(state=self._state, guild=self.guild, data=payload)  # type: ignore
>>>>>>> b0e028eb

    async def create_thread(
        self,
        name: str,
        content=None,
        *,
        embed=None,
        embeds=None,
        file=None,
        files=None,
        stickers=None,
        delete_message_after=None,
        nonce=None,
        allowed_mentions=None,
        view=None,
        applied_tags=None,
        auto_archive_duration: ThreadArchiveDuration = MISSING,
        slowmode_delay: int = MISSING,
        reason: str | None = None,
        tag: Tag | str | None = None,
        tags: list[Tag] | None = None,
    ) -> tuple[Thread, Message]:
        """|coro|

        Creates a thread in this forum channel.

        To create a public thread, you must have :attr:`~discord.Permissions.create_public_threads`.
        For a private thread, :attr:`~discord.Permissions.create_private_threads` is needed instead.

        .. versionadded:: 2.0

        Parameters
        ----------
        name: :class:`str`
            The name of the thread.
        content: :class:`str`
            The content of the message to send.
        embed: :class:`~discord.Embed`
            The rich embed for the content.
        embeds: List[:class:`~discord.Embed`]
            A list of embeds to upload. Must be a maximum of 10.
        file: :class:`~discord.File`
            The file to upload.
        files: List[:class:`~discord.File`]
            A list of files to upload. Must be a maximum of 10.
        stickers: Sequence[Union[:class:`~discord.GuildSticker`, :class:`~discord.StickerItem`]]
            A list of stickers to upload. Must be a maximum of 3.
        delete_message_after: :class:`int`
            The time to wait before deleting the thread.
        nonce: :class:`int`
            The nonce to use for sending this message. If the message was successfully sent,
            then the message will have a nonce with this value.
        allowed_mentions: :class:`~discord.AllowedMentions`
            Controls the mentions being processed in this message. If this is
            passed, then the object is merged with :attr:`~discord.Client.allowed_mentions`.
            The merging behaviour only overrides attributes that have been explicitly passed
            to the object, otherwise it uses the attributes set in :attr:`~discord.Client.allowed_mentions`.
            If no object is passed at all then the defaults given by :attr:`~discord.Client.allowed_mentions`
            are used instead.
        view: :class:`discord.ui.View`
            A Discord UI View to add to the message.
        applied_tags: List[:class:`discord.ForumTag`]
            A list of tags to apply to the new thread.
        auto_archive_duration: :class:`int`
            The duration in minutes before a thread is automatically archived for inactivity.
            If not provided, the channel's default auto archive duration is used.
        slowmode_delay: :class:`int`
            The number of seconds a member must wait between sending messages
            in the new thread. A value of `0` denotes that it is disabled.
            Bots and users with :attr:`~Permissions.manage_channels` or
            :attr:`~Permissions.manage_messages` bypass slowmode.
            If not provided, the forum channel's default slowmode is used.
        reason: :class:`str`
            The reason for creating a new thread. Shows up on the audit log.
        tag: :class:`Tag`
            The tag to use for the thread.
        tags: List[:class:`Tag`]
            A list of tags to use for the thread.

        Returns
        -------
        :class:`Thread`
            The created thread
        :class:`Message`
            The message sent in the thread

        Raises
        ------
        Forbidden
            You do not have permissions to create a thread.
        HTTPException
            Starting the thread failed.
        """
        state = self._state
        message_content = str(content) if content is not None else None

        if embed is not None and embeds is not None:
            raise InvalidArgument(
                "cannot pass both embed and embeds parameter to create_thread()"
            )

        if embed is not None:
            embed = embed.to_dict()

        elif embeds is not None:
            if len(embeds) > 10:
                raise InvalidArgument(
                    "embeds parameter must be a list of up to 10 elements"
                )
            embeds = [embed.to_dict() for embed in embeds]

        if stickers is not None:
            stickers = [sticker.id for sticker in stickers]

        if allowed_mentions is None:
            allowed_mentions = (
                state.allowed_mentions and state.allowed_mentions.to_dict()
            )
        elif state.allowed_mentions is not None:
            allowed_mentions = state.allowed_mentions.merge(allowed_mentions).to_dict()
        else:
            allowed_mentions = allowed_mentions.to_dict()

        if view:
            if not hasattr(view, "__discord_ui_view__"):
                raise InvalidArgument(
                    f"view parameter must be View not {view.__class__!r}"
                )

            components = view.to_components()
        else:
            components = None

        if applied_tags is not None:
            applied_tags = [str(tag.id) for tag in applied_tags]

        if file is not None and files is not None:
            raise InvalidArgument("cannot pass both file and files parameter to send()")

        if file is not None:
            if not isinstance(file, File):
                raise InvalidArgument("file parameter must be File")

            try:
                data = await state.http.send_files(
                    self.id,
                    files=[file],
                    allowed_mentions=allowed_mentions,
                    content=message_content,
                    embed=embed,
                    embeds=embeds,
                    nonce=nonce,
                    stickers=stickers,
                    components=components,
                )
            finally:
                file.close()

        elif files is not None:
            if len(files) > 10:
                raise InvalidArgument(
                    "files parameter must be a list of up to 10 elements"
                )
            elif not all(isinstance(file, File) for file in files):
                raise InvalidArgument("files parameter must be a list of File")

            try:
                data = await state.http.send_files(
                    self.id,
                    files=files,
                    content=message_content,
                    embed=embed,
                    embeds=embeds,
                    nonce=nonce,
                    allowed_mentions=allowed_mentions,
                    stickers=stickers,
                    components=components,
                )
            finally:
                for f in files:
                    f.close()
        else:
            data = await state.http.start_forum_thread(
                self.id,
                content=message_content,
                name=name,
                embed=embed,
                embeds=embeds,
                nonce=nonce,
                allowed_mentions=allowed_mentions,
                stickers=stickers,
                components=components,
                auto_archive_duration=auto_archive_duration
                or self.default_auto_archive_duration,
                rate_limit_per_user=slowmode_delay or self.slowmode_delay,
                applied_tags=applied_tags,
                reason=reason,
                tag=tag,
                tags=tags,
            )
        ret = Thread(guild=self.guild, state=self._state, data=data)
        message = Message(channel=ret, state=self._state, data=data["message"])
        msg = ret.get_partial_message(data["last_message_id"])
        if view:
            state.store_view(view, msg.id)

        if delete_message_after is not None:
            await msg.delete(delay=delete_message_after)
        return ret, message


class VocalGuildChannel(discord.abc.Connectable, discord.abc.GuildChannel, Hashable):
    __slots__ = (
        "name",
        "id",
        "guild",
        "bitrate",
        "user_limit",
        "_state",
        "position",
        "_overwrites",
        "category_id",
        "rtc_region",
        "video_quality_mode",
        "last_message_id",
        "flags",
    )

    def __init__(
        self,
        *,
        state: ConnectionState,
        guild: Guild,
        data: VoiceChannelPayload | StageChannelPayload,
    ):
        self._state: ConnectionState = state
        self.id: int = int(data["id"])
        self._update(guild, data)

    def _get_voice_client_key(self) -> tuple[int, str]:
        return self.guild.id, "guild_id"

    def _get_voice_state_pair(self) -> tuple[int, int]:
        return self.guild.id, self.id

    def _update(
        self, guild: Guild, data: VoiceChannelPayload | StageChannelPayload
    ) -> None:
        # This data will always exist
        self.guild = guild
        self.name: str = data["name"]
        self.category_id: int | None = utils._get_as_snowflake(data, "parent_id")

        # This data may be missing depending on how this object is being created/updated
        if not data.pop("_invoke_flag", False):
            rtc = data.get("rtc_region")
            self.rtc_region: VoiceRegion | None = (
                try_enum(VoiceRegion, rtc) if rtc is not None else None
            )
            self.video_quality_mode: VideoQualityMode = try_enum(
                VideoQualityMode, data.get("video_quality_mode", 1)
            )
            self.last_message_id: int | None = utils._get_as_snowflake(
                data, "last_message_id"
            )
            self.position: int = data.get("position")
            self.bitrate: int = data.get("bitrate")
            self.user_limit: int = data.get("user_limit")
            self.flags: ChannelFlags = ChannelFlags._from_value(data.get("flags", 0))
            self._fill_overwrites(data)

    @property
    def _sorting_bucket(self) -> int:
        return ChannelType.voice.value

    @property
    def members(self) -> list[Member]:
        """Returns all members that are currently inside this voice channel."""
        ret = []
        for user_id, state in self.guild._voice_states.items():
            if state.channel and state.channel.id == self.id:
                member = self.guild.get_member(user_id)
                if member is not None:
                    ret.append(member)
        return ret

    @property
    def voice_states(self) -> dict[int, VoiceState]:
        """Returns a mapping of member IDs who have voice states in this channel.

        .. versionadded:: 1.3

        .. note::

            This function is intentionally low level to replace :attr:`members`
            when the member cache is unavailable.

        Returns
        -------
        Mapping[:class:`int`, :class:`VoiceState`]
            The mapping of member ID to a voice state.
        """
        return {
            key: value
            for key, value in self.guild._voice_states.items()
            if value.channel and value.channel.id == self.id
        }

    @utils.copy_doc(discord.abc.GuildChannel.permissions_for)
    def permissions_for(self, obj: Member | Role, /) -> Permissions:
        base = super().permissions_for(obj)

        # Voice channels cannot be edited by people who can't connect to them.
        # It also implicitly denies all other voice perms
        if not base.connect:
            denied = Permissions.voice()
            denied.update(manage_channels=True, manage_roles=True)
            base.value &= ~denied.value
        return base


class VoiceChannel(discord.abc.Messageable, VocalGuildChannel):
    """Represents a Discord guild voice channel.

    .. container:: operations

        .. describe:: x == y

            Checks if two channels are equal.

        .. describe:: x != y

            Checks if two channels are not equal.

        .. describe:: hash(x)

            Returns the channel's hash.

        .. describe:: str(x)

            Returns the channel's name.

    Attributes
    ----------
    name: :class:`str`
        The channel name.
    guild: :class:`Guild`
        The guild the channel belongs to.
    id: :class:`int`
        The channel ID.
    category_id: Optional[:class:`int`]
        The category channel ID this channel belongs to, if applicable.
    position: Optional[:class:`int`]
        The position in the channel list. This is a number that starts at 0. e.g. the
        top channel is position 0. Can be ``None`` if the channel was received in an interaction.
    bitrate: :class:`int`
        The channel's preferred audio bitrate in bits per second.
    user_limit: :class:`int`
        The channel's limit for number of members that can be in a voice channel.
    rtc_region: Optional[:class:`VoiceRegion`]
        The region for the voice channel's voice communication.
        A value of ``None`` indicates automatic voice region detection.

        .. versionadded:: 1.7
    video_quality_mode: :class:`VideoQualityMode`
        The camera video quality for the voice channel's participants.

        .. versionadded:: 2.0
    last_message_id: Optional[:class:`int`]
        The ID of the last message sent to this channel. It may not always point to an existing or valid message.

        .. versionadded:: 2.0
    flags: :class:`ChannelFlags`
        Extra features of the channel.

        .. versionadded:: 2.0
    """

    __slots__ = "nsfw"

    def _update(self, guild: Guild, data: VoiceChannelPayload):
        super()._update(guild, data)
        self.nsfw: bool = data.get("nsfw", False)

    def __repr__(self) -> str:
        attrs = [
            ("id", self.id),
            ("name", self.name),
            ("rtc_region", self.rtc_region),
            ("position", self.position),
            ("bitrate", self.bitrate),
            ("video_quality_mode", self.video_quality_mode),
            ("user_limit", self.user_limit),
            ("category_id", self.category_id),
        ]
        joined = " ".join("%s=%r" % t for t in attrs)
        return f"<{self.__class__.__name__} {joined}>"

    async def _get_channel(self):
        return self

    def is_nsfw(self) -> bool:
        """Checks if the channel is NSFW."""
        return self.nsfw

    @property
    def last_message(self) -> Message | None:
        """Fetches the last message from this channel in cache.

        The message might not be valid or point to an existing message.

        .. admonition:: Reliable Fetching
            :class: helpful

            For a slightly more reliable method of fetching the
            last message, consider using either :meth:`history`
            or :meth:`fetch_message` with the :attr:`last_message_id`
            attribute.

        Returns
        -------
        Optional[:class:`Message`]
            The last message in this channel or ``None`` if not found.
        """
        return (
            self._state._get_message(self.last_message_id)
            if self.last_message_id
            else None
        )

    def get_partial_message(self, message_id: int, /) -> PartialMessage:
        """Creates a :class:`PartialMessage` from the message ID.

        This is useful if you want to work with a message and only have its ID without
        doing an unnecessary API call.

        .. versionadded:: 1.6

        Parameters
        ----------
        message_id: :class:`int`
            The message ID to create a partial message for.

        Returns
        -------
        :class:`PartialMessage`
            The partial message.
        """

        from .message import PartialMessage

        return PartialMessage(channel=self, id=message_id)

    async def delete_messages(
        self, messages: Iterable[Snowflake], *, reason: str | None = None
    ) -> None:
        """|coro|

        Deletes a list of messages. This is similar to :meth:`Message.delete`
        except it bulk deletes multiple messages.

        As a special case, if the number of messages is 0, then nothing
        is done. If the number of messages is 1 then single message
        delete is done. If it's more than two, then bulk delete is used.

        You cannot bulk delete more than 100 messages or messages that
        are older than 14 days old.

        You must have the :attr:`~Permissions.manage_messages` permission to
        use this.

        Parameters
        ----------
        messages: Iterable[:class:`abc.Snowflake`]
            An iterable of messages denoting which ones to bulk delete.
        reason: Optional[:class:`str`]
            The reason for deleting the messages. Shows up on the audit log.

        Raises
        ------
        ClientException
            The number of messages to delete was more than 100.
        Forbidden
            You do not have proper permissions to delete the messages.
        NotFound
            If single delete, then the message was already deleted.
        HTTPException
            Deleting the messages failed.
        """
        if not isinstance(messages, (list, tuple)):
            messages = list(messages)

        if len(messages) == 0:
            return  # do nothing

        if len(messages) == 1:
            message_id: int = messages[0].id
            await self._state.http.delete_message(self.id, message_id, reason=reason)
            return

        if len(messages) > 100:
            raise ClientException("Can only bulk delete messages up to 100 messages")

        message_ids: SnowflakeList = [m.id for m in messages]
        await self._state.http.delete_messages(self.id, message_ids, reason=reason)

    async def purge(
        self,
        *,
        limit: int | None = 100,
        check: Callable[[Message], bool] = MISSING,
        before: SnowflakeTime | None = None,
        after: SnowflakeTime | None = None,
        around: SnowflakeTime | None = None,
        oldest_first: bool | None = False,
        bulk: bool = True,
        reason: str | None = None,
    ) -> list[Message]:
        """|coro|

        Purges a list of messages that meet the criteria given by the predicate
        ``check``. If a ``check`` is not provided then all messages are deleted
        without discrimination.

        You must have the :attr:`~Permissions.manage_messages` permission to
        delete messages even if they are your own.
        The :attr:`~Permissions.read_message_history` permission is
        also needed to retrieve message history.

        Parameters
        ----------
        limit: Optional[:class:`int`]
            The number of messages to search through. This is not the number
            of messages that will be deleted, though it can be.
        check: Callable[[:class:`Message`], :class:`bool`]
            The function used to check if a message should be deleted.
            It must take a :class:`Message` as its sole parameter.
        before: Optional[Union[:class:`abc.Snowflake`, :class:`datetime.datetime`]]
            Same as ``before`` in :meth:`history`.
        after: Optional[Union[:class:`abc.Snowflake`, :class:`datetime.datetime`]]
            Same as ``after`` in :meth:`history`.
        around: Optional[Union[:class:`abc.Snowflake`, :class:`datetime.datetime`]]
            Same as ``around`` in :meth:`history`.
        oldest_first: Optional[:class:`bool`]
            Same as ``oldest_first`` in :meth:`history`.
        bulk: :class:`bool`
            If ``True``, use bulk delete. Setting this to ``False`` is useful for mass-deleting
            a bot's own messages without :attr:`Permissions.manage_messages`. When ``True``, will
            fall back to single delete if messages are older than two weeks.
        reason: Optional[:class:`str`]
            The reason for deleting the messages. Shows up on the audit log.

        Returns
        -------
        List[:class:`.Message`]
            The list of messages that were deleted.

        Raises
        ------
        Forbidden
            You do not have proper permissions to do the actions required.
        HTTPException
            Purging the messages failed.

        Examples
        --------

        Deleting bot's messages ::

            def is_me(m):
                return m.author == client.user

            deleted = await channel.purge(limit=100, check=is_me)
            await channel.send(f'Deleted {len(deleted)} message(s)')
        """
        return await discord.abc._purge_messages_helper(
            self,
            limit=limit,
            check=check,
            before=before,
            after=after,
            around=around,
            oldest_first=oldest_first,
            bulk=bulk,
            reason=reason,
        )

    async def webhooks(self) -> list[Webhook]:
        """|coro|

        Gets the list of webhooks from this channel.

        Requires :attr:`~.Permissions.manage_webhooks` permissions.

        Returns
        -------
        List[:class:`Webhook`]
            The webhooks for this channel.

        Raises
        ------
        Forbidden
            You don't have permissions to get the webhooks.
        """

        from .webhook import Webhook

        data = await self._state.http.channel_webhooks(self.id)
        return [Webhook.from_state(d, state=self._state) for d in data]

    async def create_webhook(
        self, *, name: str, avatar: bytes | None = None, reason: str | None = None
    ) -> Webhook:
        """|coro|

        Creates a webhook for this channel.

        Requires :attr:`~.Permissions.manage_webhooks` permissions.

        .. versionchanged:: 1.1
            Added the ``reason`` keyword-only parameter.

        Parameters
        ----------
        name: :class:`str`
            The webhook's name.
        avatar: Optional[:class:`bytes`]
            A :term:`py:bytes-like object` representing the webhook's default avatar.
            This operates similarly to :meth:`~ClientUser.edit`.
        reason: Optional[:class:`str`]
            The reason for creating this webhook. Shows up in the audit logs.

        Returns
        -------
        :class:`Webhook`
            The created webhook.

        Raises
        ------
        HTTPException
            Creating the webhook failed.
        Forbidden
            You do not have permissions to create a webhook.
        """

        from .webhook import Webhook

        if avatar is not None:
            avatar = utils._bytes_to_base64_data(avatar)  # type: ignore

        data = await self._state.http.create_webhook(
            self.id, name=str(name), avatar=avatar, reason=reason
        )
        return Webhook.from_state(data, state=self._state)

    @property
    def type(self) -> ChannelType:
        """The channel's Discord type."""
        return ChannelType.voice

    @utils.copy_doc(discord.abc.GuildChannel.clone)
    async def clone(
        self, *, name: str | None = None, reason: str | None = None
    ) -> VoiceChannel:
        return await self._clone_impl(
            {"bitrate": self.bitrate, "user_limit": self.user_limit},
            name=name,
            reason=reason,
        )

    @overload
    async def edit(
        self,
        *,
        name: str = ...,
        bitrate: int = ...,
        user_limit: int = ...,
        position: int = ...,
        sync_permissions: int = ...,
        category: CategoryChannel | None = ...,
        overwrites: Mapping[Role | Member, PermissionOverwrite] = ...,
        rtc_region: VoiceRegion | None = ...,
        video_quality_mode: VideoQualityMode = ...,
        reason: str | None = ...,
    ) -> VoiceChannel | None:
        ...

    @overload
    async def edit(self) -> VoiceChannel | None:
        ...

    async def edit(self, *, reason=None, **options):
        """|coro|

        Edits the channel.

        You must have the :attr:`~Permissions.manage_channels` permission to
        use this.

        .. versionchanged:: 1.3
            The ``overwrites`` keyword-only parameter was added.

        .. versionchanged:: 2.0
            Edits are no longer in-place, the newly edited channel is returned instead.

        Parameters
        ----------
        name: :class:`str`
            The new channel's name.
        bitrate: :class:`int`
            The new channel's bitrate.
        user_limit: :class:`int`
            The new channel's user limit.
        position: :class:`int`
            The new channel's position.
        sync_permissions: :class:`bool`
            Whether to sync permissions with the channel's new or pre-existing
            category. Defaults to ``False``.
        category: Optional[:class:`CategoryChannel`]
            The new category for this channel. Can be ``None`` to remove the
            category.
        reason: Optional[:class:`str`]
            The reason for editing this channel. Shows up on the audit log.
        overwrites: Dict[Union[:class:`Role`, :class:`Member`, :class:`Snowflake`], :class:`PermissionOverwrite`]
            The overwrites to apply to channel permissions. Useful for creating secret channels.
        rtc_region: Optional[:class:`VoiceRegion`]
            The new region for the voice channel's voice communication.
            A value of ``None`` indicates automatic voice region detection.

            .. versionadded:: 1.7
        video_quality_mode: :class:`VideoQualityMode`
            The camera video quality for the voice channel's participants.

            .. versionadded:: 2.0

        Returns
        -------
        Optional[:class:`.VoiceChannel`]
            The newly edited voice channel. If the edit was only positional
            then ``None`` is returned instead.

        Raises
        ------
        InvalidArgument
            If the permission overwrite information is not in proper form.
        Forbidden
            You do not have permissions to edit the channel.
        HTTPException
            Editing the channel failed.
        """

        payload = await self._edit(options, reason=reason)
        if payload is not None:
            # the payload will always be the proper channel payload
            return self.__class__(state=self._state, guild=self.guild, data=payload)  # type: ignore

    async def create_activity_invite(
        self, activity: EmbeddedActivity | int, **kwargs
    ) -> Invite:
        """|coro|

        A shortcut method that creates an instant activity invite.

        You must have the :attr:`~discord.Permissions.start_embedded_activities` permission to
        do this.

        Parameters
        ----------
        activity: Union[:class:`discord.EmbeddedActivity`, :class:`int`]
            The activity to create an invite for which can be an application id as well.
        max_age: :class:`int`
            How long the invite should last in seconds. If it's 0 then the invite
            doesn't expire. Defaults to ``0``.
        max_uses: :class:`int`
            How many uses the invite could be used for. If it's 0 then there
            are unlimited uses. Defaults to ``0``.
        temporary: :class:`bool`
            Denotes that the invite grants temporary membership
            (i.e. they get kicked after they disconnect). Defaults to ``False``.
        unique: :class:`bool`
            Indicates if a unique invite URL should be created. Defaults to True.
            If this is set to ``False`` then it will return a previously created
            invite.
        reason: Optional[:class:`str`]
            The reason for creating this invite. Shows up on the audit log.

        Returns
        -------
        :class:`~discord.Invite`
            The invite that was created.

        Raises
        ------
        TypeError
            If the activity is not a valid activity or application id.
        ~discord.HTTPException
            Invite creation failed.
        """

        if isinstance(activity, EmbeddedActivity):
            activity = activity.value

        elif not isinstance(activity, int):
            raise TypeError("Invalid type provided for the activity.")

        return await self.create_invite(
            target_type=InviteTarget.embedded_application,
            target_application_id=activity,
            **kwargs,
        )


class StageChannel(VocalGuildChannel):
    """Represents a Discord guild stage channel.

    .. versionadded:: 1.7

    .. container:: operations

        .. describe:: x == y

            Checks if two channels are equal.

        .. describe:: x != y

            Checks if two channels are not equal.

        .. describe:: hash(x)

            Returns the channel's hash.

        .. describe:: str(x)

            Returns the channel's name.

    Attributes
    ----------
    name: :class:`str`
        The channel name.
    guild: :class:`Guild`
        The guild the channel belongs to.
    id: :class:`int`
        The channel ID.
    topic: Optional[:class:`str`]
        The channel's topic. ``None`` if it isn't set.
    category_id: Optional[:class:`int`]
        The category channel ID this channel belongs to, if applicable.
    position: Optional[:class:`int`]
        The position in the channel list. This is a number that starts at 0. e.g. the
        top channel is position 0. Can be ``None`` if the channel was received in an interaction.
    bitrate: :class:`int`
        The channel's preferred audio bitrate in bits per second.
    user_limit: :class:`int`
        The channel's limit for number of members that can be in a stage channel.
    rtc_region: Optional[:class:`VoiceRegion`]
        The region for the stage channel's voice communication.
        A value of ``None`` indicates automatic voice region detection.
    video_quality_mode: :class:`VideoQualityMode`
        The camera video quality for the stage channel's participants.

        .. versionadded:: 2.0
    flags: :class:`ChannelFlags`
        Extra features of the channel.

        .. versionadded:: 2.0
    """

    __slots__ = ("topic",)

    def __repr__(self) -> str:
        attrs = [
            ("id", self.id),
            ("name", self.name),
            ("topic", self.topic),
            ("rtc_region", self.rtc_region),
            ("position", self.position),
            ("bitrate", self.bitrate),
            ("video_quality_mode", self.video_quality_mode),
            ("user_limit", self.user_limit),
            ("category_id", self.category_id),
        ]
        joined = " ".join("%s=%r" % t for t in attrs)
        return f"<{self.__class__.__name__} {joined}>"

    def _update(self, guild: Guild, data: StageChannelPayload) -> None:
        super()._update(guild, data)
        self.topic = data.get("topic")

    @property
    def requesting_to_speak(self) -> list[Member]:
        """A list of members who are requesting to speak in the stage channel."""
        return [
            member
            for member in self.members
            if member.voice and member.voice.requested_to_speak_at is not None
        ]

    @property
    def speakers(self) -> list[Member]:
        """A list of members who have been permitted to speak in the stage channel.

        .. versionadded:: 2.0
        """
        return [
            member
            for member in self.members
            if member.voice
            and not member.voice.suppress
            and member.voice.requested_to_speak_at is None
        ]

    @property
    def listeners(self) -> list[Member]:
        """A list of members who are listening in the stage channel.

        .. versionadded:: 2.0
        """
        return [
            member for member in self.members if member.voice and member.voice.suppress
        ]

    @property
    def moderators(self) -> list[Member]:
        """A list of members who are moderating the stage channel.

        .. versionadded:: 2.0
        """
        required_permissions = Permissions.stage_moderator()
        return [
            member
            for member in self.members
            if self.permissions_for(member) >= required_permissions
        ]

    @property
    def type(self) -> ChannelType:
        """The channel's Discord type."""
        return ChannelType.stage_voice

    @utils.copy_doc(discord.abc.GuildChannel.clone)
    async def clone(
        self, *, name: str | None = None, reason: str | None = None
    ) -> StageChannel:
        return await self._clone_impl({}, name=name, reason=reason)

    @property
    def instance(self) -> StageInstance | None:
        """The running stage instance of the stage channel.

        .. versionadded:: 2.0
        """
        return utils.get(self.guild.stage_instances, channel_id=self.id)

    async def create_instance(
        self,
        *,
        topic: str,
        privacy_level: StagePrivacyLevel = MISSING,
        reason: str | None = None,
        send_notification: bool | None = False,
    ) -> StageInstance:
        """|coro|

        Create a stage instance.

        You must have the :attr:`~Permissions.manage_channels` permission to
        use this.

        .. versionadded:: 2.0

        Parameters
        ----------
        topic: :class:`str`
            The stage instance's topic.
        privacy_level: :class:`StagePrivacyLevel`
            The stage instance's privacy level. Defaults to :attr:`StagePrivacyLevel.guild_only`.
        reason: :class:`str`
            The reason the stage instance was created. Shows up on the audit log.
        send_notification: :class:`bool`
            Send a notification to everyone in the server that the stage instance has started.
            Defaults to ``False``. Requires the ``mention_everyone`` permission.

        Returns
        -------
        :class:`StageInstance`
            The newly created stage instance.

        Raises
        ------
        InvalidArgument
            If the ``privacy_level`` parameter is not the proper type.
        Forbidden
            You do not have permissions to create a stage instance.
        HTTPException
            Creating a stage instance failed.
        """

        payload: dict[str, Any] = {
            "channel_id": self.id,
            "topic": topic,
            "send_start_notification": send_notification,
        }

        if privacy_level is not MISSING:
            if not isinstance(privacy_level, StagePrivacyLevel):
                raise InvalidArgument(
                    "privacy_level field must be of type PrivacyLevel"
                )

            payload["privacy_level"] = privacy_level.value

        data = await self._state.http.create_stage_instance(**payload, reason=reason)
        return StageInstance(guild=self.guild, state=self._state, data=data)

    async def fetch_instance(self) -> StageInstance:
        """|coro|

        Gets the running :class:`StageInstance`.

        .. versionadded:: 2.0

        Returns
        -------
        :class:`StageInstance`
            The stage instance.

        Raises
        ------
        NotFound
            The stage instance or channel could not be found.
        HTTPException
            Getting the stage instance failed.
        """
        data = await self._state.http.get_stage_instance(self.id)
        return StageInstance(guild=self.guild, state=self._state, data=data)

    @overload
    async def edit(
        self,
        *,
        name: str = ...,
        topic: str | None = ...,
        position: int = ...,
        sync_permissions: int = ...,
        category: CategoryChannel | None = ...,
        overwrites: Mapping[Role | Member, PermissionOverwrite] = ...,
        rtc_region: VoiceRegion | None = ...,
        video_quality_mode: VideoQualityMode = ...,
        reason: str | None = ...,
    ) -> StageChannel | None:
        ...

    @overload
    async def edit(self) -> StageChannel | None:
        ...

    async def edit(self, *, reason=None, **options):
        """|coro|

        Edits the channel.

        You must have the :attr:`~Permissions.manage_channels` permission to
        use this.

        .. versionchanged:: 2.0
            The ``topic`` parameter must now be set via :attr:`create_instance`.

        .. versionchanged:: 2.0
            Edits are no longer in-place, the newly edited channel is returned instead.

        Parameters
        ----------
        name: :class:`str`
            The new channel's name.
        position: :class:`int`
            The new channel's position.
        sync_permissions: :class:`bool`
            Whether to sync permissions with the channel's new or pre-existing
            category. Defaults to ``False``.
        category: Optional[:class:`CategoryChannel`]
            The new category for this channel. Can be ``None`` to remove the
            category.
        reason: Optional[:class:`str`]
            The reason for editing this channel. Shows up on the audit log.
        overwrites: Dict[Union[:class:`Role`, :class:`Member`, :class:`Snowflake`], :class:`PermissionOverwrite`]
            The overwrites to apply to channel permissions. Useful for creating secret channels.
        rtc_region: Optional[:class:`VoiceRegion`]
            The new region for the stage channel's voice communication.
            A value of ``None`` indicates automatic voice region detection.
        video_quality_mode: :class:`VideoQualityMode`
            The camera video quality for the stage channel's participants.

            .. versionadded:: 2.0

        Returns
        -------
        Optional[:class:`.StageChannel`]
            The newly edited stage channel. If the edit was only positional
            then ``None`` is returned instead.

        Raises
        ------
        InvalidArgument
            If the permission overwrite information is not in proper form.
        Forbidden
            You do not have permissions to edit the channel.
        HTTPException
            Editing the channel failed.
        """

        payload = await self._edit(options, reason=reason)
        if payload is not None:
            # the payload will always be the proper channel payload
            return self.__class__(state=self._state, guild=self.guild, data=payload)  # type: ignore


class CategoryChannel(discord.abc.GuildChannel, Hashable):
    """Represents a Discord channel category.

    These are useful to group channels to logical compartments.

    .. container:: operations

        .. describe:: x == y

            Checks if two channels are equal.

        .. describe:: x != y

            Checks if two channels are not equal.

        .. describe:: hash(x)

            Returns the category's hash.

        .. describe:: str(x)

            Returns the category's name.

    Attributes
    ----------
    name: :class:`str`
        The category name.
    guild: :class:`Guild`
        The guild the category belongs to.
    id: :class:`int`
        The category channel ID.
    position: Optional[:class:`int`]
        The position in the category list. This is a number that starts at 0. e.g. the
        top category is position 0. Can be ``None`` if the channel was received in an interaction.
    nsfw: :class:`bool`
        If the channel is marked as "not safe for work".

        .. note::

            To check if the channel or the guild of that channel are marked as NSFW, consider :meth:`is_nsfw` instead.
    flags: :class:`ChannelFlags`
        Extra features of the channel.

        .. versionadded:: 2.0
    """

    __slots__ = (
        "name",
        "id",
        "guild",
        "nsfw",
        "_state",
        "position",
        "_overwrites",
        "category_id",
        "flags",
    )

    def __init__(
        self, *, state: ConnectionState, guild: Guild, data: CategoryChannelPayload
    ):
        self._state: ConnectionState = state
        self.id: int = int(data["id"])
        self._update(guild, data)

    def __repr__(self) -> str:
        return (
            "<CategoryChannel"
            f" id={self.id} name={self.name!r} position={self.position} nsfw={self.nsfw}>"
        )

    def _update(self, guild: Guild, data: CategoryChannelPayload) -> None:
        # This data will always exist
        self.guild: Guild = guild
        self.name: str = data["name"]
        self.category_id: int | None = utils._get_as_snowflake(data, "parent_id")

        # This data may be missing depending on how this object is being created/updated
        if not data.pop("_invoke_flag", False):
            self.nsfw: bool = data.get("nsfw", False)
            self.position: int = data.get("position")
            self.flags: ChannelFlags = ChannelFlags._from_value(data.get("flags", 0))
            self._fill_overwrites(data)

    @property
    def _sorting_bucket(self) -> int:
        return ChannelType.category.value

    @property
    def type(self) -> ChannelType:
        """The channel's Discord type."""
        return ChannelType.category

    def is_nsfw(self) -> bool:
        """Checks if the category is NSFW."""
        return self.nsfw

    @utils.copy_doc(discord.abc.GuildChannel.clone)
    async def clone(
        self, *, name: str | None = None, reason: str | None = None
    ) -> CategoryChannel:
        return await self._clone_impl({"nsfw": self.nsfw}, name=name, reason=reason)

    @overload
    async def edit(
        self,
        *,
        name: str = ...,
        position: int = ...,
        nsfw: bool = ...,
        overwrites: Mapping[Role | Member, PermissionOverwrite] = ...,
        reason: str | None = ...,
    ) -> CategoryChannel | None:
        ...

    @overload
    async def edit(self) -> CategoryChannel | None:
        ...

    async def edit(self, *, reason=None, **options):
        """|coro|

        Edits the channel.

        You must have the :attr:`~Permissions.manage_channels` permission to
        use this.

        .. versionchanged:: 1.3
            The ``overwrites`` keyword-only parameter was added.

        .. versionchanged:: 2.0
            Edits are no longer in-place, the newly edited channel is returned instead.

        Parameters
        ----------
        name: :class:`str`
            The new category's name.
        position: :class:`int`
            The new category's position.
        nsfw: :class:`bool`
            To mark the category as NSFW or not.
        reason: Optional[:class:`str`]
            The reason for editing this category. Shows up on the audit log.
        overwrites: Dict[Union[:class:`Role`, :class:`Member`, :class:`Snowflake`], :class:`PermissionOverwrite`]
            The overwrites to apply to channel permissions. Useful for creating secret channels.

        Returns
        -------
        Optional[:class:`.CategoryChannel`]
            The newly edited category channel. If the edit was only positional
            then ``None`` is returned instead.

        Raises
        ------
        InvalidArgument
            If position is less than 0 or greater than the number of categories.
        Forbidden
            You do not have permissions to edit the category.
        HTTPException
            Editing the category failed.
        """

        payload = await self._edit(options, reason=reason)
        if payload is not None:
            # the payload will always be the proper channel payload
            return self.__class__(state=self._state, guild=self.guild, data=payload)  # type: ignore

    @utils.copy_doc(discord.abc.GuildChannel.move)
    async def move(self, **kwargs):
        kwargs.pop("category", None)
        await super().move(**kwargs)

    @property
    def channels(self) -> list[GuildChannelType]:
        """Returns the channels that are under this category.

        These are sorted by the official Discord UI, which places voice channels below the text channels.
        """

        def comparator(channel):
            return not isinstance(channel, _TextChannel), (channel.position or -1)

        ret = [c for c in self.guild.channels if c.category_id == self.id]
        ret.sort(key=comparator)
        return ret

    @property
    def text_channels(self) -> list[TextChannel]:
        """Returns the text channels that are under this category."""
        ret = [
            c
            for c in self.guild.channels
            if c.category_id == self.id and isinstance(c, TextChannel)
        ]
        ret.sort(key=lambda c: (c.position or -1, c.id))
        return ret

    @property
    def voice_channels(self) -> list[VoiceChannel]:
        """Returns the voice channels that are under this category."""
        ret = [
            c
            for c in self.guild.channels
            if c.category_id == self.id and isinstance(c, VoiceChannel)
        ]
        ret.sort(key=lambda c: (c.position or -1, c.id))
        return ret

    @property
    def stage_channels(self) -> list[StageChannel]:
        """Returns the stage channels that are under this category.

        .. versionadded:: 1.7
        """
        ret = [
            c
            for c in self.guild.channels
            if c.category_id == self.id and isinstance(c, StageChannel)
        ]
        ret.sort(key=lambda c: (c.position or -1, c.id))
        return ret

    @property
    def forum_channels(self) -> list[ForumChannel]:
        """Returns the forum channels that are under this category.

        .. versionadded:: 2.0
        """
        ret = [
            c
            for c in self.guild.channels
            if c.category_id == self.id and isinstance(c, ForumChannel)
        ]
        ret.sort(key=lambda c: (c.position or -1, c.id))
        return ret

    async def create_text_channel(self, name: str, **options: Any) -> TextChannel:
        """|coro|

        A shortcut method to :meth:`Guild.create_text_channel` to create a :class:`TextChannel` in the category.

        Returns
        -------
        :class:`TextChannel`
            The channel that was just created.
        """
        return await self.guild.create_text_channel(name, category=self, **options)

    async def create_voice_channel(self, name: str, **options: Any) -> VoiceChannel:
        """|coro|

        A shortcut method to :meth:`Guild.create_voice_channel` to create a :class:`VoiceChannel` in the category.

        Returns
        -------
        :class:`VoiceChannel`
            The channel that was just created.
        """
        return await self.guild.create_voice_channel(name, category=self, **options)

    async def create_stage_channel(self, name: str, **options: Any) -> StageChannel:
        """|coro|

        A shortcut method to :meth:`Guild.create_stage_channel` to create a :class:`StageChannel` in the category.

        .. versionadded:: 1.7

        Returns
        -------
        :class:`StageChannel`
            The channel that was just created.
        """
        return await self.guild.create_stage_channel(name, category=self, **options)

    async def create_forum_channel(self, name: str, **options: Any) -> ForumChannel:
        """|coro|

        A shortcut method to :meth:`Guild.create_forum_channel` to create a :class:`ForumChannel` in the category.

        .. versionadded:: 2.0

        Returns
        -------
        :class:`ForumChannel`
            The channel that was just created.
        """
        return await self.guild.create_forum_channel(name, category=self, **options)


DMC = TypeVar("DMC", bound="DMChannel")


class DMChannel(discord.abc.Messageable, Hashable):
    """Represents a Discord direct message channel.

    .. container:: operations

        .. describe:: x == y

            Checks if two channels are equal.

        .. describe:: x != y

            Checks if two channels are not equal.

        .. describe:: hash(x)

            Returns the channel's hash.

        .. describe:: str(x)

            Returns a string representation of the channel

    Attributes
    ----------
    recipient: Optional[:class:`User`]
        The user you are participating with in the direct message channel.
        If this channel is received through the gateway, the recipient information
        may not be always available.
    me: :class:`ClientUser`
        The user presenting yourself.
    id: :class:`int`
        The direct message channel ID.
    """

    __slots__ = ("id", "recipient", "me", "_state")

    def __init__(
        self, *, me: ClientUser, state: ConnectionState, data: DMChannelPayload
    ):
        self._state: ConnectionState = state
        self.recipient: User | None = state.store_user(data["recipients"][0])
        self.me: ClientUser = me
        self.id: int = int(data["id"])

    async def _get_channel(self):
        return self

    def __str__(self) -> str:
        if self.recipient:
            return f"Direct Message with {self.recipient}"
        return "Direct Message with Unknown User"

    def __repr__(self) -> str:
        return f"<DMChannel id={self.id} recipient={self.recipient!r}>"

    @classmethod
    def _from_message(cls: type[DMC], state: ConnectionState, channel_id: int) -> DMC:
        self: DMC = cls.__new__(cls)
        self._state = state
        self.id = channel_id
        self.recipient = None
        # state.user won't be None here
        self.me = state.user  # type: ignore
        return self

    @property
    def type(self) -> ChannelType:
        """The channel's Discord type."""
        return ChannelType.private

    @property
    def jump_url(self) -> str:
        """Returns a URL that allows the client to jump to the channel.

        .. versionadded:: 2.0
        """
        return f"https://discord.com/channels/@me/{self.id}"

    @property
    def created_at(self) -> datetime.datetime:
        """Returns the direct message channel's creation time in UTC."""
        return utils.snowflake_time(self.id)

    def permissions_for(self, obj: Any = None, /) -> Permissions:
        """Handles permission resolution for a :class:`User`.

        This function is there for compatibility with other channel types.

        Actual direct messages do not really have the concept of permissions.

        This returns all the Text related permissions set to ``True`` except:

        - :attr:`~Permissions.send_tts_messages`: You cannot send TTS messages in a DM.
        - :attr:`~Permissions.manage_messages`: You cannot delete others messages in a DM.

        Parameters
        ----------
        obj: :class:`User`
            The user to check permissions for. This parameter is ignored
            but kept for compatibility with other ``permissions_for`` methods.

        Returns
        -------
        :class:`Permissions`
            The resolved permissions.
        """

        base = Permissions.text()
        base.read_messages = True
        base.send_tts_messages = False
        base.manage_messages = False
        return base

    def get_partial_message(self, message_id: int, /) -> PartialMessage:
        """Creates a :class:`PartialMessage` from the message ID.

        This is useful if you want to work with a message and only have its ID without
        doing an unnecessary API call.

        .. versionadded:: 1.6

        Parameters
        ----------
        message_id: :class:`int`
            The message ID to create a partial message for.

        Returns
        -------
        :class:`PartialMessage`
            The partial message.
        """

        from .message import PartialMessage

        return PartialMessage(channel=self, id=message_id)


class GroupChannel(discord.abc.Messageable, Hashable):
    """Represents a Discord group channel.

    .. container:: operations

        .. describe:: x == y

            Checks if two channels are equal.

        .. describe:: x != y

            Checks if two channels are not equal.

        .. describe:: hash(x)

            Returns the channel's hash.

        .. describe:: str(x)

            Returns a string representation of the channel

    Attributes
    ----------
    recipients: List[:class:`User`]
        The users you are participating with in the group channel.
    me: :class:`ClientUser`
        The user presenting yourself.
    id: :class:`int`
        The group channel ID.
    owner: Optional[:class:`User`]
        The user that owns the group channel.
    owner_id: :class:`int`
        The owner ID that owns the group channel.

        .. versionadded:: 2.0
    name: Optional[:class:`str`]
        The group channel's name if provided.
    """

    __slots__ = (
        "id",
        "recipients",
        "owner_id",
        "owner",
        "_icon",
        "name",
        "me",
        "_state",
    )

    def __init__(
        self, *, me: ClientUser, state: ConnectionState, data: GroupChannelPayload
    ):
        self._state: ConnectionState = state
        self.id: int = int(data["id"])
        self.me: ClientUser = me
        self._update_group(data)

    def _update_group(self, data: GroupChannelPayload) -> None:
        self.owner_id: int | None = utils._get_as_snowflake(data, "owner_id")
        self._icon: str | None = data.get("icon")
        self.name: str | None = data.get("name")
        self.recipients: list[User] = [
            self._state.store_user(u) for u in data.get("recipients", [])
        ]

        self.owner: BaseUser | None
        if self.owner_id == self.me.id:
            self.owner = self.me
        else:
            self.owner = utils.find(lambda u: u.id == self.owner_id, self.recipients)

    async def _get_channel(self):
        return self

    def __str__(self) -> str:
        if self.name:
            return self.name

        if len(self.recipients) == 0:
            return "Unnamed"

        return ", ".join(map(lambda x: x.name, self.recipients))

    def __repr__(self) -> str:
        return f"<GroupChannel id={self.id} name={self.name!r}>"

    @property
    def type(self) -> ChannelType:
        """The channel's Discord type."""
        return ChannelType.group

    @property
    def icon(self) -> Asset | None:
        """Returns the channel's icon asset if available."""
        if self._icon is None:
            return None
        return Asset._from_icon(self._state, self.id, self._icon, path="channel")

    @property
    def created_at(self) -> datetime.datetime:
        """Returns the channel's creation time in UTC."""
        return utils.snowflake_time(self.id)

    @property
    def jump_url(self) -> str:
        """Returns a URL that allows the client to jump to the channel.

        .. versionadded:: 2.0
        """
        return f"https://discord.com/channels/@me/{self.id}"

    def permissions_for(self, obj: Snowflake, /) -> Permissions:
        """Handles permission resolution for a :class:`User`.

        This function is there for compatibility with other channel types.

        Actual direct messages do not really have the concept of permissions.

        This returns all the Text related permissions set to ``True`` except:

        - :attr:`~Permissions.send_tts_messages`: You cannot send TTS messages in a DM.
        - :attr:`~Permissions.manage_messages`: You cannot delete others messages in a DM.

        This also checks the kick_members permission if the user is the owner.

        Parameters
        ----------
        obj: :class:`~discord.abc.Snowflake`
            The user to check permissions for.

        Returns
        -------
        :class:`Permissions`
            The resolved permissions for the user.
        """

        base = Permissions.text()
        base.read_messages = True
        base.send_tts_messages = False
        base.manage_messages = False
        base.mention_everyone = True

        if obj.id == self.owner_id:
            base.kick_members = True

        return base

    async def leave(self) -> None:
        """|coro|

        Leave the group.

        If you are the only one in the group, this deletes it as well.

        Raises
        ------
        HTTPException
            Leaving the group failed.
        """

        await self._state.http.leave_group(self.id)


class PartialMessageable(discord.abc.Messageable, Hashable):
    """Represents a partial messageable to aid with working messageable channels when
    only a channel ID are present.

    The only way to construct this class is through :meth:`Client.get_partial_messageable`.

    Note that this class is trimmed down and has no rich attributes.

    .. versionadded:: 2.0

    .. container:: operations

        .. describe:: x == y

            Checks if two partial messageables are equal.

        .. describe:: x != y

            Checks if two partial messageables are not equal.

        .. describe:: hash(x)

            Returns the partial messageable's hash.

    Attributes
    ----------
    id: :class:`int`
        The channel ID associated with this partial messageable.
    type: Optional[:class:`ChannelType`]
        The channel type associated with this partial messageable, if given.
    """

    def __init__(
        self, state: ConnectionState, id: int, type: ChannelType | None = None
    ):
        self._state: ConnectionState = state
        self._channel: Object = Object(id=id)
        self.id: int = id
        self.type: ChannelType | None = type

    async def _get_channel(self) -> Object:
        return self._channel

    def get_partial_message(self, message_id: int, /) -> PartialMessage:
        """Creates a :class:`PartialMessage` from the message ID.

        This is useful if you want to work with a message and only have its ID without
        doing an unnecessary API call.

        Parameters
        ----------
        message_id: :class:`int`
            The message ID to create a partial message for.

        Returns
        -------
        :class:`PartialMessage`
            The partial message.
        """

        from .message import PartialMessage

        return PartialMessage(channel=self, id=message_id)


def _guild_channel_factory(channel_type: int):
    value = try_enum(ChannelType, channel_type)
    if value is ChannelType.text:
        return TextChannel, value
    elif value is ChannelType.voice:
        return VoiceChannel, value
    elif value is ChannelType.category:
        return CategoryChannel, value
    elif value is ChannelType.news:
        return TextChannel, value
    elif value is ChannelType.stage_voice:
        return StageChannel, value
    elif value is ChannelType.forum:
        return ForumChannel, value
    else:
        return None, value


def _channel_factory(channel_type: int):
    cls, value = _guild_channel_factory(channel_type)
    if value is ChannelType.private:
        return DMChannel, value
    elif value is ChannelType.group:
        return GroupChannel, value
    else:
        return cls, value


def _threaded_channel_factory(channel_type: int):
    cls, value = _channel_factory(channel_type)
    if value in (
        ChannelType.private_thread,
        ChannelType.public_thread,
        ChannelType.news_thread,
    ):
        return Thread, value
    return cls, value


def _threaded_guild_channel_factory(channel_type: int):
    cls, value = _guild_channel_factory(channel_type)
    if value in (
        ChannelType.private_thread,
        ChannelType.public_thread,
        ChannelType.news_thread,
    ):
        return Thread, value
    return cls, value<|MERGE_RESOLUTION|>--- conflicted
+++ resolved
@@ -75,7 +75,6 @@
     "GroupChannel",
     "PartialMessageable",
     "ForumChannel",
-    "ForumTag",
 )
 
 if TYPE_CHECKING:
@@ -89,7 +88,6 @@
     from .types.channel import CategoryChannel as CategoryChannelPayload
     from .types.channel import DMChannel as DMChannelPayload
     from .types.channel import ForumChannel as ForumChannelPayload
-    from .types.channel import ForumTag as ForumTagPayload
     from .types.channel import GroupDMChannel as GroupChannelPayload
     from .types.channel import StageChannel as StageChannelPayload
     from .types.channel import TextChannel as TextChannelPayload
@@ -98,92 +96,6 @@
     from .types.threads import ThreadArchiveDuration
     from .user import BaseUser, ClientUser, User
     from .webhook import Webhook
-
-
-class ForumTag(Hashable):
-    """Represents a forum tag that can be added to a thread inside a :class:`ForumChannel`
-    .
-        .. versionadded:: 2.3
-
-        .. container:: operations
-
-            .. describe:: x == y
-
-                Checks if two forum tags are equal.
-
-            .. describe:: x != y
-
-                Checks if two forum tags are not equal.
-
-            .. describe:: hash(x)
-
-                Returns the forum tag's hash.
-
-            .. describe:: str(x)
-
-                Returns the forum tag's name.
-
-        Attributes
-        ----------
-        id: :class:`int`
-            The tag ID.
-            Note that if the object was created manually then this will be ``0``.
-        name: :class:`str`
-            The name of the tag. Can only be up to 20 characters.
-        moderated: :class:`bool`
-            Whether this tag can only be added or removed by a moderator with
-            the :attr:`~Permissions.manage_threads` permission.
-        emoji: :class:`PartialEmoji`
-            The emoji that is used to represent this tag.
-            Note that if the emoji is a custom emoji, it will *not* have name information.
-    """
-
-    __slots__ = ("name", "id", "moderated", "emoji")
-
-    def __init__(
-        self, *, name: str, emoji: EmojiInputType, moderated: bool = False
-    ) -> None:
-        self.name: str = name
-        self.id: int = 0
-        self.moderated: bool = moderated
-        self.emoji: PartialEmoji
-        if isinstance(emoji, _EmojiTag):
-            self.emoji = emoji._to_partial()
-        elif isinstance(emoji, str):
-            self.emoji = PartialEmoji.from_str(emoji)
-        else:
-            raise TypeError(
-                f"emoji must be a Emoji, PartialEmoji, or str and not {emoji.__class__!r}"
-            )
-
-    def __repr__(self) -> str:
-        return f"<ForumTag id={self.id} name={self.name!r} emoji={self.emoji!r} moderated={self.moderated}>"
-
-    def __str__(self) -> str:
-        return self.name
-
-    @classmethod
-    def from_data(cls, *, state: ConnectionState, data: ForumTagPayload) -> ForumTag:
-        self = cls.__new__(cls)
-        self.name = data["name"]
-        self.id = int(data["id"])
-        self.moderated = data.get("moderated", False)
-
-        emoji_name = data["emoji_name"] or ""
-        emoji_id = utils._get_as_snowflake(data, "emoji_id") or None
-        self.emoji = PartialEmoji.with_state(state=state, name=emoji_name, id=emoji_id)
-        return self
-
-    def to_dict(self) -> dict[str, Any]:
-        payload: dict[str, Any] = {
-            "name": self.name,
-            "moderated": self.moderated,
-        } | self.emoji._to_forum_tag_payload()
-
-        if self.id:
-            payload["id"] = self.id
-
-        return payload
 
 
 class _TextChannel(discord.abc.GuildChannel, Hashable):
@@ -205,7 +117,6 @@
         "default_sort_order",
         "available_tags",
         "flags",
-        "available_tags",
     )
 
     def __init__(
@@ -324,7 +235,6 @@
             else None
         )
 
-<<<<<<< HEAD
     @overload
     async def edit(
         self,
@@ -416,11 +326,6 @@
         if payload is not None:
             # the payload will always be the proper channel payload
             return self.__class__(state=self._state, guild=self.guild, data=payload)  # type: ignore
-=======
-    async def edit(self, **options) -> _TextChannel:
-        """Edits the channel."""
-        raise NotImplementedError
->>>>>>> b0e028eb
 
     @utils.copy_doc(discord.abc.GuildChannel.clone)
     async def clone(
@@ -1077,7 +982,6 @@
         .. note::
 
             :attr:`guidelines` exists as an alternative to this attribute.
-    available_tags: Optional[:class:`list`]
     position: Optional[:class:`int`]
         The position in the channel list. This is a number that starts at 0. e.g. the
         top channel is position 0. Can be ``None`` if the channel was received in an interaction.
@@ -1124,8 +1028,8 @@
 
     def _update(self, guild: Guild, data: ForumChannelPayload) -> None:
         super()._update(guild, data)
-        self.available_tags: list[ForumTag] = [
-            ForumTag.from_data(state=self._state, data=tag)
+        self.available_tags: list[Tag] = [
+            Tag.from_data(state=self._state, data=tag)
             for tag in (data.get("available_tags") or [])
         ]
         self.default_sort_order: SortOrder | None = data.get("default_sort_order", None)
@@ -1135,107 +1039,6 @@
         """The channel's guidelines. An alias of :attr:`topic`."""
         return self.topic
 
-<<<<<<< HEAD
-    async def create_tag(
-        self,
-        *,
-        name: str,
-        emoji: Emoji | PartialEmoji | str | None = None,
-    ) -> Tag:
-        """|coro|
-
-        Creates a tag in this forum channel.
-
-        .. versionadded:: 2.0
-
-        Returns
-        -------
-        :class:`Tag`
-            The created tag
-
-        Raises
-        ------
-        Forbidden
-            You do not have permissions to create a tag.
-        HTTPException
-            Creating the tag failed.
-            Tag names must be unique.
-        """
-        data = {
-            "name": name,
-        }
-
-        if isinstance(emoji, (Emoji, PartialEmoji)):
-            data["emoji_id"] = emoji.id
-        elif isinstance(emoji, str):
-            data["emoji_name"] = emoji
-
-        forum_channel: ForumChannel = await self._state.http.edit_channel(
-            self.id,
-            available_tags=[data] + [tag_.to_dict() for tag_ in self.available_tags],
-        )
-        tag_data = filter(lambda x: x["name"] == name, forum_channel.available_tags)
-        return Tag(state=self._state, data=tag_data)
-
-    async def delete_tag(
-        self,
-        *,
-        tag: Tag,
-    ) -> None:
-        """|coro|
-
-        Deletes a tag in this forum channel.
-
-        .. versionadded:: 2.0
-
-        Returns
-        -------
-        :class:`Tag`
-            The created tag
-
-        Raises
-        ------
-        Forbidden
-            You do not have permissions to delete a tag.
-        HTTPException
-            Deleting the tag failed.
-            Tag names must be unique.
-        """
-        forum_channel: ForumChannel = await self._state.http.edit_channel(
-            self.id,
-            available_tags=[
-                tag_.to_dict() for tag_ in self.available_tags if tag_.name != tag.name
-            ],
-        )
-        return None
-
-    async def get_tag(
-        self,
-        *,
-        name: str,
-    ) -> Tag:
-        """|coro|
-
-        Gets a tag in this forum channel.
-
-        .. versionadded:: 2.0
-
-        Returns
-        -------
-        :class:`Tag`
-            The created tag
-
-        Raises
-        ------
-        Forbidden
-            You do not have permissions to get a tag.
-        HTTPException
-            Getting the tag failed.
-            Tag names must be unique.
-        """
-        tag_data = filter(lambda x: x["name"] == name, self.available_tags)
-        return Tag(state=self._state, data=tag_data)
-=======
     @property
     def requires_tag(self) -> bool:
         """Whether a tag is required to be specified when creating a thread in this forum channel.
@@ -1246,7 +1049,7 @@
         """
         return self.flags.require_tag
 
-    def get_tag(self, id: int, /) -> ForumTag | None:
+    def get_tag_sync(self, id: int, /) -> Tag | None:
         """Returns the :class:`ForumTag` from this forum channel with the
         given ID, if any.
 
@@ -1269,7 +1072,7 @@
         default_auto_archive_duration: ThreadArchiveDuration = ...,
         default_thread_slowmode_delay: int = ...,
         default_sort_order: SortOrder = ...,
-        available_tags: list[ForumTag] = ...,
+        available_tags: list[Tag] = ...,
         require_tag: bool = ...,
         overwrites: Mapping[Role | Member | Snowflake, PermissionOverwrite] = ...,
     ) -> "ForumChannel" | None:
@@ -1351,7 +1154,106 @@
         if payload is not None:
             # the payload will always be the proper channel payload
             return self.__class__(state=self._state, guild=self.guild, data=payload)  # type: ignore
->>>>>>> b0e028eb
+
+    async def create_tag(
+        self,
+        *,
+        name: str,
+        emoji: Emoji | PartialEmoji | str | None = None,
+    ) -> Tag:
+        """|coro|
+
+        Creates a tag in this forum channel.
+
+        .. versionadded:: 2.0
+
+        Returns
+        -------
+        :class:`Tag`
+            The created tag
+
+        Raises
+        ------
+        Forbidden
+            You do not have permissions to create a tag.
+        HTTPException
+            Creating the tag failed.
+            Tag names must be unique.
+        """
+        data = {
+            "name": name,
+        }
+
+        if isinstance(emoji, (Emoji, PartialEmoji)):
+            data["emoji_id"] = emoji.id
+        elif isinstance(emoji, str):
+            data["emoji_name"] = emoji
+
+        forum_channel: ForumChannel = await self._state.http.edit_channel(
+            self.id,
+            available_tags=[data] + [tag_.to_dict() for tag_ in self.available_tags],
+        )
+        tag_data = filter(lambda x: x["name"] == name, forum_channel.available_tags)
+        return Tag(state=self._state, data=tag_data)
+
+    async def delete_tag(
+        self,
+        *,
+        tag: Tag,
+    ) -> None:
+        """|coro|
+
+        Deletes a tag in this forum channel.
+
+        .. versionadded:: 2.0
+
+        Returns
+        -------
+        :class:`Tag`
+            The created tag
+
+        Raises
+        ------
+        Forbidden
+            You do not have permissions to delete a tag.
+        HTTPException
+            Deleting the tag failed.
+            Tag names must be unique.
+        """
+        forum_channel: ForumChannel = await self._state.http.edit_channel(
+            self.id,
+            available_tags=[
+                tag_.to_dict() for tag_ in self.available_tags if tag_.name != tag.name
+            ],
+        )
+        return None
+
+    async def get_tag(
+        self,
+        *,
+        name: str,
+    ) -> Tag:
+        """|coro|
+
+        Gets a tag in this forum channel.
+
+        .. versionadded:: 2.0
+
+        Returns
+        -------
+        :class:`Tag`
+            The created tag
+
+        Raises
+        ------
+        Forbidden
+            You do not have permissions to get a tag.
+        HTTPException
+            Getting the tag failed.
+            Tag names must be unique.
+        """
+        tag_data = filter(lambda x: x["name"] == name, self.available_tags)
+        return Tag(state=self._state, data=tag_data)
 
     async def create_thread(
         self,
@@ -1485,9 +1387,6 @@
         else:
             components = None
 
-        if applied_tags is not None:
-            applied_tags = [str(tag.id) for tag in applied_tags]
-
         if file is not None and files is not None:
             raise InvalidArgument("cannot pass both file and files parameter to send()")
 
@@ -1547,7 +1446,6 @@
                 auto_archive_duration=auto_archive_duration
                 or self.default_auto_archive_duration,
                 rate_limit_per_user=slowmode_delay or self.slowmode_delay,
-                applied_tags=applied_tags,
                 reason=reason,
                 tag=tag,
                 tags=tags,
