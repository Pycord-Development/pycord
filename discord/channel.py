"""
The MIT License (MIT)

Copyright (c) 2015-2021 Rapptz
Copyright (c) 2021-present Pycord Development

Permission is hereby granted, free of charge, to any person obtaining a
copy of this software and associated documentation files (the "Software"),
to deal in the Software without restriction, including without limitation
the rights to use, copy, modify, merge, publish, distribute, sublicense,
and/or sell copies of the Software, and to permit persons to whom the
Software is furnished to do so, subject to the following conditions:

The above copyright notice and this permission notice shall be included in
all copies or substantial portions of the Software.

THE SOFTWARE IS PROVIDED "AS IS", WITHOUT WARRANTY OF ANY KIND, EXPRESS
OR IMPLIED, INCLUDING BUT NOT LIMITED TO THE WARRANTIES OF MERCHANTABILITY,
FITNESS FOR A PARTICULAR PURPOSE AND NONINFRINGEMENT. IN NO EVENT SHALL THE
AUTHORS OR COPYRIGHT HOLDERS BE LIABLE FOR ANY CLAIM, DAMAGES OR OTHER
LIABILITY, WHETHER IN AN ACTION OF CONTRACT, TORT OR OTHERWISE, ARISING
FROM, OUT OF OR IN CONNECTION WITH THE SOFTWARE OR THE USE OR OTHER
DEALINGS IN THE SOFTWARE.
"""

from __future__ import annotations

import datetime
<<<<<<< HEAD
import time
from abc import abstractmethod
=======
>>>>>>> 7ad078fc
from typing import (
    TYPE_CHECKING,
    Any,
    Callable,
    Dict,
    Iterable,
    List,
    Mapping,
    Optional,
    Tuple,
    Type,
    TypeVar,
    Union,
    overload,
)

import discord.abc

from . import utils
from .asset import Asset
from .enums import (
    ChannelType,
    EmbeddedActivity,
    InviteTarget,
    StagePrivacyLevel,
    VideoQualityMode,
    VoiceRegion,
    try_enum,
)
from .errors import ClientException, InvalidArgument
from .file import File
from .flags import ChannelFlags
from .invite import Invite
from .iterators import ArchivedThreadIterator
from .mixins import Hashable
from .object import Object
from .permissions import PermissionOverwrite, Permissions
from .stage_instance import StageInstance
from .threads import Thread
from .utils import MISSING

__all__ = (
    "TextChannel",
    "VoiceChannel",
    "StageChannel",
    "DMChannel",
    "CategoryChannel",
    "GroupChannel",
    "PartialMessageable",
    "ForumChannel",
)

if TYPE_CHECKING:
    from .abc import Snowflake, SnowflakeTime
    from .guild import Guild
    from .guild import GuildChannel as GuildChannelType
    from .member import Member, VoiceState
    from .message import Message, PartialMessage
    from .role import Role
    from .state import ConnectionState
    from .types.channel import CategoryChannel as CategoryChannelPayload
    from .types.channel import DMChannel as DMChannelPayload
    from .types.channel import ForumChannel as ForumChannelPayload
    from .types.channel import GroupDMChannel as GroupChannelPayload
    from .types.channel import StageChannel as StageChannelPayload
    from .types.channel import TextChannel as TextChannelPayload
    from .types.channel import VoiceChannel as VoiceChannelPayload
    from .types.snowflake import SnowflakeList
    from .types.threads import ThreadArchiveDuration
    from .user import BaseUser, ClientUser, User
    from .webhook import Webhook


class _TextChannel(discord.abc.GuildChannel, Hashable):
    """Represents a Discord text channel.

    .. container:: operations

        .. describe:: x == y

            Checks if two channels are equal.

        .. describe:: x != y

            Checks if two channels are not equal.

        .. describe:: hash(x)

            Returns the channel's hash.

        .. describe:: str(x)

            Returns the channel's name.

    Attributes
    -----------
    name: :class:`str`
        The channel name.
    guild: :class:`Guild`
        The guild the channel belongs to.
    id: :class:`int`
        The channel ID.
    category_id: Optional[:class:`int`]
        The category channel ID this channel belongs to, if applicable.
    topic: Optional[:class:`str`]
        The channel's topic. ``None`` if it doesn't exist.
    position: Optional[:class:`int`]
        The position in the channel list. This is a number that starts at 0. e.g. the
        top channel is position 0. Can be ``None`` if the channel was received in an interaction.
    last_message_id: Optional[:class:`int`]
        The last message ID of the message sent to this channel. It may
        *not* point to an existing or valid message.
    slowmode_delay: :class:`int`
        The number of seconds a member must wait between sending messages
        in this channel. A value of `0` denotes that it is disabled.
        Bots and users with :attr:`~Permissions.manage_channels` or
        :attr:`~Permissions.manage_messages` bypass slowmode.
    nsfw: :class:`bool`
        If the channel is marked as "not safe for work".

        .. note::

            To check if the channel or the guild of that channel are marked as NSFW, consider :meth:`is_nsfw` instead.
    default_auto_archive_duration: :class:`int`
        The default auto archive duration in minutes for threads created in this channel.

        .. versionadded:: 2.0
    flags: :class:`ChannelFlags`
        Extra features of the channel.

        .. versionadded:: 2.0
    """

    __slots__ = (
        "name",
        "id",
        "guild",
        "topic",
        "_state",
        "nsfw",
        "category_id",
        "position",
        "slowmode_delay",
        "_overwrites",
        "_type",
        "last_message_id",
        "default_auto_archive_duration",
        "flags",
    )

    def __init__(self, *, state: ConnectionState, guild: Guild, data: Union[TextChannelPayload, ForumChannelPayload]):
        self._state: ConnectionState = state
        self.id: int = int(data["id"])
        self._type: int = data["type"]
        self._update(guild, data)

    @property
    def _repr_attrs(self) -> Tuple[str, ...]:
        return "id", "name", "position", "nsfw", "category_id"

    def __repr__(self) -> str:
        attrs = [(val, getattr(self, val)) for val in self._repr_attrs]
        joined = " ".join("%s=%r" % t for t in attrs)
        return f"<{self.__class__.__name__} {joined}>"

    def _update(self, guild: Guild, data: Union[TextChannelPayload, ForumChannelPayload]) -> None:
        self.guild: Guild = guild
        self.name: str = data["name"]
        self.category_id: Optional[int] = utils._get_as_snowflake(data, "parent_id")
        self.topic: Optional[str] = data.get("topic")
        self.position: int = data.get("position")
        self.nsfw: bool = data.get("nsfw", False)
        # Does this need coercion into `int`? No idea yet.
        self.slowmode_delay: int = data.get("rate_limit_per_user", 0)
        self.default_auto_archive_duration: ThreadArchiveDuration = data.get("default_auto_archive_duration", 1440)
        self._type: int = data.get("type", self._type)
        self.last_message_id: Optional[int] = utils._get_as_snowflake(data, "last_message_id")
        self.flags: ChannelFlags = ChannelFlags._from_value(data.get("flags", 0))
        self._fill_overwrites(data)

    @property
    def type(self) -> ChannelType:
        """:class:`ChannelType`: The channel's Discord type."""
        return try_enum(ChannelType, self._type)

    @property
    def _sorting_bucket(self) -> int:
        return ChannelType.text.value

    @utils.copy_doc(discord.abc.GuildChannel.permissions_for)
    def permissions_for(self, obj: Union[Member, Role], /) -> Permissions:
        base = super().permissions_for(obj)

        # text channels do not have voice related permissions
        denied = Permissions.voice()
        base.value &= ~denied.value
        return base

    @property
    def members(self) -> List[Member]:
        """List[:class:`Member`]: Returns all members that can see this channel."""
        return [m for m in self.guild.members if self.permissions_for(m).read_messages]

    @property
    def threads(self) -> List[Thread]:
        """List[:class:`Thread`]: Returns all the threads that you can see.

        .. versionadded:: 2.0
        """
        return [thread for thread in self.guild._threads.values() if thread.parent_id == self.id]

    def is_nsfw(self) -> bool:
        """:class:`bool`: Checks if the channel is NSFW."""
        return self.nsfw

    @property
    def last_message(self) -> Optional[Message]:
        """Fetches the last message from this channel in cache.

        The message might not be valid or point to an existing message.

        .. admonition:: Reliable Fetching
            :class: helpful

            For a slightly more reliable method of fetching the
            last message, consider using either :meth:`history`
            or :meth:`fetch_message` with the :attr:`last_message_id`
            attribute.

        Returns
        ---------
        Optional[:class:`Message`]
            The last message in this channel or ``None`` if not found.
        """
        return self._state._get_message(self.last_message_id) if self.last_message_id else None

    @overload
    async def edit(
        self,
        *,
        reason: Optional[str] = ...,
        name: str = ...,
        topic: str = ...,
        position: int = ...,
        nsfw: bool = ...,
        sync_permissions: bool = ...,
        category: Optional[CategoryChannel] = ...,
        slowmode_delay: int = ...,
        default_auto_archive_duration: ThreadArchiveDuration = ...,
        type: ChannelType = ...,
        overwrites: Mapping[Union[Role, Member, Snowflake], PermissionOverwrite] = ...,
    ) -> Optional[TextChannel]:
        ...

    @overload
    async def edit(self) -> Optional[TextChannel]:
        ...

    async def edit(self, *, reason=None, **options):
        """|coro|

        Edits the channel.

        You must have the :attr:`~Permissions.manage_channels` permission to
        use this.

        .. versionchanged:: 1.3
            The ``overwrites`` keyword-only parameter was added.

        .. versionchanged:: 1.4
            The ``type`` keyword-only parameter was added.

        .. versionchanged:: 2.0
            Edits are no longer in-place, the newly edited channel is returned instead.

        Parameters
        ----------
        name: :class:`str`
            The new channel name.
        topic: :class:`str`
            The new channel's topic.
        position: :class:`int`
            The new channel's position.
        nsfw: :class:`bool`
            To mark the channel as NSFW or not.
        sync_permissions: :class:`bool`
            Whether to sync permissions with the channel's new or pre-existing
            category. Defaults to ``False``.
        category: Optional[:class:`CategoryChannel`]
            The new category for this channel. Can be ``None`` to remove the
            category.
        slowmode_delay: :class:`int`
            Specifies the slowmode rate limit for user in this channel, in seconds.
            A value of `0` disables slowmode. The maximum value possible is `21600`.
        type: :class:`ChannelType`
            Change the type of this text channel. Currently, only conversion between
            :attr:`ChannelType.text` and :attr:`ChannelType.news` is supported. This
            is only available to guilds that contain ``NEWS`` in :attr:`Guild.features`.
        reason: Optional[:class:`str`]
            The reason for editing this channel. Shows up on the audit log.
        overwrites: :class:`Mapping`
            A :class:`Mapping` of target (either a role or a member) to
            :class:`PermissionOverwrite` to apply to the channel.
        default_auto_archive_duration: :class:`int`
            The new default auto archive duration in minutes for threads created in this channel.
            Must be one of ``60``, ``1440``, ``4320``, or ``10080``.

        Raises
        ------
        InvalidArgument
            If position is less than 0 or greater than the number of channels, or if
            the permission overwrite information is not in proper form.
        Forbidden
            You do not have permissions to edit the channel.
        HTTPException
            Editing the channel failed.

        Returns
        --------
        Optional[:class:`.TextChannel`]
            The newly edited text channel. If the edit was only positional
            then ``None`` is returned instead.
        """

        payload = await self._edit(options, reason=reason)
        if payload is not None:
            # the payload will always be the proper channel payload
            return self.__class__(state=self._state, guild=self.guild, data=payload)  # type: ignore

    @utils.copy_doc(discord.abc.GuildChannel.clone)
    async def clone(self, *, name: Optional[str] = None, reason: Optional[str] = None) -> TextChannel:
        return await self._clone_impl(
            {
                "topic": self.topic,
                "nsfw": self.nsfw,
                "rate_limit_per_user": self.slowmode_delay,
            },
            name=name,
            reason=reason,
        )

    async def delete_messages(self, messages: Iterable[Snowflake], *, reason: Optional[str] = None) -> None:
        """|coro|

        Deletes a list of messages. This is similar to :meth:`Message.delete`
        except it bulk deletes multiple messages.

        As a special case, if the number of messages is 0, then nothing
        is done. If the number of messages is 1 then single message
        delete is done. If it's more than two, then bulk delete is used.

        You cannot bulk delete more than 100 messages or messages that
        are older than 14 days old.

        You must have the :attr:`~Permissions.manage_messages` permission to
        use this.

        Parameters
        -----------
        messages: Iterable[:class:`abc.Snowflake`]
            An iterable of messages denoting which ones to bulk delete.
        reason: Optional[:class:`str`]
            The reason for deleting the messages. Shows up on the audit log.

        Raises
        ------
        ClientException
            The number of messages to delete was more than 100.
        Forbidden
            You do not have proper permissions to delete the messages.
        NotFound
            If single delete, then the message was already deleted.
        HTTPException
            Deleting the messages failed.
        """
        if not isinstance(messages, (list, tuple)):
            messages = list(messages)

        if len(messages) == 0:
            return  # do nothing

        if len(messages) == 1:
            message_id: int = messages[0].id
            await self._state.http.delete_message(self.id, message_id, reason=reason)
            return

        if len(messages) > 100:
            raise ClientException("Can only bulk delete messages up to 100 messages")

        message_ids: SnowflakeList = [m.id for m in messages]
        await self._state.http.delete_messages(self.id, message_ids, reason=reason)

    async def purge(
        self,
        *,
        limit: Optional[int] = 100,
        check: Callable[[Message], bool] = MISSING,
        before: Optional[SnowflakeTime] = None,
        after: Optional[SnowflakeTime] = None,
        around: Optional[SnowflakeTime] = None,
        oldest_first: Optional[bool] = False,
        bulk: bool = True,
        reason: Optional[str] = None,
    ) -> List[Message]:
        """|coro|

        Purges a list of messages that meet the criteria given by the predicate
        ``check``. If a ``check`` is not provided then all messages are deleted
        without discrimination.

        You must have the :attr:`~Permissions.manage_messages` permission to
        delete messages even if they are your own.
        The :attr:`~Permissions.read_message_history` permission is
        also needed to retrieve message history.

        Examples
        ---------

        Deleting bot's messages ::

            def is_me(m):
                return m.author == client.user

            deleted = await channel.purge(limit=100, check=is_me)
            await channel.send(f'Deleted {len(deleted)} message(s)')

        Parameters
        -----------
        limit: Optional[:class:`int`]
            The number of messages to search through. This is not the number
            of messages that will be deleted, though it can be.
        check: Callable[[:class:`Message`], :class:`bool`]
            The function used to check if a message should be deleted.
            It must take a :class:`Message` as its sole parameter.
        before: Optional[Union[:class:`abc.Snowflake`, :class:`datetime.datetime`]]
            Same as ``before`` in :meth:`history`.
        after: Optional[Union[:class:`abc.Snowflake`, :class:`datetime.datetime`]]
            Same as ``after`` in :meth:`history`.
        around: Optional[Union[:class:`abc.Snowflake`, :class:`datetime.datetime`]]
            Same as ``around`` in :meth:`history`.
        oldest_first: Optional[:class:`bool`]
            Same as ``oldest_first`` in :meth:`history`.
        bulk: :class:`bool`
            If ``True``, use bulk delete. Setting this to ``False`` is useful for mass-deleting
            a bot's own messages without :attr:`Permissions.manage_messages`. When ``True``, will
            fall back to single delete if messages are older than two weeks.
        reason: Optional[:class:`str`]
            The reason for deleting the messages. Shows up on the audit log.

        Raises
        -------
        Forbidden
            You do not have proper permissions to do the actions required.
        HTTPException
            Purging the messages failed.

        Returns
        --------
        List[:class:`.Message`]
            The list of messages that were deleted.
        """
        return await discord.abc._purge_messages_helper(
            self,
            limit=limit,
            check=check,
            before=before,
            after=after,
            around=around,
            oldest_first=oldest_first,
            bulk=bulk,
            reason=reason,
        )

    async def webhooks(self) -> List[Webhook]:
        """|coro|

        Gets the list of webhooks from this channel.

        Requires :attr:`~.Permissions.manage_webhooks` permissions.

        Raises
        -------
        Forbidden
            You don't have permissions to get the webhooks.

        Returns
        --------
        List[:class:`Webhook`]
            The webhooks for this channel.
        """

        from .webhook import Webhook

        data = await self._state.http.channel_webhooks(self.id)
        return [Webhook.from_state(d, state=self._state) for d in data]

    async def create_webhook(
        self, *, name: str, avatar: Optional[bytes] = None, reason: Optional[str] = None
    ) -> Webhook:
        """|coro|

        Creates a webhook for this channel.

        Requires :attr:`~.Permissions.manage_webhooks` permissions.

        .. versionchanged:: 1.1
            Added the ``reason`` keyword-only parameter.

        Parameters
        -------------
        name: :class:`str`
            The webhook's name.
        avatar: Optional[:class:`bytes`]
            A :term:`py:bytes-like object` representing the webhook's default avatar.
            This operates similarly to :meth:`~ClientUser.edit`.
        reason: Optional[:class:`str`]
            The reason for creating this webhook. Shows up in the audit logs.

        Raises
        -------
        HTTPException
            Creating the webhook failed.
        Forbidden
            You do not have permissions to create a webhook.

        Returns
        --------
        :class:`Webhook`
            The created webhook.
        """

        from .webhook import Webhook

        if avatar is not None:
            avatar = utils._bytes_to_base64_data(avatar)  # type: ignore

        data = await self._state.http.create_webhook(self.id, name=str(name), avatar=avatar, reason=reason)
        return Webhook.from_state(data, state=self._state)

    async def follow(self, *, destination: TextChannel, reason: Optional[str] = None) -> Webhook:
        """
        Follows a channel using a webhook.

        Only news channels can be followed.

        .. note::

            The webhook returned will not provide a token to do webhook
            actions, as Discord does not provide it.

        .. versionadded:: 1.3

        Parameters
        -----------
        destination: :class:`TextChannel`
            The channel you would like to follow from.
        reason: Optional[:class:`str`]
            The reason for following the channel. Shows up on the destination guild's audit log.

            .. versionadded:: 1.4

        Raises
        -------
        HTTPException
            Following the channel failed.
        Forbidden
            You do not have the permissions to create a webhook.

        Returns
        --------
        :class:`Webhook`
            The created webhook.
        """

        if not self.is_news():
            raise ClientException("The channel must be a news channel.")

        if not isinstance(destination, TextChannel):
            raise InvalidArgument(f"Expected TextChannel received {destination.__class__.__name__}")

        from .webhook import Webhook

        data = await self._state.http.follow_webhook(self.id, webhook_channel_id=destination.id, reason=reason)
        return Webhook._as_follower(data, channel=destination, user=self._state.user)

    def get_partial_message(self, message_id: int, /) -> PartialMessage:
        """Creates a :class:`PartialMessage` from the message ID.

        This is useful if you want to work with a message and only have its ID without
        doing an unnecessary API call.

        .. versionadded:: 1.6

        Parameters
        ------------
        message_id: :class:`int`
            The message ID to create a partial message for.

        Returns
        ---------
        :class:`PartialMessage`
            The partial message.
        """

        from .message import PartialMessage

        return PartialMessage(channel=self, id=message_id)

    def get_thread(self, thread_id: int, /) -> Optional[Thread]:
        """Returns a thread with the given ID.

        .. versionadded:: 2.0

        Parameters
        -----------
        thread_id: :class:`int`
            The ID to search for.

        Returns
        --------
        Optional[:class:`Thread`]
            The returned thread or ``None`` if not found.
        """
        return self.guild.get_thread(thread_id)

    def archived_threads(
        self,
        *,
        private: bool = False,
        joined: bool = False,
        limit: Optional[int] = 50,
        before: Optional[Union[Snowflake, datetime.datetime]] = None,
    ) -> ArchivedThreadIterator:
        """Returns an :class:`~discord.AsyncIterator` that iterates over all archived threads in the guild.

        You must have :attr:`~Permissions.read_message_history` to use this. If iterating over private threads
        then :attr:`~Permissions.manage_threads` is also required.

        .. versionadded:: 2.0

        Parameters
        -----------
        limit: Optional[:class:`bool`]
            The number of threads to retrieve.
            If ``None``, retrieves every archived thread in the channel. Note, however,
            that this would make it a slow operation.
        before: Optional[Union[:class:`abc.Snowflake`, :class:`datetime.datetime`]]
            Retrieve archived channels before the given date or ID.
        private: :class:`bool`
            Whether to retrieve private archived threads.
        joined: :class:`bool`
            Whether to retrieve private archived threads that you've joined.
            You cannot set ``joined`` to ``True`` and ``private`` to ``False``.

        Raises
        ------
        Forbidden
            You do not have permissions to get archived threads.
        HTTPException
            The request to get the archived threads failed.

        Yields
        -------
        :class:`Thread`
            The archived threads.
        """
        return ArchivedThreadIterator(
            self.id,
            self.guild,
            limit=limit,
            joined=joined,
            private=private,
            before=before,
        )


class TextChannel(discord.abc.Messageable, _TextChannel):
    def __init__(self, *, state: ConnectionState, guild: Guild, data: TextChannelPayload):
        super().__init__(state=state, guild=guild, data=data)

    @property
    def _repr_attrs(self) -> Tuple[str, ...]:
        return super()._repr_attrs + ("news",)

    def _update(self, guild: Guild, data: TextChannelPayload) -> None:
        super()._update(guild, data)

    def _get_channel(self) -> "TextChannel":
        return self

    def is_news(self) -> bool:
        """:class:`bool`: Checks if the channel is a news/anouncements channel."""
        return self._type == ChannelType.news.value

    async def create_thread(
        self,
        *,
        name: str,
        message: Optional[Snowflake] = None,
        auto_archive_duration: ThreadArchiveDuration = MISSING,
        type: Optional[ChannelType] = None,
        reason: Optional[str] = None,
    ) -> Thread:
        """|coro|

        Creates a thread in this text channel.

        To create a public thread, you must have :attr:`~discord.Permissions.create_public_threads`.
        For a private thread, :attr:`~discord.Permissions.create_private_threads` is needed instead.

        .. versionadded:: 2.0

        Parameters
        -----------
        name: :class:`str`
            The name of the thread.
        message: Optional[:class:`abc.Snowflake`]
            A snowflake representing the message to create the thread with.
            If ``None`` is passed then a private thread is created.
            Defaults to ``None``.
        auto_archive_duration: :class:`int`
            The duration in minutes before a thread is automatically archived for inactivity.
            If not provided, the channel's default auto archive duration is used.
        type: Optional[:class:`ChannelType`]
            The type of thread to create. If a ``message`` is passed then this parameter
            is ignored, as a thread created with a message is always a public thread.
            By default this creates a private thread if this is ``None``.
        reason: :class:`str`
            The reason for creating a new thread. Shows up on the audit log.

        Raises
        -------
        Forbidden
            You do not have permissions to create a thread.
        HTTPException
            Starting the thread failed.

        Returns
        --------
        :class:`Thread`
            The created thread
        """

        if type is None:
            type = ChannelType.private_thread

        if message is None:
            data = await self._state.http.start_thread_without_message(
                self.id,
                name=name,
                auto_archive_duration=auto_archive_duration or self.default_auto_archive_duration,
                type=type.value,
                reason=reason,
            )
        else:
            data = await self._state.http.start_thread_with_message(
                self.id,
                message.id,
                name=name,
                auto_archive_duration=auto_archive_duration or self.default_auto_archive_duration,
                reason=reason,
            )

        return Thread(guild=self.guild, state=self._state, data=data)


class ForumChannel(_TextChannel):
    def __init__(self, *, state: ConnectionState, guild: Guild, data: ForumChannelPayload):
        super().__init__(state=state, guild=guild, data=data)

    def _update(self, guild: Guild, data: ForumChannelPayload) -> None:
        super()._update(guild, data)

    @property
    def guidelines(self) -> Optional[str]:
        """Optional[:class:`str`]: The channel's guidelines. An alias of :attr:`topic`."""
        return self.topic

    async def create_thread(
        self,
        name: str,
        content=None,
        *,
        embed=None,
        embeds=None,
        file=None,
        files=None,
        stickers=None,
        delete_message_after=None,
        nonce=None,
        allowed_mentions=None,
        view=None,
        auto_archive_duration: ThreadArchiveDuration = MISSING,
        slowmode_delay: int = MISSING,
        reason: Optional[str] = None,
    ) -> Thread:
        """|coro|

        Creates a thread in this forum channel.

        To create a public thread, you must have :attr:`~discord.Permissions.create_public_threads`.
        For a private thread, :attr:`~discord.Permissions.create_private_threads` is needed instead.

        .. versionadded:: 2.0

        Parameters
        -----------
        name: :class:`str`
            The name of the thread.
        content: :class:`str`
            The content of the message to send.
        embed: :class:`~discord.Embed`
            The rich embed for the content.
        file: :class:`~discord.File`
            The file to upload.
        files: List[:class:`~discord.File`]
            A list of files to upload. Must be a maximum of 10.
        nonce: :class:`int`
            The nonce to use for sending this message. If the message was successfully sent,
            then the message will have a nonce with this value.
        allowed_mentions: :class:`~discord.AllowedMentions`
            Controls the mentions being processed in this message. If this is
            passed, then the object is merged with :attr:`~discord.Client.allowed_mentions`.
            The merging behaviour only overrides attributes that have been explicitly passed
            to the object, otherwise it uses the attributes set in :attr:`~discord.Client.allowed_mentions`.
            If no object is passed at all then the defaults given by :attr:`~discord.Client.allowed_mentions`
            are used instead.
        view: :class:`discord.ui.View`
            A Discord UI View to add to the message.
        embeds: List[:class:`~discord.Embed`]
            A list of embeds to upload. Must be a maximum of 10.
        stickers: Sequence[Union[:class:`~discord.GuildSticker`, :class:`~discord.StickerItem`]]
            A list of stickers to upload. Must be a maximum of 3.
        auto_archive_duration: :class:`int`
            The duration in minutes before a thread is automatically archived for inactivity.
            If not provided, the channel's default auto archive duration is used.
        slowmode_delay: :class:`int`
            The number of seconds a member must wait between sending messages
            in the new thread. A value of `0` denotes that it is disabled.
            Bots and users with :attr:`~Permissions.manage_channels` or
            :attr:`~Permissions.manage_messages` bypass slowmode.
            If not provided, the forum channel's default slowmode is used.
        reason: :class:`str`
            The reason for creating a new thread. Shows up on the audit log.

        Raises
        -------
        Forbidden
            You do not have permissions to create a thread.
        HTTPException
            Starting the thread failed.

        Returns
        --------
        :class:`Thread`
            The created thread
        """
        state = self._state
        message_content = str(content) if content is not None else None

        if embed is not None and embeds is not None:
            raise InvalidArgument("cannot pass both embed and embeds parameter to create_post()")

        if embed is not None:
            embed = embed.to_dict()

        elif embeds is not None:
            if len(embeds) > 10:
                raise InvalidArgument("embeds parameter must be a list of up to 10 elements")
            embeds = [embed.to_dict() for embed in embeds]

        if stickers is not None:
            stickers = [sticker.id for sticker in stickers]

        if allowed_mentions is None:
            allowed_mentions = state.allowed_mentions and state.allowed_mentions.to_dict()
        elif state.allowed_mentions is not None:
            allowed_mentions = state.allowed_mentions.merge(allowed_mentions).to_dict()
        else:
            allowed_mentions = allowed_mentions.to_dict()

        if view:
            if not hasattr(view, "__discord_ui_view__"):
                raise InvalidArgument(f"view parameter must be View not {view.__class__!r}")

            components = view.to_components()
        else:
            components = None

        if file is not None and files is not None:
            raise InvalidArgument("cannot pass both file and files parameter to send()")

        if file is not None:
            if not isinstance(file, File):
                raise InvalidArgument("file parameter must be File")

            try:
                data = await state.http.send_files(
                    self.id,
                    files=[file],
                    allowed_mentions=allowed_mentions,
                    content=message_content,
                    embed=embed,
                    embeds=embeds,
                    nonce=nonce,
                    stickers=stickers,
                    components=components,
                )
            finally:
                file.close()

        elif files is not None:
            if len(files) > 10:
                raise InvalidArgument("files parameter must be a list of up to 10 elements")
            elif not all(isinstance(file, File) for file in files):
                raise InvalidArgument("files parameter must be a list of File")

            try:
                data = await state.http.send_files(
                    self.id,
                    files=files,
                    content=message_content,
                    embed=embed,
                    embeds=embeds,
                    nonce=nonce,
                    allowed_mentions=allowed_mentions,
                    stickers=stickers,
                    components=components,
                )
            finally:
                for f in files:
                    f.close()
        else:
            data = await state.http.start_forum_thread(
                self.id,
                content=message_content,
                name=name,
                embed=embed,
                embeds=embeds,
                nonce=nonce,
                allowed_mentions=allowed_mentions,
                stickers=stickers,
                components=components,
                auto_archive_duration=auto_archive_duration or self.default_auto_archive_duration,
                rate_limit_per_user=slowmode_delay or self.slowmode_delay,
                reason=reason,
            )
        ret = Thread(guild=self.guild, state=self._state, data=data)
        msg = ret.get_partial_message(data["last_message_id"])
        if view:
            state.store_view(view, msg.id)

        if delete_message_after is not None:
            await msg.delete(delay=delete_message_after)
        return ret


class VocalGuildChannel(discord.abc.Connectable, discord.abc.GuildChannel, Hashable):
    __slots__ = (
        "name",
        "id",
        "guild",
        "bitrate",
        "user_limit",
        "_state",
        "position",
        "_overwrites",
        "category_id",
        "rtc_region",
        "video_quality_mode",
        "last_message_id",
        "flags",
    )

    def __init__(
        self,
        *,
        state: ConnectionState,
        guild: Guild,
        data: Union[VoiceChannelPayload, StageChannelPayload],
    ):
        self._state: ConnectionState = state
        self.id: int = int(data["id"])
        self._update(guild, data)

    def _get_voice_client_key(self) -> Tuple[int, str]:
        return self.guild.id, "guild_id"

    def _get_voice_state_pair(self) -> Tuple[int, int]:
        return self.guild.id, self.id

    def _update(self, guild: Guild, data: Union[VoiceChannelPayload, StageChannelPayload]) -> None:
        self.guild = guild
        self.name: str = data["name"]
        rtc = data.get("rtc_region")
        self.rtc_region: Optional[VoiceRegion] = try_enum(VoiceRegion, rtc) if rtc is not None else None
        self.video_quality_mode: VideoQualityMode = try_enum(VideoQualityMode, data.get("video_quality_mode", 1))
        self.category_id: Optional[int] = utils._get_as_snowflake(data, "parent_id")
        self.last_message_id: Optional[int] = utils._get_as_snowflake(data, "last_message_id")
        self.position: int = data.get("position")
        self.bitrate: int = data.get("bitrate")
        self.user_limit: int = data.get("user_limit")
        self.flags: ChannelFlags = ChannelFlags._from_value(data.get("flags", 0))
        self._fill_overwrites(data)

    @property
    def _sorting_bucket(self) -> int:
        return ChannelType.voice.value

    @property
    def members(self) -> List[Member]:
        """List[:class:`Member`]: Returns all members that are currently inside this voice channel."""
        ret = []
        for user_id, state in self.guild._voice_states.items():
            if state.channel and state.channel.id == self.id:
                member = self.guild.get_member(user_id)
                if member is not None:
                    ret.append(member)
        return ret

    @property
    def voice_states(self) -> Dict[int, VoiceState]:
        """Returns a mapping of member IDs who have voice states in this channel.

        .. versionadded:: 1.3

        .. note::

            This function is intentionally low level to replace :attr:`members`
            when the member cache is unavailable.

        Returns
        --------
        Mapping[:class:`int`, :class:`VoiceState`]
            The mapping of member ID to a voice state.
        """
        return {
            key: value
            for key, value in self.guild._voice_states.items()
            if value.channel and value.channel.id == self.id
        }

    @utils.copy_doc(discord.abc.GuildChannel.permissions_for)
    def permissions_for(self, obj: Union[Member, Role], /) -> Permissions:
        base = super().permissions_for(obj)

        # voice channels cannot be edited by people who can't connect to them
        # It also implicitly denies all other voice perms
        if not base.connect:
            denied = Permissions.voice()
            denied.update(manage_channels=True, manage_roles=True)
            base.value &= ~denied.value
        return base


class VoiceChannel(discord.abc.Messageable, VocalGuildChannel):
    """Represents a Discord guild voice channel.

    .. container:: operations

        .. describe:: x == y

            Checks if two channels are equal.

        .. describe:: x != y

            Checks if two channels are not equal.

        .. describe:: hash(x)

            Returns the channel's hash.

        .. describe:: str(x)

            Returns the channel's name.

    Attributes
    -----------
    name: :class:`str`
        The channel name.
    guild: :class:`Guild`
        The guild the channel belongs to.
    id: :class:`int`
        The channel ID.
    category_id: Optional[:class:`int`]
        The category channel ID this channel belongs to, if applicable.
    position: Optional[:class:`int`]
        The position in the channel list. This is a number that starts at 0. e.g. the
        top channel is position 0. Can be ``None`` if the channel was received in an interaction.
    bitrate: :class:`int`
        The channel's preferred audio bitrate in bits per second.
    user_limit: :class:`int`
        The channel's limit for number of members that can be in a voice channel.
    rtc_region: Optional[:class:`VoiceRegion`]
        The region for the voice channel's voice communication.
        A value of ``None`` indicates automatic voice region detection.

        .. versionadded:: 1.7
    video_quality_mode: :class:`VideoQualityMode`
        The camera video quality for the voice channel's participants.

        .. versionadded:: 2.0
    last_message_id: Optional[:class:`int`]
        The ID of the last message sent to this channel. It may not always point to an existing or valid message.
        .. versionadded:: 2.0
    flags: :class:`ChannelFlags`
        Extra features of the channel.

        .. versionadded:: 2.0
    """

    __slots__ = "nsfw"

    def _update(self, guild: Guild, data: VoiceChannelPayload):
        super()._update(guild, data)
        self.nsfw: bool = data.get("nsfw", False)

    def __repr__(self) -> str:
        attrs = [
            ("id", self.id),
            ("name", self.name),
            ("rtc_region", self.rtc_region),
            ("position", self.position),
            ("bitrate", self.bitrate),
            ("video_quality_mode", self.video_quality_mode),
            ("user_limit", self.user_limit),
            ("category_id", self.category_id),
        ]
        joined = " ".join("%s=%r" % t for t in attrs)
        return f"<{self.__class__.__name__} {joined}>"

    async def _get_channel(self):
        return self

    def is_nsfw(self) -> bool:
        """:class:`bool`: Checks if the channel is NSFW."""
        return self.nsfw

    @property
    def last_message(self) -> Optional[Message]:
        """Fetches the last message from this channel in cache.

        The message might not be valid or point to an existing message.

        .. admonition:: Reliable Fetching
            :class: helpful

            For a slightly more reliable method of fetching the
            last message, consider using either :meth:`history`
            or :meth:`fetch_message` with the :attr:`last_message_id`
            attribute.

        Returns
        ---------
        Optional[:class:`Message`]
            The last message in this channel or ``None`` if not found.
        """
        return self._state._get_message(self.last_message_id) if self.last_message_id else None

    def get_partial_message(self, message_id: int, /) -> PartialMessage:
        """Creates a :class:`PartialMessage` from the message ID.

        This is useful if you want to work with a message and only have its ID without
        doing an unnecessary API call.

        .. versionadded:: 1.6

        Parameters
        ------------
        message_id: :class:`int`
            The message ID to create a partial message for.

        Returns
        ---------
        :class:`PartialMessage`
            The partial message.
        """

        from .message import PartialMessage

        return PartialMessage(channel=self, id=message_id)

    async def delete_messages(self, messages: Iterable[Snowflake], *, reason: Optional[str] = None) -> None:
        """|coro|

        Deletes a list of messages. This is similar to :meth:`Message.delete`
        except it bulk deletes multiple messages.

        As a special case, if the number of messages is 0, then nothing
        is done. If the number of messages is 1 then single message
        delete is done. If it's more than two, then bulk delete is used.

        You cannot bulk delete more than 100 messages or messages that
        are older than 14 days old.

        You must have the :attr:`~Permissions.manage_messages` permission to
        use this.

        Parameters
        -----------
        messages: Iterable[:class:`abc.Snowflake`]
            An iterable of messages denoting which ones to bulk delete.
        reason: Optional[:class:`str`]
            The reason for deleting the messages. Shows up on the audit log.

        Raises
        ------
        ClientException
            The number of messages to delete was more than 100.
        Forbidden
            You do not have proper permissions to delete the messages.
        NotFound
            If single delete, then the message was already deleted.
        HTTPException
            Deleting the messages failed.
        """
        if not isinstance(messages, (list, tuple)):
            messages = list(messages)

        if len(messages) == 0:
            return  # do nothing

        if len(messages) == 1:
            message_id: int = messages[0].id
            await self._state.http.delete_message(self.id, message_id, reason=reason)
            return

        if len(messages) > 100:
            raise ClientException("Can only bulk delete messages up to 100 messages")

        message_ids: SnowflakeList = [m.id for m in messages]
        await self._state.http.delete_messages(self.id, message_ids, reason=reason)

    async def purge(
        self,
        *,
        limit: Optional[int] = 100,
        check: Callable[[Message], bool] = MISSING,
        before: Optional[SnowflakeTime] = None,
        after: Optional[SnowflakeTime] = None,
        around: Optional[SnowflakeTime] = None,
        oldest_first: Optional[bool] = False,
        bulk: bool = True,
        reason: Optional[str] = None,
    ) -> List[Message]:
        """|coro|

        Purges a list of messages that meet the criteria given by the predicate
        ``check``. If a ``check`` is not provided then all messages are deleted
        without discrimination.

        You must have the :attr:`~Permissions.manage_messages` permission to
        delete messages even if they are your own.
        The :attr:`~Permissions.read_message_history` permission is
        also needed to retrieve message history.

        Examples
        ---------

        Deleting bot's messages ::

            def is_me(m):
                return m.author == client.user

            deleted = await channel.purge(limit=100, check=is_me)
            await channel.send(f'Deleted {len(deleted)} message(s)')

        Parameters
        -----------
        limit: Optional[:class:`int`]
            The number of messages to search through. This is not the number
            of messages that will be deleted, though it can be.
        check: Callable[[:class:`Message`], :class:`bool`]
            The function used to check if a message should be deleted.
            It must take a :class:`Message` as its sole parameter.
        before: Optional[Union[:class:`abc.Snowflake`, :class:`datetime.datetime`]]
            Same as ``before`` in :meth:`history`.
        after: Optional[Union[:class:`abc.Snowflake`, :class:`datetime.datetime`]]
            Same as ``after`` in :meth:`history`.
        around: Optional[Union[:class:`abc.Snowflake`, :class:`datetime.datetime`]]
            Same as ``around`` in :meth:`history`.
        oldest_first: Optional[:class:`bool`]
            Same as ``oldest_first`` in :meth:`history`.
        bulk: :class:`bool`
            If ``True``, use bulk delete. Setting this to ``False`` is useful for mass-deleting
            a bot's own messages without :attr:`Permissions.manage_messages`. When ``True``, will
            fall back to single delete if messages are older than two weeks.
        reason: Optional[:class:`str`]
            The reason for deleting the messages. Shows up on the audit log.

        Raises
        -------
        Forbidden
            You do not have proper permissions to do the actions required.
        HTTPException
            Purging the messages failed.

        Returns
        --------
        List[:class:`.Message`]
            The list of messages that were deleted.
        """
        return await discord.abc._purge_messages_helper(
            self,
            limit=limit,
            check=check,
            before=before,
            after=after,
            around=around,
            oldest_first=oldest_first,
            bulk=bulk,
            reason=reason,
        )

    async def webhooks(self) -> List[Webhook]:
        """|coro|

        Gets the list of webhooks from this channel.

        Requires :attr:`~.Permissions.manage_webhooks` permissions.

        Raises
        -------
        Forbidden
            You don't have permissions to get the webhooks.

        Returns
        --------
        List[:class:`Webhook`]
            The webhooks for this channel.
        """

        from .webhook import Webhook

        data = await self._state.http.channel_webhooks(self.id)
        return [Webhook.from_state(d, state=self._state) for d in data]

    async def create_webhook(
        self, *, name: str, avatar: Optional[bytes] = None, reason: Optional[str] = None
    ) -> Webhook:
        """|coro|

        Creates a webhook for this channel.

        Requires :attr:`~.Permissions.manage_webhooks` permissions.

        .. versionchanged:: 1.1
            Added the ``reason`` keyword-only parameter.

        Parameters
        -------------
        name: :class:`str`
            The webhook's name.
        avatar: Optional[:class:`bytes`]
            A :term:`py:bytes-like object` representing the webhook's default avatar.
            This operates similarly to :meth:`~ClientUser.edit`.
        reason: Optional[:class:`str`]
            The reason for creating this webhook. Shows up in the audit logs.

        Raises
        -------
        HTTPException
            Creating the webhook failed.
        Forbidden
            You do not have permissions to create a webhook.

        Returns
        --------
        :class:`Webhook`
            The created webhook.
        """

        from .webhook import Webhook

        if avatar is not None:
            avatar = utils._bytes_to_base64_data(avatar)  # type: ignore

        data = await self._state.http.create_webhook(self.id, name=str(name), avatar=avatar, reason=reason)
        return Webhook.from_state(data, state=self._state)

    @property
    def type(self) -> ChannelType:
        """:class:`ChannelType`: The channel's Discord type."""
        return ChannelType.voice

    @utils.copy_doc(discord.abc.GuildChannel.clone)
    async def clone(self, *, name: Optional[str] = None, reason: Optional[str] = None) -> VoiceChannel:
        return await self._clone_impl(
            {"bitrate": self.bitrate, "user_limit": self.user_limit},
            name=name,
            reason=reason,
        )

    @overload
    async def edit(
        self,
        *,
        name: str = ...,
        bitrate: int = ...,
        user_limit: int = ...,
        position: int = ...,
        sync_permissions: int = ...,
        category: Optional[CategoryChannel] = ...,
        overwrites: Mapping[Union[Role, Member], PermissionOverwrite] = ...,
        rtc_region: Optional[VoiceRegion] = ...,
        video_quality_mode: VideoQualityMode = ...,
        reason: Optional[str] = ...,
    ) -> Optional[VoiceChannel]:
        ...

    @overload
    async def edit(self) -> Optional[VoiceChannel]:
        ...

    async def edit(self, *, reason=None, **options):
        """|coro|

        Edits the channel.

        You must have the :attr:`~Permissions.manage_channels` permission to
        use this.

        .. versionchanged:: 1.3
            The ``overwrites`` keyword-only parameter was added.

        .. versionchanged:: 2.0
            Edits are no longer in-place, the newly edited channel is returned instead.

        Parameters
        ----------
        name: :class:`str`
            The new channel's name.
        bitrate: :class:`int`
            The new channel's bitrate.
        user_limit: :class:`int`
            The new channel's user limit.
        position: :class:`int`
            The new channel's position.
        sync_permissions: :class:`bool`
            Whether to sync permissions with the channel's new or pre-existing
            category. Defaults to ``False``.
        category: Optional[:class:`CategoryChannel`]
            The new category for this channel. Can be ``None`` to remove the
            category.
        reason: Optional[:class:`str`]
            The reason for editing this channel. Shows up on the audit log.
        overwrites: :class:`Mapping`
            A :class:`Mapping` of target (either a role or a member) to
            :class:`PermissionOverwrite` to apply to the channel.
        rtc_region: Optional[:class:`VoiceRegion`]
            The new region for the voice channel's voice communication.
            A value of ``None`` indicates automatic voice region detection.

            .. versionadded:: 1.7
        video_quality_mode: :class:`VideoQualityMode`
            The camera video quality for the voice channel's participants.

            .. versionadded:: 2.0

        Raises
        ------
        InvalidArgument
            If the permission overwrite information is not in proper form.
        Forbidden
            You do not have permissions to edit the channel.
        HTTPException
            Editing the channel failed.

        Returns
        --------
        Optional[:class:`.VoiceChannel`]
            The newly edited voice channel. If the edit was only positional
            then ``None`` is returned instead.
        """

        payload = await self._edit(options, reason=reason)
        if payload is not None:
            # the payload will always be the proper channel payload
            return self.__class__(state=self._state, guild=self.guild, data=payload)  # type: ignore

    async def create_activity_invite(self, activity: Union[EmbeddedActivity, int], **kwargs) -> Invite:
        """|coro|

        A shortcut method that creates an instant activity invite.

        You must have the :attr:`~discord.Permissions.start_embedded_activities` permission to
        do this.

        Parameters
        ------------
        activity: Union[:class:`discord.EmbeddedActivity`, :class:`int`]
            The activity to create an invite for which can be an application id as well.
        max_age: :class:`int`
            How long the invite should last in seconds. If it's 0 then the invite
            doesn't expire. Defaults to ``0``.
        max_uses: :class:`int`
            How many uses the invite could be used for. If it's 0 then there
            are unlimited uses. Defaults to ``0``.
        temporary: :class:`bool`
            Denotes that the invite grants temporary membership
            (i.e. they get kicked after they disconnect). Defaults to ``False``.
        unique: :class:`bool`
            Indicates if a unique invite URL should be created. Defaults to True.
            If this is set to ``False`` then it will return a previously created
            invite.
        reason: Optional[:class:`str`]
            The reason for creating this invite. Shows up on the audit log.


        Raises
        -------
        TypeError
            If the activity is not a valid activity or application id.
        ~discord.HTTPException
            Invite creation failed.

        Returns
        --------
        :class:`~discord.Invite`
            The invite that was created.
        """

        if isinstance(activity, EmbeddedActivity):
            activity = activity.value

        elif not isinstance(activity, int):
            raise TypeError("Invalid type provided for the activity.")

        return await self.create_invite(
            target_type=InviteTarget.embedded_application,
            target_application_id=activity,
            **kwargs,
        )


class StageChannel(VocalGuildChannel):
    """Represents a Discord guild stage channel.

    .. versionadded:: 1.7

    .. container:: operations

        .. describe:: x == y

            Checks if two channels are equal.

        .. describe:: x != y

            Checks if two channels are not equal.

        .. describe:: hash(x)

            Returns the channel's hash.

        .. describe:: str(x)

            Returns the channel's name.

    Attributes
    -----------
    name: :class:`str`
        The channel name.
    guild: :class:`Guild`
        The guild the channel belongs to.
    id: :class:`int`
        The channel ID.
    topic: Optional[:class:`str`]
        The channel's topic. ``None`` if it isn't set.
    category_id: Optional[:class:`int`]
        The category channel ID this channel belongs to, if applicable.
    position: Optional[:class:`int`]
        The position in the channel list. This is a number that starts at 0. e.g. the
        top channel is position 0. Can be ``None`` if the channel was received in an interaction.
    bitrate: :class:`int`
        The channel's preferred audio bitrate in bits per second.
    user_limit: :class:`int`
        The channel's limit for number of members that can be in a stage channel.
    rtc_region: Optional[:class:`VoiceRegion`]
        The region for the stage channel's voice communication.
        A value of ``None`` indicates automatic voice region detection.
    video_quality_mode: :class:`VideoQualityMode`
        The camera video quality for the stage channel's participants.

        .. versionadded:: 2.0
    flags: :class:`ChannelFlags`
        Extra features of the channel.

        .. versionadded:: 2.0
    """

    __slots__ = ("topic",)

    def __repr__(self) -> str:
        attrs = [
            ("id", self.id),
            ("name", self.name),
            ("topic", self.topic),
            ("rtc_region", self.rtc_region),
            ("position", self.position),
            ("bitrate", self.bitrate),
            ("video_quality_mode", self.video_quality_mode),
            ("user_limit", self.user_limit),
            ("category_id", self.category_id),
        ]
        joined = " ".join("%s=%r" % t for t in attrs)
        return f"<{self.__class__.__name__} {joined}>"

    def _update(self, guild: Guild, data: StageChannelPayload) -> None:
        super()._update(guild, data)
        self.topic = data.get("topic")

    @property
    def requesting_to_speak(self) -> List[Member]:
        """List[:class:`Member`]: A list of members who are requesting to speak in the stage channel."""
        return [member for member in self.members if member.voice and member.voice.requested_to_speak_at is not None]

    @property
    def speakers(self) -> List[Member]:
        """List[:class:`Member`]: A list of members who have been permitted to speak in the stage channel.

        .. versionadded:: 2.0
        """
        return [
            member
            for member in self.members
            if member.voice and not member.voice.suppress and member.voice.requested_to_speak_at is None
        ]

    @property
    def listeners(self) -> List[Member]:
        """List[:class:`Member`]: A list of members who are listening in the stage channel.

        .. versionadded:: 2.0
        """
        return [member for member in self.members if member.voice and member.voice.suppress]

    @property
    def moderators(self) -> List[Member]:
        """List[:class:`Member`]: A list of members who are moderating the stage channel.

        .. versionadded:: 2.0
        """
        required_permissions = Permissions.stage_moderator()
        return [member for member in self.members if self.permissions_for(member) >= required_permissions]

    @property
    def type(self) -> ChannelType:
        """:class:`ChannelType`: The channel's Discord type."""
        return ChannelType.stage_voice

    @utils.copy_doc(discord.abc.GuildChannel.clone)
    async def clone(self, *, name: Optional[str] = None, reason: Optional[str] = None) -> StageChannel:
        return await self._clone_impl({}, name=name, reason=reason)

    @property
    def instance(self) -> Optional[StageInstance]:
        """Optional[:class:`StageInstance`]: The running stage instance of the stage channel.

        .. versionadded:: 2.0
        """
        return utils.get(self.guild.stage_instances, channel_id=self.id)

    async def create_instance(
        self,
        *,
        topic: str,
        privacy_level: StagePrivacyLevel = MISSING,
        reason: Optional[str] = None,
        send_notification: Optional[bool] = False,
    ) -> StageInstance:
        """|coro|

        Create a stage instance.

        You must have the :attr:`~Permissions.manage_channels` permission to
        use this.

        .. versionadded:: 2.0

        Parameters
        -----------
        topic: :class:`str`
            The stage instance's topic.
        privacy_level: :class:`StagePrivacyLevel`
            The stage instance's privacy level. Defaults to :attr:`StagePrivacyLevel.guild_only`.
        reason: :class:`str`
            The reason the stage instance was created. Shows up on the audit log.
        send_notification: :class:`bool`
            Send a notification to everyone in the server that the stage instance has started.
            Defaults to ``False``. Requires the ``mention_everyone`` permission.

        Raises
        ------
        InvalidArgument
            If the ``privacy_level`` parameter is not the proper type.
        Forbidden
            You do not have permissions to create a stage instance.
        HTTPException
            Creating a stage instance failed.

        Returns
        --------
        :class:`StageInstance`
            The newly created stage instance.
        """

        payload: Dict[str, Any] = {"channel_id": self.id, "topic": topic, "send_start_notification": send_notification}

        if privacy_level is not MISSING:
            if not isinstance(privacy_level, StagePrivacyLevel):
                raise InvalidArgument("privacy_level field must be of type PrivacyLevel")

            payload["privacy_level"] = privacy_level.value

        data = await self._state.http.create_stage_instance(**payload, reason=reason)
        return StageInstance(guild=self.guild, state=self._state, data=data)

    async def fetch_instance(self) -> StageInstance:
        """|coro|

        Gets the running :class:`StageInstance`.

        .. versionadded:: 2.0

        Raises
        -------
        :exc:`.NotFound`
            The stage instance or channel could not be found.
        :exc:`.HTTPException`
            Getting the stage instance failed.

        Returns
        --------
        :class:`StageInstance`
            The stage instance.
        """
        data = await self._state.http.get_stage_instance(self.id)
        return StageInstance(guild=self.guild, state=self._state, data=data)

    @overload
    async def edit(
        self,
        *,
        name: str = ...,
        topic: Optional[str] = ...,
        position: int = ...,
        sync_permissions: int = ...,
        category: Optional[CategoryChannel] = ...,
        overwrites: Mapping[Union[Role, Member], PermissionOverwrite] = ...,
        rtc_region: Optional[VoiceRegion] = ...,
        video_quality_mode: VideoQualityMode = ...,
        reason: Optional[str] = ...,
    ) -> Optional[StageChannel]:
        ...

    @overload
    async def edit(self) -> Optional[StageChannel]:
        ...

    async def edit(self, *, reason=None, **options):
        """|coro|

        Edits the channel.

        You must have the :attr:`~Permissions.manage_channels` permission to
        use this.

        .. versionchanged:: 2.0
            The ``topic`` parameter must now be set via :attr:`create_instance`.

        .. versionchanged:: 2.0
            Edits are no longer in-place, the newly edited channel is returned instead.

        Parameters
        ----------
        name: :class:`str`
            The new channel's name.
        position: :class:`int`
            The new channel's position.
        sync_permissions: :class:`bool`
            Whether to sync permissions with the channel's new or pre-existing
            category. Defaults to ``False``.
        category: Optional[:class:`CategoryChannel`]
            The new category for this channel. Can be ``None`` to remove the
            category.
        reason: Optional[:class:`str`]
            The reason for editing this channel. Shows up on the audit log.
        overwrites: :class:`Mapping`
            A :class:`Mapping` of target (either a role or a member) to
            :class:`PermissionOverwrite` to apply to the channel.
        rtc_region: Optional[:class:`VoiceRegion`]
            The new region for the stage channel's voice communication.
            A value of ``None`` indicates automatic voice region detection.
        video_quality_mode: :class:`VideoQualityMode`
            The camera video quality for the stage channel's participants.

            .. versionadded:: 2.0

        Raises
        ------
        InvalidArgument
            If the permission overwrite information is not in proper form.
        Forbidden
            You do not have permissions to edit the channel.
        HTTPException
            Editing the channel failed.

        Returns
        --------
        Optional[:class:`.StageChannel`]
            The newly edited stage channel. If the edit was only positional
            then ``None`` is returned instead.
        """

        payload = await self._edit(options, reason=reason)
        if payload is not None:
            # the payload will always be the proper channel payload
            return self.__class__(state=self._state, guild=self.guild, data=payload)  # type: ignore


class CategoryChannel(discord.abc.GuildChannel, Hashable):
    """Represents a Discord channel category.

    These are useful to group channels to logical compartments.

    .. container:: operations

        .. describe:: x == y

            Checks if two channels are equal.

        .. describe:: x != y

            Checks if two channels are not equal.

        .. describe:: hash(x)

            Returns the category's hash.

        .. describe:: str(x)

            Returns the category's name.

    Attributes
    -----------
    name: :class:`str`
        The category name.
    guild: :class:`Guild`
        The guild the category belongs to.
    id: :class:`int`
        The category channel ID.
    position: Optional[:class:`int`]
        The position in the category list. This is a number that starts at 0. e.g. the
        top category is position 0. Can be ``None`` if the channel was received in an interaction.
    nsfw: :class:`bool`
        If the channel is marked as "not safe for work".

        .. note::

            To check if the channel or the guild of that channel are marked as NSFW, consider :meth:`is_nsfw` instead.
    flags: :class:`ChannelFlags`
        Extra features of the channel.

        .. versionadded:: 2.0
    """

    __slots__ = (
        "name",
        "id",
        "guild",
        "nsfw",
        "_state",
        "position",
        "_overwrites",
        "category_id",
        "flags",
    )

    def __init__(self, *, state: ConnectionState, guild: Guild, data: CategoryChannelPayload):
        self._state: ConnectionState = state
        self.id: int = int(data["id"])
        self._update(guild, data)

    def __repr__(self) -> str:
        return f"<CategoryChannel id={self.id} name={self.name!r} position={self.position} nsfw={self.nsfw}>"

    def _update(self, guild: Guild, data: CategoryChannelPayload) -> None:
        self.guild: Guild = guild
        self.name: str = data["name"]
        self.category_id: Optional[int] = utils._get_as_snowflake(data, "parent_id")
        self.nsfw: bool = data.get("nsfw", False)
        self.position: int = data.get("position")
        self.flags: ChannelFlags = ChannelFlags._from_value(data.get("flags", 0))
        self._fill_overwrites(data)

    @property
    def _sorting_bucket(self) -> int:
        return ChannelType.category.value

    @property
    def type(self) -> ChannelType:
        """:class:`ChannelType`: The channel's Discord type."""
        return ChannelType.category

    def is_nsfw(self) -> bool:
        """:class:`bool`: Checks if the category is NSFW."""
        return self.nsfw

    @utils.copy_doc(discord.abc.GuildChannel.clone)
    async def clone(self, *, name: Optional[str] = None, reason: Optional[str] = None) -> CategoryChannel:
        return await self._clone_impl({"nsfw": self.nsfw}, name=name, reason=reason)

    @overload
    async def edit(
        self,
        *,
        name: str = ...,
        position: int = ...,
        nsfw: bool = ...,
        overwrites: Mapping[Union[Role, Member], PermissionOverwrite] = ...,
        reason: Optional[str] = ...,
    ) -> Optional[CategoryChannel]:
        ...

    @overload
    async def edit(self) -> Optional[CategoryChannel]:
        ...

    async def edit(self, *, reason=None, **options):
        """|coro|

        Edits the channel.

        You must have the :attr:`~Permissions.manage_channels` permission to
        use this.

        .. versionchanged:: 1.3
            The ``overwrites`` keyword-only parameter was added.

        .. versionchanged:: 2.0
            Edits are no longer in-place, the newly edited channel is returned instead.

        Parameters
        ----------
        name: :class:`str`
            The new category's name.
        position: :class:`int`
            The new category's position.
        nsfw: :class:`bool`
            To mark the category as NSFW or not.
        reason: Optional[:class:`str`]
            The reason for editing this category. Shows up on the audit log.
        overwrites: :class:`Mapping`
            A :class:`Mapping` of target (either a role or a member) to
            :class:`PermissionOverwrite` to apply to the channel.

        Raises
        ------
        InvalidArgument
            If position is less than 0 or greater than the number of categories.
        Forbidden
            You do not have permissions to edit the category.
        HTTPException
            Editing the category failed.

        Returns
        --------
        Optional[:class:`.CategoryChannel`]
            The newly edited category channel. If the edit was only positional
            then ``None`` is returned instead.
        """

        payload = await self._edit(options, reason=reason)
        if payload is not None:
            # the payload will always be the proper channel payload
            return self.__class__(state=self._state, guild=self.guild, data=payload)  # type: ignore

    @utils.copy_doc(discord.abc.GuildChannel.move)
    async def move(self, **kwargs):
        kwargs.pop("category", None)
        await super().move(**kwargs)

    @property
    def channels(self) -> List[GuildChannelType]:
        """List[:class:`abc.GuildChannel`]: Returns the channels that are under this category.

        These are sorted by the official Discord UI, which places voice channels below the text channels.
        """

        def comparator(channel):
            return (not isinstance(channel, _TextChannel), channel.position)

        ret = [c for c in self.guild.channels if c.category_id == self.id]
        ret.sort(key=comparator)
        return ret

    @property
    def text_channels(self) -> List[TextChannel]:
        """List[:class:`TextChannel`]: Returns the text channels that are under this category."""
        ret = [c for c in self.guild.channels if c.category_id == self.id and isinstance(c, TextChannel)]
        ret.sort(key=lambda c: (c.position, c.id))
        return ret

    @property
    def voice_channels(self) -> List[VoiceChannel]:
        """List[:class:`VoiceChannel`]: Returns the voice channels that are under this category."""
        ret = [c for c in self.guild.channels if c.category_id == self.id and isinstance(c, VoiceChannel)]
        ret.sort(key=lambda c: (c.position, c.id))
        return ret

    @property
    def stage_channels(self) -> List[StageChannel]:
        """List[:class:`StageChannel`]: Returns the stage channels that are under this category.

        .. versionadded:: 1.7
        """
        ret = [c for c in self.guild.channels if c.category_id == self.id and isinstance(c, StageChannel)]
        ret.sort(key=lambda c: (c.position, c.id))
        return ret

    @property
    def forum_channels(self) -> List[ForumChannel]:
        """List[:class:`ForumChannel`]: Returns the forum channels that are under this category.

        .. versionadded:: 2.0
        """
        ret = [c for c in self.guild.channels if c.category_id == self.id and isinstance(c, ForumChannel)]
        ret.sort(key=lambda c: (c.position, c.id))
        return ret

    async def create_text_channel(self, name: str, **options: Any) -> TextChannel:
        """|coro|

        A shortcut method to :meth:`Guild.create_text_channel` to create a :class:`TextChannel` in the category.

        Returns
        -------
        :class:`TextChannel`
            The channel that was just created.
        """
        return await self.guild.create_text_channel(name, category=self, **options)

    async def create_voice_channel(self, name: str, **options: Any) -> VoiceChannel:
        """|coro|

        A shortcut method to :meth:`Guild.create_voice_channel` to create a :class:`VoiceChannel` in the category.

        Returns
        -------
        :class:`VoiceChannel`
            The channel that was just created.
        """
        return await self.guild.create_voice_channel(name, category=self, **options)

    async def create_stage_channel(self, name: str, **options: Any) -> StageChannel:
        """|coro|

        A shortcut method to :meth:`Guild.create_stage_channel` to create a :class:`StageChannel` in the category.

        .. versionadded:: 1.7

        Returns
        -------
        :class:`StageChannel`
            The channel that was just created.
        """
        return await self.guild.create_stage_channel(name, category=self, **options)

    async def create_forum_channel(self, name: str, **options: Any) -> ForumChannel:
        """|coro|

        A shortcut method to :meth:`Guild.create_forum_channel` to create a :class:`ForumChannel` in the category.

        .. versionadded:: 2.0

        Returns
        -------
        :class:`ForumChannel`
            The channel that was just created.
        """
        return await self.guild.create_forum_channel(name, category=self, **options)


DMC = TypeVar("DMC", bound="DMChannel")


class DMChannel(discord.abc.Messageable, Hashable):
    """Represents a Discord direct message channel.

    .. container:: operations

        .. describe:: x == y

            Checks if two channels are equal.

        .. describe:: x != y

            Checks if two channels are not equal.

        .. describe:: hash(x)

            Returns the channel's hash.

        .. describe:: str(x)

            Returns a string representation of the channel

    Attributes
    ----------
    recipient: Optional[:class:`User`]
        The user you are participating with in the direct message channel.
        If this channel is received through the gateway, the recipient information
        may not be always available.
    me: :class:`ClientUser`
        The user presenting yourself.
    id: :class:`int`
        The direct message channel ID.
    """

    __slots__ = ("id", "recipient", "me", "_state")

    def __init__(self, *, me: ClientUser, state: ConnectionState, data: DMChannelPayload):
        self._state: ConnectionState = state
        self.recipient: Optional[User] = state.store_user(data["recipients"][0])
        self.me: ClientUser = me
        self.id: int = int(data["id"])

    async def _get_channel(self):
        return self

    def __str__(self) -> str:
        if self.recipient:
            return f"Direct Message with {self.recipient}"
        return "Direct Message with Unknown User"

    def __repr__(self) -> str:
        return f"<DMChannel id={self.id} recipient={self.recipient!r}>"

    @classmethod
    def _from_message(cls: Type[DMC], state: ConnectionState, channel_id: int) -> DMC:
        self: DMC = cls.__new__(cls)
        self._state = state
        self.id = channel_id
        self.recipient = None
        # state.user won't be None here
        self.me = state.user  # type: ignore
        return self

    @property
    def type(self) -> ChannelType:
        """:class:`ChannelType`: The channel's Discord type."""
        return ChannelType.private

    @property
    def jump_url(self) -> str:
        """:class:`str`: Returns a URL that allows the client to jump to the channel.

        .. versionadded:: 2.0
        """
        return f"https://discord.com/channels/@me/{self.id}"

    @property
    def created_at(self) -> datetime.datetime:
        """:class:`datetime.datetime`: Returns the direct message channel's creation time in UTC."""
        return utils.snowflake_time(self.id)

    def permissions_for(self, obj: Any = None, /) -> Permissions:
        """Handles permission resolution for a :class:`User`.

        This function is there for compatibility with other channel types.

        Actual direct messages do not really have the concept of permissions.

        This returns all the Text related permissions set to ``True`` except:

        - :attr:`~Permissions.send_tts_messages`: You cannot send TTS messages in a DM.
        - :attr:`~Permissions.manage_messages`: You cannot delete others messages in a DM.

        Parameters
        -----------
        obj: :class:`User`
            The user to check permissions for. This parameter is ignored
            but kept for compatibility with other ``permissions_for`` methods.

        Returns
        --------
        :class:`Permissions`
            The resolved permissions.
        """

        base = Permissions.text()
        base.read_messages = True
        base.send_tts_messages = False
        base.manage_messages = False
        return base

    def get_partial_message(self, message_id: int, /) -> PartialMessage:
        """Creates a :class:`PartialMessage` from the message ID.

        This is useful if you want to work with a message and only have its ID without
        doing an unnecessary API call.

        .. versionadded:: 1.6

        Parameters
        ------------
        message_id: :class:`int`
            The message ID to create a partial message for.

        Returns
        ---------
        :class:`PartialMessage`
            The partial message.
        """

        from .message import PartialMessage

        return PartialMessage(channel=self, id=message_id)


class GroupChannel(discord.abc.Messageable, Hashable):
    """Represents a Discord group channel.

    .. container:: operations

        .. describe:: x == y

            Checks if two channels are equal.

        .. describe:: x != y

            Checks if two channels are not equal.

        .. describe:: hash(x)

            Returns the channel's hash.

        .. describe:: str(x)

            Returns a string representation of the channel

    Attributes
    ----------
    recipients: List[:class:`User`]
        The users you are participating with in the group channel.
    me: :class:`ClientUser`
        The user presenting yourself.
    id: :class:`int`
        The group channel ID.
    owner: Optional[:class:`User`]
        The user that owns the group channel.
    owner_id: :class:`int`
        The owner ID that owns the group channel.

        .. versionadded:: 2.0
    name: Optional[:class:`str`]
        The group channel's name if provided.
    """

    __slots__ = (
        "id",
        "recipients",
        "owner_id",
        "owner",
        "_icon",
        "name",
        "me",
        "_state",
    )

    def __init__(self, *, me: ClientUser, state: ConnectionState, data: GroupChannelPayload):
        self._state: ConnectionState = state
        self.id: int = int(data["id"])
        self.me: ClientUser = me
        self._update_group(data)

    def _update_group(self, data: GroupChannelPayload) -> None:
        self.owner_id: Optional[int] = utils._get_as_snowflake(data, "owner_id")
        self._icon: Optional[str] = data.get("icon")
        self.name: Optional[str] = data.get("name")
        self.recipients: List[User] = [self._state.store_user(u) for u in data.get("recipients", [])]

        self.owner: Optional[BaseUser]
        if self.owner_id == self.me.id:
            self.owner = self.me
        else:
            self.owner = utils.find(lambda u: u.id == self.owner_id, self.recipients)

    async def _get_channel(self):
        return self

    def __str__(self) -> str:
        if self.name:
            return self.name

        if len(self.recipients) == 0:
            return "Unnamed"

        return ", ".join(map(lambda x: x.name, self.recipients))

    def __repr__(self) -> str:
        return f"<GroupChannel id={self.id} name={self.name!r}>"

    @property
    def type(self) -> ChannelType:
        """:class:`ChannelType`: The channel's Discord type."""
        return ChannelType.group

    @property
    def icon(self) -> Optional[Asset]:
        """Optional[:class:`Asset`]: Returns the channel's icon asset if available."""
        if self._icon is None:
            return None
        return Asset._from_icon(self._state, self.id, self._icon, path="channel")

    @property
    def created_at(self) -> datetime.datetime:
        """:class:`datetime.datetime`: Returns the channel's creation time in UTC."""
        return utils.snowflake_time(self.id)

    @property
    def jump_url(self) -> str:
        """:class:`str`: Returns a URL that allows the client to jump to the channel.

        .. versionadded:: 2.0
        """
        return f"https://discord.com/channels/@me/{self.id}"

    def permissions_for(self, obj: Snowflake, /) -> Permissions:
        """Handles permission resolution for a :class:`User`.

        This function is there for compatibility with other channel types.

        Actual direct messages do not really have the concept of permissions.

        This returns all the Text related permissions set to ``True`` except:

        - :attr:`~Permissions.send_tts_messages`: You cannot send TTS messages in a DM.
        - :attr:`~Permissions.manage_messages`: You cannot delete others messages in a DM.

        This also checks the kick_members permission if the user is the owner.

        Parameters
        -----------
        obj: :class:`~discord.abc.Snowflake`
            The user to check permissions for.

        Returns
        --------
        :class:`Permissions`
            The resolved permissions for the user.
        """

        base = Permissions.text()
        base.read_messages = True
        base.send_tts_messages = False
        base.manage_messages = False
        base.mention_everyone = True

        if obj.id == self.owner_id:
            base.kick_members = True

        return base

    async def leave(self) -> None:
        """|coro|

        Leave the group.

        If you are the only one in the group, this deletes it as well.

        Raises
        -------
        HTTPException
            Leaving the group failed.
        """

        await self._state.http.leave_group(self.id)


class PartialMessageable(discord.abc.Messageable, Hashable):
    """Represents a partial messageable to aid with working messageable channels when
    only a channel ID are present.

    The only way to construct this class is through :meth:`Client.get_partial_messageable`.

    Note that this class is trimmed down and has no rich attributes.

    .. versionadded:: 2.0

    .. container:: operations

        .. describe:: x == y

            Checks if two partial messageables are equal.

        .. describe:: x != y

            Checks if two partial messageables are not equal.

        .. describe:: hash(x)

            Returns the partial messageable's hash.

    Attributes
    -----------
    id: :class:`int`
        The channel ID associated with this partial messageable.
    type: Optional[:class:`ChannelType`]
        The channel type associated with this partial messageable, if given.
    """

    def __init__(self, state: ConnectionState, id: int, type: Optional[ChannelType] = None):
        self._state: ConnectionState = state
        self._channel: Object = Object(id=id)
        self.id: int = id
        self.type: Optional[ChannelType] = type

    async def _get_channel(self) -> Object:
        return self._channel

    def get_partial_message(self, message_id: int, /) -> PartialMessage:
        """Creates a :class:`PartialMessage` from the message ID.

        This is useful if you want to work with a message and only have its ID without
        doing an unnecessary API call.

        Parameters
        ------------
        message_id: :class:`int`
            The message ID to create a partial message for.

        Returns
        ---------
        :class:`PartialMessage`
            The partial message.
        """

        from .message import PartialMessage

        return PartialMessage(channel=self, id=message_id)


def _guild_channel_factory(channel_type: int):
    value = try_enum(ChannelType, channel_type)
    if value is ChannelType.text:
        return TextChannel, value
    elif value is ChannelType.voice:
        return VoiceChannel, value
    elif value is ChannelType.category:
        return CategoryChannel, value
    elif value is ChannelType.news:
        return TextChannel, value
    elif value is ChannelType.stage_voice:
        return StageChannel, value
    elif value is ChannelType.forum:
        return ForumChannel, value
    else:
        return None, value


def _channel_factory(channel_type: int):
    cls, value = _guild_channel_factory(channel_type)
    if value is ChannelType.private:
        return DMChannel, value
    elif value is ChannelType.group:
        return GroupChannel, value
    else:
        return cls, value


def _threaded_channel_factory(channel_type: int):
    cls, value = _channel_factory(channel_type)
    if value in (
        ChannelType.private_thread,
        ChannelType.public_thread,
        ChannelType.news_thread,
    ):
        return Thread, value
    return cls, value


def _threaded_guild_channel_factory(channel_type: int):
    cls, value = _guild_channel_factory(channel_type)
    if value in (
        ChannelType.private_thread,
        ChannelType.public_thread,
        ChannelType.news_thread,
    ):
        return Thread, value
    return cls, value<|MERGE_RESOLUTION|>--- conflicted
+++ resolved
@@ -26,11 +26,6 @@
 from __future__ import annotations
 
 import datetime
-<<<<<<< HEAD
-import time
-from abc import abstractmethod
-=======
->>>>>>> 7ad078fc
 from typing import (
     TYPE_CHECKING,
     Any,
