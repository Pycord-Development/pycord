--- conflicted
+++ resolved
@@ -32,11 +32,8 @@
     Callable,
     Iterable,
     Mapping,
-<<<<<<< HEAD
     NamedTuple,
-=======
     Sequence,
->>>>>>> 84a68e54
     TypeVar,
     overload,
 )
