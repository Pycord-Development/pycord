--- conflicted
+++ resolved
@@ -1151,20 +1151,6 @@
         name: str,
         content: str | None = None,
         *,
-<<<<<<< HEAD
-        embed=None,
-        embeds=None,
-        file=None,
-        files=None,
-        stickers=None,
-        delete_message_after=None,
-        nonce=None,
-        allowed_mentions=None,
-        view=None,
-        applied_tags=None,
-        auto_archive_duration: ThreadArchiveDuration | utils.Undefined = MISSING,
-        slowmode_delay: int | utils.Undefined = MISSING,
-=======
         embed: Embed | None = None,
         embeds: list[Embed] | None = None,
         file: File | None = None,
@@ -1178,8 +1164,7 @@
         suppress: bool = False,
         silent: bool = False,
         auto_archive_duration: ThreadArchiveDuration = MISSING,
-        slowmode_delay: int = MISSING,
->>>>>>> fce3fc18
+        slowmode_delay: int | utils.Undefined = MISSING,
         reason: str | None = None,
     ) -> Thread:
         """|coro|
@@ -1283,9 +1268,7 @@
             components = view.to_components()
             if view.is_components_v2():
                 if embeds or content:
-                    raise TypeError(
-                        "cannot send embeds or content with a view using v2 component logic"
-                    )
+                    raise TypeError("cannot send embeds or content with a view using v2 component logic")
                 flags.is_components_v2 = True
         else:
             components = None
