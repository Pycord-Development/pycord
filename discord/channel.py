--- conflicted
+++ resolved
@@ -41,11 +41,7 @@
 
 from . import utils
 from .asset import Asset
-<<<<<<< HEAD
 from .emoji import Emoji, PartialEmoji
-=======
-from .emoji import Emoji
->>>>>>> 35bb80e2
 from .enums import (
     ChannelType,
     EmbeddedActivity,
@@ -102,99 +98,6 @@
     from .webhook import Webhook
 
 
-<<<<<<< HEAD
-=======
-class ForumTag(Hashable):
-    """Represents a forum tag that can be added to a thread inside a :class:`ForumChannel`
-    .
-        .. versionadded:: 2.3
-
-        .. container:: operations
-
-            .. describe:: x == y
-
-                Checks if two forum tags are equal.
-
-            .. describe:: x != y
-
-                Checks if two forum tags are not equal.
-
-            .. describe:: hash(x)
-
-                Returns the forum tag's hash.
-
-            .. describe:: str(x)
-
-                Returns the forum tag's name.
-
-        Attributes
-        ----------
-        id: :class:`int`
-            The tag ID.
-            Note that if the object was created manually then this will be ``0``.
-        name: :class:`str`
-            The name of the tag. Can only be up to 20 characters.
-        moderated: :class:`bool`
-            Whether this tag can only be added or removed by a moderator with
-            the :attr:`~Permissions.manage_threads` permission.
-        emoji: :class:`PartialEmoji`
-            The emoji that is used to represent this tag.
-            Note that if the emoji is a custom emoji, it will *not* have name information.
-    """
-
-    __slots__ = ("name", "id", "moderated", "emoji")
-
-    def __init__(
-        self, *, name: str, emoji: EmojiInputType, moderated: bool = False
-    ) -> None:
-        self.name: str = name
-        self.id: int = 0
-        self.moderated: bool = moderated
-        self.emoji: PartialEmoji
-        if isinstance(emoji, _EmojiTag):
-            self.emoji = emoji._to_partial()
-        elif isinstance(emoji, str):
-            self.emoji = PartialEmoji.from_str(emoji)
-        else:
-            raise TypeError(
-                "emoji must be a Emoji, PartialEmoji, or str and not"
-                f" {emoji.__class__!r}"
-            )
-
-    def __repr__(self) -> str:
-        return (
-            "<ForumTag"
-            f" id={self.id} name={self.name!r} emoji={self.emoji!r} moderated={self.moderated}>"
-        )
-
-    def __str__(self) -> str:
-        return self.name
-
-    @classmethod
-    def from_data(cls, *, state: ConnectionState, data: ForumTagPayload) -> ForumTag:
-        self = cls.__new__(cls)
-        self.name = data["name"]
-        self.id = int(data["id"])
-        self.moderated = data.get("moderated", False)
-
-        emoji_name = data["emoji_name"] or ""
-        emoji_id = utils._get_as_snowflake(data, "emoji_id") or None
-        self.emoji = PartialEmoji.with_state(state=state, name=emoji_name, id=emoji_id)
-        return self
-
-    def to_dict(self) -> dict[str, Any]:
-        payload: dict[str, Any] = {
-            "name": self.name,
-            "moderated": self.moderated,
-        } | self.emoji._to_forum_reaction_payload()
-
-        if self.id:
-            payload["id"] = self.id
-
-        return payload
-
-
->>>>>>> 35bb80e2
 class _TextChannel(discord.abc.GuildChannel, Hashable):
     __slots__ = (
         "name",
