--- conflicted
+++ resolved
@@ -144,23 +144,17 @@
             self.nsfw: bool = data.get("nsfw", False)
             # Does this need coercion into `int`? No idea yet.
             self.slowmode_delay: int = data.get("rate_limit_per_user", 0)
-<<<<<<< HEAD
-            self.default_auto_archive_duration: ThreadArchiveDuration = data.get("default_auto_archive_duration", 1440)
-            self.default_thread_slowmode_delay: int = data.get('default_thread_rate_limit_per_user', 0)
-            self.available_tags: Optional[List[int]] = (
+            self.default_auto_archive_duration: ThreadArchiveDuration = data.get(
+                "default_auto_archive_duration", 1440
+            )
+            self.available_tags: List[int] | None = (
                 [int(tag_id) for tag_id in tag_ids]
                 if (tag_ids := data.get("available_tags")) is not None
                 else None
             )
-            self.last_message_id: Optional[int] = utils._get_as_snowflake(data, "last_message_id")
-=======
-            self.default_auto_archive_duration: ThreadArchiveDuration = data.get(
-                "default_auto_archive_duration", 1440
-            )
             self.last_message_id: int | None = utils._get_as_snowflake(
                 data, "last_message_id"
             )
->>>>>>> 7eb8dc87
             self.flags: ChannelFlags = ChannelFlags._from_value(data.get("flags", 0))
             self._fill_overwrites(data)
 
