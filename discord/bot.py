--- conflicted
+++ resolved
@@ -307,18 +307,12 @@
                             ]:
                                 # We have a difference
                                 return True
-<<<<<<< HEAD
-                    elif getattr(cmd, check, None) != match.get(check):
-                        # We have a difference
-                        if check == "default_permission" and getattr(cmd, check) is True and match.get(check) is None:
-=======
                     elif (attr := getattr(cmd, check, None)) != (found := match.get(check)):
                         # We might have a difference
                         if "localizations" in check and bool(attr) == bool(found):
                             # unlike other attrs, localizations are MISSING by default
                             continue
                         elif check == "default_permission" and attr is True and found is None:
->>>>>>> 160f5f40
                             # This is a special case
                             # TODO: Remove for perms v2
                             continue
