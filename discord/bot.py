--- conflicted
+++ resolved
@@ -239,6 +239,7 @@
             respectively contain the command and the action to perform. Other keys may also be present depending on
             the action, including ``id``.
         """
+
         # We can suggest the user to upsert, edit, delete, or bulk upsert the commands
 
         def _check_command(cmd: ApplicationCommand, match: Dict) -> bool:
@@ -252,33 +253,46 @@
                             for data in match["options"]
                             if data["name"] == subcommand.name
                         ),
-                        None,
+                        MISSING,
                     )
-                    if match_ is not None and _check_command(subcommand, match_):
+                    if match_ is MISSING:
+                        return True
+                    elif _check_command(subcommand, match_):
                         return True
             else:
                 as_dict = cmd.to_dict()
-                for check in to_check:
-                    if isinstance(to_check[check], list):
-                        for opt in to_check[check]:
+                to_check = {
+                    "default_permission": None,
+                    "name": None,
+                    "description": None,
+                    "name_localizations": None,
+                    "description_localizations": None,
+                    "options": ["type", "name", "description", "autocomplete", "choices", "name_localizations",
+                                "description_localizations"],
+                }
+                for check, value in to_check.items():
+                    if type(to_check[check]) == list:
+                        # We need to do some falsy conversion here
+                        # The API considers False (autocomplete) and [] (choices) to be falsy values
+                        falsy_vals = (False, [])
+                        for opt in value:
                             cmd_vals = (
                                 [val.get(opt, MISSING) for val in as_dict[check]]
                                 if check in as_dict
                                 else []
                             )
                             for i, val in enumerate(cmd_vals):
-                                # We need to do some falsy conversion here
-                                # The API considers False (autocomplete) and [] (choices) to be falsy values
-                                if val in (False, []):
+                                if val in falsy_vals:
                                     cmd_vals[i] = MISSING
-                            if cmd_vals != [
-                                val.get(opt, MISSING) for val in match.get(check, [])
+                            if match.get(check, MISSING) is not MISSING and cmd_vals != [
+                                val.get(opt, MISSING) for val in match[check]
                             ]:
-                                return True  # We have a difference
-                    else:
-                        if check in match and getattr(cmd, check) != match[check]:
-                            return True  # We have a difference
-            return False
+                                # We have a difference
+                                return True
+                    elif getattr(cmd, check) != match[check]:
+                        # We have a difference
+                        return True
+                return False
 
         return_value = []
         cmds = self.pending_application_commands.copy()
@@ -297,74 +311,17 @@
             pending = [cmd for cmd in cmds if cmd.guild_ids is not None and guild_id in cmd.guild_ids]
 
         registered_commands_dict = {cmd["name"]: cmd for cmd in registered_commands}
-        to_check = {
-            "default_permission": None,
-            "name": None,
-            "description": None,
-            "name_localizations": None,
-            "description_localizations": None,
-            "options": ["type", "name", "description", "autocomplete", "choices", "name_localizations",
-                        "description_localizations"],
-        }
         # First let's check if the commands we have locally are the same as the ones on discord
         for cmd in pending:
             match = registered_commands_dict.get(cmd.name)
             if match is None:
                 # We don't have this command registered
                 return_value.append({"command": cmd, "action": "upsert"})
-<<<<<<< HEAD
-                continue
-
-            as_dict = cmd.to_dict()
-
-            for check, value in to_check.items():
-                if type(to_check[check]) == list:
-                    # We need to do some falsy conversion here
-                    # The API considers False (autocomplete) and [] (choices) to be falsy values
-                    falsy_vals = (False, [])
-                    for opt in value:
-
-                        cmd_vals = [val.get(opt, MISSING) for val in as_dict[check]] if check in as_dict else []
-                        for i, val in enumerate(cmd_vals):
-                            if val in falsy_vals:
-                                cmd_vals[i] = MISSING
-                        if match.get(check, MISSING) is not MISSING and cmd_vals != [
-                            val.get(opt, MISSING) for val in match[check]
-                        ]:
-                            # We have a difference
-                            return_value.append(
-                                {
-                                    "command": cmd,
-                                    "action": "edit",
-                                    "id": int(registered_commands_dict[cmd.name]["id"]),
-                                }
-                            )
-                            break
-                    else:
-                        continue
-                    break
-                elif getattr(cmd, check) != match.get(check):
-                    # We have a difference
-                    return_value.append(
-                        {
-                            "command": cmd,
-                            "action": "edit",
-                            "id": int(registered_commands_dict[cmd.name]["id"]),
-                        }
-                    )
-                    break
-            else:
-                return_value.append(
-                    {
-                        "command": cmd,
-                        "action": None,
-=======
             elif _check_command(cmd, match):
                 return_value.append(
                     {
                         "command": cmd,
                         "action": "edit",
->>>>>>> d97421fa
                         "id": int(registered_commands_dict[cmd.name]["id"]),
                     }
                 )
@@ -381,6 +338,8 @@
                         "action": "delete",
                     }
                 )
+
+                continue
 
         return return_value
 
@@ -564,11 +523,7 @@
                     )
                     registered = await register("bulk", data, _log=False)
             else:
-<<<<<<< HEAD
-                if len(filtered_no_action) == 0:
-=======
-                if not pending_actions:
->>>>>>> d97421fa
+                if not filtered_no_action:
                     registered = []
                 for cmd in filtered_no_action:
                     if cmd["action"] == "delete":
