--- conflicted
+++ resolved
@@ -358,11 +358,7 @@
 
         # Now let's see if there are any commands on discord that we need to delete
         for cmd, value_ in registered_commands_dict.items():
-<<<<<<< HEAD
-            match = find(lambda c: c.name == registered_commands_dict[cmd]["name"], pending)
-=======
-            match = get(pending, name=value_["name"])
->>>>>>> 2078cef9
+            match = find(lambda c: c.name == value_["name"], pending)
             if match is None:
                 # We have this command registered but not in our list
                 return_value.append(
