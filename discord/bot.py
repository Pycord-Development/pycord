"""
The MIT License (MIT)

Copyright (c) 2015-2021 Rapptz
Copyright (c) 2021-present Pycord Development

Permission is hereby granted, free of charge, to any person obtaining a
copy of this software and associated documentation files (the "Software"),
to deal in the Software without restriction, including without limitation
the rights to use, copy, modify, merge, publish, distribute, sublicense,
and/or sell copies of the Software, and to permit persons to whom the
Software is furnished to do so, subject to the following conditions:

The above copyright notice and this permission notice shall be included in
all copies or substantial portions of the Software.

THE SOFTWARE IS PROVIDED "AS IS", WITHOUT WARRANTY OF ANY KIND, EXPRESS
OR IMPLIED, INCLUDING BUT NOT LIMITED TO THE WARRANTIES OF MERCHANTABILITY,
FITNESS FOR A PARTICULAR PURPOSE AND NONINFRINGEMENT. IN NO EVENT SHALL THE
AUTHORS OR COPYRIGHT HOLDERS BE LIABLE FOR ANY CLAIM, DAMAGES OR OTHER
LIABILITY, WHETHER IN AN ACTION OF CONTRACT, TORT OR OTHERWISE, ARISING
FROM, OUT OF OR IN CONNECTION WITH THE SOFTWARE OR THE USE OR OTHER
DEALINGS IN THE SOFTWARE.
"""

from __future__ import annotations

import asyncio
import collections
import copy
import inspect
import sys
import traceback
from typing import (
    Any,
    Callable,
    Coroutine,
    Dict,
    Generator,
    List,
    Optional,
    Type,
    TypeVar,
    Union,
)

from .client import Client
from .cog import CogMixin
from .commands import (
    ApplicationCommand,
    ApplicationContext,
    AutocompleteContext,
    MessageCommand,
    SlashCommand,
    SlashCommandGroup,
    UserCommand,
    command,
)
from .commands.errors import CheckFailure
from .enums import InteractionType
from .errors import DiscordException, Forbidden
from .interactions import Interaction
from .shard import AutoShardedClient
<<<<<<< HEAD
=======
from .types import interactions
>>>>>>> d0456f53
from .user import User
from .utils import MISSING, async_all, find, get

CoroFunc = Callable[..., Coroutine[Any, Any, Any]]
CFT = TypeVar("CFT", bound=CoroFunc)

__all__ = (
    "ApplicationCommandMixin",
    "Bot",
    "AutoShardedBot",
)


class ApplicationCommandMixin:
    """A mixin that implements common functionality for classes that need
    application command compatibility.

    Attributes
    -----------
    application_commands: :class:`dict`
        A mapping of command id string to :class:`.ApplicationCommand` objects.
    pending_application_commands: :class:`list`
        A list of commands that have been added but not yet registered. This is read-only and is modified via other
        methods.
    """

    def __init__(self, *args, **kwargs) -> None:
        super().__init__(*args, **kwargs)
        self._pending_application_commands = []
        self._application_commands = {}

    @property
    def all_commands(self):
        return self._application_commands

    @property
    def pending_application_commands(self):
        return self._pending_application_commands

    @property
    def commands(self) -> List[Union[ApplicationCommand, Any]]:
        commands = self.application_commands
        if self._supports_prefixed_commands:
            commands += self.prefixed_commands
        return commands

    @property
    def application_commands(self) -> List[ApplicationCommand]:
        return list(self._application_commands.values())

    def add_application_command(self, command: ApplicationCommand) -> None:
        """Adds a :class:`.ApplicationCommand` into the internal list of commands.

        This is usually not called, instead the :meth:`~.ApplicationMixin.command` or
        other shortcut decorators are used instead.

        .. versionadded:: 2.0

        Parameters
        -----------
        command: :class:`.ApplicationCommand`
            The command to add.
        """
        if isinstance(command, SlashCommand) and command.is_subcommand:
            raise TypeError("The provided command is a sub-command of group")

        if self.debug_guilds and command.guild_ids is None:
            command.guild_ids = self.debug_guilds

        for cmd in self.pending_application_commands:
            if cmd == command:
                command.id = cmd.id
                self._application_commands[command.id] = command
                break
        self._pending_application_commands.append(command)

    def remove_application_command(
        self, command: ApplicationCommand
    ) -> Optional[ApplicationCommand]:
        """Remove a :class:`.ApplicationCommand` from the internal list
        of commands.

        .. versionadded:: 2.0

        Parameters
        -----------
        command: :class:`.ApplicationCommand`
            The command to remove.

        Returns
        --------
        Optional[:class:`.ApplicationCommand`]
            The command that was removed. If the name is not valid then
            ``None`` is returned instead.
        """
        if command.id is None:
            try:
                index = self._pending_application_commands.index(command)
            except ValueError:
                return None
            return self._pending_application_commands.pop(index)

        return self._application_commands.pop(int(command.id), None)

    @property
    def get_command(self):
        """Shortcut for :meth:`.get_application_command`.

        .. note::
            Overridden in :class:`ext.commands.Bot`.

        .. versionadded:: 2.0
        """
        # TODO: Do something like we did in self.commands for this
        return self.get_application_command

    def get_application_command(
        self,
        name: str,
        guild_ids: Optional[List[int]] = None,
        type: Type[ApplicationCommand] = SlashCommand,
    ) -> Optional[ApplicationCommand]:
        """Get a :class:`.ApplicationCommand` from the internal list
        of commands.

        .. versionadded:: 2.0

        Parameters
        -----------
        name: :class:`str`
            The name of the command to get.
        guild_ids: List[:class:`int`]
            The guild ids associated to the command to get.
        type: Type[:class:`.ApplicationCommand`]
            The type of the command to get. Defaults to :class:`.SlashCommand`.

        Returns
        --------
        Optional[:class:`.ApplicationCommand`]
            The command that was requested. If not found, returns ``None``.
        """

        for command in self._application_commands.values():
            if command.name == name and isinstance(command, type):
                if guild_ids is not None and command.guild_ids != guild_ids:
                    return
                return command

    async def get_desynced_commands(
        self, guild_id: Optional[int] = None
    ) -> List[Dict[str, Any]]:
        """|coro|

        Gets the list of commands that are desynced from discord. If ``guild_id`` is specified, it will only return
        guild commands that are desynced from said guild, else it will return global commands.

        .. note::
            This function is meant to be used internally, and should only be used if you want to override the default
            command registration behavior.

        .. versionadded:: 2.0


        Parameters
        ----------
        guild_id: Optional[:class:`int`]
            The guild id to get the desynced commands for, else global commands if unspecified.

        Returns
        -------
        List[Dict[str, Any]]
            A list of the desynced commands. Each will come with at least the ``cmd`` and ``action`` keys, which
            respectively contain the command and the action to perform. Other keys may also be present depending on
            the action, including ``id``.
        """
        # We can suggest the user to upsert, edit, delete, or bulk upsert the commands

        return_value = []
        cmds = self.pending_application_commands.copy()

        if guild_id is None:
            registered_commands = await self.http.get_global_commands(self.user.id)
            pending = [cmd for cmd in cmds if cmd.guild_ids is None]
        else:
            registered_commands = await self.http.get_guild_commands(
                self.user.id, guild_id
            )
            pending = [
                cmd
                for cmd in cmds
                if cmd.guild_ids is not None and guild_id in cmd.guild_ids
            ]

        registered_commands_dict = {cmd["name"]: cmd for cmd in registered_commands}
        to_check = {
            "default_permission": None,
            "name": None,
            "description": None,
            "options": ["type", "name", "description", "autocomplete", "choices"],
        }
        # First let's check if the commands we have locally are the same as the ones on discord
        for cmd in pending:
            match = registered_commands_dict.get(cmd.name)
            if match is None:
                # We don't have this command registered
                return_value.append({"command": cmd, "action": "upsert"})
                continue

            as_dict = cmd.to_dict()

            for check in to_check:
                if type(to_check[check]) == list:
                    for opt in to_check[check]:

                        cmd_vals = (
                            [val.get(opt, MISSING) for val in as_dict[check]]
                            if check in as_dict
                            else []
                        )
                        for i, val in enumerate(cmd_vals):
                            # We need to do some falsy conversion here
                            # The API considers False (autocomplete) and [] (choices) to be falsy values
                            falsy_vals = (False, [])
                            if val in falsy_vals:
                                cmd_vals[i] = MISSING
                        if (not match.get(check, MISSING) is MISSING) and cmd_vals != [
                            val.get(opt, MISSING) for val in match[check]
                        ]:
                            # We have a difference
                            return_value.append(
                                {
                                    "command": cmd,
                                    "action": "edit",
                                    "id": int(registered_commands_dict[cmd.name]["id"]),
                                }
                            )
                            break
                else:
                    if getattr(cmd, check) != match[check]:
                        # We have a difference
                        return_value.append(
                            {
                                "command": cmd,
                                "action": "edit",
                                "id": int(registered_commands_dict[cmd.name]["id"]),
                            }
                        )
                        break

        # Now let's see if there are any commands on discord that we need to delete
        for cmd in registered_commands_dict:
            match = get(pending, name=registered_commands_dict[cmd]["name"])
            if match is None:
                # We have this command registered but not in our list
                return_value.append(
                    {
                        "command": registered_commands_dict[cmd]["name"],
                        "id": int(registered_commands_dict[cmd]["id"]),
                        "action": "delete",
                    }
                )
                continue

        return return_value

    async def register_command(
        self,
        command: ApplicationCommand,
        force: bool = True,
        guild_ids: List[int] = None,
    ) -> None:
        """|coro|

        Registers a command. If the command has guild_ids set, or if the guild_ids parameter is passed, the command will
        be registered as a guild command for those guilds.

        Parameters
        ----------
        command: :class:`~.ApplicationCommand`
            The command to register.
        force: :class:`bool`
            Whether to force the command to be registered. If this is set to False, the command will only be registered
            if it seems to already be registered and up to date with our internal cache. Defaults to True.
        guild_ids: :class:`list`
            A list of guild ids to register the command for. If this is not set, the command's
            :attr:`~.ApplicationCommand.guild_ids` attribute will be used.

        Returns
        -------
        :class:`~.ApplicationCommand`
            The command that was registered
        """
        # TODO: Write this
        raise NotImplementedError("This function has not been implemented yet")

    async def register_commands(
        self,
        commands: Optional[List[ApplicationCommand]] = None,
        guild_id: Optional[int] = None,
        force: bool = False,
    ) -> List[interactions.ApplicationCommand]:
        """|coro|

        Register a list of commands.

        .. versionadded:: 2.0

        Parameters
        ----------
        commands: Optional[List[:class:`~.ApplicationCommand`]]
            A list of commands to register. If this is not set (None), then all commands will be registered.
        guild_id: Optional[int]
            If this is set, the commands will be registered as a guild command for the respective guild. If it is not
            set, the commands will be registered according to their :attr:`~.ApplicationCommand.guild_ids` attribute.
        force: :class:`bool`
            Registers the commands regardless of the state of the command on discord, this can take up more API calls
            but is sometimes a more foolproof method of registering commands. This also sometimes causes minor bugs
            where the command can temporarily appear as an invalid command on the user's side. Defaults to False.
        """
        if commands is None:
            commands = self.pending_application_commands

        commands = [copy.copy(cmd) for cmd in commands]

        for cmd in commands:
            to_rep_with = [guild_id] if guild_id is not None else guild_id
            cmd.guild_ids = to_rep_with

        is_global = guild_id is None

        registered = []

<<<<<<< HEAD
        registered_commands = await self.http.get_global_commands(self.user.id)
        # 'Your app cannot have two global commands with the same name. Your app cannot have two guild commands within the same name on the same guild.'
        # We can therefore safely use the name of the command in our global slash commands as a unique identifier
        registered_commands_dict = {cmd["name"]: cmd for cmd in registered_commands}
        global_pending_application_commands_dict = {}

        for command in [
            cmd for cmd in self.pending_application_commands if cmd.guild_ids is None
        ]:
            as_dict = command.to_dict()

            global_pending_application_commands_dict[command.name] = as_dict
            if command.name in registered_commands_dict:
                match = registered_commands_dict[command.name]
            else:
                match = None
            # TODO: There is probably a far more efficient way of doing this
            # We want to check if the registered global command on Discord servers matches the given global commands
            if match:
                as_dict["id"] = match["id"]

                keys_to_check = {
                    "default_permission": True,
                    "name": True,
                    "description": True,
                    "options": [
                        "type",
                        "name",
                        "description",
                        "autocomplete",
                        "choices",
                    ],
                }
                for key, more_keys in {
                    key: more_keys
                    for key, more_keys in keys_to_check.items()
                    if key in as_dict.keys()
                    if key in match.keys()
                }.items():
                    if key == "options":
                        for i, option_dict in enumerate(as_dict[key]):
                            if command.name == "recent":
                                print(option_dict, "|||||", match[key][i])
                            for key2 in more_keys:
                                pendingVal = None
                                if key2 in option_dict.keys():
                                    pendingVal = option_dict[key2]
                                    if (
                                        pendingVal == False or pendingVal == []
                                    ):  # Registered commands are not available if choices is an empty array or if autocomplete is false
                                        pendingVal = None
                                matchVal = None
                                if key2 in match[key][i].keys():
                                    matchVal = match[key][i][key2]
                                    if (
                                        matchVal == False or matchVal == []
                                    ):  # Registered commands are not available if choices is an empty array or if autocomplete is false
                                        matchVal = None

                                if pendingVal != matchVal:
                                    # When a property in the options of a pending global command is changed
                                    needs_bulk = True
                    else:
                        if as_dict[key] != match[key]:
                            # When a property in a pending global command is changed
                            needs_bulk = True
            else:
                # When a name of a pending global command is not registered in Discord
                needs_bulk = True

            commands_to_bulk.append(as_dict)

        for name, command in registered_commands_dict.items():
            if not name in global_pending_application_commands_dict.keys():
                # When a registered global command is not available in the pending global commands
                needs_bulk = True

        if needs_bulk:
            commands = await self.http.bulk_upsert_global_commands(
                self.user.id, commands_to_bulk
            )
=======
        if is_global:
            pending = list(filter(lambda c: c.guild_ids is None, commands))
            registration_methods = {
                "bulk": self.http.bulk_upsert_global_commands,
                "upsert": self.http.upsert_global_command,
                "delete": self.http.delete_global_command,
                "edit": self.http.edit_global_command,
            }

            def register(method: str, *args, **kwargs):
                return registration_methods[method](self.user.id, *args, **kwargs)

        else:
            pending = list(
                filter(
                    lambda c: c.guild_ids is not None and guild_id in c.guild_ids,
                    commands,
                )
            )
            registration_methods = {
                "bulk": self.http.bulk_upsert_guild_commands,
                "upsert": self.http.upsert_guild_command,
                "delete": self.http.delete_guild_command,
                "edit": self.http.edit_guild_command,
            }

            def register(method: str, *args, **kwargs):
                return registration_methods[method](
                    self.user.id, guild_id, *args, **kwargs
                )

        pending_actions = []

        if not force:
            desynced = await self.get_desynced_commands(guild_id=guild_id)

            for cmd in desynced:
                if cmd["action"] == "delete":
                    pending_actions.append(
                        {
                            "action": "delete",
                            "command": cmd["id"],
                            "name": cmd["command"],
                        }
                    )
                    continue
                # We can assume the command item is a command, since it's only a string if action is delete
                match = get(pending, name=cmd["command"].name)
                if match is None:
                    continue
                if cmd["action"] == "edit":
                    pending_actions.append(
                        {
                            "action": "edit",
                            "command": match,
                            "id": cmd["id"],
                        }
                    )
                elif cmd["action"] == "upsert":
                    pending_actions.append(
                        {
                            "action": "upsert",
                            "command": match,
                        }
                    )
                else:
                    raise ValueError(f"Unknown action: {cmd['action']}")

            filtered_deleted = list(
                filter(lambda a: a["action"] != "delete", pending_actions)
            )
            if len(filtered_deleted) == len(pending):
                # It appears that all the commands need to be modified, so we can just do a bulk upsert
                data = [cmd["command"].to_dict() for cmd in filtered_deleted]
                registered = await register("bulk", data)
            else:
                if len(pending_actions) == 0:
                    registered = []
                for cmd in pending_actions:
                    if cmd["action"] == "delete":
                        await register("delete", cmd["command"])
                        continue
                    if cmd["action"] == "edit":
                        registered.append(
                            await register("edit", cmd["id"], cmd["command"].to_dict())
                        )
                    elif cmd["action"] == "upsert":
                        registered.append(
                            await register("upsert", cmd["command"].to_dict())
                        )
                    else:
                        raise ValueError(f"Unknown action: {cmd['action']}")
>>>>>>> d0456f53
        else:
            data = [cmd.to_dict() for cmd in pending]
            registered = await register("bulk", data)

        # TODO: Our lists dont work sometimes, see if that can be fixed so we can avoid this second API call
        if guild_id is None:
            registered = await self.http.get_global_commands(self.user.id)
        else:
            registered = await self.http.get_guild_commands(self.user.id, guild_id)

        for i in registered:
            cmd = get(
                self.pending_application_commands,
                name=i["name"],
                type=i["type"],
            )
            if not cmd:
                raise ValueError(
                    f"Registered command {i['name']}, type {i['type']} not found in pending commands"
                )
            cmd.id = i["id"]
            self._application_commands[cmd.id] = cmd

        return registered

    async def sync_commands(
        self,
        commands: Optional[List[ApplicationCommand]] = None,
        force: bool = False,
        guild_ids: Optional[List[int]] = None,
        register_guild_commands: bool = True,
        unregister_guilds: Optional[List[int]] = None,
    ) -> None:
        """|coro|

        Registers all commands that have been added through :meth:`.add_application_command`. This method cleans up all
        commands over the API and should sync them with the internal cache of commands. It attempts to register the
        commands in the most efficient way possible, unless ``force`` is set to ``True``, in which case it will always
        register all commands.

        By default, this coroutine is called inside the :func:`.on_connect` event. If you choose to override the
        :func:`.on_connect` event, then you should invoke this coroutine as well.

        .. note::
            If you remove all guild commands from a particular guild, the library may not be able to detect and update
            the commands accordingly, as it would have to individually check for each guild. To force the library to
            unregister a guild's commands, call this function with ``commands=[]`` and ``guild_ids=[guild_id]``.

        .. versionadded:: 2.0

        Parameters
        ----------
        commands: Optional[List[:class:`~.ApplicationCommand`]]
            A list of commands to register. If this is not set (None), then all commands will be registered.
        force: :class:`bool`
            Registers the commands regardless of the state of the command on discord, this can take up more API calls
            but is sometimes a more foolproof method of registering commands. This also allows the bot to dynamically
            remove stale commands. Defaults to False.
        guild_ids: Optional[List[:class:`int`]]
            A list of guild ids to register the commands for. If this is not set, the commands'
            :attr:`~.ApplicationCommand.guild_ids` attribute will be used.
        register_guild_commands: :class:`bool`
            Whether to register guild commands. Defaults to True.
        unregister_guilds: Optional[List[:class:`int`]]
            A list of guilds ids to check for commands to unregister, since the bot would otherwise have to check all
            guilds. Unlike ``guild_ids``, this does not alter the commands' :attr:`~.ApplicationCommand.guild_ids`
            attribute, instead it adds the guild ids to a list of guilds to sync commands for. If
            ``register_guild_commands`` is set to False, then this parameter is ignored.
        """

        if commands is None:
            commands = self.pending_application_commands

        if guild_ids is not None:
            for cmd in commands:
                cmd.guild_ids = guild_ids

        registered_commands = await self.register_commands(commands, force=force)

        cmd_guild_ids = []
        registered_guild_commands = {}

        if register_guild_commands:
            for cmd in commands:
                if cmd.guild_ids is not None:
                    cmd_guild_ids.extend(cmd.guild_ids)
            if unregister_guilds is not None:
                cmd_guild_ids.extend(unregister_guilds)
            for guild_id in set(cmd_guild_ids):
                registered_guild_commands[guild_id] = await self.register_commands(
                    commands, guild_id=guild_id, force=force
                )

        # TODO: 2.1: Remove this and favor permissions v2
        # Global Command Permissions
        global_permissions: List = []

        for i in registered_commands:
            cmd = get(
                self.pending_application_commands,
                name=i["name"],
                guild_ids=None,
                type=i["type"],
            )
            if cmd:
                cmd.id = i["id"]
                self._application_commands[cmd.id] = cmd

                # Permissions (Roles will be converted to IDs just before Upsert for Global Commands)
                global_permissions.append(
                    {"id": i["id"], "permissions": cmd.permissions}
<<<<<<< HEAD
                )

        update_guild_commands = {}
        async for guild in self.fetch_guilds(limit=None):
            update_guild_commands[guild.id] = []
        for command in [
            cmd
            for cmd in self.pending_application_commands
            if cmd.guild_ids is not None
        ]:
            as_dict = command.to_dict()
            for guild_id in command.guild_ids:
                to_update = update_guild_commands[guild_id]
                update_guild_commands[guild_id] = to_update + [as_dict]

        for guild_id, guild_data in update_guild_commands.items():
            try:
                commands = await self.http.bulk_upsert_guild_commands(
                    self.user.id, guild_id, update_guild_commands[guild_id]
=======
>>>>>>> d0456f53
                )

        for guild_id, commands in registered_guild_commands.items():
            guild_permissions: List = []

            for i in commands:
                cmd = find(
                    lambda cmd: cmd.name == i["name"]
                    and str(cmd.type) == str(i["type"])
                    and cmd.guild_ids is not None
                    and int(i["guild_id"]) in cmd.guild_ids,
                    self.pending_application_commands,
                )
                if not cmd:
                    # command has not been added yet
                    continue
<<<<<<< HEAD
                print(f"Failed to add command to guild {guild_id}", file=sys.stderr)
                raise
            else:
                for i in commands:
                    cmd = find(
                        lambda cmd: cmd.name == i["name"]
                        and cmd.type == i["type"]
                        and int(i["guild_id"]) in cmd.guild_ids,
                        self.pending_application_commands,
                    )
                    cmd.id = i["id"]
                    self._application_commands[cmd.id] = cmd

                    # Permissions
                    permissions = [
                        perm.to_dict()
                        for perm in cmd.permissions
                        if perm.guild_id is None
                        or (
                            perm.guild_id == guild_id and perm.guild_id in cmd.guild_ids
                        )
                    ]
                    guild_permissions.append(
                        {"id": i["id"], "permissions": permissions}
                    )
=======
                cmd.id = i["id"]
                self._application_commands[cmd.id] = cmd
>>>>>>> d0456f53

                # Permissions
                permissions = [
                    perm.to_dict()
                    for perm in cmd.permissions
                    if perm.guild_id is None
                    or (
                        perm.guild_id == guild_id
                        and cmd.guild_ids is not None
                        and perm.guild_id in cmd.guild_ids
                    )
                ]
                guild_permissions.append({"id": i["id"], "permissions": permissions})

            for global_command in global_permissions:
                permissions = [
                    perm.to_dict()
                    for perm in global_command["permissions"]
                    if perm.guild_id is None
                    or (
                        perm.guild_id == guild_id
                        and cmd.guild_ids is not None
                        and perm.guild_id in cmd.guild_ids
                    )
                ]
                guild_permissions.append(
                    {"id": global_command["id"], "permissions": permissions}
                )

            # Collect & Upsert Permissions for Each Guild
            # Command Permissions for this Guild
            guild_cmd_perms: List = []

            # Loop through Commands Permissions available for this Guild
            for item in guild_permissions:
                new_cmd_perm = {"id": item["id"], "permissions": []}

                # Replace Role / Owner Names with IDs
                for permission in item["permissions"]:
                    if isinstance(permission["id"], str):
                        # Replace Role Names
                        if permission["type"] == 1:
                            role = get(
                                self.get_guild(guild_id).roles,
                                name=permission["id"],
                            )

                            # If not missing
                            if role is not None:
                                new_cmd_perm["permissions"].append(
                                    {
                                        "id": role.id,
                                        "type": 1,
                                        "permission": permission["permission"],
                                    }
                                )
                            else:
                                print(
                                    "No Role ID found in Guild ({guild_id}) for Role ({role})".format(
                                        guild_id=guild_id, role=permission["id"]
                                    )
                                )
                        # Add owner IDs
                        elif permission["type"] == 2 and permission["id"] == "owner":
                            app = await self.application_info()  # type: ignore
                            if app.team:
                                for m in app.team.members:
                                    new_cmd_perm["permissions"].append(
                                        {
                                            "id": m.id,
                                            "type": 2,
                                            "permission": permission["permission"],
                                        }
                                    )
<<<<<<< HEAD
                        # Add the rest
                        else:
                            new_cmd_perm["permissions"].append(permission)

                    # Make sure we don't have over 10 overwrites
                    if len(new_cmd_perm["permissions"]) > 10:
                        print(
                            "Command '{name}' has more than 10 permission overrides in guild ({guild_id}).\nwill only use the first 10 permission overrides.".format(
                                name=self._application_commands[
                                    new_cmd_perm["id"]
                                ].name,
                                guild_id=guild_id,
                            )
                        )
                        new_cmd_perm["permissions"] = new_cmd_perm["permissions"][:10]

                    # Append to guild_cmd_perms
                    guild_cmd_perms.append(new_cmd_perm)
=======
                            else:
                                new_cmd_perm["permissions"].append(
                                    {
                                        "id": app.owner.id,
                                        "type": 2,
                                        "permission": permission["permission"],
                                    }
                                )
                    # Add the rest
                    else:
                        new_cmd_perm["permissions"].append(permission)
>>>>>>> d0456f53

                # Make sure we don't have over 10 overwrites
                if len(new_cmd_perm["permissions"]) > 10:
                    print(
                        "Command '{name}' has more than 10 permission overrides in guild ({guild_id}).\nwill only use "
                        "the first 10 permission overrides.".format(
                            name=self._application_commands[new_cmd_perm["id"]].name,
                            guild_id=guild_id,
                        )
                    )
                    new_cmd_perm["permissions"] = new_cmd_perm["permissions"][:10]

                # Append to guild_cmd_perms
                guild_cmd_perms.append(new_cmd_perm)

            # Upsert
            try:
                await self.http.bulk_upsert_command_permissions(
                    self.user.id, guild_id, guild_cmd_perms
                )
            except Forbidden:
                print(
                    f"Failed to add command permissions to guild {guild_id}",
                    file=sys.stderr,
                )
                raise

    async def process_application_commands(
        self, interaction: Interaction, auto_sync: bool = None
    ) -> None:
        """|coro|

        This function processes the commands that have been registered
        to the bot and other groups. Without this coroutine, none of the
        commands will be triggered.

        By default, this coroutine is called inside the :func:`.on_interaction`
        event. If you choose to override the :func:`.on_interaction` event, then
        you should invoke this coroutine as well.

        This function finds a registered command matching the interaction id from
        :attr:`.ApplicationCommandMixin.application_commands` and runs :meth:`ApplicationCommand.invoke` on it. If no
        matching command was found, it replies to the interaction with a default message.

        .. versionadded:: 2.0

        Parameters
        -----------
        interaction: :class:`discord.Interaction`
            The interaction to process
        auto_sync: :class:`bool`
            Whether to automatically sync and unregister the command if it is not found in the internal cache. This will
            invoke the :meth:`~.Bot.sync_commands` method on the context of the command, either globally or per-guild,
            based on the type of the command, respectively. Defaults to :attr:`.Bot.auto_sync_commands`.
        """
        if auto_sync is None:
            auto_sync = self.auto_sync_commands
        if interaction.type not in (
            InteractionType.application_command,
            InteractionType.auto_complete,
        ):
            return

        try:
            command = self._application_commands[interaction.data["id"]]
        except KeyError:
            for cmd in self.application_commands:
                if cmd.name == interaction.data["name"] and (
                    interaction.data.get("guild_id") == cmd.guild_ids
                    or (
                        isinstance(cmd.guild_ids, list)
                        and interaction.data.get("guild_id") in cmd.guild_ids
                    )
                ):
                    command = cmd
                    break
            else:
                if auto_sync:
                    guild_id = interaction.data.get("guild_id")
                    if guild_id is None:
                        await self.sync_commands()
                    else:
                        await self.sync_commands(unregister_guilds=[guild_id])
                return self.dispatch("unknown_application_command", interaction)

        if interaction.type is InteractionType.auto_complete:
            ctx = await self.get_autocomplete_context(interaction)
            ctx.command = command
            return await command.invoke_autocomplete_callback(ctx)

        ctx = await self.get_application_context(interaction)
        ctx.command = command
        self.dispatch("application_command", ctx)
        try:
            if await self.can_run(ctx, call_once=True):
                await ctx.command.invoke(ctx)
            else:
                raise CheckFailure("The global check once functions failed.")
        except DiscordException as exc:
            await ctx.command.dispatch_error(ctx, exc)
        else:
            self.dispatch("application_command_completion", ctx)

    def slash_command(self, **kwargs):
        """A shortcut decorator that invokes :func:`.ApplicationCommandMixin.command` and adds it to
        the internal command list via :meth:`~.ApplicationCommandMixin.add_application_command`.
        This shortcut is made specifically for :class:`.SlashCommand`.

        .. versionadded:: 2.0

        Returns
        --------
        Callable[..., :class:`SlashCommand`]
            A decorator that converts the provided method into a :class:`.SlashCommand`, adds it to the bot,
            then returns it.
        """
        return self.application_command(cls=SlashCommand, **kwargs)

    def user_command(self, **kwargs):
        """A shortcut decorator that invokes :func:`.ApplicationCommandMixin.command` and adds it to
        the internal command list via :meth:`~.ApplicationCommandMixin.add_application_command`.
        This shortcut is made specifically for :class:`.UserCommand`.

        .. versionadded:: 2.0

        Returns
        --------
        Callable[..., :class:`UserCommand`]
            A decorator that converts the provided method into a :class:`.UserCommand`, adds it to the bot,
            then returns it.
        """
        return self.application_command(cls=UserCommand, **kwargs)

    def message_command(self, **kwargs):
        """A shortcut decorator that invokes :func:`.ApplicationCommandMixin.command` and adds it to
        the internal command list via :meth:`~.ApplicationCommandMixin.add_application_command`.
        This shortcut is made specifically for :class:`.MessageCommand`.

        .. versionadded:: 2.0

        Returns
        --------
        Callable[..., :class:`MessageCommand`]
            A decorator that converts the provided method into a :class:`.MessageCommand`, adds it to the bot,
            then returns it.
        """
        return self.application_command(cls=MessageCommand, **kwargs)

    def application_command(self, **kwargs):
        """A shortcut decorator that invokes :func:`.command` and adds it to
        the internal command list via :meth:`~.ApplicationCommandMixin.add_application_command`.

        .. versionadded:: 2.0

        Returns
        --------
        Callable[..., :class:`ApplicationCommand`]
            A decorator that converts the provided method into an :class:`.ApplicationCommand`, adds it to the bot,
            then returns it.
        """

        def decorator(func) -> ApplicationCommand:
            result = command(**kwargs)(func)
            self.add_application_command(result)
            return result

        return decorator

    def command(self, **kwargs):
        """There is an alias for :meth:`application_command`.

        .. note::

            This decorator is overridden by :class:`discord.ext.commands.Bot`.

        .. versionadded:: 2.0

        Returns
        --------
        Callable[..., :class:`ApplicationCommand`]
            A decorator that converts the provided method into an :class:`.ApplicationCommand`, adds it to the bot,
            then returns it.
        """
        return self.application_command(**kwargs)

    def create_group(
        self,
        name: str,
        description: Optional[str] = None,
        guild_ids: Optional[List[int]] = None,
    ) -> SlashCommandGroup:
        """A shortcut method that creates a slash command group with no subcommands and adds it to the internal
        command list via :meth:`~.ApplicationCommandMixin.add_application_command`.

        .. versionadded:: 2.0

        Parameters
        ----------
        name: :class:`str`
            The name of the group to create.
        description: Optional[:class:`str`]
            The description of the group to create.
        guild_ids: Optional[List[:class:`int`]]
            A list of the IDs of each guild this group should be added to, making it a guild command.
            This will be a global command if ``None`` is passed.

        Returns
        --------
        SlashCommandGroup
            The slash command group that was created.
        """
        description = description or "No description provided."
        group = SlashCommandGroup(name, description, guild_ids)
        self.add_application_command(group)
        return group

    def group(
        self,
        name: Optional[str] = None,
        description: Optional[str] = None,
        guild_ids: Optional[List[int]] = None,
    ) -> Callable[[Type[SlashCommandGroup]], SlashCommandGroup]:
        """A shortcut decorator that initializes the provided subclass of :class:`.SlashCommandGroup`
        and adds it to the internal command list via :meth:`~.ApplicationCommandMixin.add_application_command`.

        .. versionadded:: 2.0

        Parameters
        ----------
        name: Optional[:class:`str`]
            The name of the group to create. This will resolve to the name of the decorated class if ``None`` is passed.
        description: Optional[:class:`str`]
            The description of the group to create.
        guild_ids: Optional[List[:class:`int`]]
            A list of the IDs of each guild this group should be added to, making it a guild command.
            This will be a global command if ``None`` is passed.

        Returns
        --------
        Callable[[Type[SlashCommandGroup]], SlashCommandGroup]
            The slash command group that was created.
        """

        def inner(cls: Type[SlashCommandGroup]) -> SlashCommandGroup:
            group = cls(
                name or cls.__name__,
                (
                    description or inspect.cleandoc(cls.__doc__).splitlines()[0]
                    if cls.__doc__ is not None
                    else "No description provided"
                ),
                guild_ids=guild_ids,
            )
            self.add_application_command(group)
            return group

        return inner

    slash_group = group

    def walk_application_commands(self) -> Generator[ApplicationCommand, None, None]:
        """An iterator that recursively walks through all application commands and subcommands.

        Yields
        ------
        :class:`.ApplicationCommand`
            An application command from the internal list of application commands.
        """
        for command in self.application_commands:
            if isinstance(command, SlashCommandGroup):
                yield from command.walk_commands()
            yield command

    async def get_application_context(
        self, interaction: Interaction, cls=None
    ) -> ApplicationContext:
        r"""|coro|

        Returns the invocation context from the interaction.

        This is a more low-level counter-part for :meth:`.process_application_commands`
        to allow users more fine grained control over the processing.

        Parameters
        -----------
        interaction: :class:`discord.Interaction`
            The interaction to get the invocation context from.
        cls
            The factory class that will be used to create the context.
            By default, this is :class:`.ApplicationContext`. Should a custom
            class be provided, it must be similar enough to
            :class:`.ApplicationContext`\'s interface.

        Returns
        --------
        :class:`.ApplicationContext`
            The invocation context. The type of this can change via the
            ``cls`` parameter.
        """
        if cls is None:
            cls = ApplicationContext
        return cls(self, interaction)

    async def get_autocomplete_context(
        self, interaction: Interaction, cls=None
    ) -> AutocompleteContext:
        r"""|coro|

        Returns the autocomplete context from the interaction.

        This is a more low-level counter-part for :meth:`.process_application_commands`
        to allow users more fine grained control over the processing.

        Parameters
        -----------
        interaction: :class:`discord.Interaction`
            The interaction to get the invocation context from.
        cls
            The factory class that will be used to create the context.
            By default, this is :class:`.AutocompleteContext`. Should a custom
            class be provided, it must be similar enough to
            :class:`.AutocompleteContext`\'s interface.

        Returns
        --------
        :class:`.AutocompleteContext`
            The autocomplete context. The type of this can change via the
            ``cls`` parameter.
        """
        if cls is None:
            cls = AutocompleteContext
        return cls(self, interaction)


class BotBase(ApplicationCommandMixin, CogMixin):
    _supports_prefixed_commands = False

    # TODO I think
    def __init__(self, description=None, *args, **options):
        # super(Client, self).__init__(*args, **kwargs)
        # I replaced ^ with v and it worked
        super().__init__(*args, **options)
        self.extra_events = {}  # TYPE: Dict[str, List[CoroFunc]]
        self.__cogs = {}  # TYPE: Dict[str, Cog]
        self.__extensions = {}  # TYPE: Dict[str, types.ModuleType]
        self._checks = []  # TYPE: List[Check]
        self._check_once = []
        self._before_invoke = None
        self._after_invoke = None
        self.description = inspect.cleandoc(description) if description else ""
        self.owner_id = options.get("owner_id")
        self.owner_ids = options.get("owner_ids", set())
        self.auto_sync_commands = options.get("auto_sync_commands", True)

        self.debug_guilds = options.pop("debug_guilds", None)

        if self.owner_id and self.owner_ids:
            raise TypeError("Both owner_id and owner_ids are set.")

        if self.owner_ids and not isinstance(
            self.owner_ids, collections.abc.Collection
        ):
            raise TypeError(
                f"owner_ids must be a collection not {self.owner_ids.__class__!r}"
            )

        self._checks = []
        self._check_once = []
        self._before_invoke = None
        self._after_invoke = None

    async def on_connect(self):
        if self.auto_sync_commands:
            await self.sync_commands()

    async def on_interaction(self, interaction):
        await self.process_application_commands(interaction)

    async def on_application_command_error(
        self, context: ApplicationContext, exception: DiscordException
    ) -> None:
        """|coro|

        The default command error handler provided by the bot.

        By default this prints to :data:`sys.stderr` however it could be
        overridden to have a different implementation.

        This only fires if you do not specify any listeners for command error.
        """
        if self.extra_events.get("on_application_command_error", None):
            return

        command = context.command
        if command and command.has_error_handler():
            return

        cog = context.cog
        if cog and cog.has_error_handler():
            return

        print(f"Ignoring exception in command {context.command}:", file=sys.stderr)
        traceback.print_exception(
            type(exception), exception, exception.__traceback__, file=sys.stderr
        )

    # global check registration
    # TODO: Remove these from commands.Bot

    def check(self, func):
        """A decorator that adds a global check to the bot. A global check is similar to a :func:`.check` that is
        applied on a per command basis except it is run before any command checks have been verified and applies to
        every command the bot has.

        .. note::

           This function can either be a regular function or a coroutine. Similar to a command :func:`.check`, this
           takes a single parameter of type :class:`.Context` and can only raise exceptions inherited from
           :exc:`.CommandError`.

        Example
        ---------
        .. code-block:: python3

            @bot.check
            def check_commands(ctx):
                return ctx.command.qualified_name in allowed_commands

        """
        # T was used instead of Check to ensure the type matches on return
        self.add_check(func)  # type: ignore
        return func

    def add_check(self, func, *, call_once: bool = False) -> None:
        """Adds a global check to the bot. This is the non-decorator interface to :meth:`.check` and
        :meth:`.check_once`.

        Parameters
        -----------
        func
            The function that was used as a global check.
        call_once: :class:`bool`
            If the function should only be called once per :meth:`.Bot.invoke` call.

        """

        if call_once:
            self._check_once.append(func)
        else:
            self._checks.append(func)

    def remove_check(self, func, *, call_once: bool = False) -> None:
        """Removes a global check from the bot.
        This function is idempotent and will not raise an exception
        if the function is not in the global checks.

        Parameters
        -----------
        func
            The function to remove from the global checks.
        call_once: :class:`bool`
            If the function was added with ``call_once=True`` in
            the :meth:`.Bot.add_check` call or using :meth:`.check_once`.

        """
        l = self._check_once if call_once else self._checks

        try:
            l.remove(func)
        except ValueError:
            pass

    def check_once(self, func):
        """A decorator that adds a "call once" global check to the bot. Unlike regular global checks, this one is called
        only once per :meth:`.Bot.invoke` call. Regular global checks are called whenever a command is called or
        :meth:`.Command.can_run` is called. This type of check bypasses that and ensures that it's called only once,
        even inside the default help command.

        .. note::

           When using this function the :class:`.Context` sent to a group subcommand may only parse the parent command
           and not the subcommands due to it being invoked once per :meth:`.Bot.invoke` call.

        .. note::

           This function can either be a regular function or a coroutine. Similar to a command :func:`.check`,
           this takes a single parameter of type :class:`.Context` and can only raise exceptions inherited from
           :exc:`.CommandError`.

        Example
        ---------
        .. code-block:: python3

            @bot.check_once
            def whitelist(ctx):
                return ctx.message.author.id in my_whitelist

        """
        self.add_check(func, call_once=True)
        return func

    async def can_run(
        self, ctx: ApplicationContext, *, call_once: bool = False
    ) -> bool:
        data = self._check_once if call_once else self._checks

        if len(data) == 0:
            return True

        # type-checker doesn't distinguish between functions and methods
        return await async_all(f(ctx) for f in data)  # type: ignore

    # listener registration

    def add_listener(self, func: CoroFunc, name: str = MISSING) -> None:
        """The non decorator alternative to :meth:`.listen`.

        Parameters
        -----------
        func: :ref:`coroutine <coroutine>`
            The function to call.
        name: :class:`str`
            The name of the event to listen for. Defaults to ``func.__name__``.

        Example
        --------

        .. code-block:: python3

            async def on_ready(): pass
            async def my_message(message): pass

            bot.add_listener(on_ready)
            bot.add_listener(my_message, 'on_message')
        """
        name = func.__name__ if name is MISSING else name

        if not asyncio.iscoroutinefunction(func):
            raise TypeError("Listeners must be coroutines")

        if name in self.extra_events:
            self.extra_events[name].append(func)
        else:
            self.extra_events[name] = [func]

    def remove_listener(self, func: CoroFunc, name: str = MISSING) -> None:
        """Removes a listener from the pool of listeners.

        Parameters
        -----------
        func
            The function that was used as a listener to remove.
        name: :class:`str`
            The name of the event we want to remove. Defaults to
            ``func.__name__``.
        """

        name = func.__name__ if name is MISSING else name

        if name in self.extra_events:
            try:
                self.extra_events[name].remove(func)
            except ValueError:
                pass

    def listen(self, name: str = MISSING) -> Callable[[CFT], CFT]:
        """A decorator that registers another function as an external
        event listener. Basically this allows you to listen to multiple
        events from different places e.g. such as :func:`.on_ready`

        The functions being listened to must be a :ref:`coroutine <coroutine>`.

        Example
        --------

        .. code-block:: python3

            @bot.listen()
            async def on_message(message):
                print('one')

            # in some other file...

            @bot.listen('on_message')
            async def my_message(message):
                print('two')

        Would print one and two in an unspecified order.

        Raises
        -------
        TypeError
            The function being listened to is not a coroutine.
        """

        def decorator(func: CFT) -> CFT:
            self.add_listener(func, name)
            return func

        return decorator

    def dispatch(self, event_name: str, *args: Any, **kwargs: Any) -> None:
        # super() will resolve to Client
        super().dispatch(event_name, *args, **kwargs)  # type: ignore
        ev = f"on_{event_name}"
        for event in self.extra_events.get(ev, []):
            self._schedule_event(event, ev, *args, **kwargs)  # type: ignore

    def before_invoke(self, coro):
        """A decorator that registers a coroutine as a pre-invoke hook.
        A pre-invoke hook is called directly before the command is
        called. This makes it a useful function to set up database
        connections or any type of set up required.
        This pre-invoke hook takes a sole parameter, a :class:`.Context`.

        .. note::

            The :meth:`~.Bot.before_invoke` and :meth:`~.Bot.after_invoke` hooks are
            only called if all checks and argument parsing procedures pass
            without error. If any check or argument parsing procedures fail
            then the hooks are not called.

        Parameters
        -----------
        coro: :ref:`coroutine <coroutine>`
            The coroutine to register as the pre-invoke hook.

        Raises
        -------
        TypeError
            The coroutine passed is not actually a coroutine.
        """
        if not asyncio.iscoroutinefunction(coro):
            raise TypeError("The pre-invoke hook must be a coroutine.")

        self._before_invoke = coro
        return coro

    def after_invoke(self, coro):
        r"""A decorator that registers a coroutine as a post-invoke hook.
        A post-invoke hook is called directly after the command is
        called. This makes it a useful function to clean-up database
        connections or any type of clean up required.
        This post-invoke hook takes a sole parameter, a :class:`.Context`.

        .. note::

            Similar to :meth:`~.Bot.before_invoke`\, this is not called unless
            checks and argument parsing procedures succeed. This hook is,
            however, **always** called regardless of the internal command
            callback raising an error (i.e. :exc:`.CommandInvokeError`\).
            This makes it ideal for clean-up scenarios.

        Parameters
        -----------
        coro: :ref:`coroutine <coroutine>`
            The coroutine to register as the post-invoke hook.

        Raises
        -------
        TypeError
            The coroutine passed is not actually a coroutine.

        """
        if not asyncio.iscoroutinefunction(coro):
            raise TypeError("The post-invoke hook must be a coroutine.")

        self._after_invoke = coro
        return coro

    async def is_owner(self, user: User) -> bool:
        """|coro|

        Checks if a :class:`~discord.User` or :class:`~discord.Member` is the owner of
        this bot.

        If an :attr:`owner_id` is not set, it is fetched automatically
        through the use of :meth:`~.Bot.application_info`.

        .. versionchanged:: 1.3
            The function also checks if the application is team-owned if
            :attr:`owner_ids` is not set.

        Parameters
        -----------
        user: :class:`.abc.User`
            The user to check for.

        Returns
        --------
        :class:`bool`
            Whether the user is the owner.
        """

        if self.owner_id:
            return user.id == self.owner_id
        elif self.owner_ids:
            return user.id in self.owner_ids
        else:
            app = await self.application_info()  # type: ignore
            if app.team:
                self.owner_ids = ids = {m.id for m in app.team.members}
                return user.id in ids
            else:
                self.owner_id = owner_id = app.owner.id
                return user.id == owner_id


class Bot(BotBase, Client):
    """Represents a discord bot.

    This class is a subclass of :class:`discord.Client` and as a result
    anything that you can do with a :class:`discord.Client` you can do with
    this bot.

    This class also subclasses :class:`.ApplicationCommandMixin` to provide the functionality
    to manage commands.

    .. versionadded:: 2.0

    Attributes
    -----------
    description: :class:`str`
        The content prefixed into the default help message.
    owner_id: Optional[:class:`int`]
        The user ID that owns the bot. If this is not set and is then queried via
        :meth:`.is_owner` then it is fetched automatically using
        :meth:`~.Bot.application_info`.
    owner_ids: Optional[Collection[:class:`int`]]
        The user IDs that owns the bot. This is similar to :attr:`owner_id`.
        If this is not set and the application is team based, then it is
        fetched automatically using :meth:`~.Bot.application_info`.
        For performance reasons it is recommended to use a :class:`set`
        for the collection. You cannot set both ``owner_id`` and ``owner_ids``.

        .. versionadded:: 1.3
<<<<<<< HEAD

=======
>>>>>>> d0456f53
    debug_guilds: Optional[List[:class:`int`]]
        Guild IDs of guilds to use for testing commands. This is similar to debug_guild.
        The bot will not create any global commands if a debug_guilds is passed.

        ..versionadded:: 2.0
    auto_sync_commands: :class:`bool`
        Whether or not to automatically sync slash commands. This will call sync_commands in on_connect, and in
        :attr:`.process_application_commands` if the command is not found. Defaults to ``True``.

        ..versionadded:: 2.0
    """

    pass


class AutoShardedBot(BotBase, AutoShardedClient):
    """This is similar to :class:`.Bot` except that it is inherited from
    :class:`discord.AutoShardedClient` instead.

    .. versionadded:: 2.0
    """

    pass<|MERGE_RESOLUTION|>--- conflicted
+++ resolved
@@ -61,10 +61,7 @@
 from .errors import DiscordException, Forbidden
 from .interactions import Interaction
 from .shard import AutoShardedClient
-<<<<<<< HEAD
-=======
 from .types import interactions
->>>>>>> d0456f53
 from .user import User
 from .utils import MISSING, async_all, find, get
 
@@ -397,89 +394,6 @@
 
         registered = []
 
-<<<<<<< HEAD
-        registered_commands = await self.http.get_global_commands(self.user.id)
-        # 'Your app cannot have two global commands with the same name. Your app cannot have two guild commands within the same name on the same guild.'
-        # We can therefore safely use the name of the command in our global slash commands as a unique identifier
-        registered_commands_dict = {cmd["name"]: cmd for cmd in registered_commands}
-        global_pending_application_commands_dict = {}
-
-        for command in [
-            cmd for cmd in self.pending_application_commands if cmd.guild_ids is None
-        ]:
-            as_dict = command.to_dict()
-
-            global_pending_application_commands_dict[command.name] = as_dict
-            if command.name in registered_commands_dict:
-                match = registered_commands_dict[command.name]
-            else:
-                match = None
-            # TODO: There is probably a far more efficient way of doing this
-            # We want to check if the registered global command on Discord servers matches the given global commands
-            if match:
-                as_dict["id"] = match["id"]
-
-                keys_to_check = {
-                    "default_permission": True,
-                    "name": True,
-                    "description": True,
-                    "options": [
-                        "type",
-                        "name",
-                        "description",
-                        "autocomplete",
-                        "choices",
-                    ],
-                }
-                for key, more_keys in {
-                    key: more_keys
-                    for key, more_keys in keys_to_check.items()
-                    if key in as_dict.keys()
-                    if key in match.keys()
-                }.items():
-                    if key == "options":
-                        for i, option_dict in enumerate(as_dict[key]):
-                            if command.name == "recent":
-                                print(option_dict, "|||||", match[key][i])
-                            for key2 in more_keys:
-                                pendingVal = None
-                                if key2 in option_dict.keys():
-                                    pendingVal = option_dict[key2]
-                                    if (
-                                        pendingVal == False or pendingVal == []
-                                    ):  # Registered commands are not available if choices is an empty array or if autocomplete is false
-                                        pendingVal = None
-                                matchVal = None
-                                if key2 in match[key][i].keys():
-                                    matchVal = match[key][i][key2]
-                                    if (
-                                        matchVal == False or matchVal == []
-                                    ):  # Registered commands are not available if choices is an empty array or if autocomplete is false
-                                        matchVal = None
-
-                                if pendingVal != matchVal:
-                                    # When a property in the options of a pending global command is changed
-                                    needs_bulk = True
-                    else:
-                        if as_dict[key] != match[key]:
-                            # When a property in a pending global command is changed
-                            needs_bulk = True
-            else:
-                # When a name of a pending global command is not registered in Discord
-                needs_bulk = True
-
-            commands_to_bulk.append(as_dict)
-
-        for name, command in registered_commands_dict.items():
-            if not name in global_pending_application_commands_dict.keys():
-                # When a registered global command is not available in the pending global commands
-                needs_bulk = True
-
-        if needs_bulk:
-            commands = await self.http.bulk_upsert_global_commands(
-                self.user.id, commands_to_bulk
-            )
-=======
         if is_global:
             pending = list(filter(lambda c: c.guild_ids is None, commands))
             registration_methods = {
@@ -572,7 +486,6 @@
                         )
                     else:
                         raise ValueError(f"Unknown action: {cmd['action']}")
->>>>>>> d0456f53
         else:
             data = [cmd.to_dict() for cmd in pending]
             registered = await register("bulk", data)
@@ -684,28 +597,6 @@
                 # Permissions (Roles will be converted to IDs just before Upsert for Global Commands)
                 global_permissions.append(
                     {"id": i["id"], "permissions": cmd.permissions}
-<<<<<<< HEAD
-                )
-
-        update_guild_commands = {}
-        async for guild in self.fetch_guilds(limit=None):
-            update_guild_commands[guild.id] = []
-        for command in [
-            cmd
-            for cmd in self.pending_application_commands
-            if cmd.guild_ids is not None
-        ]:
-            as_dict = command.to_dict()
-            for guild_id in command.guild_ids:
-                to_update = update_guild_commands[guild_id]
-                update_guild_commands[guild_id] = to_update + [as_dict]
-
-        for guild_id, guild_data in update_guild_commands.items():
-            try:
-                commands = await self.http.bulk_upsert_guild_commands(
-                    self.user.id, guild_id, update_guild_commands[guild_id]
-=======
->>>>>>> d0456f53
                 )
 
         for guild_id, commands in registered_guild_commands.items():
@@ -722,36 +613,8 @@
                 if not cmd:
                     # command has not been added yet
                     continue
-<<<<<<< HEAD
-                print(f"Failed to add command to guild {guild_id}", file=sys.stderr)
-                raise
-            else:
-                for i in commands:
-                    cmd = find(
-                        lambda cmd: cmd.name == i["name"]
-                        and cmd.type == i["type"]
-                        and int(i["guild_id"]) in cmd.guild_ids,
-                        self.pending_application_commands,
-                    )
-                    cmd.id = i["id"]
-                    self._application_commands[cmd.id] = cmd
-
-                    # Permissions
-                    permissions = [
-                        perm.to_dict()
-                        for perm in cmd.permissions
-                        if perm.guild_id is None
-                        or (
-                            perm.guild_id == guild_id and perm.guild_id in cmd.guild_ids
-                        )
-                    ]
-                    guild_permissions.append(
-                        {"id": i["id"], "permissions": permissions}
-                    )
-=======
                 cmd.id = i["id"]
                 self._application_commands[cmd.id] = cmd
->>>>>>> d0456f53
 
                 # Permissions
                 permissions = [
@@ -826,26 +689,6 @@
                                             "permission": permission["permission"],
                                         }
                                     )
-<<<<<<< HEAD
-                        # Add the rest
-                        else:
-                            new_cmd_perm["permissions"].append(permission)
-
-                    # Make sure we don't have over 10 overwrites
-                    if len(new_cmd_perm["permissions"]) > 10:
-                        print(
-                            "Command '{name}' has more than 10 permission overrides in guild ({guild_id}).\nwill only use the first 10 permission overrides.".format(
-                                name=self._application_commands[
-                                    new_cmd_perm["id"]
-                                ].name,
-                                guild_id=guild_id,
-                            )
-                        )
-                        new_cmd_perm["permissions"] = new_cmd_perm["permissions"][:10]
-
-                    # Append to guild_cmd_perms
-                    guild_cmd_perms.append(new_cmd_perm)
-=======
                             else:
                                 new_cmd_perm["permissions"].append(
                                     {
@@ -857,7 +700,6 @@
                     # Add the rest
                     else:
                         new_cmd_perm["permissions"].append(permission)
->>>>>>> d0456f53
 
                 # Make sure we don't have over 10 overwrites
                 if len(new_cmd_perm["permissions"]) > 10:
@@ -1594,10 +1436,6 @@
         for the collection. You cannot set both ``owner_id`` and ``owner_ids``.
 
         .. versionadded:: 1.3
-<<<<<<< HEAD
-
-=======
->>>>>>> d0456f53
     debug_guilds: Optional[List[:class:`int`]]
         Guild IDs of guilds to use for testing commands. This is similar to debug_guild.
         The bot will not create any global commands if a debug_guilds is passed.
