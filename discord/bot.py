"""
The MIT License (MIT)

Copyright (c) 2015-2021 Rapptz
Copyright (c) 2021-present Pycord Development

Permission is hereby granted, free of charge, to any person obtaining a
copy of this software and associated documentation files (the "Software"),
to deal in the Software without restriction, including without limitation
the rights to use, copy, modify, merge, publish, distribute, sublicense,
and/or sell copies of the Software, and to permit persons to whom the
Software is furnished to do so, subject to the following conditions:

The above copyright notice and this permission notice shall be included in
all copies or substantial portions of the Software.

THE SOFTWARE IS PROVIDED "AS IS", WITHOUT WARRANTY OF ANY KIND, EXPRESS
OR IMPLIED, INCLUDING BUT NOT LIMITED TO THE WARRANTIES OF MERCHANTABILITY,
FITNESS FOR A PARTICULAR PURPOSE AND NONINFRINGEMENT. IN NO EVENT SHALL THE
AUTHORS OR COPYRIGHT HOLDERS BE LIABLE FOR ANY CLAIM, DAMAGES OR OTHER
LIABILITY, WHETHER IN AN ACTION OF CONTRACT, TORT OR OTHERWISE, ARISING
FROM, OUT OF OR IN CONNECTION WITH THE SOFTWARE OR THE USE OR OTHER
DEALINGS IN THE SOFTWARE.
"""

from __future__ import annotations

import asyncio
import collections
import collections.abc
import copy
import inspect
import logging
import sys
import traceback
from abc import ABC, abstractmethod
from typing import (
    Any,
    Callable,
    Coroutine,
    Dict,
    Generator,
    List,
    Literal,
    Mapping,
    Optional,
    Type,
    TypeVar,
    Union,
)

from .client import Client
from .cog import CogMixin
from .commands import (
    ApplicationCommand,
    ApplicationContext,
    AutocompleteContext,
    MessageCommand,
    SlashCommand,
    SlashCommandGroup,
    UserCommand,
    command,
)
from .enums import InteractionType
from .errors import CheckFailure, DiscordException
from .interactions import Interaction
from .shard import AutoShardedClient
from .types import interactions
from .user import User
from .utils import MISSING, async_all, find, get

CoroFunc = Callable[..., Coroutine[Any, Any, Any]]
CFT = TypeVar("CFT", bound=CoroFunc)

__all__ = (
    "ApplicationCommandMixin",
    "Bot",
    "AutoShardedBot",
)

_log = logging.getLogger(__name__)


class ApplicationCommandMixin(ABC):
    """A mixin that implements common functionality for classes that need
    application command compatibility.

    Attributes
    -----------
    application_commands: :class:`dict`
        A mapping of command id string to :class:`.ApplicationCommand` objects.
    pending_application_commands: :class:`list`
        A list of commands that have been added but not yet registered. This is read-only and is modified via other
        methods.
    """

    def __init__(self, *args, **kwargs) -> None:
        super().__init__(*args, **kwargs)
        self._pending_application_commands = []
        self._application_commands = {}

    @property
    def all_commands(self):
        return self._application_commands

    @property
    def pending_application_commands(self):
        return self._pending_application_commands

    @property
    def commands(self) -> List[Union[ApplicationCommand, Any]]:
        commands = self.application_commands
        if self._bot._supports_prefixed_commands and hasattr(self._bot, "prefixed_commands"):
            commands += getattr(self._bot, "prefixed_commands")
        return commands

    @property
    def application_commands(self) -> List[ApplicationCommand]:
        return list(self._application_commands.values())

    def add_application_command(self, command: ApplicationCommand) -> None:
        """Adds a :class:`.ApplicationCommand` into the internal list of commands.

        This is usually not called, instead the :meth:`command` or
        other shortcut decorators are used instead.

        .. versionadded:: 2.0

        Parameters
        -----------
        command: :class:`.ApplicationCommand`
            The command to add.
        """
        if isinstance(command, SlashCommand) and command.is_subcommand:
            raise TypeError("The provided command is a sub-command of group")

        if self._bot.debug_guilds and command.guild_ids is None:
            command.guild_ids = self._bot.debug_guilds

        for cmd in self.pending_application_commands:
            if cmd == command:
                command.id = cmd.id
                self._application_commands[command.id] = command
                break
        self._pending_application_commands.append(command)

    def remove_application_command(self, command: ApplicationCommand) -> Optional[ApplicationCommand]:
        """Remove a :class:`.ApplicationCommand` from the internal list
        of commands.

        .. versionadded:: 2.0

        Parameters
        -----------
        command: :class:`.ApplicationCommand`
            The command to remove.

        Returns
        --------
        Optional[:class:`.ApplicationCommand`]
            The command that was removed. If the name is not valid then
            ``None`` is returned instead.
        """
        if command.id is None:
            try:
                index = self._pending_application_commands.index(command)
            except ValueError:
                return None
            return self._pending_application_commands.pop(index)
        return self._application_commands.pop(command.id, None)

    @property
    def get_command(self):
        """Shortcut for :meth:`.get_application_command`.

        .. note::
            Overridden in :class:`ext.commands.Bot`.

        .. versionadded:: 2.0
        """
        # TODO: Do something like we did in self.commands for this
        return self.get_application_command

    def get_application_command(
        self,
        name: str,
        guild_ids: Optional[List[int]] = None,
        type: Type[ApplicationCommand] = SlashCommand,
    ) -> Optional[ApplicationCommand]:
        """Get a :class:`.ApplicationCommand` from the internal list
        of commands.

        .. versionadded:: 2.0

        Parameters
        -----------
        name: :class:`str`
            The name of the command to get.
        guild_ids: List[:class:`int`]
            The guild ids associated to the command to get.
        type: Type[:class:`.ApplicationCommand`]
            The type of the command to get. Defaults to :class:`.SlashCommand`.

        Returns
        --------
        Optional[:class:`.ApplicationCommand`]
            The command that was requested. If not found, returns ``None``.
        """

        for command in self._application_commands.values():
            if command.name == name and isinstance(command, type):
                if guild_ids is not None and command.guild_ids != guild_ids:
                    return
                return command

    async def get_desynced_commands(
        self,
        guild_id: Optional[int] = None,
        prefetched: Optional[List[interactions.ApplicationCommand]] = None
    ) -> List[Dict[str, Any]]:
        """|coro|

        Gets the list of commands that are desynced from discord. If ``guild_id`` is specified, it will only return
        guild commands that are desynced from said guild, else it will return global commands.

        .. note::
            This function is meant to be used internally, and should only be used if you want to override the default
            command registration behavior.

        .. versionadded:: 2.0


        Parameters
        ----------
        guild_id: Optional[:class:`int`]
            The guild id to get the desynced commands for, else global commands if unspecified.
        prefetched: Optional[List[:class:`.ApplicationCommand`]]
            If you already fetched the commands, you can pass them here to be used. Not recommended for typical usage.

        Returns
        -------
        List[Dict[:class:`str`, Any]]
            A list of the desynced commands. Each will come with at least the ``cmd`` and ``action`` keys, which
            respectively contain the command and the action to perform. Other keys may also be present depending on
            the action, including ``id``.
        """

        # We can suggest the user to upsert, edit, delete, or bulk upsert the commands

        def _check_command(cmd: ApplicationCommand, match: Mapping[str, Any]) -> bool:
            if isinstance(cmd, SlashCommandGroup):
                if len(cmd.subcommands) != len(match.get("options", [])):
                    return True
                for i, subcommand in enumerate(cmd.subcommands):
                    match_ = next(
                        (data for data in match["options"] if data["name"] == subcommand.name),
                        MISSING,
                    )
                    if match_ is not MISSING and _check_command(subcommand, match_):
                        return True
            else:
                as_dict = cmd.to_dict()
                to_check = {
                    "dm_permission": None,
                    "default_member_permissions": None,
                    "name": None,
                    "description": None,
                    "name_localizations": None,
                    "description_localizations": None,
                    "options": [
                        "type",
                        "name",
                        "description",
                        "autocomplete",
                        "choices",
                        "name_localizations",
                        "description_localizations",
                    ],
                }
                for check, value in to_check.items():
                    if type(to_check[check]) == list:
                        # We need to do some falsy conversion here
                        # The API considers False (autocomplete) and [] (choices) to be falsy values
                        falsy_vals = (False, [])
                        for opt in value:
                            cmd_vals = [val.get(opt, MISSING) for val in as_dict[check]] if check in as_dict else []
                            for i, val in enumerate(cmd_vals):
                                if val in falsy_vals:
                                    cmd_vals[i] = MISSING
                            if match.get(check, MISSING) is not MISSING and cmd_vals != [
                                val.get(opt, MISSING) for val in match[check]
                            ]:
                                # We have a difference
                                return True
                    elif getattr(cmd, check, None) != match.get(check):
                        # We have a difference
                        if check == "default_permission" and getattr(cmd, check) is True and match.get(check) is None:
                            # This is a special case
                            # TODO: Remove for perms v2
                            continue
                        return True
            return False

        return_value = []
        cmds = self.pending_application_commands.copy()

        if guild_id is None:
            pending = [cmd for cmd in cmds if cmd.guild_ids is None]
        else:
            pending = [cmd for cmd in cmds if cmd.guild_ids is not None and guild_id in cmd.guild_ids]

        registered_commands: List[interactions.ApplicationCommand] = []
        if prefetched is not None:
            registered_commands = prefetched
        elif self._bot.user:
            if guild_id is None:
                registered_commands = await self._bot.http.get_global_commands(self._bot.user.id)
            else:
                registered_commands = await self._bot.http.get_guild_commands(self._bot.user.id, guild_id) 

        registered_commands_dict = {cmd["name"]: cmd for cmd in registered_commands}
        # First let's check if the commands we have locally are the same as the ones on discord
        for cmd in pending:
            match = registered_commands_dict.get(cmd.name)
            if match is None:
                # We don't have this command registered
                return_value.append({"command": cmd, "action": "upsert"})
            elif _check_command(cmd, match):
                return_value.append(
                    {
                        "command": cmd,
                        "action": "edit",
                        "id": int(registered_commands_dict[cmd.name]["id"]),
                    }
                )
            else:
                # We have this command registered but it's the same
                return_value.append({"command": cmd, "action": None, "id": int(match["id"])})

        # Now let's see if there are any commands on discord that we need to delete
        for cmd, value_ in registered_commands_dict.items():
            match = get(pending, name=registered_commands_dict[cmd]["name"])
            if match is None:
                # We have this command registered but not in our list
                return_value.append(
                    {
                        "command": registered_commands_dict[cmd]["name"],
                        "id": int(value_["id"]),
                        "action": "delete",
                    }
                )

                continue

        return return_value

    async def register_command(
        self,
        command: ApplicationCommand,
        force: bool = True,
        guild_ids: Optional[List[int]] = None,
    ) -> None:
        """|coro|

        Registers a command. If the command has ``guild_ids`` set, or if the ``guild_ids`` parameter is passed,
        the command will be registered as a guild command for those guilds.

        Parameters
        ----------
        command: :class:`~.ApplicationCommand`
            The command to register.
        force: :class:`bool`
            Whether to force the command to be registered. If this is set to False, the command will only be registered
            if it seems to already be registered and up to date with our internal cache. Defaults to True.
        guild_ids: :class:`list`
            A list of guild ids to register the command for. If this is not set, the command's
            :attr:`ApplicationCommand.guild_ids` attribute will be used.

        Returns
        -------
        :class:`~.ApplicationCommand`
            The command that was registered
        """
        # TODO: Write this
        raise NotImplementedError

    async def register_commands(
        self,
        commands: Optional[List[ApplicationCommand]] = None,
        guild_id: Optional[int] = None,
        method: Literal["individual", "bulk", "auto"] = "bulk",
        force: bool = False,
        delete_existing: bool = True,
    ) -> List[interactions.ApplicationCommand]:
        """|coro|

        Register a list of commands.

        .. versionadded:: 2.0

        Parameters
        ----------
        commands: Optional[List[:class:`~.ApplicationCommand`]]
            A list of commands to register. If this is not set (``None``), then all commands will be registered.
        guild_id: Optional[int]
            If this is set, the commands will be registered as a guild command for the respective guild. If it is not
            set, the commands will be registered according to their :attr:`ApplicationCommand.guild_ids` attribute.
        method: Literal['individual', 'bulk', 'auto']
            The method to use when registering the commands. If this is set to "individual", then each command will be
            registered individually. If this is set to "bulk", then all commands will be registered in bulk. If this is
            set to "auto", then the method will be determined automatically. Defaults to "bulk".
        force: :class:`bool`
            Registers the commands regardless of the state of the command on Discord. This uses one less API call, but
            can result in hitting rate limits more often. Defaults to False.
        delete_existing: :class:`bool`
            Whether to delete existing commands that are not in the list of commands to register. Defaults to True.
        """
        if commands is None:
            commands = self.pending_application_commands

        commands = [copy.copy(cmd) for cmd in commands]

        if guild_id is not None:
            for cmd in commands:
                to_rep_with = [guild_id]
                cmd.guild_ids = to_rep_with

        is_global = guild_id is None

        registered = []

        if is_global:
            pending = list(filter(lambda c: c.guild_ids is None, commands))
            registration_methods = {
                "bulk": self._bot.http.bulk_upsert_global_commands,
                "upsert": self._bot.http.upsert_global_command,
                "delete": self._bot.http.delete_global_command,
                "edit": self._bot.http.edit_global_command,
            }

            def _register(method: Literal["bulk", "upsert", "delete", "edit"], *args, **kwargs):
                return registration_methods[method](self._bot.user.id if self._bot.user else 0, *args, **kwargs)

        else:
            pending = list(
                filter(
                    lambda c: c.guild_ids is not None and guild_id in c.guild_ids,
                    commands,
                )
            )
            registration_methods = {
                "bulk": self._bot.http.bulk_upsert_guild_commands,
                "upsert": self._bot.http.upsert_guild_command,
                "delete": self._bot.http.delete_guild_command,
                "edit": self._bot.http.edit_guild_command,
            }

            def _register(method: Literal["bulk", "upsert", "delete", "edit"], *args, **kwargs):
                return registration_methods[method](self._bot.user.id if self._bot.user else 0, guild_id, *args, **kwargs)

        def register(method: Literal["bulk", "upsert", "delete", "edit"], *args, **kwargs):
            if kwargs.pop("_log", True):
                if method == "bulk":
                    _log.debug(f"Bulk updating commands {[c['name'] for c in args[0]]} for guild {guild_id}")
                # TODO: Find where "cmd" is defined
                elif method == "upsert":
                    _log.debug(f"Creating command {cmd['name']} for guild {guild_id}")
                elif method == "edit":
                    _log.debug(f"Editing command {cmd['name']} for guild {guild_id}")
                elif method == "delete":
                    _log.debug(f"Deleting command {cmd['name']} for guild {guild_id}")
            return _register(method, *args, **kwargs)

        pending_actions = []

        if not force:
            if guild_id is None:
                prefetched_commands = await self._bot.http.get_global_commands(self.user.id)
            else:
                prefetched_commands = await self._bot.http.get_guild_commands(self.user.id, guild_id)
            desynced = await self.get_desynced_commands(guild_id=guild_id, prefetched=prefetched_commands)

            for cmd in desynced:
                if cmd["action"] == "delete":
                    pending_actions.append(
                        {
                            "action": "delete" if delete_existing else None,
                            "command": collections.namedtuple("Command", ["name"])(name=cmd["command"]),
                            "id": cmd["id"],
                        }
                    )
                    continue
                # We can assume the command item is a command, since it's only a string if action is delete
                match = get(pending, name=cmd["command"].name, type=cmd["command"].type)
                if match is None:
                    continue
                if cmd["action"] == "edit":
                    pending_actions.append(
                        {
                            "action": "edit",
                            "command": match,
                            "id": cmd["id"],
                        }
                    )
                elif cmd["action"] == "upsert":
                    pending_actions.append(
                        {
                            "action": "upsert",
                            "command": match,
                        }
                    )
                elif cmd["action"] is None:
                    pending_actions.append(
                        {
                            "action": None,
                            "command": match,
                        }
                    )
                else:
                    raise ValueError(f"Unknown action: {cmd['action']}")
            filtered_no_action = list(filter(lambda c: c["action"] is not None, pending_actions))
            filtered_deleted = list(filter(lambda a: a["action"] != "delete", pending_actions))
            if method == "bulk" or (method == "auto" and len(filtered_deleted) == len(pending)):
                # Either the method is bulk or all the commands need to be modified, so we can just do a bulk upsert
                data = [cmd["command"].to_dict() for cmd in filtered_deleted]
                # If there's nothing to update, don't bother
                if len(filtered_no_action) == 0:
                    _log.debug("Skipping bulk command update: Commands are up to date")
                    registered = prefetched_commands
                else:
                    _log.debug(
                        f"Bulk updating commands %s for guild %s",
                        {c["command"].name: c["action"] for c in pending_actions},
                        guild_id,
                    )
                    registered = await register("bulk", data, _log=False)
            else:
                if not filtered_no_action:
                    registered = []
                for cmd in filtered_no_action:
                    if cmd["action"] == "delete":
                        await register("delete", cmd["command"])
                        continue
                    if cmd["action"] == "edit":
                        registered.append(await register("edit", cmd["id"], cmd["command"].to_dict()))
                    elif cmd["action"] == "upsert":
                        registered.append(await register("upsert", cmd["command"].to_dict()))
                    else:
                        raise ValueError(f"Unknown action: {cmd['action']}")

            # TODO: Our lists dont work sometimes, see if that can be fixed so we can avoid this second API call
            if method != "bulk":
                if self._bot.user:
                    if guild_id is None:
                        registered = await self._bot.http.get_global_commands(self._bot.user.id)
                    else:
                        registered = await self._bot.http.get_guild_commands(self._bot.user.id, guild_id)
        else:
            data = [cmd.to_dict() for cmd in pending]
            registered = await register("bulk", data)

        for i in registered:
            cmd = get(
                self.pending_application_commands,
                name=i["name"],
                type=i.get("type"),
            )
            if not cmd:
                raise ValueError(f"Registered command {i['name']}, type {i.get('type')} not found in pending commands")
            cmd.id = i["id"]
            self._application_commands[cmd.id] = cmd

        return registered

    async def sync_commands(
        self,
        commands: Optional[List[ApplicationCommand]] = None,
        method: Literal["individual", "bulk", "auto"] = "bulk",
        force: bool = False,
        guild_ids: Optional[List[int]] = None,
        register_guild_commands: bool = True,
        check_guilds: Optional[List[int]] = [],
        delete_existing: bool = True,
    ) -> None:
        """|coro|

        Registers all commands that have been added through :meth:`.add_application_command`. This method cleans up all
        commands over the API and should sync them with the internal cache of commands. It attempts to register the
        commands in the most efficient way possible, unless ``force`` is set to ``True``, in which case it will always
        register all commands.

        By default, this coroutine is called inside the :func:`.on_connect` event. If you choose to override the
        :func:`.on_connect` event, then you should invoke this coroutine as well.

        .. note::
            If you remove all guild commands from a particular guild, the library may not be able to detect and update
            the commands accordingly, as it would have to individually check for each guild. To force the library to
            unregister a guild's commands, call this function with ``commands=[]`` and ``guild_ids=[guild_id]``.

        .. versionadded:: 2.0

        Parameters
        ----------
        commands: Optional[List[:class:`~.ApplicationCommand`]]
            A list of commands to register. If this is not set (None), then all commands will be registered.
        method: Literal['individual', 'bulk', 'auto']
            The method to use when registering the commands. If this is set to "individual", then each command will be
            registered individually. If this is set to "bulk", then all commands will be registered in bulk. If this is
            set to "auto", then the method will be determined automatically. Defaults to "bulk".
        force: :class:`bool`
            Registers the commands regardless of the state of the command on Discord. This uses one less API call, but
            can result in hitting rate limits more often. Defaults to False.
        guild_ids: Optional[List[:class:`int`]]
            A list of guild ids to register the commands for. If this is not set, the commands'
            :attr:`~.ApplicationCommand.guild_ids` attribute will be used.
        register_guild_commands: :class:`bool`
            Whether to register guild commands. Defaults to True.
        check_guilds: Optional[List[:class:`int`]]
            A list of guilds ids to check for commands to unregister, since the bot would otherwise have to check all
            guilds. Unlike ``guild_ids``, this does not alter the commands' :attr:`~.ApplicationCommand.guild_ids`
            attribute, instead it adds the guild ids to a list of guilds to sync commands for. If
            ``register_guild_commands`` is set to False, then this parameter is ignored.
        delete_existing: :class:`bool`
            Whether to delete existing commands that are not in the list of commands to register. Defaults to True.
        """

        check_guilds = list(set((check_guilds or []) + (self._bot.debug_guilds or [])))

        if commands is None:
            commands = self.pending_application_commands

        if guild_ids is not None:
            for cmd in commands:
                cmd.guild_ids = guild_ids

        global_commands = [cmd for cmd in commands if cmd.guild_ids is None]
        registered_commands = await self.register_commands(
            global_commands, method=method, force=force, delete_existing=delete_existing
        )

        registered_guild_commands: Dict[int, List[interactions.ApplicationCommand]] = {}

        if register_guild_commands:
            cmd_guild_ids: List[int] = []
            for cmd in commands:
                if cmd.guild_ids is not None:
                    cmd_guild_ids.extend(cmd.guild_ids)
            if check_guilds is not None:
                cmd_guild_ids.extend(check_guilds)
            for guild_id in set(cmd_guild_ids):
                guild_commands = [cmd for cmd in commands if cmd.guild_ids is not None and guild_id in cmd.guild_ids]
                app_cmds = await self.register_commands(
                    guild_commands, guild_id=guild_id, method=method, force=force, delete_existing=delete_existing
                )
                registered_guild_commands[guild_id] = app_cmds

        for i in registered_commands:
            cmd = get(
                self.pending_application_commands,
                name=i["name"],
                guild_ids=None,
                type=i.get("type"),
            )
            if cmd:
                cmd.id = i["id"]
                self._application_commands[cmd.id] = cmd

        if register_guild_commands and registered_guild_commands:
            for guild_id, guild_cmds in registered_guild_commands.items():
                for i in guild_cmds:
                    cmd = find(
                        lambda cmd: cmd.name == i["name"]
                        and cmd.type == i.get("type")
                        and cmd.guild_ids is not None
                        # TODO: fix this type error (guild_id is not defined in ApplicationCommand Typed Dict)
                        and int(i["guild_id"]) in cmd.guild_ids,
                        self.pending_application_commands,
                    )
                    if not cmd:
                        # command has not been added yet
                        continue
                    cmd.id = i["id"]
                    self._application_commands[cmd.id] = cmd

    async def process_application_commands(self, interaction: Interaction, auto_sync: Optional[bool] = None) -> None:
        """|coro|

        This function processes the commands that have been registered
        to the bot and other groups. Without this coroutine, none of the
        commands will be triggered.

        By default, this coroutine is called inside the :func:`.on_interaction`
        event. If you choose to override the :func:`.on_interaction` event, then
        you should invoke this coroutine as well.

        This function finds a registered command matching the interaction id from
        application commands and invokes it. If no matching command was 
        found, it replies to the interaction with a default message.

        .. versionadded:: 2.0

        Parameters
        -----------
        interaction: :class:`discord.Interaction`
            The interaction to process
        auto_sync: Optional[:class:`bool`]
            Whether to automatically sync and unregister the command if it is not found in the internal cache. This will
            invoke the :meth:`~.Bot.sync_commands` method on the context of the command, either globally or per-guild,
            based on the type of the command, respectively. Defaults to :attr:`.Bot.auto_sync_commands`.
        """
        if auto_sync is None:
            auto_sync = self._bot.auto_sync_commands
        if interaction.type not in (
            InteractionType.application_command,
            InteractionType.auto_complete,
        ):
            return

        command: Optional[ApplicationCommand] = None
        try:
            if interaction.data:
                command = self._application_commands[interaction.data["id"]]
        except KeyError:
<<<<<<< HEAD
            for cmd in self.application_commands:
                if interaction.data:
                    guild_id = interaction.data.get("guild_id")
                    if guild_id:
                        guild_id = int(guild_id)
                    if cmd.name == interaction.data["name"] and (
                        guild_id == cmd.guild_ids or (isinstance(cmd.guild_ids, list) and guild_id in cmd.guild_ids)
                    ):
                        command = cmd
                        break
=======
            for cmd in self.application_commands + self.pending_application_commands:
                guild_id = interaction.data.get("guild_id")
                if guild_id:
                    guild_id = int(guild_id)
                if cmd.name == interaction.data["name"] and (
                    guild_id == cmd.guild_ids or (isinstance(cmd.guild_ids, list) and guild_id in cmd.guild_ids)
                ):
                    command = cmd
                    break
>>>>>>> 369e44d3
            else:
                if auto_sync:
                    guild_id = interaction.data.get("guild_id")
                    if guild_id is None:
                        await self.sync_commands()
                    else:

                        await self.sync_commands(check_guilds=[guild_id])
                return self._bot.dispatch("unknown_application_command", interaction)

        if interaction.type is InteractionType.auto_complete:
            return self._bot.dispatch("application_command_auto_complete", interaction, command)

        ctx = await self.get_application_context(interaction)
        if command:
            ctx.command = command
        await self.invoke_application_command(ctx)

    async def on_application_command_auto_complete(self, interaction: Interaction, command: ApplicationCommand) -> None:
        if isinstance(command, SlashCommand):
            async def callback() -> None:
                ctx = await self.get_autocomplete_context(interaction)
                ctx.command = command
                return await command.invoke_autocomplete_callback(ctx)

            autocomplete_task = self._bot.loop.create_task(callback())
            try:
                await self._bot.wait_for("application_command_auto_complete", check=lambda i, c: c == command, timeout=3)
            except asyncio.TimeoutError:
                return
            else:
                if not autocomplete_task.done():
                    autocomplete_task.cancel()

    def slash_command(self, **kwargs):
        """A shortcut decorator that invokes :func:`command` and adds it to
        the internal command list via :meth:`add_application_command`.
        This shortcut is made specifically for :class:`.SlashCommand`.

        .. versionadded:: 2.0

        Returns
        --------
        Callable[..., :class:`SlashCommand`]
            A decorator that converts the provided method into a :class:`.SlashCommand`, adds it to the bot,
            then returns it.
        """
        return self.application_command(cls=SlashCommand, **kwargs)

    def user_command(self, **kwargs):
        """A shortcut decorator that invokes :func:`command` and adds it to
        the internal command list via :meth:`add_application_command`.
        This shortcut is made specifically for :class:`.UserCommand`.

        .. versionadded:: 2.0

        Returns
        --------
        Callable[..., :class:`UserCommand`]
            A decorator that converts the provided method into a :class:`.UserCommand`, adds it to the bot,
            then returns it.
        """
        return self.application_command(cls=UserCommand, **kwargs)

    def message_command(self, **kwargs):
        """A shortcut decorator that invokes :func:`command` and adds it to
        the internal command list via :meth:`add_application_command`.
        This shortcut is made specifically for :class:`.MessageCommand`.

        .. versionadded:: 2.0

        Returns
        --------
        Callable[..., :class:`MessageCommand`]
            A decorator that converts the provided method into a :class:`.MessageCommand`, adds it to the bot,
            then returns it.
        """
        return self.application_command(cls=MessageCommand, **kwargs)

    def application_command(self, **kwargs):
        """A shortcut decorator that invokes :func:`command` and adds it to
        the internal command list via :meth:`~.Bot.add_application_command`.

        .. versionadded:: 2.0

        Returns
        --------
        Callable[..., :class:`ApplicationCommand`]
            A decorator that converts the provided method into an :class:`.ApplicationCommand`, adds it to the bot,
            then returns it.
        """

        def decorator(func) -> ApplicationCommand:
            result = command(**kwargs)(func)
            self.add_application_command(result)
            return result

        return decorator

    def command(self, **kwargs):
        """An alias for :meth:`application_command`.

        .. note::

            This decorator is overridden by :class:`discord.ext.commands.Bot`.

        .. versionadded:: 2.0

        Returns
        --------
        Callable[..., :class:`ApplicationCommand`]
            A decorator that converts the provided method into an :class:`.ApplicationCommand`, adds it to the bot,
            then returns it.
        """
        return self.application_command(**kwargs)

    def create_group(
        self, name: str, description: Optional[str] = None, guild_ids: Optional[List[int]] = None, **kwargs
    ) -> SlashCommandGroup:
        """A shortcut method that creates a slash command group with no subcommands and adds it to the internal
        command list via :meth:`add_application_command`.

        .. versionadded:: 2.0

        Parameters
        ----------
        name: :class:`str`
            The name of the group to create.
        description: Optional[:class:`str`]
            The description of the group to create.
        guild_ids: Optional[List[:class:`int`]]
            A list of the IDs of each guild this group should be added to, making it a guild command.
            This will be a global command if ``None`` is passed.
        kwargs:
            Any additional keyword arguments to pass to :class:`.SlashCommandGroup`.

        Returns
        --------
        SlashCommandGroup
            The slash command group that was created.
        """
        description = description or "No description provided."
        group = SlashCommandGroup(name, description, guild_ids, **kwargs)
        self.add_application_command(group)
        return group

    def group(
        self,
        name: Optional[str] = None,
        description: Optional[str] = None,
        guild_ids: Optional[List[int]] = None,
    ) -> Callable[[Type[SlashCommandGroup]], SlashCommandGroup]:
        """A shortcut decorator that initializes the provided subclass of :class:`.SlashCommandGroup`
        and adds it to the internal command list via :meth:`add_application_command`.

        .. versionadded:: 2.0

        Parameters
        ----------
        name: Optional[:class:`str`]
            The name of the group to create. This will resolve to the name of the decorated class if ``None`` is passed.
        description: Optional[:class:`str`]
            The description of the group to create.
        guild_ids: Optional[List[:class:`int`]]
            A list of the IDs of each guild this group should be added to, making it a guild command.
            This will be a global command if ``None`` is passed.

        Returns
        --------
        Callable[[Type[SlashCommandGroup]], SlashCommandGroup]
            The slash command group that was created.
        """

        def inner(cls: Type[SlashCommandGroup]) -> SlashCommandGroup:
            group = cls(
                name or cls.__name__,
                (
                    description or inspect.cleandoc(cls.__doc__).splitlines()[0]
                    if cls.__doc__ is not None
                    else "No description provided"
                ),
                guild_ids=guild_ids,
            )
            self.add_application_command(group)
            return group

        return inner

    slash_group = group

    def walk_application_commands(self) -> Generator[ApplicationCommand, None, None]:
        """An iterator that recursively walks through all application commands and subcommands.

        Yields
        ------
        :class:`.ApplicationCommand`
            An application command from the internal list of application commands.
        """
        for command in self.application_commands:
            if isinstance(command, SlashCommandGroup):
                yield from command.walk_commands()
            yield command

    async def get_application_context(self, interaction: Interaction, cls: Any = ApplicationContext) -> ApplicationContext:
        r"""|coro|

        Returns the invocation context from the interaction.

        This is a more low-level counter-part for :meth:`.process_application_commands`
        to allow users more fine-grained control over the processing.

        Parameters
        -----------
        interaction: :class:`discord.Interaction`
            The interaction to get the invocation context from.
        cls
            The factory class that will be used to create the context.
            By default, this is :class:`.ApplicationContext`. Should a custom
            class be provided, it must be similar enough to
            :class:`.ApplicationContext`\'s interface.

        Returns
        --------
        :class:`.ApplicationContext`
            The invocation context. The type of this can change via the
            ``cls`` parameter.
        """
        return cls(self, interaction)

    async def get_autocomplete_context(self, interaction: Interaction, cls: Any = AutocompleteContext) -> AutocompleteContext:
        r"""|coro|

        Returns the autocomplete context from the interaction.

        This is a more low-level counter-part for :meth:`.process_application_commands`
        to allow users more fine-grained control over the processing.

        Parameters
        -----------
        interaction: :class:`discord.Interaction`
            The interaction to get the invocation context from.
        cls
            The factory class that will be used to create the context.
            By default, this is :class:`.AutocompleteContext`. Should a custom
            class be provided, it must be similar enough to
            :class:`.AutocompleteContext`\'s interface.

        Returns
        --------
        :class:`.AutocompleteContext`
            The autocomplete context. The type of this can change via the
            ``cls`` parameter.
        """
        return cls(self, interaction)

    async def invoke_application_command(self, ctx: ApplicationContext) -> None:
        """|coro|

        Invokes the application command given under the invocation
        context and handles all the internal event dispatch mechanisms.

        Parameters
        -----------
        ctx: :class:`.ApplicationCommand`
            The invocation context to invoke.
        """
        self._bot.dispatch("application_command", ctx)
        try:
            if await self._bot.can_run(ctx, call_once=True):
                await ctx.command.invoke(ctx)
            else:
                raise CheckFailure("The global check once functions failed.")
        except DiscordException as exc:
            await ctx.command.dispatch_error(ctx, exc)
        else:
            self._bot.dispatch("application_command_completion", ctx)

    @property
    @abstractmethod
    def _bot(self) -> Union["Bot", "AutoShardedBot"]:
        ...


class BotBase(ApplicationCommandMixin, CogMixin, ABC):
    _supports_prefixed_commands = False

    def __init__(self, description=None, *args, **options):
        super().__init__(*args, **options)
        self.extra_events = {}  # TYPE: Dict[str, List[CoroFunc]]
        self.__cogs = {}  # TYPE: Dict[str, Cog]
        self.__extensions = {}  # TYPE: Dict[str, types.ModuleType]
        self._checks = []  # TYPE: List[Check]
        self._check_once = []
        self._before_invoke = None
        self._after_invoke = None
        self.description = inspect.cleandoc(description) if description else ""
        self.owner_id = options.get("owner_id")
        self.owner_ids = options.get("owner_ids", set())
        self.auto_sync_commands = options.get("auto_sync_commands", True)

        self.debug_guilds = options.pop("debug_guilds", None)

        if self.owner_id and self.owner_ids:
            raise TypeError("Both owner_id and owner_ids are set.")

        if self.owner_ids and not isinstance(self.owner_ids, collections.abc.Collection):
            raise TypeError(f"owner_ids must be a collection not {self.owner_ids.__class__!r}")

        self._checks = []
        self._check_once = []
        self._before_invoke = None
        self._after_invoke = None

    async def on_connect(self):
        if self.auto_sync_commands:
            await self.sync_commands()

    async def on_interaction(self, interaction):
        await self.process_application_commands(interaction)

    async def on_application_command_error(self, context: ApplicationContext, exception: DiscordException) -> None:
        """|coro|

        The default command error handler provided by the bot.

        By default, this prints to :data:`sys.stderr` however it could be
        overridden to have a different implementation.

        This only fires if you do not specify any listeners for command error.
        """
        if self.extra_events.get("on_application_command_error", None):
            return

        command = context.command
        if command and command.has_error_handler():
            return

        cog = context.cog
        if cog and cog.has_error_handler():
            return

        print(f"Ignoring exception in command {context.command}:", file=sys.stderr)
        traceback.print_exception(type(exception), exception, exception.__traceback__, file=sys.stderr)

    # global check registration
    # TODO: Remove these from commands.Bot

    def check(self, func):
        """A decorator that adds a global check to the bot. A global check is similar to a :func:`.check` that is
        applied on a per-command basis except it is run before any command checks have been verified and applies to
        every command the bot has.

        .. note::

           This function can either be a regular function or a coroutine. Similar to a command :func:`.check`, this
           takes a single parameter of type :class:`.Context` and can only raise exceptions inherited from
           :exc:`.ApplicationCommandError`.

        Example
        ---------
        .. code-block:: python3

            @bot.check
            def check_commands(ctx):
                return ctx.command.qualified_name in allowed_commands

        """
        # T was used instead of Check to ensure the type matches on return
        self.add_check(func)  # type: ignore
        return func

    def add_check(self, func, *, call_once: bool = False) -> None:
        """Adds a global check to the bot. This is the non-decorator interface to :meth:`.check` and
        :meth:`.check_once`.

        Parameters
        -----------
        func
            The function that was used as a global check.
        call_once: :class:`bool`
            If the function should only be called once per :meth:`.Bot.invoke` call.

        """

        if call_once:
            self._check_once.append(func)
        else:
            self._checks.append(func)

    def remove_check(self, func, *, call_once: bool = False) -> None:
        """Removes a global check from the bot.
        This function is idempotent and will not raise an exception
        if the function is not in the global checks.

        Parameters
        -----------
        func
            The function to remove from the global checks.
        call_once: :class:`bool`
            If the function was added with ``call_once=True`` in
            the :meth:`.Bot.add_check` call or using :meth:`.check_once`.

        """
        checks = self._check_once if call_once else self._checks

        try:
            checks.remove(func)
        except ValueError:
            pass

    def check_once(self, func):
        """A decorator that adds a "call once" global check to the bot. Unlike regular global checks, this one is called
        only once per :meth:`.Bot.invoke` call. Regular global checks are called whenever a command is called or
        :meth:`.Command.can_run` is called. This type of check bypasses that and ensures that it's called only once,
        even inside the default help command.

        .. note::

           When using this function the :class:`.Context` sent to a group subcommand may only parse the parent command
           and not the subcommands due to it being invoked once per :meth:`.Bot.invoke` call.

        .. note::

           This function can either be a regular function or a coroutine. Similar to a command :func:`.check`,
           this takes a single parameter of type :class:`.Context` and can only raise exceptions inherited from
           :exc:`.ApplicationCommandError`.

        Example
        ---------
        .. code-block:: python3

            @bot.check_once
            def whitelist(ctx):
                return ctx.message.author.id in my_whitelist

        """
        self.add_check(func, call_once=True)
        return func

    async def can_run(self, ctx: ApplicationContext, *, call_once: bool = False) -> bool:
        data = self._check_once if call_once else self._checks

        if not data:
            return True

        # type-checker doesn't distinguish between functions and methods
        return await async_all(f(ctx) for f in data)  # type: ignore

    # listener registration

    def add_listener(self, func: CoroFunc, name: str = MISSING) -> None:
        """The non decorator alternative to :meth:`.listen`.

        Parameters
        -----------
        func: :ref:`coroutine <coroutine>`
            The function to call.
        name: :class:`str`
            The name of the event to listen for. Defaults to ``func.__name__``.

        Example
        --------

        .. code-block:: python3

            async def on_ready(): pass
            async def my_message(message): pass

            bot.add_listener(on_ready)
            bot.add_listener(my_message, 'on_message')
        """
        name = func.__name__ if name is MISSING else name

        if not asyncio.iscoroutinefunction(func):
            raise TypeError("Listeners must be coroutines")

        if name in self.extra_events:
            self.extra_events[name].append(func)
        else:
            self.extra_events[name] = [func]

    def remove_listener(self, func: CoroFunc, name: str = MISSING) -> None:
        """Removes a listener from the pool of listeners.

        Parameters
        -----------
        func
            The function that was used as a listener to remove.
        name: :class:`str`
            The name of the event we want to remove. Defaults to
            ``func.__name__``.
        """

        name = func.__name__ if name is MISSING else name

        if name in self.extra_events:
            try:
                self.extra_events[name].remove(func)
            except ValueError:
                pass

    def listen(self, name: str = MISSING) -> Callable[[CFT], CFT]:
        """A decorator that registers another function as an external
        event listener. Basically this allows you to listen to multiple
        events from different places e.g. such as :func:`.on_ready`

        The functions being listened to must be a :ref:`coroutine <coroutine>`.

        Example
        --------

        .. code-block:: python3

            @bot.listen()
            async def on_message(message):
                print('one')

            # in some other file...

            @bot.listen('on_message')
            async def my_message(message):
                print('two')

        Would print one and two in an unspecified order.

        Raises
        -------
        TypeError
            The function being listened to is not a coroutine.
        """

        def decorator(func: CFT) -> CFT:
            self.add_listener(func, name)
            return func

        return decorator

    def dispatch(self, event_name: str, *args: Any, **kwargs: Any) -> None:
        # super() will resolve to Client
        super().dispatch(event_name, *args, **kwargs)  # type: ignore
        ev = f"on_{event_name}"
        for event in self.extra_events.get(ev, []):
            self._schedule_event(event, ev, *args, **kwargs)  # type: ignore

    def before_invoke(self, coro):
        """A decorator that registers a coroutine as a pre-invoke hook.
        A pre-invoke hook is called directly before the command is
        called. This makes it a useful function to set up database
        connections or any type of set up required.
        This pre-invoke hook takes a sole parameter, a :class:`.Context`.

        .. note::

            The :meth:`~.Bot.before_invoke` and :meth:`~.Bot.after_invoke` hooks are
            only called if all checks and argument parsing procedures pass
            without error. If any check or argument parsing procedures fail
            then the hooks are not called.

        Parameters
        -----------
        coro: :ref:`coroutine <coroutine>`
            The coroutine to register as the pre-invoke hook.

        Raises
        -------
        TypeError
            The coroutine passed is not actually a coroutine.
        """
        if not asyncio.iscoroutinefunction(coro):
            raise TypeError("The pre-invoke hook must be a coroutine.")

        self._before_invoke = coro
        return coro

    def after_invoke(self, coro):
        r"""A decorator that registers a coroutine as a post-invoke hook.
        A post-invoke hook is called directly after the command is
        called. This makes it a useful function to clean-up database
        connections or any type of clean up required.
        This post-invoke hook takes a sole parameter, a :class:`.Context`.

        .. note::

            Similar to :meth:`~.Bot.before_invoke`\, this is not called unless
            checks and argument parsing procedures succeed. This hook is,
            however, **always** called regardless of the internal command
            callback raising an error (i.e. :exc:`.CommandInvokeError`\).
            This makes it ideal for clean-up scenarios.

        Parameters
        -----------
        coro: :ref:`coroutine <coroutine>`
            The coroutine to register as the post-invoke hook.

        Raises
        -------
        TypeError
            The coroutine passed is not actually a coroutine.

        """
        if not asyncio.iscoroutinefunction(coro):
            raise TypeError("The post-invoke hook must be a coroutine.")

        self._after_invoke = coro
        return coro

    async def is_owner(self, user: User) -> bool:
        """|coro|

        Checks if a :class:`~discord.User` or :class:`~discord.Member` is the owner of
        this bot.

        If an :attr:`owner_id` is not set, it is fetched automatically
        through the use of :meth:`~.Bot.application_info`.

        .. versionchanged:: 1.3
            The function also checks if the application is team-owned if
            :attr:`owner_ids` is not set.

        Parameters
        -----------
        user: :class:`.abc.User`
            The user to check for.

        Returns
        --------
        :class:`bool`
            Whether the user is the owner.
        """

        if self.owner_id:
            return user.id == self.owner_id
        elif self.owner_ids:
            return user.id in self.owner_ids
        else:
            app = await self.application_info()  # type: ignore
            if app.team:
                self.owner_ids = ids = {m.id for m in app.team.members}
                return user.id in ids
            else:
                self.owner_id = owner_id = app.owner.id
                return user.id == owner_id


class Bot(BotBase, Client):
    """Represents a discord bot.

    This class is a subclass of :class:`discord.Client` and as a result
    anything that you can do with a :class:`discord.Client` you can do with
    this bot.

    This class also subclasses ``ApplicationCommandMixin`` to provide the functionality
    to manage commands.

    .. versionadded:: 2.0

    Attributes
    -----------
    description: :class:`str`
        The content prefixed into the default help message.
    owner_id: Optional[:class:`int`]
        The user ID that owns the bot. If this is not set and is then queried via
        :meth:`.is_owner` then it is fetched automatically using
        :meth:`~.Bot.application_info`.
    owner_ids: Optional[Collection[:class:`int`]]
        The user IDs that owns the bot. This is similar to :attr:`owner_id`.
        If this is not set and the application is team based, then it is
        fetched automatically using :meth:`~.Bot.application_info`.
        For performance reasons it is recommended to use a :class:`set`
        for the collection. You cannot set both ``owner_id`` and ``owner_ids``.

        .. versionadded:: 1.3
    debug_guilds: Optional[List[:class:`int`]]
        Guild IDs of guilds to use for testing commands.
        The bot will not create any global commands if debug guild IDs are passed.

        .. versionadded:: 2.0
    auto_sync_commands: :class:`bool`
        Whether to automatically sync slash commands. This will call sync_commands in on_connect, and in
        :attr:`.process_application_commands` if the command is not found. Defaults to ``True``.

        .. versionadded:: 2.0
    """

    @property
    def _bot(self) -> "Bot":
        return self


class AutoShardedBot(BotBase, AutoShardedClient):
    """This is similar to :class:`.Bot` except that it is inherited from
    :class:`discord.AutoShardedClient` instead.

    .. versionadded:: 2.0
    """

    @property
    def _bot(self) -> "AutoShardedBot":
        return self<|MERGE_RESOLUTION|>--- conflicted
+++ resolved
@@ -721,8 +721,7 @@
             if interaction.data:
                 command = self._application_commands[interaction.data["id"]]
         except KeyError:
-<<<<<<< HEAD
-            for cmd in self.application_commands:
+            for cmd in self.application_commands + self.pending_application_commands:
                 if interaction.data:
                     guild_id = interaction.data.get("guild_id")
                     if guild_id:
@@ -732,17 +731,6 @@
                     ):
                         command = cmd
                         break
-=======
-            for cmd in self.application_commands + self.pending_application_commands:
-                guild_id = interaction.data.get("guild_id")
-                if guild_id:
-                    guild_id = int(guild_id)
-                if cmd.name == interaction.data["name"] and (
-                    guild_id == cmd.guild_ids or (isinstance(cmd.guild_ids, list) and guild_id in cmd.guild_ids)
-                ):
-                    command = cmd
-                    break
->>>>>>> 369e44d3
             else:
                 if auto_sync:
                     guild_id = interaction.data.get("guild_id")
