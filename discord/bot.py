"""
The MIT License (MIT)

Copyright (c) 2015-2021 Rapptz
Copyright (c) 2021-present Pycord Development

Permission is hereby granted, free of charge, to any person obtaining a
copy of this software and associated documentation files (the "Software"),
to deal in the Software without restriction, including without limitation
the rights to use, copy, modify, merge, publish, distribute, sublicense,
and/or sell copies of the Software, and to permit persons to whom the
Software is furnished to do so, subject to the following conditions:

The above copyright notice and this permission notice shall be included in
all copies or substantial portions of the Software.

THE SOFTWARE IS PROVIDED "AS IS", WITHOUT WARRANTY OF ANY KIND, EXPRESS
OR IMPLIED, INCLUDING BUT NOT LIMITED TO THE WARRANTIES OF MERCHANTABILITY,
FITNESS FOR A PARTICULAR PURPOSE AND NONINFRINGEMENT. IN NO EVENT SHALL THE
AUTHORS OR COPYRIGHT HOLDERS BE LIABLE FOR ANY CLAIM, DAMAGES OR OTHER
LIABILITY, WHETHER IN AN ACTION OF CONTRACT, TORT OR OTHERWISE, ARISING
FROM, OUT OF OR IN CONNECTION WITH THE SOFTWARE OR THE USE OR OTHER
DEALINGS IN THE SOFTWARE.
"""

from __future__ import annotations

import asyncio
import collections
import copy
import inspect
import sys
import traceback
from typing import (
    Any,
    Callable,
    Coroutine,
    Dict,
    Generator,
    List,
    Optional,
    Type,
    TypeVar,
    Union,
)

from .client import Client
from .cog import CogMixin
from .commands import (
    ApplicationCommand,
    ApplicationContext,
    AutocompleteContext,
    MessageCommand,
    SlashCommand,
    SlashCommandGroup,
    UserCommand,
    command,
)
from .commands.errors import CheckFailure
from .enums import InteractionType
from .errors import DiscordException, Forbidden
from .interactions import Interaction
from .shard import AutoShardedClient
from .types import interactions
from .user import User
from .utils import MISSING, async_all, find, get

CoroFunc = Callable[..., Coroutine[Any, Any, Any]]
CFT = TypeVar("CFT", bound=CoroFunc)

__all__ = (
    "ApplicationCommandMixin",
    "Bot",
    "AutoShardedBot",
)


class ApplicationCommandMixin:
    """A mixin that implements common functionality for classes that need
    application command compatibility.

    Attributes
    -----------
    application_commands: :class:`dict`
        A mapping of command id string to :class:`.ApplicationCommand` objects.
    pending_application_commands: :class:`list`
        A list of commands that have been added but not yet registered. This is read-only and is modified via other
        methods.
    """

    def __init__(self, *args, **kwargs) -> None:
        super().__init__(*args, **kwargs)
        self._pending_application_commands = []
        self._application_commands = {}

    @property
    def all_commands(self):
        return self._application_commands

    @property
    def pending_application_commands(self):
        return self._pending_application_commands

    @property
    def commands(self) -> List[Union[ApplicationCommand, Any]]:
        commands = self.application_commands
        if self._supports_prefixed_commands:
            commands += self.prefixed_commands
        return commands

    @property
    def application_commands(self) -> List[ApplicationCommand]:
        return list(self._application_commands.values())

    def add_application_command(self, command: ApplicationCommand) -> None:
        """Adds a :class:`.ApplicationCommand` into the internal list of commands.

        This is usually not called, instead the :meth:`~.ApplicationMixin.command` or
        other shortcut decorators are used instead.

        .. versionadded:: 2.0

        Parameters
        -----------
        command: :class:`.ApplicationCommand`
            The command to add.
        """
        if isinstance(command, SlashCommand) and command.is_subcommand:
            raise TypeError("The provided command is a sub-command of group")

        if self.debug_guilds and command.guild_ids is None:
            command.guild_ids = self.debug_guilds

        for cmd in self.pending_application_commands:
            if cmd == command:
                command.id = cmd.id
                self._application_commands[command.id] = command
                break
        self._pending_application_commands.append(command)

    def remove_application_command(
        self, command: ApplicationCommand
    ) -> Optional[ApplicationCommand]:
        """Remove a :class:`.ApplicationCommand` from the internal list
        of commands.

        .. versionadded:: 2.0

        Parameters
        -----------
        command: :class:`.ApplicationCommand`
            The command to remove.

        Returns
        --------
        Optional[:class:`.ApplicationCommand`]
            The command that was removed. If the name is not valid then
            ``None`` is returned instead.
        """
        if command.id is None:
            try:
                index = self._pending_application_commands.index(command)
            except ValueError:
                return None
            return self._pending_application_commands.pop(index)

        return self._application_commands.pop(int(command.id), None)

    @property
    def get_command(self):
        """Shortcut for :meth:`.get_application_command`.

        .. note::
            Overridden in :class:`ext.commands.Bot`.

        .. versionadded:: 2.0
        """
        # TODO: Do something like we did in self.commands for this
        return self.get_application_command

    def get_application_command(
        self,
        name: str,
        guild_ids: Optional[List[int]] = None,
        type: Type[ApplicationCommand] = SlashCommand,
    ) -> Optional[ApplicationCommand]:
        """Get a :class:`.ApplicationCommand` from the internal list
        of commands.

        .. versionadded:: 2.0

        Parameters
        -----------
        name: :class:`str`
            The name of the command to get.
        guild_ids: List[:class:`int`]
            The guild ids associated to the command to get.
        type: Type[:class:`.ApplicationCommand`]
            The type of the command to get. Defaults to :class:`.SlashCommand`.

        Returns
        --------
        Optional[:class:`.ApplicationCommand`]
            The command that was requested. If not found, returns ``None``.
        """

        for command in self._application_commands.values():
            if command.name == name and isinstance(command, type):
                if guild_ids is not None and command.guild_ids != guild_ids:
                    return
                return command

    async def get_desynced_commands(
        self, guild_id: Optional[int] = None
    ) -> List[Dict[str, Any]]:
        """|coro|

        Gets the list of commands that are desynced from discord. If ``guild_id`` is specified, it will only return
        guild commands that are desynced from said guild, else it will return global commands.

        .. note::
            This function is meant to be used internally, and should only be used if you want to override the default
            command registration behavior.

        .. versionadded:: 2.0


        Parameters
        ----------
        guild_id: Optional[:class:`int`]
            The guild id to get the desynced commands for, else global commands if unspecified.

        Returns
        -------
        List[Dict[str, Any]]
            A list of the desynced commands. Each will come with at least the ``cmd`` and ``action`` keys, which
            respectively contain the command and the action to perform. Other keys may also be present depending on
            the action, including ``id``.
        """
        # We can suggest the user to upsert, edit, delete, or bulk upsert the commands

        return_value = []
        cmds = self.pending_application_commands.copy()

        if guild_id is None:
            registered_commands = await self.http.get_global_commands(self.user.id)
            pending = [cmd for cmd in cmds if cmd.guild_ids is None]
        else:
            registered_commands = await self.http.get_guild_commands(
                self.user.id, guild_id
            )
            pending = [
                cmd
                for cmd in cmds
                if cmd.guild_ids is not None and guild_id in cmd.guild_ids
            ]

        registered_commands_dict = {cmd["name"]: cmd for cmd in registered_commands}
        to_check = {
            "default_permission": None,
            "name": None,
            "description": None,
            "options": ["type", "name", "description", "autocomplete", "choices"],
        }
        # First let's check if the commands we have locally are the same as the ones on discord
        for cmd in pending:
            match = registered_commands_dict.get(cmd.name)
            if match is None:
                # We don't have this command registered
                return_value.append({"command": cmd, "action": "upsert"})
                continue

            as_dict = cmd.to_dict()

            for check, value in to_check.items():
                if type(to_check[check]) == list:
                    # We need to do some falsy conversion here
                    # The API considers False (autocomplete) and [] (choices) to be falsy values
                    falsy_vals = (False, [])
                    for opt in value:

                        cmd_vals = (
                            [val.get(opt, MISSING) for val in as_dict[check]]
                            if check in as_dict
                            else []
                        )
                        for i, val in enumerate(cmd_vals):
                            if val in falsy_vals:
                                cmd_vals[i] = MISSING
                        if match.get(check, MISSING) is not MISSING and cmd_vals != [
                            val.get(opt, MISSING) for val in match[check]
                        ]:
                            # We have a difference
                            return_value.append(
                                {
                                    "command": cmd,
                                    "action": "edit",
                                    "id": int(registered_commands_dict[cmd.name]["id"]),
                                }
                            )
                            break
                elif getattr(cmd, check) != match[check]:
                    # We have a difference
                    return_value.append(
                        {
                            "command": cmd,
                            "action": "edit",
                            "id": int(registered_commands_dict[cmd.name]["id"]),
                        }
                    )
                    break

        # Now let's see if there are any commands on discord that we need to delete
        for cmd, value_ in registered_commands_dict.items():
            match = get(pending, name=registered_commands_dict[cmd]["name"])
            if match is None:
                # We have this command registered but not in our list
                return_value.append(
                    {
                        "command": registered_commands_dict[cmd]["name"],
                        "id": int(value_["id"]),
                        "action": "delete",
                    }
                )

                continue

        return return_value

    async def register_command(
        self,
        command: ApplicationCommand,
        force: bool = True,
        guild_ids: List[int] = None,
    ) -> None:
        """|coro|

        Registers a command. If the command has guild_ids set, or if the guild_ids parameter is passed, the command will
        be registered as a guild command for those guilds.

        Parameters
        ----------
        command: :class:`~.ApplicationCommand`
            The command to register.
        force: :class:`bool`
            Whether to force the command to be registered. If this is set to False, the command will only be registered
            if it seems to already be registered and up to date with our internal cache. Defaults to True.
        guild_ids: :class:`list`
            A list of guild ids to register the command for. If this is not set, the command's
            :attr:`~.ApplicationCommand.guild_ids` attribute will be used.

        Returns
        -------
        :class:`~.ApplicationCommand`
            The command that was registered
        """
        # TODO: Write this
        raise NotImplementedError("This function has not been implemented yet")

    async def register_commands(
        self,
        commands: Optional[List[ApplicationCommand]] = None,
        guild_id: Optional[int] = None,
        force: bool = False,
    ) -> List[interactions.ApplicationCommand]:
        """|coro|

        Register a list of commands.

        .. versionadded:: 2.0

        Parameters
        ----------
        commands: Optional[List[:class:`~.ApplicationCommand`]]
            A list of commands to register. If this is not set (None), then all commands will be registered.
        guild_id: Optional[int]
            If this is set, the commands will be registered as a guild command for the respective guild. If it is not
            set, the commands will be registered according to their :attr:`~.ApplicationCommand.guild_ids` attribute.
        force: :class:`bool`
            Registers the commands regardless of the state of the command on discord, this can take up more API calls
            but is sometimes a more foolproof method of registering commands. This also sometimes causes minor bugs
            where the command can temporarily appear as an invalid command on the user's side. Defaults to False.
        """
        if commands is None:
            commands = self.pending_application_commands

        commands = [copy.copy(cmd) for cmd in commands]

        if guild_id is not None:
            for cmd in commands:
                to_rep_with = [guild_id]
                cmd.guild_ids = to_rep_with

        is_global = guild_id is None

        registered = []

        if is_global:
            pending = list(filter(lambda c: c.guild_ids is None, commands))
            registration_methods = {
                "bulk": self.http.bulk_upsert_global_commands,
                "upsert": self.http.upsert_global_command,
                "delete": self.http.delete_global_command,
                "edit": self.http.edit_global_command,
            }

            def register(method: str, *args, **kwargs):
                return registration_methods[method](self.user.id, *args, **kwargs)

        else:
            pending = list(
                filter(
                    lambda c: c.guild_ids is not None and guild_id in c.guild_ids,
                    commands,
                )
            )
            registration_methods = {
                "bulk": self.http.bulk_upsert_guild_commands,
                "upsert": self.http.upsert_guild_command,
                "delete": self.http.delete_guild_command,
                "edit": self.http.edit_guild_command,
            }

            def register(method: str, *args, **kwargs):
                return registration_methods[method](
                    self.user.id, guild_id, *args, **kwargs
                )

        pending_actions = []

        if not force:
            desynced = await self.get_desynced_commands(guild_id=guild_id)

            for cmd in desynced:
                if cmd["action"] == "delete":
                    pending_actions.append(
                        {
                            "action": "delete",
                            "command": cmd["id"],
                            "name": cmd["command"],
                        }
                    )
                    continue
                # We can assume the command item is a command, since it's only a string if action is delete
                match = get(pending, name=cmd["command"].name)
                if match is None:
                    continue
                if cmd["action"] == "edit":
                    pending_actions.append(
                        {
                            "action": "edit",
                            "command": match,
                            "id": cmd["id"],
                        }
                    )
                elif cmd["action"] == "upsert":
                    pending_actions.append(
                        {
                            "action": "upsert",
                            "command": match,
                        }
                    )
                else:
                    raise ValueError(f"Unknown action: {cmd['action']}")

            filtered_deleted = list(
                filter(lambda a: a["action"] != "delete", pending_actions)
            )
            if len(filtered_deleted) == len(pending):
                # It appears that all the commands need to be modified, so we can just do a bulk upsert
                data = [cmd["command"].to_dict() for cmd in filtered_deleted]
                registered = await register("bulk", data)
            else:
                if len(pending_actions) == 0:
                    registered = []
                for cmd in pending_actions:
                    if cmd["action"] == "delete":
                        await register("delete", cmd["command"])
                        continue
                    if cmd["action"] == "edit":
                        registered.append(
                            await register("edit", cmd["id"], cmd["command"].to_dict())
                        )
                    elif cmd["action"] == "upsert":
                        registered.append(
                            await register("upsert", cmd["command"].to_dict())
                        )
                    else:
                        raise ValueError(f"Unknown action: {cmd['action']}")
        else:
            data = [cmd.to_dict() for cmd in pending]
            registered = await register("bulk", data)

        # TODO: Our lists dont work sometimes, see if that can be fixed so we can avoid this second API call
        if guild_id is None:
            registered = await self.http.get_global_commands(self.user.id)
        else:
            registered = await self.http.get_guild_commands(self.user.id, guild_id)

        for i in registered:
            cmd = get(
                self.pending_application_commands,
                name=i["name"],
                type=i["type"],
            )
            if not cmd:
                raise ValueError(
                    f"Registered command {i['name']}, type {i['type']} not found in pending commands"
                )
            cmd.id = i["id"]
            self._application_commands[cmd.id] = cmd

        return registered

    async def sync_commands(
        self,
        commands: Optional[List[ApplicationCommand]] = None,
        force: bool = False,
        guild_ids: Optional[List[int]] = None,
        register_guild_commands: bool = True,
        unregister_guilds: Optional[List[int]] = None,
    ) -> None:
        """|coro|

        Registers all commands that have been added through :meth:`.add_application_command`. This method cleans up all
        commands over the API and should sync them with the internal cache of commands. It attempts to register the
        commands in the most efficient way possible, unless ``force`` is set to ``True``, in which case it will always
        register all commands.

        By default, this coroutine is called inside the :func:`.on_connect` event. If you choose to override the
        :func:`.on_connect` event, then you should invoke this coroutine as well.

        .. note::
            If you remove all guild commands from a particular guild, the library may not be able to detect and update
            the commands accordingly, as it would have to individually check for each guild. To force the library to
            unregister a guild's commands, call this function with ``commands=[]`` and ``guild_ids=[guild_id]``.

        .. versionadded:: 2.0

        Parameters
        ----------
        commands: Optional[List[:class:`~.ApplicationCommand`]]
            A list of commands to register. If this is not set (None), then all commands will be registered.
        force: :class:`bool`
            Registers the commands regardless of the state of the command on discord, this can take up more API calls
            but is sometimes a more foolproof method of registering commands. This also allows the bot to dynamically
            remove stale commands. Defaults to False.
        guild_ids: Optional[List[:class:`int`]]
            A list of guild ids to register the commands for. If this is not set, the commands'
            :attr:`~.ApplicationCommand.guild_ids` attribute will be used.
        register_guild_commands: :class:`bool`
            Whether to register guild commands. Defaults to True.
        unregister_guilds: Optional[List[:class:`int`]]
            A list of guilds ids to check for commands to unregister, since the bot would otherwise have to check all
            guilds. Unlike ``guild_ids``, this does not alter the commands' :attr:`~.ApplicationCommand.guild_ids`
            attribute, instead it adds the guild ids to a list of guilds to sync commands for. If
            ``register_guild_commands`` is set to False, then this parameter is ignored.
        """

        if commands is None:
            commands = self.pending_application_commands

        if guild_ids is not None:
            for cmd in commands:
                cmd.guild_ids = guild_ids

        global_commands = [cmd for cmd in commands if cmd.guild_ids is None]
        registered_commands = await self.register_commands(global_commands, force=force)

        registered_guild_commands = {}

        if register_guild_commands:
            cmd_guild_ids = []
            for cmd in commands:
                if cmd.guild_ids is not None:
                    cmd_guild_ids.extend(cmd.guild_ids)
            if unregister_guilds is not None:
                cmd_guild_ids.extend(unregister_guilds)
            for guild_id in set(cmd_guild_ids):
                guild_commands = [
                    cmd
                    for cmd in commands
                    if cmd.guild_ids is not None and guild_id in cmd.guild_ids
                ]
                registered_guild_commands[guild_id] = await self.register_commands(
<<<<<<< HEAD
                    commands, guild_id=guild_id, force=force
=======
                    guild_commands, guild_id=guild_id, force=force
>>>>>>> e108370d
                )

        # TODO: 2.1: Remove this and favor permissions v2
        # Global Command Permissions
        global_permissions: List = []

        for i in registered_commands:
            cmd = get(
                self.pending_application_commands,
                name=i["name"],
                guild_ids=None,
                type=i["type"],
            )
            if cmd:
                cmd.id = i["id"]
                self._application_commands[cmd.id] = cmd

                # Permissions (Roles will be converted to IDs just before Upsert for Global Commands)
                global_permissions.append(
                    {"id": i["id"], "permissions": cmd.permissions}
                )

        for guild_id, commands in registered_guild_commands.items():
            guild_permissions: List = []

            for i in commands:
                cmd = find(
                    lambda cmd: cmd.name == i["name"]
                    and cmd.type == i["type"]
                    and cmd.guild_ids is not None
                    and int(i["guild_id"]) in cmd.guild_ids,
                    self.pending_application_commands,
                )
                if not cmd:
                    # command has not been added yet
                    continue
                cmd.id = i["id"]
                self._application_commands[cmd.id] = cmd

                # Permissions
                permissions = [
                    perm.to_dict()
                    for perm in cmd.permissions
                    if perm.guild_id is None
                    or (
                        perm.guild_id == guild_id
                        and cmd.guild_ids is not None
                        and perm.guild_id in cmd.guild_ids
                    )
                ]
                guild_permissions.append({"id": i["id"], "permissions": permissions})

            for global_command in global_permissions:
                permissions = [
                    perm.to_dict()
                    for perm in global_command["permissions"]
                    if perm.guild_id is None
                    or (
                        perm.guild_id == guild_id
                        and cmd.guild_ids is not None
                        and perm.guild_id in cmd.guild_ids
                    )
                ]
                guild_permissions.append(
                    {"id": global_command["id"], "permissions": permissions}
                )

            # Collect & Upsert Permissions for Each Guild
            # Command Permissions for this Guild
            guild_cmd_perms: List = []

            # Loop through Commands Permissions available for this Guild
            for item in guild_permissions:
                new_cmd_perm = {"id": item["id"], "permissions": []}

                # Replace Role / Owner Names with IDs
                for permission in item["permissions"]:
                    if isinstance(permission["id"], str):
                        # Replace Role Names
                        if permission["type"] == 1:
                            role = get(
                                self.get_guild(guild_id).roles,
                                name=permission["id"],
                            )

                            # If not missing
                            if role is not None:
                                new_cmd_perm["permissions"].append(
                                    {
                                        "id": role.id,
                                        "type": 1,
                                        "permission": permission["permission"],
                                    }
                                )
                            else:
                                raise RuntimeError(
                                    "No Role ID found in Guild ({guild_id}) for Role ({role})".format(
                                        guild_id=guild_id, role=permission["id"]
                                    )
                                )
                        # Add owner IDs
                        elif permission["type"] == 2 and permission["id"] == "owner":
                            app = await self.application_info()  # type: ignore
                            if app.team:
                                for m in app.team.members:
                                    new_cmd_perm["permissions"].append(
                                        {
                                            "id": m.id,
                                            "type": 2,
                                            "permission": permission["permission"],
                                        }
                                    )
                            else:
                                new_cmd_perm["permissions"].append(
                                    {
                                        "id": app.owner.id,
                                        "type": 2,
                                        "permission": permission["permission"],
                                    }
                                )
                    # Add the rest
                    else:
                        new_cmd_perm["permissions"].append(permission)

                # Make sure we don't have over 10 overwrites
                if len(new_cmd_perm["permissions"]) > 10:
                    raise RuntimeError(
                        "Command '{name}' has more than 10 permission overrides in guild ({guild_id}).".format(
                            name=self._application_commands[new_cmd_perm["id"]].name,
                            guild_id=guild_id,
                        )
                    )
                # Append to guild_cmd_perms
                guild_cmd_perms.append(new_cmd_perm)

            # Upsert
            try:
                await self.http.bulk_upsert_command_permissions(
                    self.user.id, guild_id, guild_cmd_perms
                )
            except Forbidden:
                raise RuntimeError(
                    f"Failed to add command permissions to guild {guild_id}",
                    file=sys.stderr,
                )

    async def process_application_commands(
        self, interaction: Interaction, auto_sync: bool = None
    ) -> None:
        """|coro|

        This function processes the commands that have been registered
        to the bot and other groups. Without this coroutine, none of the
        commands will be triggered.

        By default, this coroutine is called inside the :func:`.on_interaction`
        event. If you choose to override the :func:`.on_interaction` event, then
        you should invoke this coroutine as well.

        This function finds a registered command matching the interaction id from
        :attr:`.ApplicationCommandMixin.application_commands` and runs :meth:`ApplicationCommand.invoke` on it. If no
        matching command was found, it replies to the interaction with a default message.

        .. versionadded:: 2.0

        Parameters
        -----------
        interaction: :class:`discord.Interaction`
            The interaction to process
        auto_sync: :class:`bool`
            Whether to automatically sync and unregister the command if it is not found in the internal cache. This will
            invoke the :meth:`~.Bot.sync_commands` method on the context of the command, either globally or per-guild,
            based on the type of the command, respectively. Defaults to :attr:`.Bot.auto_sync_commands`.
        """
        if auto_sync is None:
            auto_sync = self.auto_sync_commands
        if interaction.type not in (
            InteractionType.application_command,
            InteractionType.auto_complete,
        ):
            return

        try:
            command = self._application_commands[interaction.data["id"]]
        except KeyError:
            for cmd in self.application_commands:
                if cmd.name == interaction.data["name"] and (
                    interaction.data.get("guild_id") == cmd.guild_ids
                    or (
                        isinstance(cmd.guild_ids, list)
                        and interaction.data.get("guild_id") in cmd.guild_ids
                    )
                ):
                    command = cmd
                    break
            else:
                if auto_sync:
                    guild_id = interaction.data.get("guild_id")
                    if guild_id is None:
                        await self.sync_commands()
                    else:
                        await self.sync_commands(unregister_guilds=[guild_id])
                return self.dispatch("unknown_application_command", interaction)

        if interaction.type is InteractionType.auto_complete:
            ctx = await self.get_autocomplete_context(interaction)
            ctx.command = command
            return await command.invoke_autocomplete_callback(ctx)

        ctx = await self.get_application_context(interaction)
        ctx.command = command
        self.dispatch("application_command", ctx)
        try:
            if await self.can_run(ctx, call_once=True):
                await ctx.command.invoke(ctx)
            else:
                raise CheckFailure("The global check once functions failed.")
        except DiscordException as exc:
            await ctx.command.dispatch_error(ctx, exc)
        else:
            self.dispatch("application_command_completion", ctx)

    def slash_command(self, **kwargs):
        """A shortcut decorator that invokes :func:`.ApplicationCommandMixin.command` and adds it to
        the internal command list via :meth:`~.ApplicationCommandMixin.add_application_command`.
        This shortcut is made specifically for :class:`.SlashCommand`.

        .. versionadded:: 2.0

        Returns
        --------
        Callable[..., :class:`SlashCommand`]
            A decorator that converts the provided method into a :class:`.SlashCommand`, adds it to the bot,
            then returns it.
        """
        return self.application_command(cls=SlashCommand, **kwargs)

    def user_command(self, **kwargs):
        """A shortcut decorator that invokes :func:`.ApplicationCommandMixin.command` and adds it to
        the internal command list via :meth:`~.ApplicationCommandMixin.add_application_command`.
        This shortcut is made specifically for :class:`.UserCommand`.

        .. versionadded:: 2.0

        Returns
        --------
        Callable[..., :class:`UserCommand`]
            A decorator that converts the provided method into a :class:`.UserCommand`, adds it to the bot,
            then returns it.
        """
        return self.application_command(cls=UserCommand, **kwargs)

    def message_command(self, **kwargs):
        """A shortcut decorator that invokes :func:`.ApplicationCommandMixin.command` and adds it to
        the internal command list via :meth:`~.ApplicationCommandMixin.add_application_command`.
        This shortcut is made specifically for :class:`.MessageCommand`.

        .. versionadded:: 2.0

        Returns
        --------
        Callable[..., :class:`MessageCommand`]
            A decorator that converts the provided method into a :class:`.MessageCommand`, adds it to the bot,
            then returns it.
        """
        return self.application_command(cls=MessageCommand, **kwargs)

    def application_command(self, **kwargs):
        """A shortcut decorator that invokes :func:`.command` and adds it to
        the internal command list via :meth:`~.ApplicationCommandMixin.add_application_command`.

        .. versionadded:: 2.0

        Returns
        --------
        Callable[..., :class:`ApplicationCommand`]
            A decorator that converts the provided method into an :class:`.ApplicationCommand`, adds it to the bot,
            then returns it.
        """

        def decorator(func) -> ApplicationCommand:
            result = command(**kwargs)(func)
            self.add_application_command(result)
            return result

        return decorator

    def command(self, **kwargs):
        """There is an alias for :meth:`application_command`.

        .. note::

            This decorator is overridden by :class:`discord.ext.commands.Bot`.

        .. versionadded:: 2.0

        Returns
        --------
        Callable[..., :class:`ApplicationCommand`]
            A decorator that converts the provided method into an :class:`.ApplicationCommand`, adds it to the bot,
            then returns it.
        """
        return self.application_command(**kwargs)

    def create_group(
        self,
        name: str,
        description: Optional[str] = None,
        guild_ids: Optional[List[int]] = None,
    ) -> SlashCommandGroup:
        """A shortcut method that creates a slash command group with no subcommands and adds it to the internal
        command list via :meth:`~.ApplicationCommandMixin.add_application_command`.

        .. versionadded:: 2.0

        Parameters
        ----------
        name: :class:`str`
            The name of the group to create.
        description: Optional[:class:`str`]
            The description of the group to create.
        guild_ids: Optional[List[:class:`int`]]
            A list of the IDs of each guild this group should be added to, making it a guild command.
            This will be a global command if ``None`` is passed.

        Returns
        --------
        SlashCommandGroup
            The slash command group that was created.
        """
        description = description or "No description provided."
        group = SlashCommandGroup(name, description, guild_ids)
        self.add_application_command(group)
        return group

    def group(
        self,
        name: Optional[str] = None,
        description: Optional[str] = None,
        guild_ids: Optional[List[int]] = None,
    ) -> Callable[[Type[SlashCommandGroup]], SlashCommandGroup]:
        """A shortcut decorator that initializes the provided subclass of :class:`.SlashCommandGroup`
        and adds it to the internal command list via :meth:`~.ApplicationCommandMixin.add_application_command`.

        .. versionadded:: 2.0

        Parameters
        ----------
        name: Optional[:class:`str`]
            The name of the group to create. This will resolve to the name of the decorated class if ``None`` is passed.
        description: Optional[:class:`str`]
            The description of the group to create.
        guild_ids: Optional[List[:class:`int`]]
            A list of the IDs of each guild this group should be added to, making it a guild command.
            This will be a global command if ``None`` is passed.

        Returns
        --------
        Callable[[Type[SlashCommandGroup]], SlashCommandGroup]
            The slash command group that was created.
        """

        def inner(cls: Type[SlashCommandGroup]) -> SlashCommandGroup:
            group = cls(
                name or cls.__name__,
                (
                    description or inspect.cleandoc(cls.__doc__).splitlines()[0]
                    if cls.__doc__ is not None
                    else "No description provided"
                ),
                guild_ids=guild_ids,
            )
            self.add_application_command(group)
            return group

        return inner

    slash_group = group

    def walk_application_commands(self) -> Generator[ApplicationCommand, None, None]:
        """An iterator that recursively walks through all application commands and subcommands.

        Yields
        ------
        :class:`.ApplicationCommand`
            An application command from the internal list of application commands.
        """
        for command in self.application_commands:
            if isinstance(command, SlashCommandGroup):
                yield from command.walk_commands()
            yield command

    async def get_application_context(
        self, interaction: Interaction, cls=None
    ) -> ApplicationContext:
        r"""|coro|

        Returns the invocation context from the interaction.

        This is a more low-level counter-part for :meth:`.process_application_commands`
        to allow users more fine grained control over the processing.

        Parameters
        -----------
        interaction: :class:`discord.Interaction`
            The interaction to get the invocation context from.
        cls
            The factory class that will be used to create the context.
            By default, this is :class:`.ApplicationContext`. Should a custom
            class be provided, it must be similar enough to
            :class:`.ApplicationContext`\'s interface.

        Returns
        --------
        :class:`.ApplicationContext`
            The invocation context. The type of this can change via the
            ``cls`` parameter.
        """
        if cls is None:
            cls = ApplicationContext
        return cls(self, interaction)

    async def get_autocomplete_context(
        self, interaction: Interaction, cls=None
    ) -> AutocompleteContext:
        r"""|coro|

        Returns the autocomplete context from the interaction.

        This is a more low-level counter-part for :meth:`.process_application_commands`
        to allow users more fine grained control over the processing.

        Parameters
        -----------
        interaction: :class:`discord.Interaction`
            The interaction to get the invocation context from.
        cls
            The factory class that will be used to create the context.
            By default, this is :class:`.AutocompleteContext`. Should a custom
            class be provided, it must be similar enough to
            :class:`.AutocompleteContext`\'s interface.

        Returns
        --------
        :class:`.AutocompleteContext`
            The autocomplete context. The type of this can change via the
            ``cls`` parameter.
        """
        if cls is None:
            cls = AutocompleteContext
        return cls(self, interaction)


class BotBase(ApplicationCommandMixin, CogMixin):
    _supports_prefixed_commands = False

    # TODO I think
    def __init__(self, description=None, *args, **options):
        # super(Client, self).__init__(*args, **kwargs)
        # I replaced ^ with v and it worked
        super().__init__(*args, **options)
        self.extra_events = {}  # TYPE: Dict[str, List[CoroFunc]]
        self.__cogs = {}  # TYPE: Dict[str, Cog]
        self.__extensions = {}  # TYPE: Dict[str, types.ModuleType]
        self._checks = []  # TYPE: List[Check]
        self._check_once = []
        self._before_invoke = None
        self._after_invoke = None
        self.description = inspect.cleandoc(description) if description else ""
        self.owner_id = options.get("owner_id")
        self.owner_ids = options.get("owner_ids", set())
        self.auto_sync_commands = options.get("auto_sync_commands", True)

        self.debug_guilds = options.pop("debug_guilds", None)

        if self.owner_id and self.owner_ids:
            raise TypeError("Both owner_id and owner_ids are set.")

        if self.owner_ids and not isinstance(
            self.owner_ids, collections.abc.Collection
        ):
            raise TypeError(
                f"owner_ids must be a collection not {self.owner_ids.__class__!r}"
            )

        self._checks = []
        self._check_once = []
        self._before_invoke = None
        self._after_invoke = None

    async def on_connect(self):
        if self.auto_sync_commands:
            await self.sync_commands()

    async def on_interaction(self, interaction):
        await self.process_application_commands(interaction)

    async def on_application_command_error(
        self, context: ApplicationContext, exception: DiscordException
    ) -> None:
        """|coro|

        The default command error handler provided by the bot.

        By default this prints to :data:`sys.stderr` however it could be
        overridden to have a different implementation.

        This only fires if you do not specify any listeners for command error.
        """
        if self.extra_events.get("on_application_command_error", None):
            return

        command = context.command
        if command and command.has_error_handler():
            return

        cog = context.cog
        if cog and cog.has_error_handler():
            return

        print(f"Ignoring exception in command {context.command}:", file=sys.stderr)
        traceback.print_exception(
            type(exception), exception, exception.__traceback__, file=sys.stderr
        )

    # global check registration
    # TODO: Remove these from commands.Bot

    def check(self, func):
        """A decorator that adds a global check to the bot. A global check is similar to a :func:`.check` that is
        applied on a per command basis except it is run before any command checks have been verified and applies to
        every command the bot has.

        .. note::

           This function can either be a regular function or a coroutine. Similar to a command :func:`.check`, this
           takes a single parameter of type :class:`.Context` and can only raise exceptions inherited from
           :exc:`.CommandError`.

        Example
        ---------
        .. code-block:: python3

            @bot.check
            def check_commands(ctx):
                return ctx.command.qualified_name in allowed_commands

        """
        # T was used instead of Check to ensure the type matches on return
        self.add_check(func)  # type: ignore
        return func

    def add_check(self, func, *, call_once: bool = False) -> None:
        """Adds a global check to the bot. This is the non-decorator interface to :meth:`.check` and
        :meth:`.check_once`.

        Parameters
        -----------
        func
            The function that was used as a global check.
        call_once: :class:`bool`
            If the function should only be called once per :meth:`.Bot.invoke` call.

        """

        if call_once:
            self._check_once.append(func)
        else:
            self._checks.append(func)

    def remove_check(self, func, *, call_once: bool = False) -> None:
        """Removes a global check from the bot.
        This function is idempotent and will not raise an exception
        if the function is not in the global checks.

        Parameters
        -----------
        func
            The function to remove from the global checks.
        call_once: :class:`bool`
            If the function was added with ``call_once=True`` in
            the :meth:`.Bot.add_check` call or using :meth:`.check_once`.

        """
        l = self._check_once if call_once else self._checks

        try:
            l.remove(func)
        except ValueError:
            pass

    def check_once(self, func):
        """A decorator that adds a "call once" global check to the bot. Unlike regular global checks, this one is called
        only once per :meth:`.Bot.invoke` call. Regular global checks are called whenever a command is called or
        :meth:`.Command.can_run` is called. This type of check bypasses that and ensures that it's called only once,
        even inside the default help command.

        .. note::

           When using this function the :class:`.Context` sent to a group subcommand may only parse the parent command
           and not the subcommands due to it being invoked once per :meth:`.Bot.invoke` call.

        .. note::

           This function can either be a regular function or a coroutine. Similar to a command :func:`.check`,
           this takes a single parameter of type :class:`.Context` and can only raise exceptions inherited from
           :exc:`.CommandError`.

        Example
        ---------
        .. code-block:: python3

            @bot.check_once
            def whitelist(ctx):
                return ctx.message.author.id in my_whitelist

        """
        self.add_check(func, call_once=True)
        return func

    async def can_run(
        self, ctx: ApplicationContext, *, call_once: bool = False
    ) -> bool:
        data = self._check_once if call_once else self._checks

        if len(data) == 0:
            return True

        # type-checker doesn't distinguish between functions and methods
        return await async_all(f(ctx) for f in data)  # type: ignore

    # listener registration

    def add_listener(self, func: CoroFunc, name: str = MISSING) -> None:
        """The non decorator alternative to :meth:`.listen`.

        Parameters
        -----------
        func: :ref:`coroutine <coroutine>`
            The function to call.
        name: :class:`str`
            The name of the event to listen for. Defaults to ``func.__name__``.

        Example
        --------

        .. code-block:: python3

            async def on_ready(): pass
            async def my_message(message): pass

            bot.add_listener(on_ready)
            bot.add_listener(my_message, 'on_message')
        """
        name = func.__name__ if name is MISSING else name

        if not asyncio.iscoroutinefunction(func):
            raise TypeError("Listeners must be coroutines")

        if name in self.extra_events:
            self.extra_events[name].append(func)
        else:
            self.extra_events[name] = [func]

    def remove_listener(self, func: CoroFunc, name: str = MISSING) -> None:
        """Removes a listener from the pool of listeners.

        Parameters
        -----------
        func
            The function that was used as a listener to remove.
        name: :class:`str`
            The name of the event we want to remove. Defaults to
            ``func.__name__``.
        """

        name = func.__name__ if name is MISSING else name

        if name in self.extra_events:
            try:
                self.extra_events[name].remove(func)
            except ValueError:
                pass

    def listen(self, name: str = MISSING) -> Callable[[CFT], CFT]:
        """A decorator that registers another function as an external
        event listener. Basically this allows you to listen to multiple
        events from different places e.g. such as :func:`.on_ready`

        The functions being listened to must be a :ref:`coroutine <coroutine>`.

        Example
        --------

        .. code-block:: python3

            @bot.listen()
            async def on_message(message):
                print('one')

            # in some other file...

            @bot.listen('on_message')
            async def my_message(message):
                print('two')

        Would print one and two in an unspecified order.

        Raises
        -------
        TypeError
            The function being listened to is not a coroutine.
        """

        def decorator(func: CFT) -> CFT:
            self.add_listener(func, name)
            return func

        return decorator

    def dispatch(self, event_name: str, *args: Any, **kwargs: Any) -> None:
        # super() will resolve to Client
        super().dispatch(event_name, *args, **kwargs)  # type: ignore
        ev = f"on_{event_name}"
        for event in self.extra_events.get(ev, []):
            self._schedule_event(event, ev, *args, **kwargs)  # type: ignore

    def before_invoke(self, coro):
        """A decorator that registers a coroutine as a pre-invoke hook.
        A pre-invoke hook is called directly before the command is
        called. This makes it a useful function to set up database
        connections or any type of set up required.
        This pre-invoke hook takes a sole parameter, a :class:`.Context`.

        .. note::

            The :meth:`~.Bot.before_invoke` and :meth:`~.Bot.after_invoke` hooks are
            only called if all checks and argument parsing procedures pass
            without error. If any check or argument parsing procedures fail
            then the hooks are not called.

        Parameters
        -----------
        coro: :ref:`coroutine <coroutine>`
            The coroutine to register as the pre-invoke hook.

        Raises
        -------
        TypeError
            The coroutine passed is not actually a coroutine.
        """
        if not asyncio.iscoroutinefunction(coro):
            raise TypeError("The pre-invoke hook must be a coroutine.")

        self._before_invoke = coro
        return coro

    def after_invoke(self, coro):
        r"""A decorator that registers a coroutine as a post-invoke hook.
        A post-invoke hook is called directly after the command is
        called. This makes it a useful function to clean-up database
        connections or any type of clean up required.
        This post-invoke hook takes a sole parameter, a :class:`.Context`.

        .. note::

            Similar to :meth:`~.Bot.before_invoke`\, this is not called unless
            checks and argument parsing procedures succeed. This hook is,
            however, **always** called regardless of the internal command
            callback raising an error (i.e. :exc:`.CommandInvokeError`\).
            This makes it ideal for clean-up scenarios.

        Parameters
        -----------
        coro: :ref:`coroutine <coroutine>`
            The coroutine to register as the post-invoke hook.

        Raises
        -------
        TypeError
            The coroutine passed is not actually a coroutine.

        """
        if not asyncio.iscoroutinefunction(coro):
            raise TypeError("The post-invoke hook must be a coroutine.")

        self._after_invoke = coro
        return coro

    async def is_owner(self, user: User) -> bool:
        """|coro|

        Checks if a :class:`~discord.User` or :class:`~discord.Member` is the owner of
        this bot.

        If an :attr:`owner_id` is not set, it is fetched automatically
        through the use of :meth:`~.Bot.application_info`.

        .. versionchanged:: 1.3
            The function also checks if the application is team-owned if
            :attr:`owner_ids` is not set.

        Parameters
        -----------
        user: :class:`.abc.User`
            The user to check for.

        Returns
        --------
        :class:`bool`
            Whether the user is the owner.
        """

        if self.owner_id:
            return user.id == self.owner_id
        elif self.owner_ids:
            return user.id in self.owner_ids
        else:
            app = await self.application_info()  # type: ignore
            if app.team:
                self.owner_ids = ids = {m.id for m in app.team.members}
                return user.id in ids
            else:
                self.owner_id = owner_id = app.owner.id
                return user.id == owner_id


class Bot(BotBase, Client):
    """Represents a discord bot.

    This class is a subclass of :class:`discord.Client` and as a result
    anything that you can do with a :class:`discord.Client` you can do with
    this bot.

    This class also subclasses :class:`.ApplicationCommandMixin` to provide the functionality
    to manage commands.

    .. versionadded:: 2.0

    Attributes
    -----------
    description: :class:`str`
        The content prefixed into the default help message.
    owner_id: Optional[:class:`int`]
        The user ID that owns the bot. If this is not set and is then queried via
        :meth:`.is_owner` then it is fetched automatically using
        :meth:`~.Bot.application_info`.
    owner_ids: Optional[Collection[:class:`int`]]
        The user IDs that owns the bot. This is similar to :attr:`owner_id`.
        If this is not set and the application is team based, then it is
        fetched automatically using :meth:`~.Bot.application_info`.
        For performance reasons it is recommended to use a :class:`set`
        for the collection. You cannot set both ``owner_id`` and ``owner_ids``.

        .. versionadded:: 1.3
    debug_guilds: Optional[List[:class:`int`]]
        Guild IDs of guilds to use for testing commands.
        The bot will not create any global commands if debug guild IDs are passed.

        .. versionadded:: 2.0
    auto_sync_commands: :class:`bool`
        Whether or not to automatically sync slash commands. This will call sync_commands in on_connect, and in
        :attr:`.process_application_commands` if the command is not found. Defaults to ``True``.

        .. versionadded:: 2.0
    """

    pass


class AutoShardedBot(BotBase, AutoShardedClient):
    """This is similar to :class:`.Bot` except that it is inherited from
    :class:`discord.AutoShardedClient` instead.

    .. versionadded:: 2.0
    """

    pass<|MERGE_RESOLUTION|>--- conflicted
+++ resolved
@@ -583,11 +583,7 @@
                     if cmd.guild_ids is not None and guild_id in cmd.guild_ids
                 ]
                 registered_guild_commands[guild_id] = await self.register_commands(
-<<<<<<< HEAD
-                    commands, guild_id=guild_id, force=force
-=======
                     guild_commands, guild_id=guild_id, force=force
->>>>>>> e108370d
                 )
 
         # TODO: 2.1: Remove this and favor permissions v2
