"""
The MIT License (MIT)

Copyright (c) 2015-2021 Rapptz
Copyright (c) 2021-present Pycord Development

Permission is hereby granted, free of charge, to any person obtaining a
copy of this software and associated documentation files (the "Software"),
to deal in the Software without restriction, including without limitation
the rights to use, copy, modify, merge, publish, distribute, sublicense,
and/or sell copies of the Software, and to permit persons to whom the
Software is furnished to do so, subject to the following conditions:

The above copyright notice and this permission notice shall be included in
all copies or substantial portions of the Software.

THE SOFTWARE IS PROVIDED "AS IS", WITHOUT WARRANTY OF ANY KIND, EXPRESS
OR IMPLIED, INCLUDING BUT NOT LIMITED TO THE WARRANTIES OF MERCHANTABILITY,
FITNESS FOR A PARTICULAR PURPOSE AND NONINFRINGEMENT. IN NO EVENT SHALL THE
AUTHORS OR COPYRIGHT HOLDERS BE LIABLE FOR ANY CLAIM, DAMAGES OR OTHER
LIABILITY, WHETHER IN AN ACTION OF CONTRACT, TORT OR OTHERWISE, ARISING
FROM, OUT OF OR IN CONNECTION WITH THE SOFTWARE OR THE USE OR OTHER
DEALINGS IN THE SOFTWARE.
"""

from __future__ import annotations

import asyncio
import collections
import copy
import inspect
import sys
import traceback
from typing import (
    Any,
    Callable,
    Coroutine,
    Generator,
    List,
    Optional,
    Type,
    TypeVar,
<<<<<<< HEAD
    Union, Dict, )
=======
    Union,
)
>>>>>>> 16661e72

from .client import Client
from .cog import CogMixin
from .commands import (
    SlashCommand,
    SlashCommandGroup,
    MessageCommand,
    UserCommand,
    ApplicationCommand,
    ApplicationContext,
    AutocompleteContext,
    command,
)
from .commands.errors import CheckFailure
<<<<<<< HEAD
=======
from .errors import Forbidden, DiscordException
from .interactions import Interaction
from .shard import AutoShardedClient
from .utils import MISSING, get, find, async_all
>>>>>>> 16661e72
from .enums import InteractionType
from .errors import DiscordException
from .interactions import Interaction
from .shard import AutoShardedClient
from .user import User
from .utils import MISSING, get, async_all

CoroFunc = Callable[..., Coroutine[Any, Any, Any]]
CFT = TypeVar('CFT', bound=CoroFunc)

__all__ = (
    'ApplicationCommandMixin',
    'Bot',
    'AutoShardedBot',
)


class ApplicationCommandMixin:
    """A mixin that implements common functionality for classes that need
    application command compatibility.

    Attributes
    -----------
    application_commands: :class:`dict`
        A mapping of command id string to :class:`.ApplicationCommand` objects.
    pending_application_commands: :class:`list`
        A list of commands that have been added but not yet registered. This is read-only and is modified via other
        methods.
    """

    def __init__(self, *args, **kwargs) -> None:
        super().__init__(*args, **kwargs)
        self._pending_application_commands = []
        self._application_commands = {}

    @property
    def pending_application_commands(self):
        return self._pending_application_commands

    @property
    def commands(self) -> List[Union[ApplicationCommand, Any]]:
        commands = self.application_commands
        if self._supports_prefixed_commands:
            commands += self.prefixed_commands
        return commands

    @property
    def application_commands(self) -> List[ApplicationCommand]:
        return list(self._application_commands.values())

    def add_application_command(self, command: ApplicationCommand) -> None:
        """Adds a :class:`.ApplicationCommand` into the internal list of commands.

        This is usually not called, instead the :meth:`~.ApplicationMixin.command` or
        other shortcut decorators are used instead.

        .. versionadded:: 2.0

        Parameters
        -----------
        command: :class:`.ApplicationCommand`
            The command to add.
        """
        if isinstance(command, SlashCommand) and command.is_subcommand:
            raise TypeError("The provided command is a sub-command of group")

        if self.debug_guilds and command.guild_ids is None:
            command.guild_ids = self.debug_guilds

        for cmd in self.pending_application_commands:
            if cmd == command:
                command.id = cmd.id
                self._application_commands[command.id] = command
                break
        self._pending_application_commands.append(command)

    def remove_application_command(
            self, command: ApplicationCommand
    ) -> Optional[ApplicationCommand]:
        """Remove a :class:`.ApplicationCommand` from the internal list
        of commands.

        .. versionadded:: 2.0

        Parameters
        -----------
        command: :class:`.ApplicationCommand`
            The command to remove.

        Returns
        --------
        Optional[:class:`.ApplicationCommand`]
            The command that was removed. If the name is not valid then
            ``None`` is returned instead.
        """
        return self._application_commands.pop(command.id)

    @property
    def get_command(self):
        """Shortcut for :meth:`.get_application_command`.
        
        .. note::
            Overridden in :class:`ext.commands.Bot`.
        
        .. versionadded:: 2.0
        """
        # TODO: Do something like we did in self.commands for this
        return self.get_application_command

    def get_application_command(
            self,
            name: str,
            guild_ids: Optional[List[int]] = None,
            type: Type[ApplicationCommand] = SlashCommand,
    ) -> Optional[ApplicationCommand]:
        """Get a :class:`.ApplicationCommand` from the internal list
        of commands.

        .. versionadded:: 2.0

        Parameters
        -----------
        name: :class:`str`
            The name of the command to get.
        guild_ids: List[:class:`int`]
            The guild ids associated to the command to get.
        type: Type[:class:`.ApplicationCommand`]
            The type of the command to get. Defaults to :class:`.SlashCommand`.

        Returns
        --------
        Optional[:class:`.ApplicationCommand`]
            The command that was requested. If not found, returns ``None``.
        """

        for command in self._application_commands.values():
            if (
                    command.name == name
                    and isinstance(command, type)
            ):
                if guild_ids is not None and command.guild_ids != guild_ids:
                    return
                return command

    async def get_desynced_commands(self, guild_id: Optional[int] = None) -> List[Dict[str, Any]]:
        """|coro|

        Gets the list of commands that are desynced from discord. If ``guild_id`` is specified, it will only return
        guild commands that are desynced from said guild, else it will return global commands.

        .. note::
            This function is meant to be used internally, and should only be used if you want to override the default
            command registration behavior.

        .. versionadded:: 2.0


        Parameters
        ----------
        guild_id: Optional[:class:`int`]
            The guild id to get the desynced commands for, else global commands if unspecified.

        Returns
        -------
        List[Dict[str, Any]]
            A list of the desynced commands. Each will come with at least the ``cmd`` and ``action`` keys, which
            respectively contain the command and the action to perform. Other keys may also be present depending on
            the action, including ``id``.
        """
        # We can suggest the user to upsert, edit, delete, or bulk upsert the commands

        return_value = []
        cmds = copy.deepcopy(self.pending_application_commands)

        if guild_id is None:
            registered_commands = await self.http.get_global_commands(self.user.id)
            pending = [cmd for cmd in cmds if cmd.guild_ids is None]
        else:
            registered_commands = await self.http.get_guild_commands(self.user.id, guild_id)
            pending = [cmd for cmd in cmds if cmd.guild_ids is not None and guild_id in cmd.guild_ids]

        registered_commands_dict = {cmd["name"]: cmd for cmd in registered_commands}
        to_check = {
            "default_permission": None,
            "name": None,
            "description": None,
            "options": [
                "type",
                "name",
                "description",
                "autocomplete",
                "choices"
            ]
        }
        # First let's check if the commands we have locally are the same as the ones on discord
        for cmd in pending:
            match = registered_commands_dict.get(cmd.name)
            if match is None:
                # We don't have this command registered
                return_value.append({
                    "command": cmd,
                    "action": "upsert"
                })
                continue

            as_dict = cmd.to_dict()

            for check in to_check:
                if type(to_check[check]) == list:
                    for opt in to_check[check]:

                        cmd_vals = [val.get(opt, MISSING) for val in as_dict[check]]
                        for i, val in enumerate(cmd_vals):
                            # We need to do some falsy conversion here
                            # The API considers False (autocomplete) and [] (choices) to be falsy values
                            falsy_vals = (False, [])
                            if val in falsy_vals:
                                cmd_vals[i] = MISSING
                        match_vals = [val.get(opt, MISSING) for val in match[check]]
                        if cmd_vals != match_vals:
                            # We have a difference
                            return_value.append({
                                "command": cmd,
                                "action": "edit",
                                "id": int(registered_commands_dict[cmd.name]["id"])
                            })
                            break
                else:
                    if getattr(cmd, check) != match[check]:
                        # We have a difference
                        return_value.append({
                            "command": cmd,
                            "action": "edit",
                            "id": int(registered_commands_dict[cmd.name]["id"])
                        })
                        break

        # Now let's see if there are any commands on discord that we need to delete
        for cmd in registered_commands_dict:
            match = get(pending, name=registered_commands_dict[cmd]["name"])
            if match is None:
                # We have this command registered but not in our list
                return_value.append({
                    "command": registered_commands_dict[cmd]["name"],
                    "id": int(registered_commands_dict[cmd]["id"]),
                    "action": "delete"
                })
                continue

        return return_value

    async def register_command(
            self,
            command: ApplicationCommand,
            force: bool = True,
            guild_ids: List[int] = None
    ) -> None:
        """|coro|

        Registers a command. If the command has guild_ids set, or if the guild_ids parameter is passed, the command will
        be registered as a guild command for those guilds.

        Parameters
        ----------
        command: :class:`~.ApplicationCommand`
            The command to register.
        force: :class:`bool`
            Whether to force the command to be registered. If this is set to False, the command will only be registered
            if it seems to already be registered and up to date with our internal cache. Defaults to True.
        guild_ids: :class:`list`
            A list of guild ids to register the command for. If this is not set, the command's
            :attr:`~.ApplicationCommand.guild_ids` attribute will be used.

        Returns
        -------
        :class:`~.ApplicationCommand`
            The command that was registered
        """
        # TODO: Write this
        return

    async def register_commands(
            self,
            commands: Optional[List[ApplicationCommand]] = None,
            guild_id: Optional[int] = None,
            force: bool = False
    ):
        """|coro|

        Register a list of commands.  If ``commands``

        .. versionadded:: 2.0

        Parameters
        ----------
        commands: Optional[List[:class:`~.ApplicationCommand`]]
            A list of commands to register. If this is not set (None), then all commands will be registered.
        guild_id: Optional[int]
            If this is set, the commands will be registered as a guild command for the respective guild. If it is not
            set, the commands will be registered according to their :attr:`~.ApplicationCommand.guild_ids` attribute.
        force: :class:`bool`
            Registers the commands regardless of the state of the command on discord, this can take up more API calls
            but is sometimes a more foolproof method of registering commands. This also sometimes causes minor bugs
            where the command can temporarily appear as an invalid command on the user's side. Defaults to False.
        """
        if commands is None:
            commands = self.pending_application_commands

        commands = copy.deepcopy(commands)

        for cmd in commands:
            to_rep_with = [guild_id] if guild_id is not None else guild_id
            cmd.guild_ids = to_rep_with

        is_global = guild_id is None

        registered = []

        if is_global:
            pending = list(filter(lambda c: c.guild_ids is None, commands))
            registration_methods = {
                "bulk": self.http.bulk_upsert_global_commands,
                "upsert": self.http.upsert_global_command,
                "delete": self.http.delete_global_command,
                "edit": self.http.edit_global_command,
            }

            def register(method: str, *args, **kwargs):
                return registration_methods[method](self.user.id, *args, **kwargs)

        else:
            pending = list(filter(lambda c: c.guild_ids is not None and guild_id in c.guild_ids, commands))
            registration_methods = {
                "bulk": self.http.bulk_upsert_guild_commands,
                "upsert": self.http.upsert_guild_command,
                "delete": self.http.delete_guild_command,
                "edit": self.http.edit_guild_command,
            }

            def register(method: str, *args, **kwargs):
                return registration_methods[method](self.user.id, guild_id, *args, **kwargs)

        pending_actions = []

        if not force:
            desynced = await self.get_desynced_commands(guild_id=guild_id)

            for cmd in desynced:
                if cmd["action"] == "delete":
                    pending_actions.append({
                        "action": "delete",
                        "command": cmd["id"],
                        "name": cmd["command"]
                    })
                    continue
                # We can assume the command item is a command, since it's only a string if action is delete
                match = get(pending, name=cmd["command"].name)
                if match is None:
                    continue
                if cmd["action"] == "edit":
                    pending_actions.append({
                        "action": "edit",
                        "command": match,
                        "id": cmd["id"],
                    })
                elif cmd["action"] == "upsert":
                    pending_actions.append({
                        "action": "upsert",
                        "command": match,
                    })
                else:
                    raise ValueError(f"Unknown action: {cmd['action']}")

            filtered_deleted = list(filter(lambda a: a["action"] != "delete", pending_actions))
            if len(filtered_deleted) == len(pending):
                # It appears that all the commands need to be modified, so we can just do a bulk upsert
                data = [cmd['command'].to_dict() for cmd in filtered_deleted]
                registered = await register("bulk", data)
                count_deleted = len(list(filter(lambda a: a["action"] == "delete", pending_actions)))  # DEBUG
                print(f'Bulk registered {len(filtered_deleted)} commands with {count_deleted} deleted.')  # DEBUG
            else:
                if len(pending_actions) == 0:
                    print('No changes')  # DEBUG
                for cmd in pending_actions:
                    if cmd["action"] == "delete":
                        print('Deleted a command')  # DEBUG
                        await register("delete", cmd["command"])
                        continue
                    if cmd["action"] == "edit":
                        print('Edited a command')  # DEBUG
                        registered.append(await register("edit", cmd["id"], cmd["command"].to_dict()))
                    elif cmd["action"] == "upsert":
                        print('Upserted a command')  # DEBUG
                        registered.append(await register("upsert", cmd["command"].to_dict()))
                    else:
                        raise ValueError(f"Unknown action: {cmd['action']}")
        else:
            data = [cmd.to_dict() for cmd in pending]
            registered = await register("bulk", data)
            print('force')  # DEBUG
            count_deleted = len(list(filter(lambda a: a["action"] == "delete", pending_actions)))  # DEBUG
            print(f'Force Bulk registered {len(pending)} commands with unknown amount deleted.')  # DEBUG

        # TODO: Our lists dont work sometimes, see if that can be fixed so we can avoid this second API call
        if guild_id is None:
            registered = await self.http.get_global_commands(self.user.id)
        else:
            registered = await self.http.get_guild_commands(self.user.id, guild_id)

        for i in registered:
            cmd = get(
                self.pending_application_commands,
                name=i["name"],
                type=i["type"],
            )
            if not cmd:
                raise ValueError(f"Registered command {i['name']}, type {i['type']} not found in pending commands")
            cmd.id = i["id"]
            self._application_commands[cmd.id] = cmd

    async def sync_commands(
            self,
            commands: Optional[List[ApplicationCommand]] = None,
            force: bool = False,
            guild_ids: Optional[List[int]] = None,
            register_guild_commands: bool = True,
    ) -> None:
        """|coro|

        Registers all commands that have been added through :meth:`.add_application_command`. This method cleans up all
        commands over the API and should sync them with the internal cache of commands. It attempts to register the
        commands in the most efficient way possible, unless ``force`` is set to ``True``, in which case it will always
        register all commands.

        By default, this coroutine is called inside the :func:`.on_connect` event. If you choose to override the
        :func:`.on_connect` event, then you should invoke this coroutine as well.

        .. note::
            If you remove all guild commands from a particular guild, the library may not be able to detect and update
            the commands accordingly, as it would have to individually check for each guild. To force the library to
            unregister a guild's commands, call this function with ``commands=[]`` and ``guild_ids=[guild_id]``.

        .. versionadded:: 2.0

        Parameters
        ----------
        commands: Optional[List[:class:`~.ApplicationCommand`]]
            A list of commands to register. If this is not set (None), then all commands will be registered.
        force: :class:`bool`
            Registers the commands regardless of the state of the command on discord, this can take up more API calls
            but is sometimes a more foolproof method of registering commands. This also allows the bot to dynamically
            remove stale commands. Defaults to False.
        guild_ids: Optional[List[:class:`int`]]
            A list of guild ids to register the commands for. If this is not set, the commands'
            :attr:`~.ApplicationCommand.guild_ids` attribute will be used.
        register_guild_commands: :class:`bool`
            Whether to register guild commands. Defaults to True.
        """

        if commands is None:
            commands = self.pending_application_commands

        if guild_ids is not None:
            for cmd in commands:
                cmd.guild_ids = guild_ids

        await self.register_commands(commands, force=force)
        print("Registered global commands")  # DEBUG

        if register_guild_commands:
            ids = []
            for cmd in commands:
                if cmd.guild_ids is not None:
                    ids.extend(cmd.guild_ids)
            for guild_id in set(ids):
                await self.register_commands(commands, guild_id=guild_id, force=force)
                print(f'Registered commands for guild {guild_id}')  # DEBUG

        # TODO: Remove this code after using it to help write the permissions registration
        #       Also remove the lines that have the "DEBUG" comment, they aren't needed.
        # Begin old code
        # commands_to_bulk = []
        #
        # needs_bulk = False
        #
        # # Global Command Permissions
        # global_permissions: List = []
        #
        # registered_commands = await self.http.get_global_commands(self.user.id)
        # # 'Your app cannot have two global commands with the same name. Your app cannot have two guild commands within
        # # the same name on the same guild.'
        # # We can therefore safely use the name of the command in our global slash commands as a unique identifier
        # registered_commands_dict = {cmd["name"]:cmd for cmd in registered_commands}
        # global_pending_application_commands_dict = {}
        #
        # for command in [
        #     cmd for cmd in self.pending_application_commands if cmd.guild_ids is None
        # ]:
        #     as_dict = command.to_dict()
        #
        #     global_pending_application_commands_dict[command.name] = as_dict
        #     if command.name in registered_commands_dict:
        #         match = registered_commands_dict[command.name]
        #     else:
        #         match = None
        #     # TODO: There is probably a far more efficient way of doing this
        #     # We want to check if the registered global command on Discord servers matches the given global commands
        #     if match:
        #         as_dict["id"] = match["id"]
        #
        #         keys_to_check = {"default_permission": True, "name": True, "description": True, "options": ["type", "name", "description", "autocomplete", "choices"]}
        #         for key, more_keys in {
        #             key:more_keys
        #             for key, more_keys in keys_to_check.items()
        #             if key in as_dict.keys()
        #             if key in match.keys()
        #         }.items():
        #             if key == "options":
        #                 for i, option_dict in enumerate(as_dict[key]):
        #                     if command.name == "recent":
        #                         print(option_dict, "|||||", match[key][i])
        #                     for key2 in more_keys:
        #                         pendingVal = None
        #                         if key2 in option_dict.keys():
        #                             pendingVal = option_dict[key2]
        #                             if pendingVal == False or pendingVal == []: # Registered commands are not available
        #                                 # if choices is an empty array or if autocomplete is false
        #                                 pendingVal = None
        #                         matchVal = None
        #                         if key2 in match[key][i].keys():
        #                             matchVal = match[key][i][key2]
        #                             if matchVal == False or matchVal == []: # Registered commands are not available if
        #                                 # choices is an empty array or if autocomplete is false
        #                                 matchVal = None
        #
        #                         if pendingVal != matchVal:
        #                             # When a property in the options of a pending global command is changed
        #                             needs_bulk = True
        #             else:
        #                 if as_dict[key] != match[key]:
        #                     # When a property in a pending global command is changed
        #                     needs_bulk = True
        #     else:
        #         # When a name of a pending global command is not registered in Discord
        #         needs_bulk = True
        #
        #     commands_to_bulk.append(as_dict)
        #
        # for name, command in registered_commands_dict.items():
        #     if not name in global_pending_application_commands_dict.keys():
        #         # When a registered global command is not available in the pending global commands
        #         needs_bulk = True
        #
        # if needs_bulk:
        #     commands = await self.http.bulk_upsert_global_commands(self.user.id, commands_to_bulk)
        # else:
        #     commands = registered_commands
        #
        # for i in commands:
        #     cmd = get(
        #         self.pending_application_commands,
        #         name=i["name"],
        #         guild_ids=None,
        #         type=i["type"],
        #     )
        #     if cmd:
        #         cmd.id = i["id"]
        #         self._application_commands[cmd.id] = cmd
        #
        #         # Permissions (Roles will be converted to IDs just before Upsert for Global Commands)
        #         global_permissions.append({"id": i["id"], "permissions": cmd.permissions})
        #
        # update_guild_commands = {}
        # async for guild in self.fetch_guilds(limit=None):
        #     update_guild_commands[guild.id] = []
        # for command in [
        #     cmd
        #     for cmd in self.pending_application_commands
        #     if cmd.guild_ids is not None
        # ]:
        #     as_dict = command.to_dict()
        #     for guild_id in command.guild_ids:
        #         to_update = update_guild_commands[guild_id]
        #         update_guild_commands[guild_id] = to_update + [as_dict]
        #
        # for guild_id, guild_data in update_guild_commands.items():
        #     try:
        #         commands = await self.http.bulk_upsert_guild_commands(
        #             self.user.id, guild_id, update_guild_commands[guild_id]
        #         )
        #
        #         # Permissions for this Guild
        #         guild_permissions: List = []
        #     except Forbidden:
        #         if not guild_data:
        #             continue
        #         print(f"Failed to add command to guild {guild_id}", file=sys.stderr)
        #         raise
        #     else:
        #         for i in commands:
        #             cmd = find(lambda cmd: cmd.name == i["name"] and cmd.type == i["type"] and int(i["guild_id"]) in
        #                                    cmd.guild_ids, self.pending_application_commands)
        #             cmd.id = i["id"]
        #             self._application_commands[cmd.id] = cmd
        #
        #             # Permissions
        #             permissions = [
        #                 perm.to_dict()
        #                 for perm in cmd.permissions
        #                 if perm.guild_id is None
        #                 or (
        #                     perm.guild_id == guild_id and perm.guild_id in cmd.guild_ids
        #                 )
        #             ]
        #             guild_permissions.append(
        #                 {"id": i["id"], "permissions": permissions}
        #             )
        #
        #         for global_command in global_permissions:
        #             permissions = [
        #                 perm.to_dict()
        #                 for perm in global_command["permissions"]
        #                 if perm.guild_id is None
        #                 or (
        #                     perm.guild_id == guild_id and perm.guild_id in cmd.guild_ids
        #                 )
        #             ]
        #             guild_permissions.append(
        #                 {"id": global_command["id"], "permissions": permissions}
        #             )
        #
        #         # Collect & Upsert Permissions for Each Guild
        #         # Command Permissions for this Guild
        #         guild_cmd_perms: List = []
        #
        #         # Loop through Commands Permissions available for this Guild
        #         for item in guild_permissions:
        #             new_cmd_perm = {"id": item["id"], "permissions": []}
        #
        #             # Replace Role / Owner Names with IDs
        #             for permission in item["permissions"]:
        #                 if isinstance(permission["id"], str):
        #                     # Replace Role Names
        #                     if permission["type"] == 1:
        #                         role = get(
        #                             self.get_guild(guild_id).roles,
        #                             name=permission["id"],
        #                         )
        #
        #                         # If not missing
        #                         if role is not None:
        #                             new_cmd_perm["permissions"].append(
        #                                 {
        #                                     "id": role.id,
        #                                     "type": 1,
        #                                     "permission": permission["permission"],
        #                                 }
        #                             )
        #                         else:
        #                             print(
        #                                 "No Role ID found in Guild ({guild_id}) for Role ({role})".format(
        #                                     guild_id=guild_id, role=permission["id"]
        #                                 )
        #                             )
        #                     # Add owner IDs
        #                     elif (
        #                         permission["type"] == 2 and permission["id"] == "owner"
        #                     ):
        #                         app = await self.application_info()  # type: ignore
        #                         if app.team:
        #                             for m in app.team.members:
        #                                 new_cmd_perm["permissions"].append(
        #                                     {
        #                                         "id": m.id,
        #                                         "type": 2,
        #                                         "permission": permission["permission"],
        #                                     }
        #                                 )
        #                         else:
        #                             new_cmd_perm["permissions"].append(
        #                                 {
        #                                     "id": app.owner.id,
        #                                     "type": 2,
        #                                     "permission": permission["permission"],
        #                                 }
        #                             )
        #                 # Add the rest
        #                 else:
        #                     new_cmd_perm["permissions"].append(permission)
        #
        #             # Make sure we don't have over 10 overwrites
        #             if len(new_cmd_perm["permissions"]) > 10:
        #                 print(
        #                     "Command '{name}' has more than 10 permission overrides in guild ({guild_id}).\nwill only use the first 10 permission overrides.".format(
        #                         name=self._application_commands[new_cmd_perm["id"]].name,
        #                         guild_id=guild_id,
        #                     )
        #                 )
        #                 new_cmd_perm["permissions"] = new_cmd_perm["permissions"][:10]
        #
        #             # Append to guild_cmd_perms
        #             guild_cmd_perms.append(new_cmd_perm)
        #
        #         # Upsert
        #         try:
        #             await self.http.bulk_upsert_command_permissions(
        #                 self.user.id, guild_id, guild_cmd_perms
        #             )
        #         except Forbidden:
        #             print(
        #                 f"Failed to add command permissions to guild {guild_id}",
        #                 file=sys.stderr,
        #             )
        #             raise

    async def process_application_commands(self, interaction: Interaction) -> None:
        """|coro|

        This function processes the commands that have been registered
        to the bot and other groups. Without this coroutine, none of the
        commands will be triggered.

        By default, this coroutine is called inside the :func:`.on_interaction`
        event. If you choose to override the :func:`.on_interaction` event, then
        you should invoke this coroutine as well.

        This function finds a registered command matching the interaction id from
        :attr:`.ApplicationCommandMixin.application_commands` and runs :meth:`ApplicationCommand.invoke` on it. If no
        matching command was found, it replies to the interaction with a default message.

        .. versionadded:: 2.0

        Parameters
        -----------
        interaction: :class:`discord.Interaction`
            The interaction to process
        """
        if interaction.type not in (
                InteractionType.application_command,
                InteractionType.auto_complete
        ):
            return

        try:
            command = self._application_commands[interaction.data["id"]]
        except KeyError:
            for cmd in self.application_commands:
                if (
                        cmd.name == interaction.data["name"]
                        and (interaction.data.get("guild_id", None) in cmd.guild_ids
                             or interaction.data.get("guild_id", None) == cmd.guild_ids)
                ):
                    command = cmd
                    break
            else:
                return self.dispatch("unknown_command", interaction)
        if interaction.type is InteractionType.auto_complete:
            ctx = await self.get_autocomplete_context(interaction)
            ctx.command = command
            return await command.invoke_autocomplete_callback(ctx)

        ctx = await self.get_application_context(interaction)
        ctx.command = command
        self.dispatch("application_command", ctx)
        try:
            if await self.can_run(ctx, call_once=True):
                await ctx.command.invoke(ctx)
            else:
                raise CheckFailure("The global check once functions failed.")
        except DiscordException as exc:
            await ctx.command.dispatch_error(ctx, exc)
        else:
            self.dispatch("application_command_completion", ctx)

    def slash_command(self, **kwargs):
        """A shortcut decorator that invokes :func:`.ApplicationCommandMixin.command` and adds it to
        the internal command list via :meth:`~.ApplicationCommandMixin.add_application_command`.
        This shortcut is made specifically for :class:`.SlashCommand`.

        .. versionadded:: 2.0

        Returns
        --------
        Callable[..., :class:`SlashCommand`]
            A decorator that converts the provided method into a :class:`.SlashCommand`, adds it to the bot,
            then returns it.
        """
        return self.application_command(cls=SlashCommand, **kwargs)

    def user_command(self, **kwargs):
        """A shortcut decorator that invokes :func:`.ApplicationCommandMixin.command` and adds it to
        the internal command list via :meth:`~.ApplicationCommandMixin.add_application_command`.
        This shortcut is made specifically for :class:`.UserCommand`.

        .. versionadded:: 2.0

        Returns
        --------
        Callable[..., :class:`UserCommand`]
            A decorator that converts the provided method into a :class:`.UserCommand`, adds it to the bot,
            then returns it.
        """
        return self.application_command(cls=UserCommand, **kwargs)

    def message_command(self, **kwargs):
        """A shortcut decorator that invokes :func:`.ApplicationCommandMixin.command` and adds it to
        the internal command list via :meth:`~.ApplicationCommandMixin.add_application_command`.
        This shortcut is made specifically for :class:`.MessageCommand`.

        .. versionadded:: 2.0

        Returns
        --------
        Callable[..., :class:`MessageCommand`]
            A decorator that converts the provided method into a :class:`.MessageCommand`, adds it to the bot,
            then returns it.
        """
        return self.application_command(cls=MessageCommand, **kwargs)

    def application_command(self, **kwargs):
        """A shortcut decorator that invokes :func:`.command` and adds it to
        the internal command list via :meth:`~.ApplicationCommandMixin.add_application_command`.

        .. versionadded:: 2.0

        Returns
        --------
        Callable[..., :class:`ApplicationCommand`]
            A decorator that converts the provided method into an :class:`.ApplicationCommand`, adds it to the bot,
            then returns it.
        """

        def decorator(func) -> ApplicationCommand:
            result = command(**kwargs)(func)
            self.add_application_command(result)
            return result

        return decorator

    def command(self, **kwargs):
        """There is an alias for :meth:`application_command`.

        .. note::

            This decorator is overridden by :class:`discord.ext.commands.Bot`.

        .. versionadded:: 2.0

        Returns
        --------
        Callable[..., :class:`ApplicationCommand`]
            A decorator that converts the provided method into an :class:`.ApplicationCommand`, adds it to the bot,
            then returns it.
        """
        return self.application_command(**kwargs)

    def create_group(
            self,
            name: str,
            description: Optional[str] = None,
            guild_ids: Optional[List[int]] = None,
    ) -> SlashCommandGroup:
        """A shortcut method that creates a slash command group with no subcommands and adds it to the internal
        command list via :meth:`~.ApplicationCommandMixin.add_application_command`.

        .. versionadded:: 2.0

        Parameters
        ----------
        name: :class:`str`
            The name of the group to create.
        description: Optional[:class:`str`]
            The description of the group to create.
        guild_ids: Optional[List[:class:`int`]]
            A list of the IDs of each guild this group should be added to, making it a guild command.
            This will be a global command if ``None`` is passed.

        Returns
        --------
        SlashCommandGroup
            The slash command group that was created.
        """
        description = description or "No description provided."
        group = SlashCommandGroup(name, description, guild_ids)
        self.add_application_command(group)
        return group

    def group(
            self,
            name: Optional[str] = None,
            description: Optional[str] = None,
            guild_ids: Optional[List[int]] = None,
    ) -> Callable[[Type[SlashCommandGroup]], SlashCommandGroup]:
        """A shortcut decorator that initializes the provided subclass of :class:`.SlashCommandGroup`
        and adds it to the internal command list via :meth:`~.ApplicationCommandMixin.add_application_command`.

        .. versionadded:: 2.0

        Parameters
        ----------
        name: Optional[:class:`str`]
            The name of the group to create. This will resolve to the name of the decorated class if ``None`` is passed.
        description: Optional[:class:`str`]
            The description of the group to create.
        guild_ids: Optional[List[:class:`int`]]
            A list of the IDs of each guild this group should be added to, making it a guild command.
            This will be a global command if ``None`` is passed.

        Returns
        --------
        Callable[[Type[SlashCommandGroup]], SlashCommandGroup]
            The slash command group that was created.
        """

        def inner(cls: Type[SlashCommandGroup]) -> SlashCommandGroup:
            group = cls(
                name or cls.__name__,
                (
                    description or inspect.cleandoc(cls.__doc__).splitlines()[0]
                    if cls.__doc__ is not None else "No description provided"
                ),
                guild_ids=guild_ids
            )
            self.add_application_command(group)
            return group

        return inner

    slash_group = group

    def walk_application_commands(self) -> Generator[ApplicationCommand, None, None]:
        """An iterator that recursively walks through all application commands and subcommands.

        Yields
        ------
        :class:`.ApplicationCommand`
            An application command from the internal list of application commands.
        """
        for command in self.application_commands:
            if isinstance(command, SlashCommandGroup):
                yield from command.walk_commands()
            yield command

    async def get_application_context(
            self, interaction: Interaction, cls=None
    ) -> ApplicationContext:
        r"""|coro|

        Returns the invocation context from the interaction.

        This is a more low-level counter-part for :meth:`.process_application_commands`
        to allow users more fine grained control over the processing.

        Parameters
        -----------
        interaction: :class:`discord.Interaction`
            The interaction to get the invocation context from.
        cls
            The factory class that will be used to create the context.
            By default, this is :class:`.ApplicationContext`. Should a custom
            class be provided, it must be similar enough to
            :class:`.ApplicationContext`\'s interface.

        Returns
        --------
        :class:`.ApplicationContext`
            The invocation context. The type of this can change via the
            ``cls`` parameter.
        """
        if cls is None:
            cls = ApplicationContext
        return cls(self, interaction)

    async def get_autocomplete_context(
            self, interaction: Interaction, cls=None
    ) -> AutocompleteContext:
        r"""|coro|

        Returns the autocomplete context from the interaction.

        This is a more low-level counter-part for :meth:`.process_application_commands`
        to allow users more fine grained control over the processing.

        Parameters
        -----------
        interaction: :class:`discord.Interaction`
            The interaction to get the invocation context from.
        cls
            The factory class that will be used to create the context.
            By default, this is :class:`.AutocompleteContext`. Should a custom
            class be provided, it must be similar enough to
            :class:`.AutocompleteContext`\'s interface.

        Returns
        --------
        :class:`.AutocompleteContext`
            The autocomplete context. The type of this can change via the
            ``cls`` parameter.
        """
        if cls is None:
            cls = AutocompleteContext
        return cls(self, interaction)


class BotBase(ApplicationCommandMixin, CogMixin):
    _supports_prefixed_commands = False

    # TODO I think
    def __init__(self, description=None, *args, **options):
        # super(Client, self).__init__(*args, **kwargs)
        # I replaced ^ with v and it worked
        super().__init__(*args, **options)
        self.extra_events = {}  # TYPE: Dict[str, List[CoroFunc]]
        self.__cogs = {}  # TYPE: Dict[str, Cog]
        self.__extensions = {}  # TYPE: Dict[str, types.ModuleType]
        self._checks = []  # TYPE: List[Check]
        self._check_once = []
        self._before_invoke = None
        self._after_invoke = None
        self.description = inspect.cleandoc(description) if description else ""
        self.owner_id = options.get("owner_id")
        self.owner_ids = options.get("owner_ids", set())

        self.debug_guilds = options.pop("debug_guilds", None)

        if self.owner_id and self.owner_ids:
            raise TypeError("Both owner_id and owner_ids are set.")

        if self.owner_ids and not isinstance(
                self.owner_ids, collections.abc.Collection
        ):
            raise TypeError(
                f"owner_ids must be a collection not {self.owner_ids.__class__!r}"
            )

        self._checks = []
        self._check_once = []
        self._before_invoke = None
        self._after_invoke = None

    async def on_connect(self):
        await self.sync_commands()

    async def on_interaction(self, interaction):
        await self.process_application_commands(interaction)

    async def on_application_command_error(
            self, context: ApplicationContext, exception: DiscordException
    ) -> None:
        """|coro|

        The default command error handler provided by the bot.

        By default this prints to :data:`sys.stderr` however it could be
        overridden to have a different implementation.

        This only fires if you do not specify any listeners for command error.
        """
        if self.extra_events.get('on_application_command_error', None):
            return

        command = context.command
        if command and command.has_error_handler():
            return

        cog = context.cog
        if cog and cog.has_error_handler():
            return

        print(f"Ignoring exception in command {context.command}:", file=sys.stderr)
        traceback.print_exception(
            type(exception), exception, exception.__traceback__, file=sys.stderr
        )

    # global check registration
    # TODO: Remove these from commands.Bot

    def check(self, func):
        """A decorator that adds a global check to the bot. A global check is similar to a :func:`.check` that is
        applied on a per command basis except it is run before any command checks have been verified and applies to
        every command the bot has.

        .. note::

           This function can either be a regular function or a coroutine. Similar to a command :func:`.check`, this
           takes a single parameter of type :class:`.Context` and can only raise exceptions inherited from
           :exc:`.CommandError`.

        Example
        ---------
        .. code-block:: python3

            @bot.check
            def check_commands(ctx):
                return ctx.command.qualified_name in allowed_commands

        """
        # T was used instead of Check to ensure the type matches on return
        self.add_check(func)  # type: ignore
        return func

    def add_check(self, func, *, call_once: bool = False) -> None:
        """Adds a global check to the bot. This is the non-decorator interface to :meth:`.check` and
        :meth:`.check_once`.

        Parameters
        -----------
        func
            The function that was used as a global check.
        call_once: :class:`bool`
            If the function should only be called once per :meth:`.Bot.invoke` call.

        """

        if call_once:
            self._check_once.append(func)
        else:
            self._checks.append(func)

    def remove_check(self, func, *, call_once: bool = False) -> None:
        """Removes a global check from the bot.
        This function is idempotent and will not raise an exception
        if the function is not in the global checks.

        Parameters
        -----------
        func
            The function to remove from the global checks.
        call_once: :class:`bool`
            If the function was added with ``call_once=True`` in
            the :meth:`.Bot.add_check` call or using :meth:`.check_once`.

        """
        l = self._check_once if call_once else self._checks

        try:
            l.remove(func)
        except ValueError:
            pass

    def check_once(self, func):
        """A decorator that adds a "call once" global check to the bot. Unlike regular global checks, this one is called
        only once per :meth:`.Bot.invoke` call. Regular global checks are called whenever a command is called or
        :meth:`.Command.can_run` is called. This type of check bypasses that and ensures that it's called only once,
        even inside the default help command.

        .. note::

           When using this function the :class:`.Context` sent to a group subcommand may only parse the parent command
           and not the subcommands due to it being invoked once per :meth:`.Bot.invoke` call.

        .. note::

           This function can either be a regular function or a coroutine. Similar to a command :func:`.check`,
           this takes a single parameter of type :class:`.Context` and can only raise exceptions inherited from
           :exc:`.CommandError`.

        Example
        ---------
        .. code-block:: python3

            @bot.check_once
            def whitelist(ctx):
                return ctx.message.author.id in my_whitelist

        """
        self.add_check(func, call_once=True)
        return func

    async def can_run(
            self, ctx: ApplicationContext, *, call_once: bool = False
    ) -> bool:
        data = self._check_once if call_once else self._checks

        if len(data) == 0:
            return True

        # type-checker doesn't distinguish between functions and methods
        return await async_all(f(ctx) for f in data)  # type: ignore

    # listener registration

    def add_listener(self, func: CoroFunc, name: str = MISSING) -> None:
        """The non decorator alternative to :meth:`.listen`.

        Parameters
        -----------
        func: :ref:`coroutine <coroutine>`
            The function to call.
        name: :class:`str`
            The name of the event to listen for. Defaults to ``func.__name__``.

        Example
        --------

        .. code-block:: python3

            async def on_ready(): pass
            async def my_message(message): pass

            bot.add_listener(on_ready)
            bot.add_listener(my_message, 'on_message')
        """
        name = func.__name__ if name is MISSING else name

        if not asyncio.iscoroutinefunction(func):
            raise TypeError('Listeners must be coroutines')

        if name in self.extra_events:
            self.extra_events[name].append(func)
        else:
            self.extra_events[name] = [func]

    def remove_listener(self, func: CoroFunc, name: str = MISSING) -> None:
        """Removes a listener from the pool of listeners.

        Parameters
        -----------
        func
            The function that was used as a listener to remove.
        name: :class:`str`
            The name of the event we want to remove. Defaults to
            ``func.__name__``.
        """

        name = func.__name__ if name is MISSING else name

        if name in self.extra_events:
            try:
                self.extra_events[name].remove(func)
            except ValueError:
                pass

    def listen(self, name: str = MISSING) -> Callable[[CFT], CFT]:
        """A decorator that registers another function as an external
        event listener. Basically this allows you to listen to multiple
        events from different places e.g. such as :func:`.on_ready`

        The functions being listened to must be a :ref:`coroutine <coroutine>`.

        Example
        --------

        .. code-block:: python3

            @bot.listen()
            async def on_message(message):
                print('one')

            # in some other file...

            @bot.listen('on_message')
            async def my_message(message):
                print('two')

        Would print one and two in an unspecified order.

        Raises
        -------
        TypeError
            The function being listened to is not a coroutine.
        """

        def decorator(func: CFT) -> CFT:
            self.add_listener(func, name)
            return func

        return decorator

    def dispatch(self, event_name: str, *args: Any, **kwargs: Any) -> None:
        # super() will resolve to Client
        super().dispatch(event_name, *args, **kwargs)  # type: ignore
        ev = 'on_' + event_name
        for event in self.extra_events.get(ev, []):
            self._schedule_event(event, ev, *args, **kwargs)  # type: ignore

    def before_invoke(self, coro):
        """A decorator that registers a coroutine as a pre-invoke hook.
        A pre-invoke hook is called directly before the command is
        called. This makes it a useful function to set up database
        connections or any type of set up required.
        This pre-invoke hook takes a sole parameter, a :class:`.Context`.

        .. note::

            The :meth:`~.Bot.before_invoke` and :meth:`~.Bot.after_invoke` hooks are
            only called if all checks and argument parsing procedures pass
            without error. If any check or argument parsing procedures fail
            then the hooks are not called.

        Parameters
        -----------
        coro: :ref:`coroutine <coroutine>`
            The coroutine to register as the pre-invoke hook.

        Raises
        -------
        TypeError
            The coroutine passed is not actually a coroutine.
        """
        if not asyncio.iscoroutinefunction(coro):
            raise TypeError("The pre-invoke hook must be a coroutine.")

        self._before_invoke = coro
        return coro

    def after_invoke(self, coro):
        r"""A decorator that registers a coroutine as a post-invoke hook.
        A post-invoke hook is called directly after the command is
        called. This makes it a useful function to clean-up database
        connections or any type of clean up required.
        This post-invoke hook takes a sole parameter, a :class:`.Context`.

        .. note::

            Similar to :meth:`~.Bot.before_invoke`\, this is not called unless
            checks and argument parsing procedures succeed. This hook is,
            however, **always** called regardless of the internal command
            callback raising an error (i.e. :exc:`.CommandInvokeError`\).
            This makes it ideal for clean-up scenarios.

        Parameters
        -----------
        coro: :ref:`coroutine <coroutine>`
            The coroutine to register as the post-invoke hook.

        Raises
        -------
        TypeError
            The coroutine passed is not actually a coroutine.

        """
        if not asyncio.iscoroutinefunction(coro):
            raise TypeError("The post-invoke hook must be a coroutine.")

        self._after_invoke = coro
        return coro

    async def is_owner(self, user: User) -> bool:
        """|coro|

        Checks if a :class:`~discord.User` or :class:`~discord.Member` is the owner of
        this bot.

        If an :attr:`owner_id` is not set, it is fetched automatically
        through the use of :meth:`~.Bot.application_info`.

        .. versionchanged:: 1.3
            The function also checks if the application is team-owned if
            :attr:`owner_ids` is not set.

        Parameters
        -----------
        user: :class:`.abc.User`
            The user to check for.

        Returns
        --------
        :class:`bool`
            Whether the user is the owner.
        """

        if self.owner_id:
            return user.id == self.owner_id
        elif self.owner_ids:
            return user.id in self.owner_ids
        else:
            app = await self.application_info()  # type: ignore
            if app.team:
                self.owner_ids = ids = {m.id for m in app.team.members}
                return user.id in ids
            else:
                self.owner_id = owner_id = app.owner.id
                return user.id == owner_id


class Bot(BotBase, Client):
    """Represents a discord bot.

    This class is a subclass of :class:`discord.Client` and as a result
    anything that you can do with a :class:`discord.Client` you can do with
    this bot.

    This class also subclasses :class:`.ApplicationCommandMixin` to provide the functionality
    to manage commands.

    .. versionadded:: 2.0

    Attributes
    -----------
    description: :class:`str`
        The content prefixed into the default help message.
    owner_id: Optional[:class:`int`]
        The user ID that owns the bot. If this is not set and is then queried via
        :meth:`.is_owner` then it is fetched automatically using
        :meth:`~.Bot.application_info`.
    owner_ids: Optional[Collection[:class:`int`]]
        The user IDs that owns the bot. This is similar to :attr:`owner_id`.
        If this is not set and the application is team based, then it is
        fetched automatically using :meth:`~.Bot.application_info`.
        For performance reasons it is recommended to use a :class:`set`
        for the collection. You cannot set both ``owner_id`` and ``owner_ids``.

        .. versionadded:: 1.3
           
    debug_guilds: Optional[List[:class:`int`]]
        Guild IDs of guilds to use for testing commands. This is similar to debug_guild.
        The bot will not create any global commands if a debug_guilds is passed.
    """

    pass


class AutoShardedBot(BotBase, AutoShardedClient):
    """This is similar to :class:`.Bot` except that it is inherited from
    :class:`discord.AutoShardedClient` instead.

    .. versionadded:: 2.0
    """

    pass<|MERGE_RESOLUTION|>--- conflicted
+++ resolved
@@ -40,12 +40,9 @@
     Optional,
     Type,
     TypeVar,
-<<<<<<< HEAD
-    Union, Dict, )
-=======
-    Union,
+    Union, 
+    Dict,
 )
->>>>>>> 16661e72
 
 from .client import Client
 from .cog import CogMixin
@@ -60,13 +57,10 @@
     command,
 )
 from .commands.errors import CheckFailure
-<<<<<<< HEAD
-=======
 from .errors import Forbidden, DiscordException
 from .interactions import Interaction
 from .shard import AutoShardedClient
 from .utils import MISSING, get, find, async_all
->>>>>>> 16661e72
 from .enums import InteractionType
 from .errors import DiscordException
 from .interactions import Interaction
