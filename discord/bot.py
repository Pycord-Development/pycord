"""
The MIT License (MIT)

Copyright (c) 2015-2021 Rapptz
Copyright (c) 2021-present Pycord Development

Permission is hereby granted, free of charge, to any person obtaining a
copy of this software and associated documentation files (the "Software"),
to deal in the Software without restriction, including without limitation
the rights to use, copy, modify, merge, publish, distribute, sublicense,
and/or sell copies of the Software, and to permit persons to whom the
Software is furnished to do so, subject to the following conditions:

The above copyright notice and this permission notice shall be included in
all copies or substantial portions of the Software.

THE SOFTWARE IS PROVIDED "AS IS", WITHOUT WARRANTY OF ANY KIND, EXPRESS
OR IMPLIED, INCLUDING BUT NOT LIMITED TO THE WARRANTIES OF MERCHANTABILITY,
FITNESS FOR A PARTICULAR PURPOSE AND NONINFRINGEMENT. IN NO EVENT SHALL THE
AUTHORS OR COPYRIGHT HOLDERS BE LIABLE FOR ANY CLAIM, DAMAGES OR OTHER
LIABILITY, WHETHER IN AN ACTION OF CONTRACT, TORT OR OTHERWISE, ARISING
FROM, OUT OF OR IN CONNECTION WITH THE SOFTWARE OR THE USE OR OTHER
DEALINGS IN THE SOFTWARE.
"""

from __future__ import annotations

import asyncio
import collections
import copy
import inspect
import logging
import sys
import traceback
from abc import ABC, abstractmethod
from typing import (
    Any,
    Callable,
    Coroutine,
    Dict,
    Generator,
    List,
    Literal,
    Optional,
    Type,
    TypeVar,
    Union,
)

from .client import Client
from .cog import CogMixin
from .commands import (
    ApplicationCommand,
    ApplicationContext,
    AutocompleteContext,
    MessageCommand,
    SlashCommand,
    SlashCommandGroup,
    UserCommand,
    command,
)
from .enums import InteractionType
from .errors import CheckFailure, DiscordException, Forbidden, HTTPException
from .interactions import Interaction
from .shard import AutoShardedClient
from .types import interactions
from .user import User
from .utils import MISSING, async_all, find, get

CoroFunc = Callable[..., Coroutine[Any, Any, Any]]
CFT = TypeVar("CFT", bound=CoroFunc)

__all__ = (
    "ApplicationCommandMixin",
    "Bot",
    "AutoShardedBot",
)

_log = logging.getLogger(__name__)


class ApplicationCommandMixin(ABC):
    """A mixin that implements common functionality for classes that need
    application command compatibility.

    Attributes
    -----------
    application_commands: :class:`dict`
        A mapping of command id string to :class:`.ApplicationCommand` objects.
    pending_application_commands: :class:`list`
        A list of commands that have been added but not yet registered. This is read-only and is modified via other
        methods.
    """

    def __init__(self, *args, **kwargs) -> None:
        super().__init__(*args, **kwargs)
        self._pending_application_commands = []
        self._application_commands = {}

    @property
    def all_commands(self):
        return self._application_commands

    @property
    def pending_application_commands(self):
        return self._pending_application_commands

    @property
    def commands(self) -> List[Union[ApplicationCommand, Any]]:
        commands = self.application_commands
        if self._bot._supports_prefixed_commands and hasattr(self._bot, "prefixed_commands"):
            commands += self._bot.prefixed_commands
        return commands

    @property
    def application_commands(self) -> List[ApplicationCommand]:
        return list(self._application_commands.values())

    def add_application_command(self, command: ApplicationCommand) -> None:
        """Adds a :class:`.ApplicationCommand` into the internal list of commands.

        This is usually not called, instead the :meth:`command` or
        other shortcut decorators are used instead.

        .. versionadded:: 2.0

        Parameters
        -----------
        command: :class:`.ApplicationCommand`
            The command to add.
        """
        if isinstance(command, SlashCommand) and command.is_subcommand:
            raise TypeError("The provided command is a sub-command of group")

        if self._bot.debug_guilds and command.guild_ids is None:
            command.guild_ids = self._bot.debug_guilds

        for cmd in self.pending_application_commands:
            if cmd == command:
                command.id = cmd.id
                self._application_commands[command.id] = command
                break
        self._pending_application_commands.append(command)

    def remove_application_command(self, command: ApplicationCommand) -> Optional[ApplicationCommand]:
        """Remove a :class:`.ApplicationCommand` from the internal list
        of commands.

        .. versionadded:: 2.0

        Parameters
        -----------
        command: :class:`.ApplicationCommand`
            The command to remove.

        Returns
        --------
        Optional[:class:`.ApplicationCommand`]
            The command that was removed. If the name is not valid then
            ``None`` is returned instead.
        """
        if command.id is None:
            try:
                index = self._pending_application_commands.index(command)
            except ValueError:
                return None
            return self._pending_application_commands.pop(index)

        return self._application_commands.pop(int(command.id), None)

    @property
    def get_command(self):
        """Shortcut for :meth:`.get_application_command`.

        .. note::
            Overridden in :class:`ext.commands.Bot`.

        .. versionadded:: 2.0
        """
        # TODO: Do something like we did in self.commands for this
        return self.get_application_command

    def get_application_command(
        self,
        name: str,
        guild_ids: Optional[List[int]] = None,
        type: Type[ApplicationCommand] = SlashCommand,
    ) -> Optional[ApplicationCommand]:
        """Get a :class:`.ApplicationCommand` from the internal list
        of commands.

        .. versionadded:: 2.0

        Parameters
        -----------
        name: :class:`str`
            The name of the command to get.
        guild_ids: List[:class:`int`]
            The guild ids associated to the command to get.
        type: Type[:class:`.ApplicationCommand`]
            The type of the command to get. Defaults to :class:`.SlashCommand`.

        Returns
        --------
        Optional[:class:`.ApplicationCommand`]
            The command that was requested. If not found, returns ``None``.
        """

        for command in self._application_commands.values():
            if command.name == name and isinstance(command, type):
                if guild_ids is not None and command.guild_ids != guild_ids:
                    return
                return command

    async def get_desynced_commands(self, guild_id: Optional[int] = None, prefetched=None) -> List[Dict[str, Any]]:
        """|coro|

        Gets the list of commands that are desynced from discord. If ``guild_id`` is specified, it will only return
        guild commands that are desynced from said guild, else it will return global commands.

        .. note::
            This function is meant to be used internally, and should only be used if you want to override the default
            command registration behavior.

        .. versionadded:: 2.0


        Parameters
        ----------
        guild_id: Optional[:class:`int`]
            The guild id to get the desynced commands for, else global commands if unspecified.
        prefetched
            If you already fetched the commands, you can pass them here to be used. Not recommended for typical usage.

        Returns
        -------
        List[Dict[str, Any]]
            A list of the desynced commands. Each will come with at least the ``cmd`` and ``action`` keys, which
            respectively contain the command and the action to perform. Other keys may also be present depending on
            the action, including ``id``.
        """

        # We can suggest the user to upsert, edit, delete, or bulk upsert the commands

        def _check_command(cmd: ApplicationCommand, match: Dict) -> bool:
            if isinstance(cmd, SlashCommandGroup):
                if len(cmd.subcommands) != len(match.get("options", [])):
                    return True
                for i, subcommand in enumerate(cmd.subcommands):
                    match_ = next(
                        (data for data in match["options"] if data["name"] == subcommand.name),
                        MISSING,
                    )
                    if match_ is not MISSING and _check_command(subcommand, match_):
                        return True
            else:
                as_dict = cmd.to_dict()
                to_check = {
                    "default_permission": None,
                    "name": None,
                    "description": None,
                    "name_localizations": None,
                    "description_localizations": None,
                    "options": [
                        "type",
                        "name",
                        "description",
                        "autocomplete",
                        "choices",
                        "name_localizations",
                        "description_localizations",
                    ],
                }
                for check, value in to_check.items():
                    if type(to_check[check]) == list:
                        # We need to do some falsy conversion here
                        # The API considers False (autocomplete) and [] (choices) to be falsy values
                        falsy_vals = (False, [])
                        for opt in value:
                            cmd_vals = [val.get(opt, MISSING) for val in as_dict[check]] if check in as_dict else []
                            for i, val in enumerate(cmd_vals):
                                if val in falsy_vals:
                                    cmd_vals[i] = MISSING
                            if match.get(check, MISSING) is not MISSING and cmd_vals != [
                                val.get(opt, MISSING) for val in match[check]
                            ]:
                                # We have a difference
                                return True
                    elif getattr(cmd, check, None) != match.get(check):
                        # We have a difference
                        if check == "default_permission" and getattr(cmd, check) is True and match.get(check) is None:
                            # This is a special case
                            # TODO: Remove for perms v2
                            continue
                        return True
                return False

        return_value = []
        cmds = self.pending_application_commands.copy()

        if guild_id is None:
            if prefetched is not None:
                registered_commands = prefetched
            else:
                registered_commands = await self._bot.http.get_global_commands(self.user.id)
            pending = [cmd for cmd in cmds if cmd.guild_ids is None]
        else:
            if prefetched is not None:
                registered_commands = prefetched
            else:
                registered_commands = await self._bot.http.get_guild_commands(self.user.id, guild_id)
            pending = [cmd for cmd in cmds if cmd.guild_ids is not None and guild_id in cmd.guild_ids]

        registered_commands_dict = {cmd["name"]: cmd for cmd in registered_commands}
<<<<<<< HEAD
        to_check = {
            "dm_permission": None,
            "default_member_permissions": None,
            "name": None,
            "description": None,
            "options": ["type", "name", "description", "autocomplete", "choices"],
        }
=======
>>>>>>> 22d9c92d
        # First let's check if the commands we have locally are the same as the ones on discord
        for cmd in pending:
            match = registered_commands_dict.get(cmd.name)
            if match is None:
                # We don't have this command registered
                return_value.append({"command": cmd, "action": "upsert"})
            elif _check_command(cmd, match):
                return_value.append(
                    {
                        "command": cmd,
                        "action": "edit",
                        "id": int(registered_commands_dict[cmd.name]["id"]),
                    }
                )
            else:
                # We have this command registered but it's the same
                return_value.append({"command": cmd, "action": None, "id": int(match["id"])})

        # Now let's see if there are any commands on discord that we need to delete
        for cmd, value_ in registered_commands_dict.items():
            match = get(pending, name=registered_commands_dict[cmd]["name"])
            if match is None:
                # We have this command registered but not in our list
                return_value.append(
                    {
                        "command": registered_commands_dict[cmd]["name"],
                        "id": int(value_["id"]),
                        "action": "delete",
                    }
                )

                continue

        return return_value

    async def register_command(
        self,
        command: ApplicationCommand,
        force: bool = True,
        guild_ids: List[int] = None,
    ) -> None:
        """|coro|

        Registers a command. If the command has ``guild_ids`` set, or if the ``guild_ids`` parameter is passed, the command will
        be registered as a guild command for those guilds.

        Parameters
        ----------
        command: :class:`~.ApplicationCommand`
            The command to register.
        force: :class:`bool`
            Whether to force the command to be registered. If this is set to False, the command will only be registered
            if it seems to already be registered and up to date with our internal cache. Defaults to True.
        guild_ids: :class:`list`
            A list of guild ids to register the command for. If this is not set, the command's
            :attr:`ApplicationCommand.guild_ids` attribute will be used.

        Returns
        -------
        :class:`~.ApplicationCommand`
            The command that was registered
        """
        # TODO: Write this
        raise RuntimeError("This function has not been implemented yet")

    async def register_commands(
        self,
        commands: Optional[List[ApplicationCommand]] = None,
        guild_id: Optional[int] = None,
        method: Literal["individual", "bulk", "auto"] = "bulk",
        force: bool = False,
        delete_existing: bool = True,
    ) -> List[interactions.ApplicationCommand]:
        """|coro|

        Register a list of commands.

        .. versionadded:: 2.0

        Parameters
        ----------
        commands: Optional[List[:class:`~.ApplicationCommand`]]
            A list of commands to register. If this is not set (None), then all commands will be registered.
        guild_id: Optional[int]
            If this is set, the commands will be registered as a guild command for the respective guild. If it is not
            set, the commands will be registered according to their :attr:`ApplicationCommand.guild_ids` attribute.
        method: Literal['individual', 'bulk', 'auto']
            The method to use when registering the commands. If this is set to "individual", then each command will be
            registered individually. If this is set to "bulk", then all commands will be registered in bulk. If this is
            set to "auto", then the method will be determined automatically. Defaults to "bulk".
        force: :class:`bool`
            Registers the commands regardless of the state of the command on Discord. This uses one less API call, but
            can result in hitting rate limits more often. Defaults to False.
        delete_existing: :class:`bool`
            Whether to delete existing commands that are not in the list of commands to register. Defaults to True.
        """
        if commands is None:
            commands = self.pending_application_commands

        commands = [copy.copy(cmd) for cmd in commands]

        if guild_id is not None:
            for cmd in commands:
                to_rep_with = [guild_id]
                cmd.guild_ids = to_rep_with

        is_global = guild_id is None

        registered = []

        if is_global:
            pending = list(filter(lambda c: c.guild_ids is None, commands))
            registration_methods = {
                "bulk": self._bot.http.bulk_upsert_global_commands,
                "upsert": self._bot.http.upsert_global_command,
                "delete": self._bot.http.delete_global_command,
                "edit": self._bot.http.edit_global_command,
            }

            def _register(method: Literal["bulk", "upsert", "delete", "edit"], *args, **kwargs):
                return registration_methods[method](self._bot.user.id, *args, **kwargs)

        else:
            pending = list(
                filter(
                    lambda c: c.guild_ids is not None and guild_id in c.guild_ids,
                    commands,
                )
            )
            registration_methods = {
                "bulk": self._bot.http.bulk_upsert_guild_commands,
                "upsert": self._bot.http.upsert_guild_command,
                "delete": self._bot.http.delete_guild_command,
                "edit": self._bot.http.edit_guild_command,
            }

            def _register(method: Literal["bulk", "upsert", "delete", "edit"], *args, **kwargs):
                return registration_methods[method](self._bot.user.id, guild_id, *args, **kwargs)

        def register(method: Literal["bulk", "upsert", "delete", "edit"], *args, **kwargs):
            if kwargs.pop("_log", True):
                if method == "bulk":
                    _log.debug(f"Bulk updating commands {[c['name'] for c in args[0]]} for guild {guild_id}")
                elif method == "upsert":
                    _log.debug(f"Creating command {cmd['name']} for guild {guild_id}")
                elif method == "edit":
                    _log.debug(f"Editing command {cmd['name']} for guild {guild_id}")
                elif method == "delete":
                    _log.debug(f"Deleting command {cmd['name']} for guild {guild_id}")
            return _register(method, *args, **kwargs)

        pending_actions = []

        if not force:
            if guild_id is None:
                prefetched_commands = await self.http.get_global_commands(self.user.id)
            else:
                prefetched_commands = await self.http.get_guild_commands(self.user.id, guild_id)
            desynced = await self.get_desynced_commands(guild_id=guild_id, prefetched=prefetched_commands)

            for cmd in desynced:
                if cmd["action"] == "delete":
                    pending_actions.append(
                        {
                            "action": "delete" if delete_existing else None,
                            "command": collections.namedtuple("Command", ["name"])(name=cmd["command"]),
                            "id": cmd["id"],
                        }
                    )
                    continue
                # We can assume the command item is a command, since it's only a string if action is delete
                match = get(pending, name=cmd["command"].name, type=cmd["command"].type)
                if match is None:
                    continue
                if cmd["action"] == "edit":
                    pending_actions.append(
                        {
                            "action": "edit",
                            "command": match,
                            "id": cmd["id"],
                        }
                    )
                elif cmd["action"] == "upsert":
                    pending_actions.append(
                        {
                            "action": "upsert",
                            "command": match,
                        }
                    )
                elif cmd["action"] is None:
                    pending_actions.append(
                        {
                            "action": None,
                            "command": match,
                        }
                    )
                else:
                    raise ValueError(f"Unknown action: {cmd['action']}")
            filtered_no_action = list(filter(lambda c: c["action"] is not None, pending_actions))
            filtered_deleted = list(filter(lambda a: a["action"] != "delete", pending_actions))
            if method == "bulk" or (method == "auto" and len(filtered_deleted) == len(pending)):
                # Either the method is bulk or all the commands need to be modified, so we can just do a bulk upsert
                data = [cmd["command"].to_dict() for cmd in filtered_deleted]
                # If there's nothing to update, don't bother
                if len(filtered_no_action) == 0:
                    _log.debug("Skipping bulk command update: Commands are up to date")
                    registered = prefetched_commands
                else:
                    _log.debug(
                        f"Bulk updating commands %s for guild %s",
                        {c["command"].name: c["action"] for c in pending_actions},
                        guild_id,
                    )
                    registered = await register("bulk", data, _log=False)
            else:
                if not filtered_no_action:
                    registered = []
                for cmd in filtered_no_action:
                    if cmd["action"] == "delete":
                        await register("delete", cmd["command"])
                        continue
                    if cmd["action"] == "edit":
                        registered.append(await register("edit", cmd["id"], cmd["command"].to_dict()))
                    elif cmd["action"] == "upsert":
                        registered.append(await register("upsert", cmd["command"].to_dict()))
                    else:
                        raise ValueError(f"Unknown action: {cmd['action']}")

            # TODO: Our lists dont work sometimes, see if that can be fixed so we can avoid this second API call
            if method != "bulk":
                if guild_id is None:
                    registered = await self._bot.http.get_global_commands(self._bot.user.id)
                else:
                    registered = await self._bot.http.get_guild_commands(self._bot.user.id, guild_id)
        else:
            data = [cmd.to_dict() for cmd in pending]
            registered = await register("bulk", data)

        for i in registered:
            cmd = get(
                self.pending_application_commands,
                name=i["name"],
                type=i["type"],
            )
            if not cmd:
                raise ValueError(f"Registered command {i['name']}, type {i['type']} not found in pending commands")
            cmd.id = i["id"]
            self._application_commands[cmd.id] = cmd

        return registered

    async def sync_commands(
        self,
        commands: Optional[List[ApplicationCommand]] = None,
        method: Literal["individual", "bulk", "auto"] = "bulk",
        force: bool = False,
        guild_ids: Optional[List[int]] = None,
        register_guild_commands: bool = True,
        check_guilds: Optional[List[int]] = [],
        delete_exiting: bool = True,
        _register_permissions: bool = True,  # TODO: Remove for perms v2
    ) -> None:
        """|coro|

        Registers all commands that have been added through :meth:`.add_application_command`. This method cleans up all
        commands over the API and should sync them with the internal cache of commands. It attempts to register the
        commands in the most efficient way possible, unless ``force`` is set to ``True``, in which case it will always
        register all commands.

        By default, this coroutine is called inside the :func:`.on_connect` event. If you choose to override the
        :func:`.on_connect` event, then you should invoke this coroutine as well.

        .. note::
            If you remove all guild commands from a particular guild, the library may not be able to detect and update
            the commands accordingly, as it would have to individually check for each guild. To force the library to
            unregister a guild's commands, call this function with ``commands=[]`` and ``guild_ids=[guild_id]``.

        .. versionadded:: 2.0

        Parameters
        ----------
        commands: Optional[List[:class:`~.ApplicationCommand`]]
            A list of commands to register. If this is not set (None), then all commands will be registered.
        method: Literal['individual', 'bulk', 'auto']
            The method to use when registering the commands. If this is set to "individual", then each command will be
            registered individually. If this is set to "bulk", then all commands will be registered in bulk. If this is
            set to "auto", then the method will be determined automatically. Defaults to "bulk".
        force: :class:`bool`
            Registers the commands regardless of the state of the command on Discord. This uses one less API call, but
            can result in hitting rate limits more often. Defaults to False.
        guild_ids: Optional[List[:class:`int`]]
            A list of guild ids to register the commands for. If this is not set, the commands'
            :attr:`~.ApplicationCommand.guild_ids` attribute will be used.
        register_guild_commands: :class:`bool`
            Whether to register guild commands. Defaults to True.
        check_guilds: Optional[List[:class:`int`]]
            A list of guilds ids to check for commands to unregister, since the bot would otherwise have to check all
            guilds. Unlike ``guild_ids``, this does not alter the commands' :attr:`~.ApplicationCommand.guild_ids`
            attribute, instead it adds the guild ids to a list of guilds to sync commands for. If
            ``register_guild_commands`` is set to False, then this parameter is ignored.
        delete_exiting: :class:`bool`
            Whether to delete existing commands that are not in the list of commands to register. Defaults to True.
        """

        check_guilds = list(set((check_guilds or []) + (self.debug_guilds or [])))

        if commands is None:
            commands = self.pending_application_commands

        if guild_ids is not None:
            for cmd in commands:
                cmd.guild_ids = guild_ids

        global_commands = [cmd for cmd in commands if cmd.guild_ids is None]
        registered_commands = await self.register_commands(
            global_commands, method=method, force=force, delete_existing=delete_exiting
        )

        registered_guild_commands = {}

        if register_guild_commands:
            cmd_guild_ids = []
            for cmd in commands:
                if cmd.guild_ids is not None:
                    cmd_guild_ids.extend(cmd.guild_ids)
            if check_guilds is not None:
                cmd_guild_ids.extend(check_guilds)
            for guild_id in set(cmd_guild_ids):
                guild_commands = [cmd for cmd in commands if cmd.guild_ids is not None and guild_id in cmd.guild_ids]
                registered_guild_commands[guild_id] = await self.register_commands(
                    guild_commands, guild_id=guild_id, method=method, force=force, delete_existing=delete_exiting
                )

        return

        # TODO: 2.1: Remove this and favor permissions v2
        # Global Command Permissions

        if not _register_permissions:
            return

        global_permissions: List = []

        for i in registered_commands:
            cmd = get(
                self.pending_application_commands,
                name=i["name"],
                guild_ids=None,
                type=i["type"],
            )
            if cmd:
                cmd.id = i["id"]
                self._application_commands[cmd.id] = cmd

                # Permissions (Roles will be converted to IDs just before Upsert for Global Commands)
                global_permissions.append({"id": i["id"], "permissions": cmd.permissions})

        for guild_id, commands in registered_guild_commands.items():
            guild_permissions: List = []

            for i in commands:
                cmd = find(
                    lambda cmd: cmd.name == i["name"]
                    and cmd.type == i["type"]
                    and cmd.guild_ids is not None
                    and int(i["guild_id"]) in cmd.guild_ids,
                    self.pending_application_commands,
                )
                if not cmd:
                    # command has not been added yet
                    continue
                cmd.id = i["id"]
                self._application_commands[cmd.id] = cmd

                # Permissions
                permissions = [
                    perm.to_dict()
                    for perm in cmd.permissions
                    if perm.guild_id is None
                    or (perm.guild_id == guild_id and cmd.guild_ids is not None and perm.guild_id in cmd.guild_ids)
                ]
                guild_permissions.append({"id": i["id"], "permissions": permissions})

            for global_command in global_permissions:
                permissions = [
                    perm.to_dict()
                    for perm in global_command["permissions"]
                    if perm.guild_id is None
                    or (perm.guild_id == guild_id and cmd.guild_ids is not None and perm.guild_id in cmd.guild_ids)
                ]
                guild_permissions.append({"id": global_command["id"], "permissions": permissions})

            # Collect & Upsert Permissions for Each Guild
            # Command Permissions for this Guild
            guild_cmd_perms: List = []

            # Loop through Commands Permissions available for this Guild
            for item in guild_permissions:
                new_cmd_perm = {"id": item["id"], "permissions": []}

                # Replace Role / Owner Names with IDs
                for permission in item["permissions"]:
                    if isinstance(permission["id"], str):
                        # Replace Role Names
                        if permission["type"] == 1:
                            role = get(
                                self._bot.get_guild(guild_id).roles,
                                name=permission["id"],
                            )

                            # If not missing
                            if role is not None:
                                new_cmd_perm["permissions"].append(
                                    {
                                        "id": role.id,
                                        "type": 1,
                                        "permission": permission["permission"],
                                    }
                                )
                            else:
                                raise RuntimeError(
                                    "No Role ID found in Guild ({guild_id}) for Role ({role})".format(
                                        guild_id=guild_id, role=permission["id"]
                                    )
                                )
                        # Add owner IDs
                        elif permission["type"] == 2 and permission["id"] == "owner":
                            app = await self.application_info()  # type: ignore
                            if app.team:
                                for m in app.team.members:
                                    new_cmd_perm["permissions"].append(
                                        {
                                            "id": m.id,
                                            "type": 2,
                                            "permission": permission["permission"],
                                        }
                                    )
                            else:
                                new_cmd_perm["permissions"].append(
                                    {
                                        "id": app.owner.id,
                                        "type": 2,
                                        "permission": permission["permission"],
                                    }
                                )
                    # Add the rest
                    else:
                        new_cmd_perm["permissions"].append(permission)

                # Make sure we don't have over 10 overwrites
                if len(new_cmd_perm["permissions"]) > 10:
                    raise RuntimeError(
                        "Command '{name}' has more than 10 permission overrides in guild ({guild_id}).".format(
                            name=self._application_commands[new_cmd_perm["id"]].name,
                            guild_id=guild_id,
                        )
                    )
                # Append to guild_cmd_perms
                guild_cmd_perms.append(new_cmd_perm)

            # Upsert
            try:
                await self._bot.http.bulk_upsert_command_permissions(self._bot.user.id, guild_id, guild_cmd_perms)
            except Forbidden:
                raise RuntimeError(
                    f"Failed to add command permissions to guild {guild_id}",
                    file=sys.stderr,
                )
            except HTTPException:
                _log.warning(
                    "Command Permissions V2 not yet implemented, permissions will not be set for your commands."
                )

    async def process_application_commands(self, interaction: Interaction, auto_sync: bool = None) -> None:
        """|coro|

        This function processes the commands that have been registered
        to the bot and other groups. Without this coroutine, none of the
        commands will be triggered.

        By default, this coroutine is called inside the :func:`.on_interaction`
        event. If you choose to override the :func:`.on_interaction` event, then
        you should invoke this coroutine as well.

        This function finds a registered command matching the interaction id from
        :attr:`.ApplicationCommandMixin.application_commands` and runs :meth:`ApplicationCommand.invoke` on it. If no
        matching command was found, it replies to the interaction with a default message.

        .. versionadded:: 2.0

        Parameters
        -----------
        interaction: :class:`discord.Interaction`
            The interaction to process
        auto_sync: :class:`bool`
            Whether to automatically sync and unregister the command if it is not found in the internal cache. This will
            invoke the :meth:`~.Bot.sync_commands` method on the context of the command, either globally or per-guild,
            based on the type of the command, respectively. Defaults to :attr:`.Bot.auto_sync_commands`.
        """
        if auto_sync is None:
            auto_sync = self._bot.auto_sync_commands
        if interaction.type not in (
            InteractionType.application_command,
            InteractionType.auto_complete,
        ):
            return

        try:
            command = self._application_commands[interaction.data["id"]]
        except KeyError:
            for cmd in self.application_commands:
                guild_id = interaction.data.get("guild_id")
                if guild_id:
                    guild_id = int(guild_id)
                if cmd.name == interaction.data["name"] and (
                    guild_id == cmd.guild_ids or (isinstance(cmd.guild_ids, list) and guild_id in cmd.guild_ids)
                ):
                    command = cmd
                    break
            else:
                if auto_sync:
                    guild_id = interaction.data.get("guild_id")
                    if guild_id is None:
                        await self.sync_commands()
                    else:

                        await self.sync_commands(check_guilds=[guild_id])
                return self._bot.dispatch("unknown_application_command", interaction)

        if interaction.type is InteractionType.auto_complete:
            return self.dispatch("application_command_auto_complete", interaction, command)

        ctx = await self.get_application_context(interaction)
        ctx.command = command
        await self.invoke_application_command(ctx)

    async def on_application_command_auto_complete(self, interaction: Interaction, command: ApplicationCommand) -> None:
        async def callback() -> None:
            ctx = await self.get_autocomplete_context(interaction)
            ctx.command = command
            return await command.invoke_autocomplete_callback(ctx)

        autocomplete_task = self.loop.create_task(callback())
        try:
            await self.wait_for("application_command_auto_complete", check=lambda i, c: c == command, timeout=3)
        except asyncio.TimeoutError:
            return
        else:
            if not autocomplete_task.done():
                autocomplete_task.cancel()

    def slash_command(self, **kwargs):
        """A shortcut decorator that invokes :func:`command` and adds it to
        the internal command list via :meth:`add_application_command`.
        This shortcut is made specifically for :class:`.SlashCommand`.

        .. versionadded:: 2.0

        Returns
        --------
        Callable[..., :class:`SlashCommand`]
            A decorator that converts the provided method into a :class:`.SlashCommand`, adds it to the bot,
            then returns it.
        """
        return self.application_command(cls=SlashCommand, **kwargs)

    def user_command(self, **kwargs):
        """A shortcut decorator that invokes :func:`command` and adds it to
        the internal command list via :meth:`add_application_command`.
        This shortcut is made specifically for :class:`.UserCommand`.

        .. versionadded:: 2.0

        Returns
        --------
        Callable[..., :class:`UserCommand`]
            A decorator that converts the provided method into a :class:`.UserCommand`, adds it to the bot,
            then returns it.
        """
        return self.application_command(cls=UserCommand, **kwargs)

    def message_command(self, **kwargs):
        """A shortcut decorator that invokes :func:`command` and adds it to
        the internal command list via :meth:`add_application_command`.
        This shortcut is made specifically for :class:`.MessageCommand`.

        .. versionadded:: 2.0

        Returns
        --------
        Callable[..., :class:`MessageCommand`]
            A decorator that converts the provided method into a :class:`.MessageCommand`, adds it to the bot,
            then returns it.
        """
        return self.application_command(cls=MessageCommand, **kwargs)

    def application_command(self, **kwargs):
        """A shortcut decorator that invokes :func:`command` and adds it to
        the internal command list via :meth:`~.Bot.add_application_command`.

        .. versionadded:: 2.0

        Returns
        --------
        Callable[..., :class:`ApplicationCommand`]
            A decorator that converts the provided method into an :class:`.ApplicationCommand`, adds it to the bot,
            then returns it.
        """

        def decorator(func) -> ApplicationCommand:
            result = command(**kwargs)(func)
            self.add_application_command(result)
            return result

        return decorator

    def command(self, **kwargs):
        """An alias for :meth:`application_command`.

        .. note::

            This decorator is overridden by :class:`discord.ext.commands.Bot`.

        .. versionadded:: 2.0

        Returns
        --------
        Callable[..., :class:`ApplicationCommand`]
            A decorator that converts the provided method into an :class:`.ApplicationCommand`, adds it to the bot,
            then returns it.
        """
        return self.application_command(**kwargs)

    def create_group(
        self, name: str, description: Optional[str] = None, guild_ids: Optional[List[int]] = None, **kwargs
    ) -> SlashCommandGroup:
        """A shortcut method that creates a slash command group with no subcommands and adds it to the internal
        command list via :meth:`~.ApplicationCommandMixin.add_application_command`.

        .. versionadded:: 2.0

        Parameters
        ----------
        name: :class:`str`
            The name of the group to create.
        description: Optional[:class:`str`]
            The description of the group to create.
        guild_ids: Optional[List[:class:`int`]]
            A list of the IDs of each guild this group should be added to, making it a guild command.
            This will be a global command if ``None`` is passed.
        kwargs:
            Any additional keyword arguments to pass to :class:`.SlashCommandGroup`.

        Returns
        --------
        SlashCommandGroup
            The slash command group that was created.
        """
        description = description or "No description provided."
        group = SlashCommandGroup(name, description, guild_ids, **kwargs)
        self.add_application_command(group)
        return group

    def group(
        self,
        name: Optional[str] = None,
        description: Optional[str] = None,
        guild_ids: Optional[List[int]] = None,
    ) -> Callable[[Type[SlashCommandGroup]], SlashCommandGroup]:
        """A shortcut decorator that initializes the provided subclass of :class:`.SlashCommandGroup`
        and adds it to the internal command list via :meth:`~.ApplicationCommandMixin.add_application_command`.

        .. versionadded:: 2.0

        Parameters
        ----------
        name: Optional[:class:`str`]
            The name of the group to create. This will resolve to the name of the decorated class if ``None`` is passed.
        description: Optional[:class:`str`]
            The description of the group to create.
        guild_ids: Optional[List[:class:`int`]]
            A list of the IDs of each guild this group should be added to, making it a guild command.
            This will be a global command if ``None`` is passed.

        Returns
        --------
        Callable[[Type[SlashCommandGroup]], SlashCommandGroup]
            The slash command group that was created.
        """

        def inner(cls: Type[SlashCommandGroup]) -> SlashCommandGroup:
            group = cls(
                name or cls.__name__,
                (
                    description or inspect.cleandoc(cls.__doc__).splitlines()[0]
                    if cls.__doc__ is not None
                    else "No description provided"
                ),
                guild_ids=guild_ids,
            )
            self.add_application_command(group)
            return group

        return inner

    slash_group = group

    def walk_application_commands(self) -> Generator[ApplicationCommand, None, None]:
        """An iterator that recursively walks through all application commands and subcommands.

        Yields
        ------
        :class:`.ApplicationCommand`
            An application command from the internal list of application commands.
        """
        for command in self.application_commands:
            if isinstance(command, SlashCommandGroup):
                yield from command.walk_commands()
            yield command

    async def get_application_context(self, interaction: Interaction, cls=None) -> ApplicationContext:
        r"""|coro|

        Returns the invocation context from the interaction.

        This is a more low-level counter-part for :meth:`.process_application_commands`
        to allow users more fine grained control over the processing.

        Parameters
        -----------
        interaction: :class:`discord.Interaction`
            The interaction to get the invocation context from.
        cls
            The factory class that will be used to create the context.
            By default, this is :class:`.ApplicationContext`. Should a custom
            class be provided, it must be similar enough to
            :class:`.ApplicationContext`\'s interface.

        Returns
        --------
        :class:`.ApplicationContext`
            The invocation context. The type of this can change via the
            ``cls`` parameter.
        """
        if cls is None:
            cls = ApplicationContext
        return cls(self, interaction)

    async def get_autocomplete_context(self, interaction: Interaction, cls=None) -> AutocompleteContext:
        r"""|coro|

        Returns the autocomplete context from the interaction.

        This is a more low-level counter-part for :meth:`.process_application_commands`
        to allow users more fine grained control over the processing.

        Parameters
        -----------
        interaction: :class:`discord.Interaction`
            The interaction to get the invocation context from.
        cls
            The factory class that will be used to create the context.
            By default, this is :class:`.AutocompleteContext`. Should a custom
            class be provided, it must be similar enough to
            :class:`.AutocompleteContext`\'s interface.

        Returns
        --------
        :class:`.AutocompleteContext`
            The autocomplete context. The type of this can change via the
            ``cls`` parameter.
        """
        if cls is None:
            cls = AutocompleteContext
        return cls(self, interaction)

    async def invoke_application_command(self, ctx: ApplicationContext) -> None:
        """|coro|

        Invokes the application command given under the invocation
        context and handles all the internal event dispatch mechanisms.

        Parameters
        -----------
        ctx: :class:`.ApplicationCommand`
            The invocation context to invoke.
        """
        self._bot.dispatch("application_command", ctx)
        try:
            if await self._bot.can_run(ctx, call_once=True):
                await ctx.command.invoke(ctx)
            else:
                raise CheckFailure("The global check once functions failed.")
        except DiscordException as exc:
            await ctx.command.dispatch_error(ctx, exc)
        else:
            self._bot.dispatch("application_command_completion", ctx)

    @property
    @abstractmethod
    def _bot(self) -> Union["Bot", "AutoShardedBot"]:
        ...


class BotBase(ApplicationCommandMixin, CogMixin, ABC):
    _supports_prefixed_commands = False

    # TODO I think
    def __init__(self, description=None, *args, **options):
        # super(Client, self).__init__(*args, **kwargs)
        # I replaced ^ with v and it worked
        super().__init__(*args, **options)
        self.extra_events = {}  # TYPE: Dict[str, List[CoroFunc]]
        self.__cogs = {}  # TYPE: Dict[str, Cog]
        self.__extensions = {}  # TYPE: Dict[str, types.ModuleType]
        self._checks = []  # TYPE: List[Check]
        self._check_once = []
        self._before_invoke = None
        self._after_invoke = None
        self.description = inspect.cleandoc(description) if description else ""
        self.owner_id = options.get("owner_id")
        self.owner_ids = options.get("owner_ids", set())
        self.auto_sync_commands = options.get("auto_sync_commands", True)

        self.debug_guilds = options.pop("debug_guilds", None)

        if self.owner_id and self.owner_ids:
            raise TypeError("Both owner_id and owner_ids are set.")

        if self.owner_ids and not isinstance(self.owner_ids, collections.abc.Collection):
            raise TypeError(f"owner_ids must be a collection not {self.owner_ids.__class__!r}")

        self._checks = []
        self._check_once = []
        self._before_invoke = None
        self._after_invoke = None

    async def on_connect(self):
        if self.auto_sync_commands:
            await self.sync_commands()

    async def on_interaction(self, interaction):
        await self.process_application_commands(interaction)

    async def on_application_command_error(self, context: ApplicationContext, exception: DiscordException) -> None:
        """|coro|

        The default command error handler provided by the bot.

        By default this prints to :data:`sys.stderr` however it could be
        overridden to have a different implementation.

        This only fires if you do not specify any listeners for command error.
        """
        if self.extra_events.get("on_application_command_error", None):
            return

        command = context.command
        if command and command.has_error_handler():
            return

        cog = context.cog
        if cog and cog.has_error_handler():
            return

        print(f"Ignoring exception in command {context.command}:", file=sys.stderr)
        traceback.print_exception(type(exception), exception, exception.__traceback__, file=sys.stderr)

    # global check registration
    # TODO: Remove these from commands.Bot

    def check(self, func):
        """A decorator that adds a global check to the bot. A global check is similar to a :func:`.check` that is
        applied on a per command basis except it is run before any command checks have been verified and applies to
        every command the bot has.

        .. note::

           This function can either be a regular function or a coroutine. Similar to a command :func:`.check`, this
           takes a single parameter of type :class:`.Context` and can only raise exceptions inherited from
           :exc:`.ApplicationCommandError`.

        Example
        ---------
        .. code-block:: python3

            @bot.check
            def check_commands(ctx):
                return ctx.command.qualified_name in allowed_commands

        """
        # T was used instead of Check to ensure the type matches on return
        self.add_check(func)  # type: ignore
        return func

    def add_check(self, func, *, call_once: bool = False) -> None:
        """Adds a global check to the bot. This is the non-decorator interface to :meth:`.check` and
        :meth:`.check_once`.

        Parameters
        -----------
        func
            The function that was used as a global check.
        call_once: :class:`bool`
            If the function should only be called once per :meth:`.Bot.invoke` call.

        """

        if call_once:
            self._check_once.append(func)
        else:
            self._checks.append(func)

    def remove_check(self, func, *, call_once: bool = False) -> None:
        """Removes a global check from the bot.
        This function is idempotent and will not raise an exception
        if the function is not in the global checks.

        Parameters
        -----------
        func
            The function to remove from the global checks.
        call_once: :class:`bool`
            If the function was added with ``call_once=True`` in
            the :meth:`.Bot.add_check` call or using :meth:`.check_once`.

        """
        l = self._check_once if call_once else self._checks

        try:
            l.remove(func)
        except ValueError:
            pass

    def check_once(self, func):
        """A decorator that adds a "call once" global check to the bot. Unlike regular global checks, this one is called
        only once per :meth:`.Bot.invoke` call. Regular global checks are called whenever a command is called or
        :meth:`.Command.can_run` is called. This type of check bypasses that and ensures that it's called only once,
        even inside the default help command.

        .. note::

           When using this function the :class:`.Context` sent to a group subcommand may only parse the parent command
           and not the subcommands due to it being invoked once per :meth:`.Bot.invoke` call.

        .. note::

           This function can either be a regular function or a coroutine. Similar to a command :func:`.check`,
           this takes a single parameter of type :class:`.Context` and can only raise exceptions inherited from
           :exc:`.ApplicationCommandError`.

        Example
        ---------
        .. code-block:: python3

            @bot.check_once
            def whitelist(ctx):
                return ctx.message.author.id in my_whitelist

        """
        self.add_check(func, call_once=True)
        return func

    async def can_run(self, ctx: ApplicationContext, *, call_once: bool = False) -> bool:
        data = self._check_once if call_once else self._checks

        if not data:
            return True

        # type-checker doesn't distinguish between functions and methods
        return await async_all(f(ctx) for f in data)  # type: ignore

    # listener registration

    def add_listener(self, func: CoroFunc, name: str = MISSING) -> None:
        """The non decorator alternative to :meth:`.listen`.

        Parameters
        -----------
        func: :ref:`coroutine <coroutine>`
            The function to call.
        name: :class:`str`
            The name of the event to listen for. Defaults to ``func.__name__``.

        Example
        --------

        .. code-block:: python3

            async def on_ready(): pass
            async def my_message(message): pass

            bot.add_listener(on_ready)
            bot.add_listener(my_message, 'on_message')
        """
        name = func.__name__ if name is MISSING else name

        if not asyncio.iscoroutinefunction(func):
            raise TypeError("Listeners must be coroutines")

        if name in self.extra_events:
            self.extra_events[name].append(func)
        else:
            self.extra_events[name] = [func]

    def remove_listener(self, func: CoroFunc, name: str = MISSING) -> None:
        """Removes a listener from the pool of listeners.

        Parameters
        -----------
        func
            The function that was used as a listener to remove.
        name: :class:`str`
            The name of the event we want to remove. Defaults to
            ``func.__name__``.
        """

        name = func.__name__ if name is MISSING else name

        if name in self.extra_events:
            try:
                self.extra_events[name].remove(func)
            except ValueError:
                pass

    def listen(self, name: str = MISSING) -> Callable[[CFT], CFT]:
        """A decorator that registers another function as an external
        event listener. Basically this allows you to listen to multiple
        events from different places e.g. such as :func:`.on_ready`

        The functions being listened to must be a :ref:`coroutine <coroutine>`.

        Example
        --------

        .. code-block:: python3

            @bot.listen()
            async def on_message(message):
                print('one')

            # in some other file...

            @bot.listen('on_message')
            async def my_message(message):
                print('two')

        Would print one and two in an unspecified order.

        Raises
        -------
        TypeError
            The function being listened to is not a coroutine.
        """

        def decorator(func: CFT) -> CFT:
            self.add_listener(func, name)
            return func

        return decorator

    def dispatch(self, event_name: str, *args: Any, **kwargs: Any) -> None:
        # super() will resolve to Client
        super().dispatch(event_name, *args, **kwargs)  # type: ignore
        ev = f"on_{event_name}"
        for event in self.extra_events.get(ev, []):
            self._schedule_event(event, ev, *args, **kwargs)  # type: ignore

    def before_invoke(self, coro):
        """A decorator that registers a coroutine as a pre-invoke hook.
        A pre-invoke hook is called directly before the command is
        called. This makes it a useful function to set up database
        connections or any type of set up required.
        This pre-invoke hook takes a sole parameter, a :class:`.Context`.

        .. note::

            The :meth:`~.Bot.before_invoke` and :meth:`~.Bot.after_invoke` hooks are
            only called if all checks and argument parsing procedures pass
            without error. If any check or argument parsing procedures fail
            then the hooks are not called.

        Parameters
        -----------
        coro: :ref:`coroutine <coroutine>`
            The coroutine to register as the pre-invoke hook.

        Raises
        -------
        TypeError
            The coroutine passed is not actually a coroutine.
        """
        if not asyncio.iscoroutinefunction(coro):
            raise TypeError("The pre-invoke hook must be a coroutine.")

        self._before_invoke = coro
        return coro

    def after_invoke(self, coro):
        r"""A decorator that registers a coroutine as a post-invoke hook.
        A post-invoke hook is called directly after the command is
        called. This makes it a useful function to clean-up database
        connections or any type of clean up required.
        This post-invoke hook takes a sole parameter, a :class:`.Context`.

        .. note::

            Similar to :meth:`~.Bot.before_invoke`\, this is not called unless
            checks and argument parsing procedures succeed. This hook is,
            however, **always** called regardless of the internal command
            callback raising an error (i.e. :exc:`.CommandInvokeError`\).
            This makes it ideal for clean-up scenarios.

        Parameters
        -----------
        coro: :ref:`coroutine <coroutine>`
            The coroutine to register as the post-invoke hook.

        Raises
        -------
        TypeError
            The coroutine passed is not actually a coroutine.

        """
        if not asyncio.iscoroutinefunction(coro):
            raise TypeError("The post-invoke hook must be a coroutine.")

        self._after_invoke = coro
        return coro

    async def is_owner(self, user: User) -> bool:
        """|coro|

        Checks if a :class:`~discord.User` or :class:`~discord.Member` is the owner of
        this bot.

        If an :attr:`owner_id` is not set, it is fetched automatically
        through the use of :meth:`~.Bot.application_info`.

        .. versionchanged:: 1.3
            The function also checks if the application is team-owned if
            :attr:`owner_ids` is not set.

        Parameters
        -----------
        user: :class:`.abc.User`
            The user to check for.

        Returns
        --------
        :class:`bool`
            Whether the user is the owner.
        """

        if self.owner_id:
            return user.id == self.owner_id
        elif self.owner_ids:
            return user.id in self.owner_ids
        else:
            app = await self.application_info()  # type: ignore
            if app.team:
                self.owner_ids = ids = {m.id for m in app.team.members}
                return user.id in ids
            else:
                self.owner_id = owner_id = app.owner.id
                return user.id == owner_id


class Bot(BotBase, Client):
    """Represents a discord bot.

    This class is a subclass of :class:`discord.Client` and as a result
    anything that you can do with a :class:`discord.Client` you can do with
    this bot.

    This class also subclasses :class:`.ApplicationCommandMixin` to provide the functionality
    to manage commands.

    .. versionadded:: 2.0

    Attributes
    -----------
    description: :class:`str`
        The content prefixed into the default help message.
    owner_id: Optional[:class:`int`]
        The user ID that owns the bot. If this is not set and is then queried via
        :meth:`.is_owner` then it is fetched automatically using
        :meth:`~.Bot.application_info`.
    owner_ids: Optional[Collection[:class:`int`]]
        The user IDs that owns the bot. This is similar to :attr:`owner_id`.
        If this is not set and the application is team based, then it is
        fetched automatically using :meth:`~.Bot.application_info`.
        For performance reasons it is recommended to use a :class:`set`
        for the collection. You cannot set both ``owner_id`` and ``owner_ids``.

        .. versionadded:: 1.3
    debug_guilds: Optional[List[:class:`int`]]
        Guild IDs of guilds to use for testing commands.
        The bot will not create any global commands if debug guild IDs are passed.

        .. versionadded:: 2.0
    auto_sync_commands: :class:`bool`
        Whether or not to automatically sync slash commands. This will call sync_commands in on_connect, and in
        :attr:`.process_application_commands` if the command is not found. Defaults to ``True``.

        .. versionadded:: 2.0
    """

    @property
    def _bot(self) -> "Bot":
        return self


class AutoShardedBot(BotBase, AutoShardedClient):
    """This is similar to :class:`.Bot` except that it is inherited from
    :class:`discord.AutoShardedClient` instead.

    .. versionadded:: 2.0
    """

    @property
    def _bot(self) -> "AutoShardedBot":
        return self<|MERGE_RESOLUTION|>--- conflicted
+++ resolved
@@ -256,7 +256,8 @@
             else:
                 as_dict = cmd.to_dict()
                 to_check = {
-                    "default_permission": None,
+                    "dm_permission": None,
+            "default_member_permissions": None,
                     "name": None,
                     "description": None,
                     "name_localizations": None,
@@ -312,16 +313,6 @@
             pending = [cmd for cmd in cmds if cmd.guild_ids is not None and guild_id in cmd.guild_ids]
 
         registered_commands_dict = {cmd["name"]: cmd for cmd in registered_commands}
-<<<<<<< HEAD
-        to_check = {
-            "dm_permission": None,
-            "default_member_permissions": None,
-            "name": None,
-            "description": None,
-            "options": ["type", "name", "description", "autocomplete", "choices"],
-        }
-=======
->>>>>>> 22d9c92d
         # First let's check if the commands we have locally are the same as the ones on discord
         for cmd in pending:
             match = registered_commands_dict.get(cmd.name)
@@ -655,14 +646,6 @@
                     guild_commands, guild_id=guild_id, method=method, force=force, delete_existing=delete_exiting
                 )
 
-        return
-
-        # TODO: 2.1: Remove this and favor permissions v2
-        # Global Command Permissions
-
-        if not _register_permissions:
-            return
-
         global_permissions: List = []
 
         for i in registered_commands:
