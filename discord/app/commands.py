--- conflicted
+++ resolved
@@ -417,15 +417,9 @@
             kwargs[op._parameter] = arg
 
         for o in self.options:
-<<<<<<< HEAD
             if o._parameter not in kwargs:
                 kwargs[o._parameter] = o.default
 
-        await self.callback(ctx, **kwargs)
-=======
-            if o.name not in kwargs:
-                kwargs[o.name] = o.default
-        
         if self.cog is not None:
             await self.callback(self.cog, ctx, **kwargs)
         else:
@@ -470,7 +464,7 @@
             return self._ensure_assignment_on_copy(copy)
         else:
             return self.copy()
->>>>>>> fe4ee70c
+
 
 class Option:
     def __init__(
