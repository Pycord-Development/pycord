--- conflicted
+++ resolved
@@ -553,14 +553,10 @@
     ) -> None:
         ...
 
-<<<<<<< HEAD
     def __init__(self, input_type: Any, /, description: str = None, **kwargs) -> None:
         self.name: Optional[str] = kwargs.pop('name', None)
         self.description: str = description or 'No description provided'
-        self.channel_types = []
-=======
         self.channel_types: List[ChannelType] = kwargs.pop("channel_types", [])
->>>>>>> ca8cb6d1
         if not isinstance(input_type, OptionType):
             self.input_type = OptionType.from_datatype(input_type)
             if self.input_type == OptionType.channel:
