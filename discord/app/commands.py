"""
The MIT License (MIT)

Copyright (c) 2021-present Pycord Development

Permission is hereby granted, free of charge, to any person obtaining a
copy of this software and associated documentation files (the "Software"),
to deal in the Software without restriction, including without limitation
the rights to use, copy, modify, merge, publish, distribute, sublicense,
and/or sell copies of the Software, and to permit persons to whom the
Software is furnished to do so, subject to the following conditions:

The above copyright notice and this permission notice shall be included in
all copies or substantial portions of the Software.

THE SOFTWARE IS PROVIDED "AS IS", WITHOUT WARRANTY OF ANY KIND, EXPRESS
OR IMPLIED, INCLUDING BUT NOT LIMITED TO THE WARRANTIES OF MERCHANTABILITY,
FITNESS FOR A PARTICULAR PURPOSE AND NONINFRINGEMENT. IN NO EVENT SHALL THE
AUTHORS OR COPYRIGHT HOLDERS BE LIABLE FOR ANY CLAIM, DAMAGES OR OTHER
LIABILITY, WHETHER IN AN ACTION OF CONTRACT, TORT OR OTHERWISE, ARISING
FROM, OUT OF OR IN CONNECTION WITH THE SOFTWARE OR THE USE OR OTHER
DEALINGS IN THE SOFTWARE.
"""

from __future__ import annotations

import asyncio
import functools
import inspect
from abc import ABC
from collections import OrderedDict
from typing import Any, Callable, List, Optional, Union, TYPE_CHECKING, overload, Awaitable, TypeVar, Dict

from ..enums import SlashCommandOptionType
from ..member import Member
from ..user import User
from ..message import Message
from .context import ApplicationContext
from ..utils import find, get_or_fetch, async_all
from ..errors import NotFound, ValidationError, ClientException
from .errors import ApplicationCommandError, CheckFailure, ApplicationCommandInvokeError

if TYPE_CHECKING:
    from .. import Cog
    from .context import ApplicationContext
    from ..types.application_command import SlashCommand as SlashCommandPayload
    from ..types.application_command import SlashCommandGroup as SlashCommandGroupPayload
    from ..types.application_command import Option as OptionPayload
    from ..types.application_command import OptionChoice as OptionChoicePayload
    from ..types.application_command import ContextMenuCommand as ContextMenuCommandPayload

__all__ = (
    '_BaseCommand',
    'ApplicationCommand',
    'SlashCommand',
    'Option',
    'OptionChoice',
    'option',
    'slash_command',
    'application_command',
    'user_command',
    'message_command',
    'command',
    'SlashCommandGroup',
    'ContextMenuCommand',
    'UserCommand',
    'MessageCommand',
    'command',
    'application_command',
    'slash_command',
    'user_command',
    'message_command',
)

A = TypeVar('A')
R = TypeVar('R')


def wrap_callback(coro: Callable[[...], Awaitable[R]]) -> R:

    @functools.wraps(coro)
    async def wrapped(*args, **kwargs) -> R:
        try:
            ret = await coro(*args, **kwargs)
        except ApplicationCommandError:
            raise
        except asyncio.CancelledError:
            return
        except Exception as exc:
            raise ApplicationCommandInvokeError(exc) from exc
        return ret
    return wrapped


def hooked_wrapped_callback(cmd: 'ApplicationCommand', ctx: ApplicationContext, coro: Callable[[A], Awaitable[R]]) -> R:

    @functools.wraps(coro)
    async def wrapped(arg: A) -> R:
        try:
            ret = await coro(arg)
        except ApplicationCommandError:
            raise
        except asyncio.CancelledError:
            return
        except Exception as exc:
            raise ApplicationCommandInvokeError(exc) from exc
        finally:
            await cmd.call_after_hooks(ctx)
        return ret
    return wrapped


class _BaseCommand:
    __slots__ = ()


class ApplicationCommand(_BaseCommand):
    type: int
    name: str
    checks: List
    cog: Optional[Cog] = None
    _before_invoke: Optional[Callable[[ApplicationContext], Awaitable[...]]]
    _after_invoke: Optional[Callable[[ApplicationContext], Awaitable[...]]]
    on_error: Callable[[Optional[Any], ApplicationContext, Exception], Awaitable[...]]

    def __repr__(self) -> str:
        return f'<discord.app.commands.{self.__class__.__name__} name={self.name}>'

    def __eq__(self, other: Any) -> bool:
        return isinstance(other, self.__class__)

    async def prepare(self, ctx: ApplicationContext) -> None:
        # This should be same across all 3 types
        ctx.command = self

        if not await self.can_run(ctx):
            raise CheckFailure(f'The check functions for the command {self.name} failed')

        # TODO: Add cooldown

        await self.call_before_hooks(ctx)
        pass

    async def _invoke(self, ctx: ApplicationContext) -> None:
        raise NotImplementedError

    async def invoke(self, ctx: ApplicationContext) -> None:
        await self.prepare(ctx)

        injected = hooked_wrapped_callback(self, ctx, self._invoke)
        await injected(ctx)

    async def can_run(self, ctx: ApplicationContext) -> bool:
        if not await ctx.bot.can_run(ctx):
            raise CheckFailure(f'The global check functions for command {self.name} failed.')

        predicates = self.checks
        if not predicates:
            # since we have no checks, then we just return True.
            return True

        return await async_all(predicate(ctx) for predicate in predicates)
    
    async def dispatch_error(self, ctx: ApplicationContext, error: Exception) -> None:
        ctx.command_failed = True
        cog = self.cog
        try:
            coro = self.on_error
        except AttributeError:
            pass
        else:
            injected = wrap_callback(coro)
            if cog is not None:
                await injected(cog, ctx, error)
            else:
                await injected(ctx, error)

        try:
            if cog is not None:
                local = cog.__class__._get_overridden_method(cog.cog_command_error)
                if local is not None:
                    wrapped = wrap_callback(local)
                    await wrapped(ctx, error)
        finally:
            ctx.bot.dispatch('application_command_error', ctx, error)

    async def callback(self, ctx: ApplicationContext, *args, **kwargs) -> None:
        raise NotImplementedError

    def _get_signature_parameters(self) -> OrderedDict:  # TODO: Maybe better specify return type
        return OrderedDict(inspect.signature(self.callback).parameters)

    def error(self, coro: Callable[[Optional[Cog], ApplicationContext, Exception], Awaitable[...]]):
        """A decorator that registers a coroutine as a local error handler.

        A local error handler is an :func:`.on_command_error` event limited to
        a single command. However, the :func:`.on_command_error` is still
        invoked afterwards as the catch-all.

        Parameters
        -----------
        coro: :ref:`coroutine <coroutine>`
            The coroutine to register as the local error handler.

        Raises
        -------
        TypeError
            The coroutine passed is not actually a coroutine.
        """

        if not asyncio.iscoroutinefunction(coro):
            raise TypeError('The error handler must be a coroutine.')

        self.on_error = coro
        return coro

    def has_error_handler(self) -> bool:
        """:class:`bool`: Checks whether the command has an error handler registered.
        """
        return hasattr(self, 'on_error')

    def before_invoke(self, coro: Optional[Callable[[ApplicationContext], Awaitable[...]]]):
        """A decorator that registers a coroutine as a pre-invoke hook.
        A pre-invoke hook is called directly before the command is
        called. This makes it a useful function to set up database
        connections or any type of set up required.
        This pre-invoke hook takes a sole parameter, a :class:`.Context`.
        See :meth:`.Bot.before_invoke` for more info.
        Parameters
        -----------
        coro: :ref:`coroutine <coroutine>`
            The coroutine to register as the pre-invoke hook.
        Raises
        -------
        TypeError
            The coroutine passed is not actually a coroutine.
        """
        if not asyncio.iscoroutinefunction(coro):
            raise TypeError('The pre-invoke hook must be a coroutine.')

        self._before_invoke = coro
        return coro

    def after_invoke(self, coro: Optional[Callable[[ApplicationContext], Awaitable[...]]]):
        """A decorator that registers a coroutine as a post-invoke hook.
        A post-invoke hook is called directly after the command is
        called. This makes it a useful function to clean-up database
        connections or any type of clean up required.
        This post-invoke hook takes a sole parameter, a :class:`.Context`.
        See :meth:`.Bot.after_invoke` for more info.
        Parameters
        -----------
        coro: :ref:`coroutine <coroutine>`
            The coroutine to register as the post-invoke hook.
        Raises
        -------
        TypeError
            The coroutine passed is not actually a coroutine.
        """
        if not asyncio.iscoroutinefunction(coro):
            raise TypeError('The post-invoke hook must be a coroutine.')

        self._after_invoke = coro
        return coro

    async def call_before_hooks(self, ctx: ApplicationContext) -> None:
        # now that we're done preparing we can call the pre-command hooks
        # first, call the command local hook:
        cog = self.cog
        if self._before_invoke is not None:
            # should be cog if @commands.before_invoke is used
            instance = getattr(self._before_invoke, '__self__', cog)
            # __self__ only exists for methods, not functions
            # however, if @command.before_invoke is used, it will be a function
            if instance:
                await self._before_invoke(instance, ctx)  # type: ignore
            else:
                await self._before_invoke(ctx)

        # call the cog local hook if applicable:
        if cog is not None:
            hook = cog.__class__._get_overridden_method(cog.cog_before_invoke)
            if hook is not None:
                await hook(ctx)

        # call the bot global hook if necessary
        hook = ctx.bot._before_invoke
        if hook is not None:
            await hook(ctx)

    async def call_after_hooks(self, ctx: ApplicationContext) -> None:
        cog = self.cog
        if self._after_invoke is not None:
            instance = getattr(self._after_invoke, '__self__', cog)
            if instance:
                await self._after_invoke(instance, ctx)  # type: ignore
            else:
                await self._after_invoke(ctx)

        # call the cog local hook if applicable:
        if cog is not None:
            hook = cog.__class__._get_overridden_method(cog.cog_after_invoke)
            if hook is not None:
                await hook(ctx)

        hook = ctx.bot._after_invoke
        if hook is not None:
            await hook(ctx)


class SlashCommand(ApplicationCommand, ABC):
    type: int = 1

    def __new__(cls, *args, **kwargs) -> SlashCommand:
        self = super().__new__(cls)

        self.__original_kwargs__ = kwargs.copy()
        return self

    @overload
    def __init__(
            self,
            func: Callable[[Optional[Any], ApplicationContext, ...], Awaitable[...]],
            *,
            name: Optional[str] = ...,
            description: Optional[str] = ...,
            guild_ids: Optional[List[int]] = ...,
            checks: Optional[List]  # TODO: Specify later
    ) -> None:
        ...

    def __init__(
            self,
            func: Callable[[Optional[Any], ApplicationContext, ...], Awaitable[...]],
            *args,
            **kwargs
    ) -> None:
        if not asyncio.iscoroutinefunction(func):
            raise TypeError('Callback must be a coroutine.')
        self.callback: Callable[[Optional[Any], ApplicationContext, ...], Awaitable[...]] = func

        self.guild_ids: Optional[List[int]] = kwargs.get('guild_ids', None)

        name = kwargs.get('name') or func.__name__
        validate_chat_input_name(name)
        self.name: str = name

        description = kwargs.get('description') or (
            inspect.cleandoc(func.__doc__).splitlines()[0]
            if func.__doc__ is not None
            else 'No description provided'
        )
        validate_chat_input_description(description)
        self.description: str = description
        self.is_subcommand: bool = False
        self.cog: Optional[Cog] = None

        params = self._get_signature_parameters()
        self.options: List[Option] = self.parse_options(params)

        try:
            checks = func.__commands_checks__
            checks.reverse()
        except AttributeError:
            checks = []

        self.checks: List[Any] = checks + kwargs.get('checks', [])  # TODO: Specify Check

        self._before_invoke = None
        self._after_invoke = None

    def parse_options(self, params) -> List[Option]:
        final_options = []

        params = self._get_signature_parameters()
        if list(params.items())[0][0] == 'self':
            temp = list(params.items())
            temp.pop(0)
            params = dict(temp)
        params = iter(params.items())

        # next we have the 'ctx' as the next parameter
        try:
            next(params)
        except StopIteration:
            raise ClientException(
                f'Callback for {self.name} command is missing "ctx" parameter.'
            )

        final_options = []

        for p_name, p_obj in params:

            option = p_obj.annotation
            if option == inspect.Parameter.empty:
                option = str

            if self._is_typing_optional(option):
                option = Option(
                    option.__args__[0], 'No description provided', required=False
                )

            if not isinstance(option, Option):
                option = Option(option, 'No description provided')
                if p_obj.default != inspect.Parameter.empty:
                    option.required = False

            option.default = option.default or p_obj.default

            if option.default == inspect.Parameter.empty:
                option.default = None

            if option.name is None:
                option.name = p_name

            final_options.append(option)

        return final_options

    def _is_typing_optional(self, annotation) -> bool:
        return getattr(annotation, '__origin__', None) is Union and type(None) in annotation.__args__  # type: ignore

    def to_dict(self) -> SlashCommandPayload:
        as_dict = {
            'name': self.name,
            'description': self.description,
            'options': [o.to_dict() for o in self.options],
        }
        if self.is_subcommand:
            as_dict['type'] = SlashCommandOptionType.sub_command.value

        return as_dict

    def __eq__(self, other: Any) -> bool:
        return (
            isinstance(other, SlashCommand)
            and other.name == self.name
            and other.description == self.description
        )

    async def _invoke(self, ctx: ApplicationContext) -> None:
        # TODO: Parse the args better, apply custom converters etc.
        kwargs = {}
        for arg in ctx.interaction.data.get('options', []):
            op = find(lambda x: x.name == arg['name'], self.options)
            arg = arg['value']

            # Checks if input_type is user, role or channel
            if (
                SlashCommandOptionType.user.value
                <= op.input_type.value
                <= SlashCommandOptionType.role.value
            ):
<<<<<<< HEAD
                name = 'member' if op.input_type.name == 'user' else op.input_type.name
                arg = await get_or_fetch(ctx.guild, name, int(arg))

            elif op.input_type == SlashCommandOptionType.mentionable:
                try:
                    arg = await get_or_fetch(ctx.guild, 'member', int(arg))
                except NotFound:
                    arg = await get_or_fetch(ctx.guild, 'role', int(arg))
=======
                name = "member" if op.input_type.name == "user" else op.input_type.name
                arg = await get_or_fetch(ctx.guild, name, int(arg), default=int(arg))

            elif op.input_type == SlashCommandOptionType.mentionable:
                arg_id = int(arg)
                arg = await get_or_fetch(ctx.guild, "member", arg_id)
                if arg is None:
                    arg = ctx.guild.get_role(arg_id) or arg_id
>>>>>>> fe4ee70c

            kwargs[op.name] = arg

        for o in self.options:
            if o.name not in kwargs:
                kwargs[o.name] = o.default
        
        if self.cog is not None:
            await self.callback(self.cog, ctx, **kwargs)
        else:
            await self.callback(ctx, **kwargs)

    def qualified_name(self):
        return self.name

    def copy(self):
        """Creates a copy of this command.

        Returns
        --------
        :class:`SlashCommand`
            A new instance of this command.
        """
        ret = self.__class__(self.callback, **self.__original_kwargs__)
        return self._ensure_assignment_on_copy(ret)

    def _ensure_assignment_on_copy(self, other):
        other._before_invoke = self._before_invoke
        other._after_invoke = self._after_invoke
        if self.checks != other.checks:
            other.checks = self.checks.copy()
        #if self._buckets.valid and not other._buckets.valid:
        #    other._buckets = self._buckets.copy()
        #if self._max_concurrency != other._max_concurrency:
        #    # _max_concurrency won't be None at this point
        #    other._max_concurrency = self._max_concurrency.copy()  # type: ignore

        try:
            other.on_error = self.on_error
        except AttributeError:
            pass
        return other

    def _update_copy(self, kwargs: Dict[str, Any]):
        if kwargs:
            kw = kwargs.copy()
            kw.update(self.__original_kwargs__)
            copy = self.__class__(self.callback, **kw)
            return self._ensure_assignment_on_copy(copy)
        else:
            return self.copy()


class Option:

    @overload
    def __init__(
<<<<<<< HEAD
            self,
            input_type: Any,
            /,
            description: str,
            *,
            name: str = ...,
            required: bool = ...,
            choices: List[Union[OptionChoice, str]] = ...,
            default: Any = ...,
=======
        self, input_type: Any, /, description: str = None, **kwargs
>>>>>>> fe4ee70c
    ) -> None:
        ...

    def __init__(self, input_type: Any, /, description: str = None, **kwargs) -> None:
        self.name: Optional[str] = kwargs.pop('name', None)
        self.description: str = description or 'No description provided'
        if not isinstance(input_type, SlashCommandOptionType):
            input_type = SlashCommandOptionType.from_datatype(input_type)
        self.input_type: SlashCommandOptionType = input_type
        self.required: bool = kwargs.pop('required', True)
        self.choices: List[OptionChoice] = [
            o if isinstance(o, OptionChoice) else OptionChoice(o)
            for o in kwargs.pop('choices', list())
        ]
        self.default: Optional[Any] = kwargs.pop('default', None)

    def to_dict(self) -> OptionPayload:
        return {
            'name': self.name,
            'description': self.description,
            'type': self.input_type.value,
            'required': self.required,
            'choices': [c.to_dict() for c in self.choices],
        }

    def __repr__(self) -> str:
        return f'<discord.app.commands.{self.__class__.__name__} name={self.name}>'


class OptionChoice:

    def __init__(self, name: str, value: Optional[Union[str, int, float]] = None) -> None:
        self.name = name
        self.value = value or name

    def to_dict(self) -> OptionChoicePayload:
        return {'name': self.name, 'value': self.value}


def option(name, type=None, **kwargs):
    """A decorator that can be used instead of typehinting Option"""
    def decor(func):
        nonlocal type
        type = type or func.__annotations__.get(name, str)
        func.__annotations__[name] = Option(type, **kwargs)
        return func
    return decor


class SlashCommandGroup(ApplicationCommand, Option):
    type: int = 1

    def __new__(cls, *args, **kwargs) -> SlashCommandGroup:
        self = super().__new__(cls)

        self.__original_kwargs__ = kwargs.copy()
        return self

    def __init__(
        self,
        name: str,
        description: str,
        guild_ids: Optional[List[int]] = None,
        parent_group: Optional[SlashCommandGroup] = None,
    ) -> None:
        validate_chat_input_name(name)
        validate_chat_input_description(description)
        super().__init__(
            SlashCommandOptionType.sub_command_group,
            name=name,
            description=description,
        )
        self.subcommands: List[Union[SlashCommand, SlashCommandGroup]] = []
        self.guild_ids: Optional[List[int]] = guild_ids
        self.parent_group: Optional[SlashCommandGroup] = parent_group
        self.checks: List = []

        self._before_invoke = None
        self._after_invoke = None
        self.cog: Optional[Cog] = None

    def to_dict(self) -> SlashCommandGroupPayload:
        as_dict = {
            'name': self.name,
            'description': self.description,
            'options': [c.to_dict() for c in self.subcommands],
        }

        if self.parent_group is not None:
            as_dict['type'] = self.input_type.value

        return as_dict

    def command(self, **kwargs) -> SlashCommand:
        def wrap(func) -> SlashCommand:
            cmd = SlashCommand(func, **kwargs)
            command.is_subcommand = True
            self.subcommands.append(cmd)
            return cmd

        return wrap

    def command_group(self, name: str, description: str) -> SlashCommandGroup:
        if self.parent_group is not None:
            # TODO: Improve this error message
            raise Exception('Subcommands can only be nested once')

        sub_command_group = SlashCommandGroup(name, description, parent_group=self)
        self.subcommands.append(sub_command_group)
        return sub_command_group

    async def _invoke(self, ctx: ApplicationContext) -> None:
        option = ctx.interaction.data['options'][0]
        command = find(lambda x: x.name == option['name'], self.subcommands)
        ctx.interaction.data = option
        await command.invoke(ctx)


class ContextMenuCommand(ApplicationCommand, ABC):
    type: int

    def __new__(cls, *args, **kwargs) -> ContextMenuCommand:
        self = super().__new__(cls)

        self.__original_kwargs__ = kwargs.copy()
        return self

    @overload
    def __init__(
            self,
            func: Callable[[Optional[Any], ApplicationContext, ...], Awaitable[...]],
            *,
            name: Optional[str] = ...,
            checks: Optional[List] = ...,
            guild_ids: Optional[List[int]],
    ) -> None:
        ...

    def __init__(
            self,
            func: Callable[[Optional[Any], ApplicationContext, ...], Awaitable[...]],
            *args,
            **kwargs
    ) -> None:
        if not asyncio.iscoroutinefunction(func):
            raise TypeError('Callback must be a coroutine.')
        self.callback = func

        self.guild_ids: Optional[List[int]] = kwargs.get('guild_ids', None)

        # Discord API doesn't support setting descriptions for User commands
        # so it must be empty
        self.description: str = ''
        self.name: str = kwargs.pop('name', func.__name__)
        if not isinstance(self.name, str):
            raise TypeError('Name of a command must be a string.')

        self.cog: Optional[Cog] = None

        try:
            checks = func.__commands_checks__
            checks.reverse()
        except AttributeError:
            checks = []

        self.checks = checks + kwargs.get('checks', [])
        self._before_invoke = None
        self._after_invoke = None
        
        self.validate_parameters()

    def validate_parameters(self) -> None:
        params = self._get_signature_parameters()
        if list(params.items())[0][0] == 'self':
            temp = list(params.items())
            temp.pop(0)
            params = dict(temp)
        params = iter(params)

        # next we have the 'ctx' as the next parameter
        try:
            next(params)
        except StopIteration:
            raise ClientException(
                f'Callback for {self.name} command is missing "ctx" parameter.'
            )

        # next we have the 'user/message' as the next parameter
        try:
            next(params)
        except StopIteration:
            cmd = 'user' if type(self) == UserCommand else 'message'
            raise ClientException(
                f'Callback for {self.name} command is missing "{cmd}" parameter.'
            )

        # next there should be no more parameters
        try:
            next(params)
            raise ClientException(
                f'Callback for {self.name} command has too many parameters.'
            )
        except StopIteration:
            pass
    
    def qualified_name(self):
        return self.name

    def to_dict(self) -> ContextMenuCommandPayload:
        return {'name': self.name, 'description': self.description, 'type': self.type}


class UserCommand(ContextMenuCommand, ABC):
    type: int = 2

    def __new__(cls, *args, **kwargs) -> UserCommand:
        self = super().__new__(cls)

        self.__original_kwargs__ = kwargs.copy()
        return self

    async def _invoke(self, ctx: ApplicationContext) -> None:
        if 'members' not in ctx.interaction.data['resolved']:
            _data = ctx.interaction.data['resolved']['users']
            for i, v in _data.items():
                v['id'] = int(i)
                user = v
            target = User(state=ctx.interaction._state, data=user)
        else:
            _data = ctx.interaction.data['resolved']['members']
            for i, v in _data.items():
                v['id'] = int(i)
                member = v
            _data = ctx.interaction.data['resolved']['users']
            for i, v in _data.items():
                v['id'] = int(i)
                user = v
            member['user'] = user
            target = Member(
                data=member,
                guild=ctx.interaction._state._get_guild(ctx.interaction.guild_id),
                state=ctx.interaction._state,
            )
        
        if self.cog is not None:
            await self.callback(self.cog, ctx, target)
        else:
            await self.callback(ctx, target)
    
    def copy(self):
        """Creates a copy of this command.

        Returns
        --------
        :class:`UserCommand`
            A new instance of this command.
        """
        ret = self.__class__(self.callback, **self.__original_kwargs__)
        return self._ensure_assignment_on_copy(ret)

    def _ensure_assignment_on_copy(self, other):
        other._before_invoke = self._before_invoke
        other._after_invoke = self._after_invoke
        if self.checks != other.checks:
            other.checks = self.checks.copy()
        #if self._buckets.valid and not other._buckets.valid:
        #    other._buckets = self._buckets.copy()
        #if self._max_concurrency != other._max_concurrency:
        #    # _max_concurrency won't be None at this point
        #    other._max_concurrency = self._max_concurrency.copy()  # type: ignore

        try:
            other.on_error = self.on_error
        except AttributeError:
            pass
        return other

    def _update_copy(self, kwargs: Dict[str, Any]):
        if kwargs:
            kw = kwargs.copy()
            kw.update(self.__original_kwargs__)
            copy = self.__class__(self.callback, **kw)
            return self._ensure_assignment_on_copy(copy)
        else:
            return self.copy()


class MessageCommand(ContextMenuCommand, ABC):
    type: int = 3

    def __new__(cls, *args, **kwargs) -> MessageCommand:
        self = super().__new__(cls)

        self.__original_kwargs__ = kwargs.copy()
        return self

    async def _invoke(self, ctx: ApplicationContext) -> None:
        _data = ctx.interaction.data['resolved']['messages']
        for i, v in _data.items():
            v['id'] = int(i)
            message = v
        channel = ctx.interaction._state.get_channel(int(message['channel_id']))
        if channel is None:
            data = await ctx.interaction._state.http.start_private_message(
                int(message['author']['id'])
            )
            channel = ctx.interaction._state.add_dm_channel(data)

        target = Message(state=ctx.interaction._state, channel=channel, data=message)
        
        if self.cog is not None:
            await self.callback(self.cog, ctx, target)
        else:
            await self.callback(ctx, target)
    
    def copy(self):
        """Creates a copy of this command.

        Returns
        --------
        :class:`MessageCommand`
            A new instance of this command.
        """
        ret = self.__class__(self.callback, **self.__original_kwargs__)
        return self._ensure_assignment_on_copy(ret)

    def _ensure_assignment_on_copy(self, other):
        other._before_invoke = self._before_invoke
        other._after_invoke = self._after_invoke
        if self.checks != other.checks:
            other.checks = self.checks.copy()
        #if self._buckets.valid and not other._buckets.valid:
        #    other._buckets = self._buckets.copy()
        #if self._max_concurrency != other._max_concurrency:
        #    # _max_concurrency won't be None at this point
        #    other._max_concurrency = self._max_concurrency.copy()  # type: ignore

        try:
            other.on_error = self.on_error
        except AttributeError:
            pass
        return other

    def _update_copy(self, kwargs: Dict[str, Any]):
        if kwargs:
            kw = kwargs.copy()
            kw.update(self.__original_kwargs__)
            copy = self.__class__(self.callback, **kw)
            return self._ensure_assignment_on_copy(copy)
        else:
            return self.copy()


def slash_command(**kwargs) -> SlashCommand:
    """Decorator for slash commands that invokes :func:`application_command`.
    .. versionadded:: 2.0
    Returns
    --------
    Callable[..., :class:`SlashCommand`]
        A decorator that converts the provided method into a :class:`.SlashCommand`.
    """
    return application_command(cls=SlashCommand, **kwargs)


def user_command(**kwargs) -> UserCommand:
    """Decorator for user commands that invokes :func:`application_command`.
    .. versionadded:: 2.0
    Returns
    --------
    Callable[..., :class:`UserCommand`]
        A decorator that converts the provided method into a :class:`.UserCommand`.
    """
    return application_command(cls=UserCommand, **kwargs)


def message_command(**kwargs) -> MessageCommand:
    """Decorator for message commands that invokes :func:`application_command`.
    .. versionadded:: 2.0
    Returns
    --------
    Callable[..., :class:`MessageCommand`]
        A decorator that converts the provided method into a :class:`.MessageCommand`.
    """
    return application_command(cls=MessageCommand, **kwargs)


def application_command(cls=SlashCommand, **attrs):
    """A decorator that transforms a function into an :class:`.ApplicationCommand`. More specifically,
    usually one of :class:`.SlashCommand`, :class:`.UserCommand`, or :class:`.MessageCommand`. The exact class
    depends on the ``cls`` parameter.

    By default the ``description`` attribute is received automatically from the
    docstring of the function and is cleaned up with the use of
    ``inspect.cleandoc``. If the docstring is ``bytes``, then it is decoded
    into :class:`str` using utf-8 encoding.

    The ``name`` attribute also defaults to the function name unchanged.

    .. versionadded:: 2.0

    Parameters
    -----------
    cls: :class:`.ApplicationCommand`
        The class to construct with. By default this is :class:`.SlashCommand`.
        You usually do not change this.
    attrs
        Keyword arguments to pass into the construction of the class denoted
        by ``cls``.

    Raises
    -------
    TypeError
        If the function is not a coroutine or is already a command.
    """

    def decorator(func: Callable) -> cls:
        if isinstance(func, ApplicationCommand):
            func = func.callback
        elif not callable(func):
            raise TypeError(
                'func needs to be a callable or a subclass of ApplicationCommand.'
            )


def slash_command(**kwargs) -> SlashCommand:
    """Decorator for slash commands that invokes :func:`application_command`.
    .. versionadded:: 2.0
    Returns
    --------
    Callable[..., :class:`SlashCommand`]
        A decorator that converts the provided method into a :class:`.SlashCommand`.
    """
    return application_command(cls=SlashCommand, **kwargs)


def user_command(**kwargs) -> UserCommand:
    """Decorator for user commands that invokes :func:`application_command`.
    .. versionadded:: 2.0
    Returns
    --------
    Callable[..., :class:`UserCommand`]
        A decorator that converts the provided method into a :class:`.UserCommand`.
    """
    return application_command(cls=UserCommand, **kwargs)


def message_command(**kwargs) -> MessageCommand:
    """Decorator for message commands that invokes :func:`application_command`.
    .. versionadded:: 2.0
    Returns
    --------
    Callable[..., :class:`MessageCommand`]
        A decorator that converts the provided method into a :class:`.MessageCommand`.
    """
    return application_command(cls=MessageCommand, **kwargs)


def application_command(cls: R = SlashCommand, **attrs) -> R:
    """A decorator that transforms a function into an :class:`.ApplicationCommand`. More specifically,
    usually one of :class:`.SlashCommand`, :class:`.UserCommand`, or :class:`.MessageCommand`. The exact class
    depends on the ``cls`` parameter.
    By default the ``description`` attribute is received automatically from the
    docstring of the function and is cleaned up with the use of
    ``inspect.cleandoc``. If the docstring is ``bytes``, then it is decoded
    into :class:`str` using utf-8 encoding.
    The ``name`` attribute also defaults to the function name unchanged.
    .. versionadded:: 2.0
    Parameters
    -----------
    cls: :class:`.ApplicationCommand`
        The class to construct with. By default this is :class:`.SlashCommand`.
        You usually do not change this.
    attrs
        Keyword arguments to pass into the construction of the class denoted
        by ``cls``.
    Raises
    -------
    TypeError
        If the function is not a coroutine or is already a command.
    """

    def decorator(func: Callable) -> cls:
        if isinstance(func, ApplicationCommand):
            func = func.callback
        elif not callable(func):
            raise TypeError(
                'func needs to be a callable or a subclass of ApplicationCommand.'
            )
        return cls(func, **attrs)

    return decorator


def command(**kwargs) -> Callable[..., ApplicationCommand]:
    """Alias for :meth:`application_command`.
    .. note::
        This decorator is overriden by :func:`commands.command`.
    .. versionadded:: 2.0
    Returns
    --------
    Callable[..., :class:`ApplicationCommand`]
        A decorator that converts the provided method into an :class:`.ApplicationCommand`.
    """
    return application_command(**kwargs)


# Validation
def validate_chat_input_name(name: Any) -> None:
    if not isinstance(name, str):
        raise TypeError('Name of a command must be a string.')
    if ' ' in name:
        raise ValidationError('Name of a chat input command cannot have spaces.')
    if not name.islower():
        raise ValidationError('Name of a chat input command must be lowercase.')
    if len(name) > 32 or len(name) < 1:
        raise ValidationError(
            'Name of a chat input command must be less than 32 characters and non empty.'
        )


def validate_chat_input_description(description: Any) -> None:
    if not isinstance(description, str):
        raise TypeError('Description of a command must be a string.')
    if len(description) > 100 or len(description) < 1:
        raise ValidationError(
            'Description of a chat input command must be less than 100 characters and non empty.'
        )<|MERGE_RESOLUTION|>--- conflicted
+++ resolved
@@ -451,16 +451,6 @@
                 <= op.input_type.value
                 <= SlashCommandOptionType.role.value
             ):
-<<<<<<< HEAD
-                name = 'member' if op.input_type.name == 'user' else op.input_type.name
-                arg = await get_or_fetch(ctx.guild, name, int(arg))
-
-            elif op.input_type == SlashCommandOptionType.mentionable:
-                try:
-                    arg = await get_or_fetch(ctx.guild, 'member', int(arg))
-                except NotFound:
-                    arg = await get_or_fetch(ctx.guild, 'role', int(arg))
-=======
                 name = "member" if op.input_type.name == "user" else op.input_type.name
                 arg = await get_or_fetch(ctx.guild, name, int(arg), default=int(arg))
 
@@ -469,7 +459,6 @@
                 arg = await get_or_fetch(ctx.guild, "member", arg_id)
                 if arg is None:
                     arg = ctx.guild.get_role(arg_id) or arg_id
->>>>>>> fe4ee70c
 
             kwargs[op.name] = arg
 
@@ -527,7 +516,6 @@
 
     @overload
     def __init__(
-<<<<<<< HEAD
             self,
             input_type: Any,
             /,
@@ -537,9 +525,6 @@
             required: bool = ...,
             choices: List[Union[OptionChoice, str]] = ...,
             default: Any = ...,
-=======
-        self, input_type: Any, /, description: str = None, **kwargs
->>>>>>> fe4ee70c
     ) -> None:
         ...
 
