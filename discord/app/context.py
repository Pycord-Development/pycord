"""
The MIT License (MIT)

Copyright (c) 2021-present Pycord Development

Permission is hereby granted, free of charge, to any person obtaining a
copy of this software and associated documentation files (the "Software"),
to deal in the Software without restriction, including without limitation
the rights to use, copy, modify, merge, publish, distribute, sublicense,
and/or sell copies of the Software, and to permit persons to whom the
Software is furnished to do so, subject to the following conditions:

The above copyright notice and this permission notice shall be included in
all copies or substantial portions of the Software.

THE SOFTWARE IS PROVIDED "AS IS", WITHOUT WARRANTY OF ANY KIND, EXPRESS
OR IMPLIED, INCLUDING BUT NOT LIMITED TO THE WARRANTIES OF MERCHANTABILITY,
FITNESS FOR A PARTICULAR PURPOSE AND NONINFRINGEMENT. IN NO EVENT SHALL THE
AUTHORS OR COPYRIGHT HOLDERS BE LIABLE FOR ANY CLAIM, DAMAGES OR OTHER
LIABILITY, WHETHER IN AN ACTION OF CONTRACT, TORT OR OTHERWISE, ARISING
FROM, OUT OF OR IN CONNECTION WITH THE SOFTWARE OR THE USE OR OTHER
DEALINGS IN THE SOFTWARE.
"""

from typing import TYPE_CHECKING, Optional, Union, Callable

from ..guild import Guild
from ..member import Member
from ..message import Message
from ..user import User
from ..utils import cached_property
from ..context_managers import Typing

if TYPE_CHECKING:
    import discord
    from ..interactions import Interaction, InteractionResponse, InteractionChannel
    from .. import VoiceProtocol, Webhook


class ApplicationContext:
    """Represents a Discord interaction context.

    This class is not created manually and is instead passed to application
    commands as the first parameter.

    .. versionadded:: 2.0

    Attributes
    -----------
    bot: :class:`.Bot`
        The bot that the command belongs to.
    interaction: :class:`.Interaction`
        The interaction object that invoked the command.
    command: :class:`.ApplicationCommand`
        The command that this context belongs to.
    """

    def __init__(self, bot: 'discord.Bot', interaction: Interaction):
        self.bot: 'discord.Bot' = bot
        self.interaction: Interaction = interaction
        self.command = None

    @cached_property
    def channel(self) -> Optional[InteractionChannel]:
        return self.interaction.channel

    @cached_property
    def channel_id(self) -> Optional[int]:
        return self.interaction.channel_id

    @cached_property
    def guild(self) -> Optional[Guild]:
        return self.interaction.guild

    @cached_property
    def guild_id(self) -> Optional[int]:
        return self.interaction.guild_id

    @cached_property
    def message(self) -> Optional[Message]:
        return self.interaction.message

    @cached_property
    def user(self) -> Optional[Union[Member, User]]:
        return self.interaction.user

    @property
    def voice_client(self) -> Optional[VoiceProtocol]:
        return self.guild.voice_client

    def typing(self) -> Typing:
        return Typing(self.channel)

    @cached_property
    def response(self) -> InteractionResponse:
        return self.interaction.response

    author = user

    @property
    def respond(self):
        return self.followup.send if self.response.is_done() else self.interaction.response.send_message

    @property
    def send(self):
        """Behaves like :attr:`~discord.abc.Messagable.send` if the response is done, else behaves like :attr:`~discord.app.ApplicationContext.respond`"""
        return self.channel.send if self.response.is_done() else self.respond

    @property
    def defer(self):
        return self.interaction.response.defer

    @property
    def followup(self) -> Webhook:
        return self.interaction.followup

<<<<<<< HEAD
    async def delete(self) -> None:
        """Calls :attr:`~discord.app.InteractionContext.respond`.
        If the response is done, then calls :attr:`~discord.app.InteractionContext.respond` first."""
=======
    async def delete(self):
        """Calls :attr:`~discord.app.ApplicationContext.respond`.
        If the response is done, then calls :attr:`~discord.app.ApplicationContext.respond` first."""
>>>>>>> 53b54959
        if not self.response.is_done():
            await self.defer()

        return await self.interaction.delete_original_message()

    @property
    def edit(self):
        return self.interaction.edit_original_message<|MERGE_RESOLUTION|>--- conflicted
+++ resolved
@@ -114,15 +114,9 @@
     def followup(self) -> Webhook:
         return self.interaction.followup
 
-<<<<<<< HEAD
     async def delete(self) -> None:
         """Calls :attr:`~discord.app.InteractionContext.respond`.
         If the response is done, then calls :attr:`~discord.app.InteractionContext.respond` first."""
-=======
-    async def delete(self):
-        """Calls :attr:`~discord.app.ApplicationContext.respond`.
-        If the response is done, then calls :attr:`~discord.app.ApplicationContext.respond` first."""
->>>>>>> 53b54959
         if not self.response.is_done():
             await self.defer()
 
