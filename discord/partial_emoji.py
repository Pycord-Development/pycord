"""
The MIT License (MIT)

Copyright (c) 2015-2021 Rapptz
Copyright (c) 2021-present Pycord Development

Permission is hereby granted, free of charge, to any person obtaining a
copy of this software and associated documentation files (the "Software"),
to deal in the Software without restriction, including without limitation
the rights to use, copy, modify, merge, publish, distribute, sublicense,
and/or sell copies of the Software, and to permit persons to whom the
Software is furnished to do so, subject to the following conditions:

The above copyright notice and this permission notice shall be included in
all copies or substantial portions of the Software.

THE SOFTWARE IS PROVIDED "AS IS", WITHOUT WARRANTY OF ANY KIND, EXPRESS
OR IMPLIED, INCLUDING BUT NOT LIMITED TO THE WARRANTIES OF MERCHANTABILITY,
FITNESS FOR A PARTICULAR PURPOSE AND NONINFRINGEMENT. IN NO EVENT SHALL THE
AUTHORS OR COPYRIGHT HOLDERS BE LIABLE FOR ANY CLAIM, DAMAGES OR OTHER
LIABILITY, WHETHER IN AN ACTION OF CONTRACT, TORT OR OTHERWISE, ARISING
FROM, OUT OF OR IN CONNECTION WITH THE SOFTWARE OR THE USE OR OTHER
DEALINGS IN THE SOFTWARE.
"""

from __future__ import annotations

import re
<<<<<<< HEAD
from typing import TYPE_CHECKING, Any, Dict, Optional, Type, TypeVar, Union, TypedDict
=======
from typing import TYPE_CHECKING, Any, TypeVar
>>>>>>> 7eb8dc87

from . import utils
from .asset import Asset, AssetMixin
from .errors import InvalidArgument

__all__ = ("PartialEmoji",)

if TYPE_CHECKING:
    from datetime import datetime

    from .state import ConnectionState
    from .types.message import PartialEmoji as PartialEmojiPayload


class _EmojiTag:
    __slots__ = ()

    id: int

    def _to_partial(self) -> PartialEmoji:
        raise NotImplementedError


PE = TypeVar("PE", bound="PartialEmoji")


class PartialEmoji(_EmojiTag, AssetMixin):
    """Represents a "partial" emoji.

    This model will be given in two scenarios:

    - "Raw" data events such as :func:`on_raw_reaction_add`
    - Custom emoji that the bot cannot see from e.g. :attr:`Message.reactions`

    .. container:: operations

        .. describe:: x == y

            Checks if two emoji are the same.

        .. describe:: x != y

            Checks if two emoji are not the same.

        .. describe:: hash(x)

            Return the emoji's hash.

        .. describe:: str(x)

            Returns the emoji rendered for discord.

    Attributes
    ----------
    name: Optional[:class:`str`]
        The custom emoji name, if applicable, or the unicode codepoint
        of the non-custom emoji. This can be ``None`` if the emoji
        got deleted (e.g. removing a reaction with a deleted emoji).
    animated: :class:`bool`
        Whether the emoji is animated or not.
    id: Optional[:class:`int`]
        The ID of the custom emoji, if applicable.
    """

    __slots__ = ("animated", "name", "id", "_state")

    _CUSTOM_EMOJI_RE = re.compile(
        r"<?(?P<animated>a)?:?(?P<name>\w+):(?P<id>[0-9]{13,20})>?"
    )

    if TYPE_CHECKING:
        id: int | None

    def __init__(self, *, name: str, animated: bool = False, id: int | None = None):
        self.animated = animated
        self.name = name
        self.id = id
        self._state: ConnectionState | None = None

    @classmethod
    def from_dict(cls: type[PE], data: PartialEmojiPayload | dict[str, Any]) -> PE:
        return cls(
            animated=data.get("animated", False),
            id=utils._get_as_snowflake(data, "id"),
            name=data.get("name") or "",
        )

    @classmethod
    def from_str(cls: type[PE], value: str) -> PE:
        """Converts a Discord string representation of an emoji to a :class:`PartialEmoji`.

        The formats accepted are:

        - ``a:name:id``
        - ``<a:name:id>``
        - ``name:id``
        - ``<:name:id>``

        If the format does not match then it is assumed to be a unicode emoji.

        .. versionadded:: 2.0

        Parameters
        ----------
        value: :class:`str`
            The string representation of an emoji.

        Returns
        -------
        :class:`PartialEmoji`
            The partial emoji from this string.
        """
        match = cls._CUSTOM_EMOJI_RE.match(value)
        if match is not None:
            groups = match.groupdict()
            animated = bool(groups["animated"])
            emoji_id = int(groups["id"])
            name = groups["name"]
            return cls(name=name, animated=animated, id=emoji_id)

        return cls(name=value, id=None, animated=False)

    def to_dict(self) -> dict[str, Any]:
        o: dict[str, Any] = {"name": self.name}
        if self.id:
            o["id"] = self.id
        if self.animated:
            o["animated"] = self.animated
        return o

    def _to_partial(self) -> PartialEmoji:
        return self

    def _to_forum_tag_payload(self) -> Union[
            TypedDict("TagPayload", {"emoji_id": int, "emoji_name": None}),
            TypedDict("TagPayload", {"emoji_id": None, "emoji_name": str})
    ]:
        if self.id is None:
            return {"emoji_id": None, "emoji_name": self.name}
        else:
            return {'emoji_id': self.id, 'emoji_name': None}

    @classmethod
    def with_state(
        cls: type[PE],
        state: ConnectionState,
        *,
        name: str,
        animated: bool = False,
        id: int | None = None,
    ) -> PE:
        self = cls(name=name, animated=animated, id=id)
        self._state = state
        return self

    def __str__(self) -> str:
        # Emoji won't render if the name is empty
        name = self.name or "_"
        if self.id is None:
            return name
        animated_tag = "a" if self.animated else ""
        return f"<{animated_tag}:{name}:{self.id}>"

    def __repr__(self):
        return f"<{self.__class__.__name__} animated={self.animated} name={self.name!r} id={self.id}>"

    def __eq__(self, other: Any) -> bool:
        if self.is_unicode_emoji():
            return isinstance(other, PartialEmoji) and self.name == other.name

        if isinstance(other, _EmojiTag):
            return self.id == other.id
        return False

    def __ne__(self, other: Any) -> bool:
        return not self.__eq__(other)

    def __hash__(self) -> int:
        return hash((self.id, self.name))

    def is_custom_emoji(self) -> bool:
        """:class:`bool`: Checks if this is a custom non-Unicode emoji."""
        return self.id is not None

    def is_unicode_emoji(self) -> bool:
        """:class:`bool`: Checks if this is a Unicode emoji."""
        return self.id is None

    def _as_reaction(self) -> str:
        if self.id is None:
            return self.name
        return f"{self.name}:{self.id}"

    @property
    def created_at(self) -> datetime | None:
        """Optional[:class:`datetime.datetime`]: Returns the emoji's creation time in UTC, or None if Unicode emoji.

        .. versionadded:: 1.6
        """
        if self.id is None:
            return None

        return utils.snowflake_time(self.id)

    @property
    def url(self) -> str:
        """:class:`str`: Returns the URL of the emoji, if it is custom.

        If this isn't a custom emoji then an empty string is returned
        """
        if self.is_unicode_emoji():
            return ""

        fmt = "gif" if self.animated else "png"
        return f"{Asset.BASE}/emojis/{self.id}.{fmt}"

    async def read(self) -> bytes:
        if self.is_unicode_emoji():
            raise InvalidArgument("PartialEmoji is not a custom emoji")

        return await super().read()<|MERGE_RESOLUTION|>--- conflicted
+++ resolved
@@ -26,11 +26,7 @@
 from __future__ import annotations
 
 import re
-<<<<<<< HEAD
 from typing import TYPE_CHECKING, Any, Dict, Optional, Type, TypeVar, Union, TypedDict
-=======
-from typing import TYPE_CHECKING, Any, TypeVar
->>>>>>> 7eb8dc87
 
 from . import utils
 from .asset import Asset, AssetMixin
