"""
The MIT License (MIT)

Copyright (c) 2015-2021 Rapptz
Copyright (c) 2021-present Pycord Development

Permission is hereby granted, free of charge, to any person obtaining a
copy of this software and associated documentation files (the "Software"),
to deal in the Software without restriction, including without limitation
the rights to use, copy, modify, merge, publish, distribute, sublicense,
and/or sell copies of the Software, and to permit persons to whom the
Software is furnished to do so, subject to the following conditions:

The above copyright notice and this permission notice shall be included in
all copies or substantial portions of the Software.

THE SOFTWARE IS PROVIDED "AS IS", WITHOUT WARRANTY OF ANY KIND, EXPRESS
OR IMPLIED, INCLUDING BUT NOT LIMITED TO THE WARRANTIES OF MERCHANTABILITY,
FITNESS FOR A PARTICULAR PURPOSE AND NONINFRINGEMENT. IN NO EVENT SHALL THE
AUTHORS OR COPYRIGHT HOLDERS BE LIABLE FOR ANY CLAIM, DAMAGES OR OTHER
LIABILITY, WHETHER IN AN ACTION OF CONTRACT, TORT OR OTHERWISE, ARISING
FROM, OUT OF OR IN CONNECTION WITH THE SOFTWARE OR THE USE OR OTHER
DEALINGS IN THE SOFTWARE.
"""

from __future__ import annotations

import re
from typing import TYPE_CHECKING, Any, TypedDict, TypeVar

from . import utils
from .asset import Asset, AssetMixin
from .errors import InvalidArgument

__all__ = ("PartialEmoji",)

if TYPE_CHECKING:
    from datetime import datetime

    from .state import ConnectionState
    from .types.message import PartialEmoji as PartialEmojiPayload


class _EmojiTag:
    __slots__ = ()

    id: int

    def _to_partial(self) -> PartialEmoji:
        raise NotImplementedError


PE = TypeVar("PE", bound="PartialEmoji")


class PartialEmoji(_EmojiTag, AssetMixin):
    """Represents a "partial" emoji.

    This model will be given in two scenarios:

    - "Raw" data events such as :func:`on_raw_reaction_add`
    - Custom emoji that the bot cannot see from e.g. :attr:`Message.reactions`

    .. container:: operations

        .. describe:: x == y

            Checks if two emoji are the same.

        .. describe:: x != y

            Checks if two emoji are not the same.

        .. describe:: hash(x)

            Return the emoji's hash.

        .. describe:: str(x)

            Returns the emoji rendered for discord.

    Attributes
    ----------
    name: Optional[:class:`str`]
        The custom emoji name, if applicable, or the unicode codepoint
        of the non-custom emoji. This can be ``None`` if the emoji
        got deleted (e.g. removing a reaction with a deleted emoji).
    animated: :class:`bool`
        Whether the emoji is animated or not.
    id: Optional[:class:`int`]
        The ID of the custom emoji, if applicable.
    """

    __slots__ = ("animated", "name", "id", "_state")

    _CUSTOM_EMOJI_RE = re.compile(
        r"<?(?P<animated>a)?:?(?P<name>\w+):(?P<id>[0-9]{13,20})>?"
    )

    if TYPE_CHECKING:
        id: int | None

    def __init__(
        self, *, name: str | None, animated: bool = False, id: int | None = None
    ):
        self.animated = animated
        self.name = name
        self.id = id
        self._state: ConnectionState | None = None

    @classmethod
    def from_dict(cls: type[PE], data: PartialEmojiPayload | dict[str, Any]) -> PE:
        return cls(
            animated=data.get("animated", False),
            id=utils._get_as_snowflake(data, "id"),
            name=data.get("name") or "",
        )

    @classmethod
    def from_str(cls: type[PE], value: str) -> PE:
        """Converts a Discord string representation of an emoji to a :class:`PartialEmoji`.

        The formats accepted are:

        - ``a:name:id``
        - ``<a:name:id>``
        - ``name:id``
        - ``<:name:id>``

        If the format does not match then it is assumed to be a unicode emoji, either as Unicode characters or as a Discord alias (``:smile:``).

        .. versionadded:: 2.0

        Parameters
        ----------
        value: :class:`str`
            The string representation of an emoji.

        Returns
        -------
        :class:`PartialEmoji`
            The partial emoji from this string.
        """
<<<<<<< HEAD
        value = value.removeprefix(":").removesuffix(":")
        if unicode_emoji := utils.EMOJIS_MAP.get(value):
            return cls(name=unicode_emoji, id=None, animated=False)

=======
        if value.startswith(":") and value.endswith(":") and len(value) > 2:
            name = value[1:-1]
            if unicode_emoji := utils.EMOJIS_MAP.get(name):
                return cls(name=unicode_emoji, id=None, animated=False)
>>>>>>> 293c5ed5
        match = cls._CUSTOM_EMOJI_RE.match(value)
        if match is not None:
            groups = match.groupdict()
            animated = bool(groups["animated"])
            emoji_id = int(groups["id"])
            name = groups["name"]
            return cls(name=name, animated=animated, id=emoji_id)

        return cls(name=value, id=None, animated=False)

    def to_dict(self) -> dict[str, Any]:
        o: dict[str, Any] = {"name": self.name}
        if self.id:
            o["id"] = self.id
        if self.animated:
            o["animated"] = self.animated
        return o

    def _to_partial(self) -> PartialEmoji:
        return self

    def _to_forum_reaction_payload(
        self,
    ) -> TypedDict(
        "ReactionPayload", {"emoji_id": int, "emoji_name": None}
    ) | TypedDict("ReactionPayload", {"emoji_id": None, "emoji_name": str}):
        if self.id is None:
            return {"emoji_id": None, "emoji_name": self.name}
        else:
            return {"emoji_id": self.id, "emoji_name": None}

    @classmethod
    def with_state(
        cls: type[PE],
        state: ConnectionState,
        *,
        name: str,
        animated: bool = False,
        id: int | None = None,
    ) -> PE:
        self = cls(name=name, animated=animated, id=id)
        self._state = state
        return self

    def __str__(self) -> str:
        # Emoji won't render if the name is empty
        name = self.name or "_"
        if self.id is None:
            return name
        animated_tag = "a" if self.animated else ""
        return f"<{animated_tag}:{name}:{self.id}>"

    def __repr__(self):
        return f"<{self.__class__.__name__} animated={self.animated} name={self.name!r} id={self.id}>"

    def __eq__(self, other: Any) -> bool:
        if self.is_unicode_emoji():
            return isinstance(other, PartialEmoji) and self.name == other.name

        if isinstance(other, _EmojiTag):
            return self.id == other.id
        return False

    def __hash__(self) -> int:
        return hash((self.id, self.name))

    def is_custom_emoji(self) -> bool:
        """Checks if this is a custom non-Unicode emoji."""
        return self.id is not None

    def is_unicode_emoji(self) -> bool:
        """Checks if this is a Unicode emoji."""
        return self.id is None

    def _as_reaction(self) -> str:
        if self.id is None:
            return self.name
        return f"{self.name}:{self.id}"

    @property
    def created_at(self) -> datetime | None:
        """Returns the emoji's creation time in UTC, or None if Unicode emoji.

        .. versionadded:: 1.6
        """
        if self.id is None:
            return None

        return utils.snowflake_time(self.id)

    @property
    def url(self) -> str:
        """Returns the URL of the emoji, if it is custom.

        If this isn't a custom emoji then an empty string is returned
        """
        if self.is_unicode_emoji():
            return ""

        fmt = "gif" if self.animated else "png"
        return f"{Asset.BASE}/emojis/{self.id}.{fmt}"

    async def read(self) -> bytes:
        if self.is_unicode_emoji():
            raise InvalidArgument("PartialEmoji is not a custom emoji")

        return await super().read()<|MERGE_RESOLUTION|>--- conflicted
+++ resolved
@@ -141,17 +141,10 @@
         :class:`PartialEmoji`
             The partial emoji from this string.
         """
-<<<<<<< HEAD
         value = value.removeprefix(":").removesuffix(":")
         if unicode_emoji := utils.EMOJIS_MAP.get(value):
             return cls(name=unicode_emoji, id=None, animated=False)
-
-=======
-        if value.startswith(":") and value.endswith(":") and len(value) > 2:
-            name = value[1:-1]
-            if unicode_emoji := utils.EMOJIS_MAP.get(name):
-                return cls(name=unicode_emoji, id=None, animated=False)
->>>>>>> 293c5ed5
+        
         match = cls._CUSTOM_EMOJI_RE.match(value)
         if match is not None:
             groups = match.groupdict()
