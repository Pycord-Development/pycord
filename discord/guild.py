"""
The MIT License (MIT)

Copyright (c) 2015-2021 Rapptz
Copyright (c) 2021-present Pycord Development

Permission is hereby granted, free of charge, to any person obtaining a
copy of this software and associated documentation files (the "Software"),
to deal in the Software without restriction, including without limitation
the rights to use, copy, modify, merge, publish, distribute, sublicense,
and/or sell copies of the Software, and to permit persons to whom the
Software is furnished to do so, subject to the following conditions:

The above copyright notice and this permission notice shall be included in
all copies or substantial portions of the Software.

THE SOFTWARE IS PROVIDED "AS IS", WITHOUT WARRANTY OF ANY KIND, EXPRESS
OR IMPLIED, INCLUDING BUT NOT LIMITED TO THE WARRANTIES OF MERCHANTABILITY,
FITNESS FOR A PARTICULAR PURPOSE AND NONINFRINGEMENT. IN NO EVENT SHALL THE
AUTHORS OR COPYRIGHT HOLDERS BE LIABLE FOR ANY CLAIM, DAMAGES OR OTHER
LIABILITY, WHETHER IN AN ACTION OF CONTRACT, TORT OR OTHERWISE, ARISING
FROM, OUT OF OR IN CONNECTION WITH THE SOFTWARE OR THE USE OR OTHER
DEALINGS IN THE SOFTWARE.
"""

from __future__ import annotations

import copy
import unicodedata
from typing import (
    TYPE_CHECKING,
    Any,
    ClassVar,
    List,
    NamedTuple,
    Optional,
    Sequence,
    Tuple,
    Union,
    overload,
)

from . import abc, utils
from .asset import Asset
from .automod import AutoModAction, AutoModRule, AutoModTriggerMetadata
from .channel import *
from .channel import _guild_channel_factory, _threaded_guild_channel_factory
from .colour import Colour
from .emoji import GuildEmoji, PartialEmoji, _EmojiTag
from .enums import (
    AuditLogAction,
    AutoModEventType,
    AutoModTriggerType,
    ChannelType,
    ContentFilter,
    EntitlementOwnerType,
    NotificationLevel,
    NSFWLevel,
    ScheduledEventLocationType,
    ScheduledEventPrivacyLevel,
    VerificationLevel,
    VideoQualityMode,
    VoiceRegion,
    try_enum,
)
from .errors import ClientException, InvalidArgument, InvalidData, HTTPException
from .file import File
from .flags import SystemChannelFlags
from .integrations import Integration, _integration_factory
from .invite import Invite
from .iterators import (
    AuditLogIterator,
    BanIterator,
    EntitlementIterator,
    MemberIterator,
)
from .member import Member, VoiceState
from .mixins import Hashable
from .monetization import Entitlement
from .onboarding import Onboarding
from .permissions import PermissionOverwrite
from .role import Role, RoleColours
from .scheduled_events import ScheduledEvent, ScheduledEventLocation
from .stage_instance import StageInstance
from .sticker import GuildSticker
from .threads import Thread, ThreadMember
from .user import User
from .utils import _D, _FETCHABLE
from .welcome_screen import WelcomeScreen, WelcomeScreenChannel
from .widget import Widget

__all__ = ("BanEntry", "Guild")

MISSING = utils.MISSING

if TYPE_CHECKING:
    import datetime

    from .abc import Snowflake, SnowflakeTime
    from .channel import (
        CategoryChannel,
        ForumChannel,
        StageChannel,
        TextChannel,
        VoiceChannel,
    )
    from .permissions import Permissions
    from .state import ConnectionState
    from .template import Template
    from .types.guild import Ban as BanPayload
    from .types.guild import Guild as GuildPayload
    from .types.guild import GuildFeature, MFALevel
    from .types.member import Member as MemberPayload
    from .types.threads import Thread as ThreadPayload
    from .types.voice import GuildVoiceState
    from .voice_client import VoiceClient
    from .webhook import Webhook

    VocalGuildChannel = Union[VoiceChannel, StageChannel]
    GuildChannel = Union[
        VoiceChannel, StageChannel, TextChannel, ForumChannel, CategoryChannel
    ]
    ByCategoryItem = Tuple[Optional[CategoryChannel], List[GuildChannel]]


class BanEntry(NamedTuple):
    reason: str | None
    user: User


class _GuildLimit(NamedTuple):
    emoji: int
    stickers: int
    bitrate: float
    filesize: int


class Guild(Hashable):
    """Represents a Discord guild.

    This is referred to as a "server" in the official Discord UI.

    .. container:: operations

        .. describe:: x == y

            Checks if two guilds are equal.

        .. describe:: x != y

            Checks if two guilds are not equal.

        .. describe:: hash(x)

            Returns the guild's hash.

        .. describe:: str(x)

            Returns the guild's name.

    Attributes
    ----------
    name: :class:`str`
        The guild name.
    emojis: Tuple[:class:`GuildEmoji`, ...]
        All emojis that the guild owns.
    stickers: Tuple[:class:`GuildSticker`, ...]
        All stickers that the guild owns.

        .. versionadded:: 2.0
    afk_timeout: :class:`int`
        The timeout to get sent to the AFK channel.
    afk_channel: Optional[:class:`VoiceChannel`]
        The channel that denotes the AFK channel. ``None`` if it doesn't exist.
    id: :class:`int`
        The guild's ID.
    invites_disabled: :class:`bool`
        Indicates if the guild invites are disabled.
    owner_id: :class:`int`
        The guild owner's ID. Use :attr:`Guild.owner` instead.
    unavailable: :class:`bool`
        Indicates if the guild is unavailable. If this is ``True`` then the
        reliability of other attributes outside of :attr:`Guild.id` is slim and they might
        all be ``None``. It is best to not do anything with the guild if it is unavailable.

        Check the :func:`on_guild_unavailable` and :func:`on_guild_available` events.
    max_presences: Optional[:class:`int`]
        The maximum amount of presences for the guild.
    max_members: Optional[:class:`int`]
        The maximum amount of members for the guild.

        .. note::

            This attribute is only available via :meth:`.Client.fetch_guild`.
    max_video_channel_users: Optional[:class:`int`]
        The maximum amount of users in a video channel.

        .. versionadded:: 1.4
    description: Optional[:class:`str`]
        The guild's description.
    mfa_level: :class:`int`
        Indicates the guild's two-factor authorisation level. If this value is 0 then
        the guild does not require 2FA for their administrative members. If the value is
        1 then they do.
    verification_level: :class:`VerificationLevel`
        The guild's verification level.
    explicit_content_filter: :class:`ContentFilter`
        The guild's explicit content filter.
    default_notifications: :class:`NotificationLevel`
        The guild's notification settings.
    features: List[:class:`str`]
        A list of features that the guild has. The features that a guild can have are
        subject to arbitrary change by Discord. You can find a catalog of guild features
        `here <https://github.com/Delitefully/DiscordLists?tab=readme-ov-file#guild-feature-glossary>`_.
    premium_tier: :class:`int`
        The premium tier for this guild. Corresponds to "Nitro Server" in the official UI.
        The number goes from 0 to 3 inclusive.
    premium_subscription_count: :class:`int`
        The number of "boosts" this guild currently has.
    premium_progress_bar_enabled: :class:`bool`
        Indicates if the guild has premium progress bar enabled.

        .. versionadded:: 2.0
    preferred_locale: Optional[:class:`str`]
        The preferred locale for the guild. Used when filtering Server Discovery
        results to a specific language.
    nsfw_level: :class:`NSFWLevel`
        The guild's NSFW level.

        .. versionadded:: 2.0

    approximate_member_count: Optional[:class:`int`]
        The approximate number of members in the guild. This is ``None`` unless the guild is obtained
        using :meth:`Client.fetch_guild` with ``with_counts=True``.

        .. versionadded:: 2.0

    approximate_presence_count: Optional[:class:`int`]
        The approximate number of members currently active in the guild.
        This includes idle, dnd, online, and invisible members. Offline members are excluded.
        This is ``None`` unless the guild is obtained using :meth:`Client.fetch_guild`
        with ``with_counts=True``.

        .. versionadded:: 2.0
    """

    __slots__ = (
        "afk_timeout",
        "afk_channel",
        "name",
        "id",
        "unavailable",
        "owner_id",
        "mfa_level",
        "emojis",
        "stickers",
        "features",
        "verification_level",
        "explicit_content_filter",
        "default_notifications",
        "description",
        "max_presences",
        "max_members",
        "max_video_channel_users",
        "premium_tier",
        "premium_subscription_count",
        "premium_progress_bar_enabled",
        "preferred_locale",
        "nsfw_level",
        "_scheduled_events",
        "_members",
        "_channels",
        "_icon",
        "_banner",
        "_state",
        "_roles",
        "_member_count",
        "_large",
        "_splash",
        "_voice_states",
        "_system_channel_id",
        "_system_channel_flags",
        "_discovery_splash",
        "_rules_channel_id",
        "_public_updates_channel_id",
        "_stage_instances",
        "_threads",
        "approximate_member_count",
        "approximate_presence_count",
    )

    _PREMIUM_GUILD_LIMITS: ClassVar[dict[int | None, _GuildLimit]] = {
        None: _GuildLimit(emoji=50, stickers=5, bitrate=96e3, filesize=10_485_760),
        0: _GuildLimit(emoji=50, stickers=5, bitrate=96e3, filesize=10_485_760),
        1: _GuildLimit(emoji=100, stickers=15, bitrate=128e3, filesize=10_485_760),
        2: _GuildLimit(emoji=150, stickers=30, bitrate=256e3, filesize=52_428_800),
        3: _GuildLimit(emoji=250, stickers=60, bitrate=384e3, filesize=104_857_600),
    }

    def __init__(self, *, data: GuildPayload, state: ConnectionState):
        # NOTE:
        # Adding an attribute here and getting an AttributeError saying
        # the attr doesn't exist? it has something to do with the order
        # of the attr in __slots__

        self._channels: dict[int, GuildChannel] = {}
        self._members: dict[int, Member] = {}
        self._scheduled_events: dict[int, ScheduledEvent] = {}
        self._voice_states: dict[int, VoiceState] = {}
        self._threads: dict[int, Thread] = {}
        self._state: ConnectionState = state
        self._from_data(data)

    def _add_channel(self, channel: GuildChannel, /) -> None:
        self._channels[channel.id] = channel

    def _remove_channel(self, channel: Snowflake, /) -> None:
        self._channels.pop(channel.id, None)

    def _voice_state_for(self, user_id: int, /) -> VoiceState | None:
        return self._voice_states.get(user_id)

    def _add_member(self, member: Member, /) -> None:
        self._members[member.id] = member

    def _get_and_update_member(
        self, payload: MemberPayload, user_id: int, cache_flag: bool, /
    ) -> Member:
        # we always get the member, and we only update if the cache_flag (this cache
        # flag should always be MemberCacheFlag.interaction) is set to True
        if user_id in self._members:
            member = self.get_member(user_id)
            member._update(payload) if cache_flag else None
        else:
            # NOTE:
            # This is a fallback in case the member is not found in the guild's members.
            # If this fallback occurs, multiple aspects of the Member
            # class will be incorrect such as status and activities.
            member = Member(guild=self, state=self._state, data=payload)  # type: ignore
            if cache_flag:
                self._members[user_id] = member
        return member

    def _store_thread(self, payload: ThreadPayload, /) -> Thread:
        thread = Thread(guild=self, state=self._state, data=payload)
        self._threads[thread.id] = thread
        return thread

    def _remove_member(self, member: Snowflake, /) -> None:
        self._members.pop(member.id, None)

    def _add_scheduled_event(self, event: ScheduledEvent, /) -> None:
        self._scheduled_events[event.id] = event

    def _remove_scheduled_event(self, event: Snowflake, /) -> None:
        self._scheduled_events.pop(event.id, None)

    def _scheduled_events_from_list(self, events: list[ScheduledEvent], /) -> None:
        self._scheduled_events.clear()
        for event in events:
            self._scheduled_events[event.id] = event

    def _add_thread(self, thread: Thread, /) -> None:
        self._threads[thread.id] = thread

    def _remove_thread(self, thread: Snowflake, /) -> None:
        self._threads.pop(thread.id, None)

    def _clear_threads(self) -> None:
        self._threads.clear()

    def _remove_threads_by_channel(self, channel_id: int) -> None:
        to_remove = [k for k, t in self._threads.items() if t.parent_id == channel_id]
        for k in to_remove:
            del self._threads[k]

    def _filter_threads(self, channel_ids: set[int]) -> dict[int, Thread]:
        to_remove: dict[int, Thread] = {
            k: t for k, t in self._threads.items() if t.parent_id in channel_ids
        }
        for k in to_remove:
            del self._threads[k]
        return to_remove

    def __str__(self) -> str:
        return self.name or ""

    def __repr__(self) -> str:
        attrs = (
            ("id", self.id),
            ("name", self.name),
            ("shard_id", self.shard_id),
            ("chunked", self.chunked),
            ("member_count", self._member_count),
        )
        inner = " ".join("%s=%r" % t for t in attrs)
        return f"<Guild {inner}>"

    def _update_voice_state(
        self, data: GuildVoiceState, channel_id: int
    ) -> tuple[Member | None, VoiceState, VoiceState]:
        user_id = int(data["user_id"])
        channel = self.get_channel(channel_id)
        try:
            # check if we should remove the voice state from cache
            if channel is None:
                after = self._voice_states.pop(user_id)
            else:
                after = self._voice_states[user_id]

            before = copy.copy(after)
            after._update(data, channel)
        except KeyError:
            # if we're here then we're getting added into the cache
            after = VoiceState(data=data, channel=channel)
            before = VoiceState(data=data, channel=None)
            self._voice_states[user_id] = after

        member = self.get_member(user_id)
        if member is None:
            try:
                member = Member(data=data["member"], state=self._state, guild=self)
            except KeyError:
                member = None

        return member, before, after

    def _add_role(self, role: Role, /) -> None:
        # roles get added to the bottom (position 1, pos 0 is @everyone)
        # so since self.roles has the @everyone role, we can't increment
        # its position because it's stuck at position 0. Luckily x += False
        # is equivalent to adding 0. So we cast the position to a bool and
        # increment it.
        for r in self._roles.values():
            r.position += not r.is_default()

        self._roles[role.id] = role

    def _remove_role(self, role_id: int, /) -> Role:
        # this raises KeyError if it fails.
        role = self._roles.pop(role_id)

        # since it didn't, we can change the positions now
        # basically the same as above except we only decrement
        # the position if we're above the role we deleted.
        for r in self._roles.values():
            r.position -= r.position > role.position

        return role

    def _from_data(self, guild: GuildPayload) -> None:
        member_count = guild.get("member_count")
        # Either the payload includes member_count, or it hasn't been set yet.
        # Prevents valid _member_count from suddenly changing to None
        if member_count is not None or not hasattr(self, "_member_count"):
            self._member_count: int | None = member_count

        self.name: str = guild.get("name")
        self.verification_level: VerificationLevel = try_enum(
            VerificationLevel, guild.get("verification_level")
        )
        self.default_notifications: NotificationLevel = try_enum(
            NotificationLevel, guild.get("default_message_notifications")
        )
        self.explicit_content_filter: ContentFilter = try_enum(
            ContentFilter, guild.get("explicit_content_filter", 0)
        )
        self.afk_timeout: int = guild.get("afk_timeout")
        self._icon: str | None = guild.get("icon")
        self._banner: str | None = guild.get("banner")
        self.unavailable: bool = guild.get("unavailable", False)
        self.id: int = int(guild["id"])
        self._roles: dict[int, Role] = {}
        state = self._state  # speed up attribute access
        for r in guild.get("roles", []):
            role = Role(guild=self, data=r, state=state)
            self._roles[role.id] = role

        self.mfa_level: MFALevel = guild.get("mfa_level")
        self.emojis: tuple[GuildEmoji, ...] = tuple(
            map(lambda d: state.store_emoji(self, d), guild.get("emojis", []))
        )
        self.stickers: tuple[GuildSticker, ...] = tuple(
            map(lambda d: state.store_sticker(self, d), guild.get("stickers", []))
        )
        self.features: list[GuildFeature] = guild.get("features", [])
        self._splash: str | None = guild.get("splash")
        self._system_channel_id: int | None = utils._get_as_snowflake(
            guild, "system_channel_id"
        )
        self.description: str | None = guild.get("description")
        self.max_presences: int | None = guild.get("max_presences")
        self.max_members: int | None = guild.get("max_members")
        self.max_video_channel_users: int | None = guild.get("max_video_channel_users")
        self.premium_tier: int = guild.get("premium_tier", 0)
        self.premium_subscription_count: int = (
            guild.get("premium_subscription_count") or 0
        )
        self.premium_progress_bar_enabled: bool = (
            guild.get("premium_progress_bar_enabled") or False
        )
        self._system_channel_flags: int = guild.get("system_channel_flags", 0)
        self.preferred_locale: str | None = guild.get("preferred_locale")
        self._discovery_splash: str | None = guild.get("discovery_splash")
        self._rules_channel_id: int | None = utils._get_as_snowflake(
            guild, "rules_channel_id"
        )
        self._public_updates_channel_id: int | None = utils._get_as_snowflake(
            guild, "public_updates_channel_id"
        )
        self.nsfw_level: NSFWLevel = try_enum(NSFWLevel, guild.get("nsfw_level", 0))
        self.approximate_presence_count = guild.get("approximate_presence_count")
        self.approximate_member_count = guild.get("approximate_member_count")

        self._stage_instances: dict[int, StageInstance] = {}
        for s in guild.get("stage_instances", []):
            stage_instance = StageInstance(guild=self, data=s, state=state)
            self._stage_instances[stage_instance.id] = stage_instance

        cache_joined = self._state.member_cache_flags.joined
        self_id = self._state.self_id
        for mdata in guild.get("members", []):
            member = Member(data=mdata, guild=self, state=state)
            if cache_joined or member.id == self_id:
                self._add_member(member)

        events = []
        for event in guild.get("guild_scheduled_events", []):
            creator = (
                None
                if not event.get("creator", None)
                else self.get_member(event.get("creator_id"))
            )
            events.append(
                ScheduledEvent(
                    state=self._state, guild=self, creator=creator, data=event
                )
            )
        self._scheduled_events_from_list(events)

        self._sync(guild)
        self._large: bool | None = (
            None if self._member_count is None else self._member_count >= 250
        )

        self.owner_id: int | None = utils._get_as_snowflake(guild, "owner_id")
        self.afk_channel: VoiceChannel | None = self.get_channel(
            utils._get_as_snowflake(guild, "afk_channel_id")
        )  # type: ignore

        for obj in guild.get("voice_states", []):
            self._update_voice_state(obj, int(obj["channel_id"]))

    # TODO: refactor/remove?
    def _sync(self, data: GuildPayload) -> None:
        try:
            self._large = data["large"]
        except KeyError:
            pass

        empty_tuple = ()
        for presence in data.get("presences", []):
            user_id = int(presence["user"]["id"])
            member = self.get_member(user_id)
            if member is not None:
                member._presence_update(presence, empty_tuple)  # type: ignore

        if "channels" in data:
            channels = data["channels"]
            for c in channels:
                factory, ch_type = _guild_channel_factory(c["type"])
                if factory:
                    self._add_channel(factory(guild=self, data=c, state=self._state))  # type: ignore

        if "threads" in data:
            threads = data["threads"]
            for thread in threads:
                self._add_thread(Thread(guild=self, state=self._state, data=thread))

    @property
    def channels(self) -> list[GuildChannel]:
        """A list of channels that belong to this guild."""
        return list(self._channels.values())

    @property
    def threads(self) -> list[Thread]:
        """A list of threads that you have permission to view.

        .. versionadded:: 2.0
        """
        return list(self._threads.values())

    @property
    def jump_url(self) -> str:
        """Returns a URL that allows the client to jump to the guild.

        .. versionadded:: 2.0
        """
        return f"https://discord.com/channels/{self.id}"

    @property
    def large(self) -> bool:
        """Indicates if the guild is a 'large' guild.

        A large guild is defined as having more than ``large_threshold`` count
        members, which for this library is set to the maximum of 250.
        """
        if self._large is None:
            return (self._member_count or len(self._members)) >= 250
        return self._large

    @property
    def voice_channels(self) -> list[VoiceChannel]:
        """A list of voice channels that belong to this guild.

        This is sorted by the position and are in UI order from top to bottom.
        """
        r = [ch for ch in self._channels.values() if isinstance(ch, VoiceChannel)]
        r.sort(key=lambda c: (c.position or -1, c.id))
        return r

    @property
    def stage_channels(self) -> list[StageChannel]:
        """A list of stage channels that belong to this guild.

        .. versionadded:: 1.7

        This is sorted by the position and are in UI order from top to bottom.
        """
        r = [ch for ch in self._channels.values() if isinstance(ch, StageChannel)]
        r.sort(key=lambda c: (c.position or -1, c.id))
        return r

    @property
    def forum_channels(self) -> list[ForumChannel]:
        """A list of forum channels that belong to this guild.

        .. versionadded:: 2.0

        This is sorted by the position and are in UI order from top to bottom.
        """
        r = [ch for ch in self._channels.values() if isinstance(ch, ForumChannel)]
        r.sort(key=lambda c: (c.position or -1, c.id))
        return r

    @property
    def me(self) -> Member:
        """Similar to :attr:`Client.user` except an instance of :class:`Member`.
        This is essentially used to get the member version of yourself.
        """
        self_id = self._state.user.id
        # The self member is *always* cached
        return self.get_member(self_id)  # type: ignore

    @property
    def voice_client(self) -> VoiceClient | None:
        """Returns the :class:`VoiceClient` associated with this guild, if any."""
        return self._state._get_voice_client(self.id)

    @property
    def text_channels(self) -> list[TextChannel]:
        """A list of text channels that belong to this guild.

        This is sorted by the position and are in UI order from top to bottom.
        """
        r = [ch for ch in self._channels.values() if isinstance(ch, TextChannel)]
        r.sort(key=lambda c: (c.position or -1, c.id))
        return r

    @property
    def categories(self) -> list[CategoryChannel]:
        """A list of categories that belong to this guild.

        This is sorted by the position and are in UI order from top to bottom.
        """
        r = [ch for ch in self._channels.values() if isinstance(ch, CategoryChannel)]
        r.sort(key=lambda c: (c.position or -1, c.id))
        return r

    def by_category(self) -> list[ByCategoryItem]:
        """Returns every :class:`CategoryChannel` and their associated channels.

        These channels and categories are sorted in the official Discord UI order.

        If the channels do not have a category, then the first element of the tuple is
        ``None``.

        Returns
        -------
        List[Tuple[Optional[:class:`CategoryChannel`], List[:class:`abc.GuildChannel`]]]:
            The categories and their associated channels.
        """
        grouped: dict[int | None, list[GuildChannel]] = {}
        for channel in self._channels.values():
            if isinstance(channel, CategoryChannel):
                grouped.setdefault(channel.id, [])
                continue

            try:
                grouped[channel.category_id].append(channel)
            except KeyError:
                grouped[channel.category_id] = [channel]

        def key(t: ByCategoryItem) -> tuple[tuple[int, int], list[GuildChannel]]:
            k, v = t
            return (k.position or -1, k.id) if k else (-1, -1), v

        _get = self._channels.get
        as_list: list[ByCategoryItem] = [(_get(k), v) for k, v in grouped.items()]  # type: ignore
        as_list.sort(key=key)
        for _, channels in as_list:
            channels.sort(key=lambda c: (c._sorting_bucket, c.position or -1, c.id))
        return as_list

    def _resolve_channel(self, id: int | None, /) -> GuildChannel | Thread | None:
        if id is None:
            return

        return self._channels.get(id) or self._threads.get(id)

    def get_channel_or_thread(self, channel_id: int, /) -> Thread | GuildChannel | None:
        """Returns a channel or thread with the given ID.

        .. versionadded:: 2.0

        Parameters
        ----------
        channel_id: :class:`int`
            The ID to search for.

        Returns
        -------
        Optional[Union[:class:`Thread`, :class:`.abc.GuildChannel`]]
            The returned channel or thread or ``None`` if not found.
        """
        return self._channels.get(channel_id) or self._threads.get(channel_id)

    def get_channel(self, channel_id: int, /) -> GuildChannel | None:
        """Returns a channel with the given ID.

        .. note::

            This does *not* search for threads.

        Parameters
        ----------
        channel_id: :class:`int`
            The ID to search for.

        Returns
        -------
        Optional[:class:`.abc.GuildChannel`]
            The returned channel or ``None`` if not found.
        """
        return self._channels.get(channel_id)

    def get_thread(self, thread_id: int, /) -> Thread | None:
        """Returns a thread with the given ID.

        .. versionadded:: 2.0

        Parameters
        ----------
        thread_id: :class:`int`
            The ID to search for.

        Returns
        -------
        Optional[:class:`Thread`]
            The returned thread or ``None`` if not found.
        """
        return self._threads.get(thread_id)

    @property
    def system_channel(self) -> TextChannel | None:
        """Returns the guild's channel used for system messages.

        If no channel is set, then this returns ``None``.
        """
        channel_id = self._system_channel_id
        return channel_id and self._channels.get(channel_id)  # type: ignore

    @property
    def system_channel_flags(self) -> SystemChannelFlags:
        """Returns the guild's system channel settings."""
        return SystemChannelFlags._from_value(self._system_channel_flags)

    @property
    def rules_channel(self) -> TextChannel | None:
        """Return's the guild's channel used for the rules.
        The guild must be a Community guild.

        If no channel is set, then this returns ``None``.

        .. versionadded:: 1.3
        """
        channel_id = self._rules_channel_id
        return channel_id and self._channels.get(channel_id)  # type: ignore

    @property
    def public_updates_channel(self) -> TextChannel | None:
        """Return's the guild's channel where admins and
        moderators of the guilds receive notices from Discord. The guild must be a
        Community guild.

        If no channel is set, then this returns ``None``.

        .. versionadded:: 1.4
        """
        channel_id = self._public_updates_channel_id
        return channel_id and self._channels.get(channel_id)  # type: ignore

    @property
    def emoji_limit(self) -> int:
        """The maximum number of emoji slots this guild has."""
        more_emoji = 200 if "MORE_EMOJI" in self.features else 50
        return max(more_emoji, self._PREMIUM_GUILD_LIMITS[self.premium_tier].emoji)

    @property
    def sticker_limit(self) -> int:
        """The maximum number of sticker slots this guild has.

        .. versionadded:: 2.0
        """
        more_stickers = 60 if "MORE_STICKERS" in self.features else 0
        return max(
            more_stickers, self._PREMIUM_GUILD_LIMITS[self.premium_tier].stickers
        )

    @property
    def bitrate_limit(self) -> int:
        """The maximum bitrate for voice channels this guild can have."""
        vip_guild = (
            self._PREMIUM_GUILD_LIMITS[1].bitrate
            if "VIP_REGIONS" in self.features
            else 96e3
        )
        return int(
            max(vip_guild, self._PREMIUM_GUILD_LIMITS[self.premium_tier].bitrate)
        )

    @property
    def filesize_limit(self) -> int:
        """The maximum number of bytes files can have when uploaded to this guild."""
        return self._PREMIUM_GUILD_LIMITS[self.premium_tier].filesize

    @property
    def members(self) -> list[Member]:
        """A list of members that belong to this guild."""
        return list(self._members.values())

    def get_member(self, user_id: int, /) -> Member | None:
        """Returns a member with the given ID.

        Parameters
        ----------
        user_id: :class:`int`
            The ID to search for.

        Returns
        -------
        Optional[:class:`Member`]
            The member or ``None`` if not found.
        """
        return self._members.get(user_id)

    async def get_or_fetch(
        self: Guild,
        object_type: type[_FETCHABLE],
        object_id: int | None,
        default: _D = None,
    ) -> _FETCHABLE | _D | None:
        """
        Shortcut method to get data from this guild either by returning the cached version,
        or if it does not exist, attempting to fetch it from the API.

        Parameters
        ----------
        object_type: VoiceChannel | TextChannel | ForumChannel | StageChannel | CategoryChannel | Thread | Role | Member | GuildEmoji
            Type of object to fetch or get.

        object_id: :class:`int` | None
            ID of the object to get. If ``None``, returns ``default`` if provided, otherwise ``None``.

        default : Any | None
            The value to return instead of raising if fetching fails or if ``object_id`` is ``None``.

        Returns
        -------
        VoiceChannel | TextChannel | ForumChannel | StageChannel | CategoryChannel | Thread | Role | Member | GuildEmoji | None
            The object if found, or `default` if provided when not found.
<<<<<<< HEAD

        Raises
        ------
        :exc:`TypeError`
            Raised when required parameters are missing or invalid types are provided.
        :exc:`InvalidArgument`
            Raised when an unsupported or incompatible object type is used.
=======
>>>>>>> 6c6e33a2
        """
        try:
            return await utils.get_or_fetch(
                obj=self,
                object_type=object_type,
                object_id=object_id,
                default=default,
            )
        except (HTTPException, ValueError):
            return default

    @property
    def premium_subscribers(self) -> list[Member]:
        """A list of members who have "boosted" this guild."""
        return [member for member in self.members if member.premium_since is not None]

    @property
    def roles(self) -> list[Role]:
        """Returns a :class:`list` of the guild's roles in hierarchy order.

        The first element of this list will be the lowest role in the
        hierarchy.
        """
        return sorted(self._roles.values())

    def get_role(self, role_id: int, /) -> Role | None:
        """Returns a role with the given ID.

        Parameters
        ----------
        role_id: :class:`int`
            The ID to search for.

        Returns
        -------
        Optional[:class:`Role`]
            The role or ``None`` if not found.
        """
        return self._roles.get(role_id)

    @property
    def default_role(self) -> Role:
        """Gets the @everyone role that all members have by default."""
        # The @everyone role is *always* given
        return self.get_role(self.id)  # type: ignore

    @property
    def premium_subscriber_role(self) -> Role | None:
        """Gets the premium subscriber role, AKA "boost" role, in this guild.

        .. versionadded:: 1.6
        """
        for role in self._roles.values():
            if role.is_premium_subscriber():
                return role
        return None

    @property
    def self_role(self) -> Role | None:
        """Gets the role associated with this client's user, if any.

        .. versionadded:: 1.6
        """
        self_id = self._state.self_id
        for role in self._roles.values():
            tags = role.tags
            if tags and tags.bot_id == self_id:
                return role
        return None

    @property
    def stage_instances(self) -> list[StageInstance]:
        """Returns a :class:`list` of the guild's stage instances that
        are currently running.

        .. versionadded:: 2.0
        """
        return list(self._stage_instances.values())

    def get_stage_instance(self, stage_instance_id: int, /) -> StageInstance | None:
        """Returns a stage instance with the given ID.

        .. versionadded:: 2.0

        Parameters
        ----------
        stage_instance_id: :class:`int`
            The ID to search for.

        Returns
        -------
        Optional[:class:`StageInstance`]
            The stage instance or ``None`` if not found.
        """
        return self._stage_instances.get(stage_instance_id)

    @property
    def owner(self) -> Member | None:
        """The member that owns the guild."""
        return self.get_member(self.owner_id)  # type: ignore

    @property
    def icon(self) -> Asset | None:
        """Returns the guild's icon asset, if available."""
        if self._icon is None:
            return None
        return Asset._from_guild_icon(self._state, self.id, self._icon)

    @property
    def banner(self) -> Asset | None:
        """Returns the guild's banner asset, if available."""
        if self._banner is None:
            return None
        return Asset._from_guild_image(
            self._state, self.id, self._banner, path="banners"
        )

    @property
    def splash(self) -> Asset | None:
        """Returns the guild's invite splash asset, if available."""
        if self._splash is None:
            return None
        return Asset._from_guild_image(
            self._state, self.id, self._splash, path="splashes"
        )

    @property
    def discovery_splash(self) -> Asset | None:
        """Returns the guild's discovery splash asset, if available."""
        if self._discovery_splash is None:
            return None
        return Asset._from_guild_image(
            self._state, self.id, self._discovery_splash, path="discovery-splashes"
        )

    @property
    def member_count(self) -> int:
        """Returns the true member count regardless of it being loaded fully or not.

        .. warning::

            Due to a Discord limitation, in order for this attribute to remain up-to-date and
            accurate, it requires :attr:`Intents.members` to be specified.
        """
        return self._member_count

    @property
    def chunked(self) -> bool:
        """Returns a boolean indicating if the guild is "chunked".

        A chunked guild means that :attr:`member_count` is equal to the
        number of members stored in the internal :attr:`members` cache.

        If this value returns ``False``, then you should request for
        offline members.
        """
        if self._member_count is None:
            return False
        return self._member_count == len(self._members)

    @property
    def shard_id(self) -> int:
        """Returns the shard ID for this guild if applicable."""
        count = self._state.shard_count
        if count is None:
            return 0
        return (self.id >> 22) % count

    @property
    def created_at(self) -> datetime.datetime:
        """Returns the guild's creation time in UTC."""
        return utils.snowflake_time(self.id)

    @property
    def invites_disabled(self) -> bool:
        """Returns a boolean indicating if the guild invites are disabled."""
        return "INVITES_DISABLED" in self.features

    def get_member_named(self, name: str, /) -> Member | None:
        """Returns the first member found that matches the name provided.

        The name can have an optional discriminator argument, e.g. "Jake#0001"
        or "Jake" will both do the lookup. However, the former will give a more
        precise result. Note that the discriminator must have all 4 digits
        for this to work.

        If a nickname is passed, then it is looked up via the nickname. Note
        however, that a nickname + discriminator combo will not look up the nickname
        but rather the username + discriminator combo due to nickname + discriminator
        not being unique.

        If no member is found, ``None`` is returned.

        Parameters
        ----------
        name: :class:`str`
            The name of the member to lookup with an optional discriminator.

        Returns
        -------
        Optional[:class:`Member`]
            The member in this guild with the associated name. If not found
            then ``None`` is returned.
        """

        result = None
        members = self.members
        if len(name) > 5 and name[-5] == "#":
            # The 5 length is checking to see if #0000 is in the string,
            # as a#0000 has a length of 6, the minimum for a potential
            # discriminator lookup.
            potential_discriminator = name[-4:]

            # do the actual lookup and return if found
            # if it isn't found then we'll do a full name lookup below.
            result = utils.get(
                members, name=name[:-5], discriminator=potential_discriminator
            )
            if result is not None:
                return result

        return utils.find(lambda m: name in (m.nick, m.name, m.global_name), members)

    def _create_channel(
        self,
        name: str,
        channel_type: ChannelType,
        overwrites: dict[Role | Member, PermissionOverwrite] = MISSING,
        category: Snowflake | None = None,
        **options: Any,
    ):
        if overwrites is MISSING:
            overwrites = {}
        elif not isinstance(overwrites, dict):
            raise InvalidArgument("overwrites parameter expects a dict.")

        perms = []
        for target, perm in overwrites.items():
            if not isinstance(perm, PermissionOverwrite):
                raise InvalidArgument(
                    f"Expected PermissionOverwrite received {perm.__class__.__name__}"
                )

            allow, deny = perm.pair()
            payload = {
                "allow": allow.value,
                "deny": deny.value,
                "id": target.id,
                "type": (
                    abc._Overwrites.ROLE
                    if isinstance(target, Role)
                    else abc._Overwrites.MEMBER
                ),
            }

            perms.append(payload)

        parent_id = category.id if category else None
        return self._state.http.create_channel(
            self.id,
            channel_type.value,
            name=name,
            parent_id=parent_id,
            permission_overwrites=perms,
            **options,
        )

    async def create_text_channel(
        self,
        name: str,
        *,
        reason: str | None = None,
        category: CategoryChannel | None = None,
        position: int = MISSING,
        topic: str = MISSING,
        slowmode_delay: int = MISSING,
        nsfw: bool = MISSING,
        overwrites: dict[Role | Member, PermissionOverwrite] = MISSING,
    ) -> TextChannel:
        """|coro|

        Creates a :class:`TextChannel` for the guild.

        Note that you need the :attr:`~Permissions.manage_channels` permission
        to create the channel.

        The ``overwrites`` parameter can be used to create a 'secret'
        channel upon creation. This parameter expects a :class:`dict` of
        overwrites with the target (either a :class:`Member` or a :class:`Role`)
        as the key and a :class:`PermissionOverwrite` as the value.

        .. note::

            Creating a channel of a specified position will not update the position of
            other channels to follow suit. A follow-up call to :meth:`~TextChannel.edit`
            will be required to update the position of the channel in the channel list.

        Parameters
        ----------
        name: :class:`str`
            The channel's name.
        overwrites: Dict[Union[:class:`Role`, :class:`Member`, :class:`~discord.abc.Snowflake`], :class:`PermissionOverwrite`]
            The overwrites to apply to the channel. Useful for creating secret channels.
        category: Optional[:class:`CategoryChannel`]
            The category to place the newly created channel under.
            The permissions will be automatically synced to category if no
            overwrites are provided.
        position: :class:`int`
            The position in the channel list. This is a number that starts
            at 0. e.g. the top channel is position 0.
        topic: :class:`str`
            The new channel's topic.
        slowmode_delay: :class:`int`
            Specifies the slowmode rate limit for user in this channel, in seconds.
            The maximum value possible is `21600`.
        nsfw: :class:`bool`
            To mark the channel as NSFW or not.
        reason: Optional[:class:`str`]
            The reason for creating this channel. Shows up on the audit log.

        Returns
        -------
        :class:`TextChannel`
            The channel that was just created.

        Raises
        ------
        Forbidden
            You do not have the proper permissions to create this channel.
        HTTPException
            Creating the channel failed.
        InvalidArgument
            The permission overwrite information is not in proper form.

        Examples
        --------

        Creating a basic channel:

        .. code-block:: python3

            channel = await guild.create_text_channel('cool-channel')

        Creating a "secret" channel:

        .. code-block:: python3

            overwrites = {
                guild.default_role: discord.PermissionOverwrite(read_messages=False),
                guild.me: discord.PermissionOverwrite(read_messages=True)
            }

            channel = await guild.create_text_channel('secret', overwrites=overwrites)
        """

        options = {}
        if position is not MISSING:
            options["position"] = position

        if topic is not MISSING:
            options["topic"] = topic

        if slowmode_delay is not MISSING:
            options["rate_limit_per_user"] = slowmode_delay

        if nsfw is not MISSING:
            options["nsfw"] = nsfw

        data = await self._create_channel(
            name,
            overwrites=overwrites,
            channel_type=ChannelType.text,
            category=category,
            reason=reason,
            **options,
        )
        channel = TextChannel(state=self._state, guild=self, data=data)

        # temporarily add to the cache
        self._channels[channel.id] = channel
        return channel

    async def create_voice_channel(
        self,
        name: str,
        *,
        reason: str | None = None,
        category: CategoryChannel | None = None,
        position: int = MISSING,
        bitrate: int = MISSING,
        user_limit: int = MISSING,
        rtc_region: VoiceRegion | None = MISSING,
        video_quality_mode: VideoQualityMode = MISSING,
        overwrites: dict[Role | Member, PermissionOverwrite] = MISSING,
    ) -> VoiceChannel:
        """|coro|

        This is similar to :meth:`create_text_channel` except makes a :class:`VoiceChannel` instead.

        Parameters
        ----------
        name: :class:`str`
            The channel's name.
        overwrites: Dict[Union[:class:`Role`, :class:`Member`, :class:`~discord.abc.Snowflake`], :class:`PermissionOverwrite`]
            The overwrites to apply to the channel. Useful for creating secret channels.
        category: Optional[:class:`CategoryChannel`]
            The category to place the newly created channel under.
            The permissions will be automatically synced to category if no
            overwrites are provided.
        position: :class:`int`
            The position in the channel list. This is a number that starts
            at 0. e.g. the top channel is position 0.
        bitrate: :class:`int`
            The channel's preferred audio bitrate in bits per second.
        user_limit: :class:`int`
            The channel's limit for number of members that can be in a voice channel.
        rtc_region: Optional[:class:`VoiceRegion`]
            The region for the voice channel's voice communication.
            A value of ``None`` indicates automatic voice region detection.

            .. versionadded:: 1.7
        video_quality_mode: :class:`VideoQualityMode`
            The camera video quality for the voice channel's participants.

            .. versionadded:: 2.0
        reason: Optional[:class:`str`]
            The reason for creating this channel. Shows up on the audit log.

        Returns
        -------
        :class:`VoiceChannel`
            The channel that was just created.

        Raises
        ------
        Forbidden
            You do not have the proper permissions to create this channel.
        HTTPException
            Creating the channel failed.
        InvalidArgument
            The permission overwrite information is not in proper form.
        """
        options = {}
        if position is not MISSING:
            options["position"] = position

        if bitrate is not MISSING:
            options["bitrate"] = bitrate

        if user_limit is not MISSING:
            options["user_limit"] = user_limit

        if rtc_region is not MISSING:
            options["rtc_region"] = None if rtc_region is None else str(rtc_region)

        if video_quality_mode is not MISSING:
            options["video_quality_mode"] = video_quality_mode.value

        data = await self._create_channel(
            name,
            overwrites=overwrites,
            channel_type=ChannelType.voice,
            category=category,
            reason=reason,
            **options,
        )
        channel = VoiceChannel(state=self._state, guild=self, data=data)

        # temporarily add to the cache
        self._channels[channel.id] = channel
        return channel

    async def create_stage_channel(
        self,
        name: str,
        *,
        topic: str,
        position: int = MISSING,
        overwrites: dict[Role | Member, PermissionOverwrite] = MISSING,
        category: CategoryChannel | None = None,
        reason: str | None = None,
    ) -> StageChannel:
        """|coro|

        This is similar to :meth:`create_text_channel` except makes a :class:`StageChannel` instead.

        .. versionadded:: 1.7

        Parameters
        ----------
        name: :class:`str`
            The channel's name.
        topic: :class:`str`
            The new channel's topic.
        overwrites: Dict[Union[:class:`Role`, :class:`Member`, :class:`~discord.abc.Snowflake`], :class:`PermissionOverwrite`]
            The overwrites to apply to the channel. Useful for creating secret channels.
        category: Optional[:class:`CategoryChannel`]
            The category to place the newly created channel under.
            The permissions will be automatically synced to category if no
            overwrites are provided.
        position: :class:`int`
            The position in the channel list. This is a number that starts
            at 0. e.g. the top channel is position 0.
        reason: Optional[:class:`str`]
            The reason for creating this channel. Shows up on the audit log.

        Returns
        -------
        :class:`StageChannel`
            The channel that was just created.

        Raises
        ------
        Forbidden
            You do not have the proper permissions to create this channel.
        HTTPException
            Creating the channel failed.
        InvalidArgument
            The permission overwrite information is not in proper form.
        """

        options: dict[str, Any] = {
            "topic": topic,
        }
        if position is not MISSING:
            options["position"] = position

        data = await self._create_channel(
            name,
            overwrites=overwrites,
            channel_type=ChannelType.stage_voice,
            category=category,
            reason=reason,
            **options,
        )
        channel = StageChannel(state=self._state, guild=self, data=data)

        # temporarily add to the cache
        self._channels[channel.id] = channel
        return channel

    async def create_forum_channel(
        self,
        name: str,
        *,
        reason: str | None = None,
        category: CategoryChannel | None = None,
        position: int = MISSING,
        topic: str = MISSING,
        slowmode_delay: int = MISSING,
        nsfw: bool = MISSING,
        overwrites: dict[Role | Member, PermissionOverwrite] = MISSING,
        default_reaction_emoji: GuildEmoji | int | str = MISSING,
    ) -> ForumChannel:
        """|coro|

        Creates a :class:`ForumChannel` for the guild.

        Note that you need the :attr:`~Permissions.manage_channels` permission
        to create the channel.

        The ``overwrites`` parameter can be used to create a 'secret'
        channel upon creation. This parameter expects a :class:`dict` of
        overwrites with the target (either a :class:`Member` or a :class:`Role`)
        as the key and a :class:`PermissionOverwrite` as the value.

        .. note::

            Creating a channel of a specified position will not update the position of
            other channels to follow suit. A follow-up call to :meth:`~ForumChannel.edit`
            will be required to update the position of the channel in the channel list.

        Parameters
        ----------
        name: :class:`str`
            The channel's name.
        overwrites: Dict[Union[:class:`Role`, :class:`Member`, :class:`~discord.abc.Snowflake`], :class:`PermissionOverwrite`]
            The overwrites to apply to the channel. Useful for creating secret channels.
        category: Optional[:class:`CategoryChannel`]
            The category to place the newly created channel under.
            The permissions will be automatically synced to category if no
            overwrites are provided.
        position: :class:`int`
            The position in the channel list. This is a number that starts
            at 0. e.g. the top channel is position 0.
        topic: :class:`str`
            The new channel's topic.
        slowmode_delay: :class:`int`
            Specifies the slowmode rate limit for user in this channel, in seconds.
            The maximum value possible is `21600`.
        nsfw: :class:`bool`
            To mark the channel as NSFW or not.
        reason: Optional[:class:`str`]
            The reason for creating this channel. Shows up on the audit log.
        default_reaction_emoji: Optional[:class:`GuildEmoji` | :class:`int` | :class:`str`]
            The default reaction emoji.
            Can be a unicode emoji or a custom emoji in the forms:
            :class:`GuildEmoji`, snowflake ID, string representation (eg. '<a:emoji_name:emoji_id>').

            .. versionadded:: v2.5

        Returns
        -------
        :class:`ForumChannel`
            The channel that was just created.

        Raises
        ------
        Forbidden
            You do not have the proper permissions to create this channel.
        HTTPException
            Creating the channel failed.
        InvalidArgument
            The argument is not in proper form.

        Examples
        --------

        Creating a basic channel:

        .. code-block:: python3

            channel = await guild.create_forum_channel('cool-channel')

        Creating a "secret" channel:

        .. code-block:: python3

            overwrites = {
                guild.default_role: discord.PermissionOverwrite(read_messages=False),
                guild.me: discord.PermissionOverwrite(read_messages=True)
            }

            channel = await guild.create_forum_channel('secret', overwrites=overwrites)
        """

        options = {}
        if position is not MISSING:
            options["position"] = position

        if topic is not MISSING:
            options["topic"] = topic

        if slowmode_delay is not MISSING:
            options["rate_limit_per_user"] = slowmode_delay

        if nsfw is not MISSING:
            options["nsfw"] = nsfw

        if default_reaction_emoji is not MISSING:
            if isinstance(
                default_reaction_emoji, _EmojiTag
            ):  # GuildEmoji, PartialEmoji
                default_reaction_emoji = default_reaction_emoji._to_partial()
            elif isinstance(default_reaction_emoji, int):
                default_reaction_emoji = PartialEmoji(
                    name=None, id=default_reaction_emoji
                )
            elif isinstance(default_reaction_emoji, str):
                default_reaction_emoji = PartialEmoji.from_str(default_reaction_emoji)
            else:
                raise InvalidArgument(
                    "default_reaction_emoji must be of type: GuildEmoji | int | str"
                )

            options["default_reaction_emoji"] = (
                default_reaction_emoji._to_forum_reaction_payload()
            )

        data = await self._create_channel(
            name,
            overwrites=overwrites,
            channel_type=ChannelType.forum,
            category=category,
            reason=reason,
            **options,
        )
        channel = ForumChannel(state=self._state, guild=self, data=data)

        # temporarily add to the cache
        self._channels[channel.id] = channel
        return channel

    async def create_category(
        self,
        name: str,
        *,
        overwrites: dict[Role | Member, PermissionOverwrite] = MISSING,
        reason: str | None = None,
        position: int = MISSING,
    ) -> CategoryChannel:
        """|coro|

        Same as :meth:`create_text_channel` except makes a :class:`CategoryChannel` instead.

        .. note::

            The ``category`` parameter is not supported in this function since categories
            cannot have categories.

        Returns
        -------
        :class:`CategoryChannel`
            The channel that was just created.

        Raises
        ------
        Forbidden
            You do not have the proper permissions to create this channel.
        HTTPException
            Creating the channel failed.
        InvalidArgument
            The permission overwrite information is not in proper form.
        """
        options: dict[str, Any] = {}
        if position is not MISSING:
            options["position"] = position

        data = await self._create_channel(
            name,
            overwrites=overwrites,
            channel_type=ChannelType.category,
            reason=reason,
            **options,
        )
        channel = CategoryChannel(state=self._state, guild=self, data=data)

        # temporarily add to the cache
        self._channels[channel.id] = channel
        return channel

    create_category_channel = create_category

    async def leave(self) -> None:
        """|coro|

        Leaves the guild.

        .. note::

            You cannot leave the guild that you own, you must delete it instead
            via :meth:`delete`.

        Raises
        ------
        HTTPException
            Leaving the guild failed.
        """
        await self._state.http.leave_guild(self.id)

    async def delete(self) -> None:
        """|coro|

        Deletes the guild. You must be the guild owner to delete the
        guild.

        Raises
        ------
        HTTPException
            Deleting the guild failed.
        Forbidden
            You do not have permissions to delete the guild.
        """
        await self._state.http.delete_guild(self.id)

    async def set_mfa_required(self, required: bool, *, reason: str = None) -> None:
        """|coro|

        Set whether it is required to have MFA enabled on your account
        to perform moderation actions. You must be the guild owner to do this.

        Parameters
        ----------
        required: :class:`bool`
            Whether MFA should be required to perform moderation actions.
        reason: :class:`str`
            The reason to show up in the audit log.

        Raises
        ------
        HTTPException
            The operation failed.
        Forbidden
            You are not the owner of the guild.
        """
        await self._state.http.edit_guild_mfa(self.id, required, reason=reason)

    async def edit(
        self,
        *,
        reason: str | None = MISSING,
        name: str = MISSING,
        description: str | None = MISSING,
        icon: bytes | None = MISSING,
        banner: bytes | None = MISSING,
        splash: bytes | None = MISSING,
        discovery_splash: bytes | None = MISSING,
        community: bool = MISSING,
        afk_channel: VoiceChannel | None = MISSING,
        owner: Snowflake = MISSING,
        afk_timeout: int = MISSING,
        default_notifications: NotificationLevel = MISSING,
        verification_level: VerificationLevel = MISSING,
        explicit_content_filter: ContentFilter = MISSING,
        system_channel: TextChannel | None = MISSING,
        system_channel_flags: SystemChannelFlags = MISSING,
        preferred_locale: str = MISSING,
        rules_channel: TextChannel | None = MISSING,
        public_updates_channel: TextChannel | None = MISSING,
        premium_progress_bar_enabled: bool = MISSING,
        disable_invites: bool = MISSING,
        discoverable: bool = MISSING,
        disable_raid_alerts: bool = MISSING,
        enable_activity_feed: bool = MISSING,
    ) -> Guild:
        r"""|coro|

        Edits the guild.

        You must have the :attr:`~Permissions.manage_guild` permission
        to edit the guild.

        .. versionchanged:: 1.4
            The `rules_channel` and `public_updates_channel` keyword-only parameters were added.

        .. versionchanged:: 2.0
            The `discovery_splash` and `community` keyword-only parameters were added.

        .. versionchanged:: 2.0
            The newly updated guild is returned.

        Parameters
        ----------
        name: :class:`str`
            The new name of the guild.
        description: Optional[:class:`str`]
            The new description of the guild. Could be ``None`` for no description.
            This is only available to guilds that contain ``PUBLIC`` in :attr:`Guild.features`.
        icon: :class:`bytes`
            A :term:`py:bytes-like object` representing the icon. Only PNG/JPEG is supported.
            GIF is only available to guilds that contain ``ANIMATED_ICON`` in :attr:`Guild.features`.
            Could be ``None`` to denote removal of the icon.
        banner: :class:`bytes`
            A :term:`py:bytes-like object` representing the banner.
            Could be ``None`` to denote removal of the banner. This is only available to guilds that contain
            ``BANNER`` in :attr:`Guild.features`.
        splash: :class:`bytes`
            A :term:`py:bytes-like object` representing the invite splash.
            Only PNG/JPEG supported. Could be ``None`` to denote removing the
            splash. This is only available to guilds that contain ``INVITE_SPLASH``
            in :attr:`Guild.features`.
        discovery_splash: :class:`bytes`
            A :term:`py:bytes-like object` representing the discovery splash.
            Only PNG/JPEG supported. Could be ``None`` to denote removing the
            splash. This is only available to guilds that contain ``DISCOVERABLE``
            in :attr:`Guild.features`.
        community: :class:`bool`
            Whether the guild should be a Community guild. If set to ``True``\, both ``rules_channel``
            and ``public_updates_channel`` parameters are required.
        afk_channel: Optional[:class:`VoiceChannel`]
            The new channel that is the AFK channel. Could be ``None`` for no AFK channel.
        afk_timeout: :class:`int`
            The number of seconds until someone is moved to the AFK channel.
        owner: :class:`Member`
            The new owner of the guild to transfer ownership to. Note that you must
            be owner of the guild to do this.
        verification_level: :class:`VerificationLevel`
            The new verification level for the guild.
        default_notifications: :class:`NotificationLevel`
            The new default notification level for the guild.
        explicit_content_filter: :class:`ContentFilter`
            The new explicit content filter for the guild.
        system_channel: Optional[:class:`TextChannel`]
            The new channel that is used for the system channel. Could be ``None`` for no system channel.
        system_channel_flags: :class:`SystemChannelFlags`
            The new system channel settings to use with the new system channel.
        preferred_locale: :class:`str`
            The new preferred locale for the guild. Used as the primary language in the guild.
            If set, this must be an ISO 639 code, e.g. ``en-US`` or ``ja`` or ``zh-CN``.
        rules_channel: Optional[:class:`TextChannel`]
            The new channel that is used for rules. This is only available to
            guilds that contain ``PUBLIC`` in :attr:`Guild.features`. Could be ``None`` for no rules
            channel.
        public_updates_channel: Optional[:class:`TextChannel`]
            The new channel that is used for public updates from Discord. This is only available to
            guilds that contain ``PUBLIC`` in :attr:`Guild.features`. Could be ``None`` for no
            public updates channel.
        premium_progress_bar_enabled: :class:`bool`
            Whether the guild should have premium progress bar enabled.
        disable_invites: :class:`bool`
            Whether the guild should have server invites enabled or disabled.
        discoverable: :class:`bool`
            Whether the guild should be discoverable in the discover tab.
        disable_raid_alerts: :class:`bool`
            Whether activity alerts for the guild should be disabled.
        enable_activity_feed: class:`bool`
            Whether the guild's user activity feed should be enabled.
        reason: Optional[:class:`str`]
            The reason for editing this guild. Shows up on the audit log.

        Raises
        -------
        Forbidden
            You do not have permissions to edit the guild.
        HTTPException
            Editing the guild failed.
        InvalidArgument
            The image format passed in to ``icon`` is invalid. It must be
            PNG or JPG. This is also raised if you are not the owner of the
            guild and request an ownership transfer.

        Returns
        --------
        :class:`Guild`
            The newly updated guild. Note that this has the same limitations as
            mentioned in :meth:`Client.fetch_guild` and may not have full data.
        """

        http = self._state.http

        fields: dict[str, Any] = {}
        if name is not MISSING:
            fields["name"] = name

        if description is not MISSING:
            fields["description"] = description

        if preferred_locale is not MISSING:
            fields["preferred_locale"] = preferred_locale

        if afk_timeout is not MISSING:
            fields["afk_timeout"] = afk_timeout

        if icon is not MISSING:
            fields["icon"] = icon if icon is None else utils._bytes_to_base64_data(icon)
        if banner is not MISSING:
            if banner is None:
                fields["banner"] = banner
            else:
                fields["banner"] = utils._bytes_to_base64_data(banner)

        if splash is not MISSING:
            if splash is None:
                fields["splash"] = splash
            else:
                fields["splash"] = utils._bytes_to_base64_data(splash)

        if discovery_splash is not MISSING:
            if discovery_splash is None:
                fields["discovery_splash"] = discovery_splash
            else:
                fields["discovery_splash"] = utils._bytes_to_base64_data(
                    discovery_splash
                )

        if default_notifications is not MISSING:
            if not isinstance(default_notifications, NotificationLevel):
                raise InvalidArgument(
                    "default_notifications field must be of type NotificationLevel"
                )
            fields["default_message_notifications"] = default_notifications.value

        if afk_channel is not MISSING:
            if afk_channel is None:
                fields["afk_channel_id"] = afk_channel
            else:
                fields["afk_channel_id"] = afk_channel.id

        if system_channel is not MISSING:
            if system_channel is None:
                fields["system_channel_id"] = system_channel
            else:
                fields["system_channel_id"] = system_channel.id

        if rules_channel is not MISSING:
            if rules_channel is None:
                fields["rules_channel_id"] = rules_channel
            else:
                fields["rules_channel_id"] = rules_channel.id

        if public_updates_channel is not MISSING:
            if public_updates_channel is None:
                fields["public_updates_channel_id"] = public_updates_channel
            else:
                fields["public_updates_channel_id"] = public_updates_channel.id

        if owner is not MISSING:
            if self.owner_id != self._state.self_id:
                raise InvalidArgument(
                    "To transfer ownership you must be the owner of the guild."
                )

            fields["owner_id"] = owner.id

        if verification_level is not MISSING:
            if not isinstance(verification_level, VerificationLevel):
                raise InvalidArgument(
                    "verification_level field must be of type VerificationLevel"
                )

            fields["verification_level"] = verification_level.value

        if explicit_content_filter is not MISSING:
            if not isinstance(explicit_content_filter, ContentFilter):
                raise InvalidArgument(
                    "explicit_content_filter field must be of type ContentFilter"
                )

            fields["explicit_content_filter"] = explicit_content_filter.value

        if system_channel_flags is not MISSING:
            if not isinstance(system_channel_flags, SystemChannelFlags):
                raise InvalidArgument(
                    "system_channel_flags field must be of type SystemChannelFlags"
                )

            fields["system_channel_flags"] = system_channel_flags.value

        if premium_progress_bar_enabled is not MISSING:
            fields["premium_progress_bar_enabled"] = premium_progress_bar_enabled

        features: list[GuildFeature] = self.features.copy()

        if community is not MISSING:
            if community:
                if (
                    "rules_channel_id" in fields
                    and "public_updates_channel_id" in fields
                ):
                    if "COMMUNITY" not in features:
                        features.append("COMMUNITY")
                else:
                    raise InvalidArgument(
                        "community field requires both rules_channel and public_updates_channel fields to be provided"
                    )
            else:
                if "COMMUNITY" in features:
                    if "rules_channel_id" in fields:
                        fields["rules_channel_id"] = None
                    if "public_updates_channel_id" in fields:
                        fields["public_updates_channel_id"] = None
                    features.remove("COMMUNITY")

        if disable_invites is not MISSING:
            if disable_invites:
                if "INVITES_DISABLED" not in features:
                    features.append("INVITES_DISABLED")
            else:
                if "INVITES_DISABLED" in features:
                    features.remove("INVITES_DISABLED")

        if discoverable is not MISSING:
            if discoverable:
                if "DISCOVERABLE" not in features:
                    features.append("DISCOVERABLE")
            else:
                if "DISCOVERABLE" in features:
                    features.remove("DISCOVERABLE")

        if disable_raid_alerts is not MISSING:
            if disable_raid_alerts:
                if "RAID_ALERTS_DISABLED" not in features:
                    features.append("RAID_ALERTS_DISABLED")
            else:
                if "RAID_ALERTS_DISABLED" in features:
                    features.remove("RAID_ALERTS_DISABLED")

        if enable_activity_feed is not MISSING:
            if enable_activity_feed:
                if "ACTIVITY_FEED_ENABLED_BY_USER" not in features:
                    features.append("ACTIVITY_FEED_ENABLED_BY_USER")
                if "ACTIVITY_FEED_DISABLED_BY_USER" in features:
                    features.remove("ACTIVITY_FEED_DISABLED_BY_USER")
            else:
                if "ACTIVITY_FEED_ENABLED_BY_USER" in features:
                    features.remove("ACTIVITY_FEED_ENABLED_BY_USER")
                if "ACTIVITY_FEED_DISABLED_BY_USER" not in features:
                    features.append("ACTIVITY_FEED_DISABLED_BY_USER")

        if self.features != features:
            fields["features"] = features

        data = await http.edit_guild(self.id, reason=reason, **fields)
        return Guild(data=data, state=self._state)

    async def fetch_channels(self) -> Sequence[GuildChannel]:
        """|coro|

        Retrieves all :class:`abc.GuildChannel` that the guild has.

        .. note::

            This method is an API call. For general usage, consider :attr:`channels` instead.

        .. versionadded:: 1.2

        Returns
        -------
        Sequence[:class:`abc.GuildChannel`]
            All channels in the guild.

        Raises
        ------
        InvalidData
            An unknown channel type was received from Discord.
        HTTPException
            Retrieving the channels failed.
        """
        data = await self._state.http.get_all_guild_channels(self.id)

        def convert(d):
            factory, ch_type = _guild_channel_factory(d["type"])
            if factory is None:
                raise InvalidData(
                    "Unknown channel type {type} for channel ID {id}.".format_map(d)
                )

            channel = factory(guild=self, state=self._state, data=d)
            return channel

        return [convert(d) for d in data]

    async def active_threads(self) -> list[Thread]:
        """|coro|

        Returns a list of active :class:`Thread` that the client can access.

        This includes both private and public threads.

        .. versionadded:: 2.0

        Returns
        -------
        List[:class:`Thread`]
            The active threads

        Raises
        ------
        HTTPException
            The request to get the active threads failed.
        """
        data = await self._state.http.get_active_threads(self.id)
        threads = [
            Thread(guild=self, state=self._state, data=d)
            for d in data.get("threads", [])
        ]
        thread_lookup: dict[int, Thread] = {thread.id: thread for thread in threads}
        for member in data.get("members", []):
            thread = thread_lookup.get(int(member["id"]))
            if thread is not None:
                thread._add_member(ThreadMember(parent=thread, data=member))

        return threads

    # TODO: Remove Optional typing here when async iterators are refactored
    def fetch_members(
        self, *, limit: int | None = 1000, after: SnowflakeTime | None = None
    ) -> MemberIterator:
        """Retrieves an :class:`.AsyncIterator` that enables receiving the guild's members. In order to use this,
        :meth:`Intents.members` must be enabled.

        .. note::

            This method is an API call. For general usage, consider :attr:`members` instead.

        .. versionadded:: 1.3

        All parameters are optional.

        Parameters
        ----------
        limit: Optional[:class:`int`]
            The number of members to retrieve. Defaults to 1000.
            Pass ``None`` to fetch all members. Note that this is potentially slow.
        after: Optional[Union[:class:`.abc.Snowflake`, :class:`datetime.datetime`]]
            Retrieve members after this date or object.
            If a datetime is provided, it is recommended to use a UTC aware datetime.
            If the datetime is naive, it is assumed to be local time.

        Yields
        ------
        :class:`.Member`
            The member with the member data parsed.

        Raises
        ------
        ClientException
            The members intent is not enabled.
        HTTPException
            Getting the members failed.

        Examples
        --------

        Usage ::

            async for member in guild.fetch_members(limit=150):
                print(member.name)

        Flattening into a list ::

            members = await guild.fetch_members(limit=150).flatten()
            # members is now a list of Member...
        """

        if not self._state._intents.members:
            raise ClientException("Intents.members must be enabled to use this.")

        return MemberIterator(self, limit=limit, after=after)

    async def search_members(self, query: str, *, limit: int = 1000) -> list[Member]:
        """Search for guild members whose usernames or nicknames start with the query string. Unlike :meth:`fetch_members`, this does not require :meth:`Intents.members`.

        .. note::

            This method is an API call. For general usage, consider filtering :attr:`members` instead.

        .. versionadded:: 2.6

        Parameters
        ----------
        query: :class:`str`
            Searches for usernames and nicknames that start with this string, case-insensitive.
        limit: :class:`int`
            The maximum number of members to retrieve, up to 1000.

        Returns
        -------
        List[:class:`Member`]
            The list of members that have matched the query.

        Raises
        ------
        HTTPException
            Getting the members failed.
        """

        data = await self._state.http.search_members(self.id, query, limit)
        return [Member(data=m, guild=self, state=self._state) for m in data]

    async def fetch_member(self, member_id: int, /) -> Member:
        """|coro|

        Retrieves a :class:`Member` from a guild ID, and a member ID.

        .. note::

            This method is an API call. If you have :attr:`Intents.members` and
            member cache enabled, consider :meth:`get_member` instead.

        Parameters
        ----------
        member_id: :class:`int`
            The member's ID to fetch from.

        Returns
        -------
        :class:`Member`
            The member from the member ID.

        Raises
        ------
        Forbidden
            You do not have access to the guild.
        HTTPException
            Fetching the member failed.
        """
        data = await self._state.http.get_member(self.id, member_id)
        return Member(data=data, state=self._state, guild=self)

    async def fetch_ban(self, user: Snowflake) -> BanEntry:
        """|coro|

        Retrieves the :class:`BanEntry` for a user.

        You must have the :attr:`~Permissions.ban_members` permission
        to get this information.

        Parameters
        ----------
        user: :class:`abc.Snowflake`
            The user to get ban information from.

        Returns
        -------
        :class:`BanEntry`
            The :class:`BanEntry` object for the specified user.

        Raises
        ------
        Forbidden
            You do not have proper permissions to get the information.
        NotFound
            This user is not banned.
        HTTPException
            An error occurred while fetching the information.
        """
        data: BanPayload = await self._state.http.get_ban(user.id, self.id)
        return BanEntry(
            user=User(state=self._state, data=data["user"]), reason=data["reason"]
        )

    async def fetch_channel(self, channel_id: int, /) -> GuildChannel | Thread:
        """|coro|

        Retrieves a :class:`.abc.GuildChannel` or :class:`.Thread` with the specified ID.

        .. note::

            This method is an API call. For general usage, consider :meth:`get_channel_or_thread` instead.

        .. versionadded:: 2.0

        Returns
        -------
        Union[:class:`.abc.GuildChannel`, :class:`.Thread`]
            The channel from the ID.

        Raises
        ------
        InvalidData
            An unknown channel type was received from Discord
            or the guild the channel belongs to is not the same
            as the one in this object points to.
        HTTPException
            Retrieving the channel failed.
        NotFound
            Invalid Channel ID.
        Forbidden
            You do not have permission to fetch this channel.
        """
        data = await self._state.http.get_channel(channel_id)

        factory, ch_type = _threaded_guild_channel_factory(data["type"])
        if factory is None:
            raise InvalidData(
                "Unknown channel type {type} for channel ID {id}.".format_map(data)
            )

        if ch_type in (ChannelType.group, ChannelType.private):
            raise InvalidData("Channel ID resolved to a private channel")

        guild_id = int(data["guild_id"])
        if self.id != guild_id:
            raise InvalidData("Guild ID resolved to a different guild")

        channel: GuildChannel = factory(guild=self, state=self._state, data=data)  # type: ignore
        return channel

    def bans(
        self,
        limit: int | None = None,
        before: Snowflake | None = None,
        after: Snowflake | None = None,
    ) -> BanIterator:
        """|coro|

        Retrieves an :class:`.AsyncIterator` that enables receiving the guild's bans. In order to use this, you must
        have the :attr:`~Permissions.ban_members` permission.
        Users will always be returned in ascending order sorted by user ID.
        If both the ``before`` and ``after`` parameters are provided, only before is respected.

        .. versionchanged:: 2.5
            The ``before``. and ``after`` parameters were changed. They are now of the type :class:`.abc.Snowflake` instead of
            `SnowflakeTime` to comply with the discord api.

        .. versionchanged:: 2.0
            The ``limit``, ``before``. and ``after`` parameters were added. Now returns a :class:`.BanIterator` instead
            of a list of ``BanEntry`` objects.

        All parameters are optional.

        Parameters
        ----------
        limit: Optional[:class:`int`]
            The number of bans to retrieve. Defaults to 1000.
        before: Optional[:class:`.abc.Snowflake`]
            Retrieve bans before the given user.
        after: Optional[:class:`.abc.Snowflake`]
            Retrieve bans after the given user.

        Yields
        ------
        :class:`.BanEntry`
            The ban entry for the ban.

        Raises
        ------
        Forbidden
            You do not have proper permissions to get the information.
        HTTPException
            An error occurred while fetching the information.

        Examples
        --------

        Usage ::

            async for ban in guild.bans(limit=150):
                print(ban.user.name)

        Flattening into a list ::

            bans = await guild.bans(limit=150).flatten()
            # bans is now a list of BanEntry...
        """

        return BanIterator(self, limit=limit, before=before, after=after)

    async def prune_members(
        self,
        *,
        days: int,
        compute_prune_count: bool = True,
        roles: list[Snowflake] = MISSING,
        reason: str | None = None,
    ) -> int | None:
        r"""|coro|

        Prunes the guild from its inactive members.

        The inactive members are denoted if they have not logged on in
        ``days`` number of days and have no roles.

        You must have the :attr:`~Permissions.kick_members` permission
        to use this.

        To check how many members you would prune without actually pruning,
        see the :meth:`estimate_pruned_members` function.

        To prune members that have specific roles see the ``roles`` parameter.

        .. versionchanged:: 1.4
            The ``roles`` keyword-only parameter was added.

        Parameters
        -----------
        days: :class:`int`
            The number of days before counting as inactive.
        reason: Optional[:class:`str`]
            The reason for doing this action. Shows up on the audit log.
        compute_prune_count: :class:`bool`
            Whether to compute the prune count. This defaults to ``True``
            which makes it prone to timeouts in very large guilds. In order
            to prevent timeouts, you must set this to ``False``. If this is
            set to ``False``\, then this function will always return ``None``.
        roles: List[:class:`abc.Snowflake`]
            A list of :class:`abc.Snowflake` that represent roles to include in the pruning process. If a member
            has a role that is not specified, they'll be excluded.

        Raises
        -------
        Forbidden
            You do not have permissions to prune members.
        HTTPException
            An error occurred while pruning members.
        InvalidArgument
            An integer was not passed for ``days``.

        Returns
        ---------
        Optional[:class:`int`]
            The number of members pruned. If ``compute_prune_count`` is ``False``
            then this returns ``None``.
        """

        if not isinstance(days, int):
            raise InvalidArgument(
                "Expected int for ``days``, received"
                f" {days.__class__.__name__} instead."
            )

        role_ids = [str(role.id) for role in roles] if roles else []
        data = await self._state.http.prune_members(
            self.id,
            days,
            compute_prune_count=compute_prune_count,
            roles=role_ids,
            reason=reason,
        )
        return data["pruned"]

    async def templates(self) -> list[Template]:
        """|coro|

        Gets the list of templates from this guild.

        Requires :attr:`~.Permissions.manage_guild` permissions.

        .. versionadded:: 1.7

        Returns
        -------
        List[:class:`Template`]
            The templates for this guild.

        Raises
        ------
        Forbidden
            You don't have permissions to get the templates.
        """
        from .template import Template

        data = await self._state.http.guild_templates(self.id)
        return [Template(data=d, state=self._state) for d in data]

    async def webhooks(self) -> list[Webhook]:
        """|coro|

        Gets the list of webhooks from this guild.

        Requires :attr:`~.Permissions.manage_webhooks` permissions.

        Returns
        -------
        List[:class:`Webhook`]
            The webhooks for this guild.

        Raises
        ------
        Forbidden
            You don't have permissions to get the webhooks.
        """

        from .webhook import Webhook

        data = await self._state.http.guild_webhooks(self.id)
        return [Webhook.from_state(d, state=self._state) for d in data]

    async def estimate_pruned_members(
        self, *, days: int, roles: list[Snowflake] = MISSING
    ) -> int:
        """|coro|

        Similar to :meth:`prune_members` except instead of actually
        pruning members, it returns how many members it would prune
        from the guild had it been called.

        Parameters
        ----------
        days: :class:`int`
            The number of days before counting as inactive.
        roles: List[:class:`abc.Snowflake`]
            A list of :class:`abc.Snowflake` that represent roles to include in the estimate. If a member
            has a role that is not specified, they'll be excluded.

            .. versionadded:: 1.7

        Returns
        -------
        :class:`int`
            The number of members estimated to be pruned.

        Raises
        ------
        Forbidden
            You do not have permissions to prune members.
        HTTPException
            An error occurred while fetching the prune members estimate.
        InvalidArgument
            An integer was not passed for ``days``.
        """

        if not isinstance(days, int):
            raise InvalidArgument(
                "Expected int for ``days``, received"
                f" {days.__class__.__name__} instead."
            )

        role_ids = [str(role.id) for role in roles] if roles else []
        data = await self._state.http.estimate_pruned_members(self.id, days, role_ids)
        return data["pruned"]

    async def invites(self) -> list[Invite]:
        """|coro|

        Returns a list of all active instant invites from the guild.

        You must have the :attr:`~Permissions.manage_guild` permission to get
        this information.

        Returns
        -------
        List[:class:`Invite`]
            The list of invites that are currently active.

        Raises
        ------
        Forbidden
            You do not have proper permissions to get the information.
        HTTPException
            An error occurred while fetching the information.
        """

        data = await self._state.http.invites_from(self.id)
        result = []
        for invite in data:
            channel = self.get_channel(int(invite["channel"]["id"]))
            result.append(
                Invite(state=self._state, data=invite, guild=self, channel=channel)
            )

        return result

    async def create_template(
        self, *, name: str, description: str = MISSING
    ) -> Template:
        """|coro|

        Creates a template for the guild.

        You must have the :attr:`~Permissions.manage_guild` permission to
        do this.

        .. versionadded:: 1.7

        Parameters
        ----------
        name: :class:`str`
            The name of the template.
        description: :class:`str`
            The description of the template.
        """
        from .template import Template

        payload = {"name": name}

        if description:
            payload["description"] = description

        data = await self._state.http.create_template(self.id, payload)

        return Template(state=self._state, data=data)

    async def create_integration(self, *, type: str, id: int) -> None:
        """|coro|

        Attaches an integration to the guild.

        You must have the :attr:`~Permissions.manage_guild` permission to
        do this.

        .. versionadded:: 1.4

        Parameters
        ----------
        type: :class:`str`
            The integration type (e.g. Twitch).
        id: :class:`int`
            The integration ID.

        Raises
        ------
        Forbidden
            You do not have permission to create the integration.
        HTTPException
            The account could not be found.
        """
        await self._state.http.create_integration(self.id, type, id)

    async def integrations(self) -> list[Integration]:
        """|coro|

        Returns a list of all integrations attached to the guild.

        You must have the :attr:`~Permissions.manage_guild` permission to
        do this.

        .. versionadded:: 1.4

        Returns
        -------
        List[:class:`Integration`]
            The list of integrations that are attached to the guild.

        Raises
        ------
        Forbidden
            You do not have permission to create the integration.
        HTTPException
            Fetching the integrations failed.
        """
        data = await self._state.http.get_all_integrations(self.id)

        def convert(d):
            factory, _ = _integration_factory(d["type"])
            if factory is None:
                raise InvalidData(
                    "Unknown integration type {type!r} for integration ID {id}".format_map(
                        d
                    )
                )
            return factory(guild=self, data=d)

        return [convert(d) for d in data]

    async def fetch_stickers(self) -> list[GuildSticker]:
        r"""|coro|

        Retrieves a list of all :class:`Sticker`\s for the guild.

        .. versionadded:: 2.0

        .. note::

            This method is an API call. For general usage, consider :attr:`stickers` instead.

        Raises
        ---------
        HTTPException
            An error occurred fetching the stickers.

        Returns
        --------
        List[:class:`GuildSticker`]
            The retrieved stickers.
        """
        data = await self._state.http.get_all_guild_stickers(self.id)
        return [GuildSticker(state=self._state, data=d) for d in data]

    async def fetch_sticker(self, sticker_id: int, /) -> GuildSticker:
        """|coro|

        Retrieves a custom :class:`Sticker` from the guild.

        .. versionadded:: 2.0

        .. note::

            This method is an API call.
            For general usage, consider iterating over :attr:`stickers` instead.

        Parameters
        ----------
        sticker_id: :class:`int`
            The sticker's ID.

        Returns
        -------
        :class:`GuildSticker`
            The retrieved sticker.

        Raises
        ------
        NotFound
            The sticker requested could not be found.
        HTTPException
            An error occurred fetching the sticker.
        """
        data = await self._state.http.get_guild_sticker(self.id, sticker_id)
        return GuildSticker(state=self._state, data=data)

    async def create_sticker(
        self,
        *,
        name: str,
        description: str | None = None,
        emoji: str,
        file: File,
        reason: str | None = None,
    ) -> GuildSticker:
        """|coro|

        Creates a :class:`Sticker` for the guild.

        You must have :attr:`~Permissions.manage_emojis_and_stickers` permission to
        do this.

        .. versionadded:: 2.0

        Parameters
        ----------
        name: :class:`str`
            The sticker name. Must be 2 to 30 characters.
        description: Optional[:class:`str`]
            The sticker's description. If used, must be 2 to 100 characters.
        emoji: :class:`str`
            The name of a unicode emoji that represents the sticker's expression.
        file: :class:`File`
            The file of the sticker to upload.
        reason: :class:`str`
            The reason for creating this sticker. Shows up on the audit log.

        Returns
        -------
        :class:`GuildSticker`
            The created sticker.

        Raises
        ------
        Forbidden
            You are not allowed to create stickers.
        HTTPException
            An error occurred creating a sticker.
        TypeError
            The parameters for the sticker are not correctly formatted.
        """
        if not (2 <= len(name) <= 30):
            raise TypeError('"name" parameter must be 2 to 30 characters long.')

        if description and not (2 <= len(description) <= 100):
            raise TypeError('"description" parameter must be 2 to 200 characters long.')

        payload = {"name": name, "description": description or ""}

        try:
            emoji = unicodedata.name(emoji)
        except TypeError:
            pass
        else:
            emoji = emoji.replace(" ", "_")

        payload["tags"] = emoji

        data = await self._state.http.create_guild_sticker(
            self.id, payload, file, reason
        )
        return self._state.store_sticker(self, data)

    async def delete_sticker(
        self, sticker: Snowflake, *, reason: str | None = None
    ) -> None:
        """|coro|

        Deletes the custom :class:`Sticker` from the guild.

        You must have :attr:`~Permissions.manage_emojis_and_stickers` permission to
        do this.

        .. versionadded:: 2.0

        Parameters
        ----------
        sticker: :class:`abc.Snowflake`
            The sticker you are deleting.
        reason: Optional[:class:`str`]
            The reason for deleting this sticker. Shows up on the audit log.

        Raises
        ------
        Forbidden
            You are not allowed to delete stickers.
        HTTPException
            An error occurred deleting the sticker.
        """
        await self._state.http.delete_guild_sticker(self.id, sticker.id, reason)

    def get_emoji(self, emoji_id: int, /) -> GuildEmoji | None:
        """Returns an emoji with the given ID.

        .. versionadded:: 2.7

        Parameters
        ----------
        emoji_id: int
            The ID to search for.

        Returns
        -------
        Optional[:class:`Emoji`]
            The returned Emoji or ``None`` if not found.
        """
        emoji = self._state.get_emoji(emoji_id)
        if emoji and emoji.guild == self:
            return emoji
        return None

    async def fetch_emojis(self) -> list[GuildEmoji]:
        r"""|coro|

        Retrieves all custom :class:`GuildEmoji`\s from the guild.

        .. note::

            This method is an API call. For general usage, consider :attr:`emojis` instead.

        Raises
        ---------
        HTTPException
            An error occurred fetching the emojis.

        Returns
        --------
        List[:class:`GuildEmoji`]
            The retrieved emojis.
        """
        data = await self._state.http.get_all_custom_emojis(self.id)
        return [GuildEmoji(guild=self, state=self._state, data=d) for d in data]

    async def fetch_emoji(self, emoji_id: int, /) -> GuildEmoji:
        """|coro|

        Retrieves a custom :class:`GuildEmoji` from the guild.

        .. note::

            This method is an API call.
            For general usage, consider iterating over :attr:`emojis` instead.

        Parameters
        ----------
        emoji_id: :class:`int`
            The emoji's ID.

        Returns
        -------
        :class:`GuildEmoji`
            The retrieved emoji.

        Raises
        ------
        NotFound
            The emoji requested could not be found.
        HTTPException
            An error occurred fetching the emoji.
        """
        data = await self._state.http.get_custom_emoji(self.id, emoji_id)
        return GuildEmoji(guild=self, state=self._state, data=data)

    async def create_custom_emoji(
        self,
        *,
        name: str,
        image: bytes,
        roles: list[Role] = MISSING,
        reason: str | None = None,
    ) -> GuildEmoji:
        r"""|coro|

        Creates a custom :class:`GuildEmoji` for the guild.

        There is currently a limit of 50 static and animated emojis respectively per guild,
        unless the guild has the ``MORE_EMOJI`` feature which extends the limit to 200.

        You must have the :attr:`~Permissions.manage_emojis` permission to
        do this.

        Parameters
        -----------
        name: :class:`str`
            The emoji name. Must be at least 2 characters.
        image: :class:`bytes`
            The :term:`py:bytes-like object` representing the image data to use.
            Only JPG, PNG and GIF images are supported.
        roles: List[:class:`Role`]
            A :class:`list` of :class:`Role`\s that can use this emoji. Leave empty to make it available to everyone.
        reason: Optional[:class:`str`]
            The reason for creating this emoji. Shows up on the audit log.

        Raises
        -------
        Forbidden
            You are not allowed to create emojis.
        HTTPException
            An error occurred creating an emoji.

        Returns
        --------
        :class:`GuildEmoji`
            The created emoji.
        """

        img = utils._bytes_to_base64_data(image)
        role_ids = [role.id for role in roles] if roles else []
        data = await self._state.http.create_custom_emoji(
            self.id, name, img, roles=role_ids, reason=reason
        )
        return self._state.store_emoji(self, data)

    async def delete_emoji(
        self, emoji: Snowflake, *, reason: str | None = None
    ) -> None:
        """|coro|

        Deletes the custom :class:`GuildEmoji` from the guild.

        You must have :attr:`~Permissions.manage_emojis` permission to
        do this.

        Parameters
        ----------
        emoji: :class:`abc.Snowflake`
            The emoji you are deleting.
        reason: Optional[:class:`str`]
            The reason for deleting this emoji. Shows up on the audit log.

        Raises
        ------
        Forbidden
            You are not allowed to delete emojis.
        HTTPException
            An error occurred deleting the emoji.
        """

        await self._state.http.delete_custom_emoji(self.id, emoji.id, reason=reason)

    async def fetch_roles(self) -> list[Role]:
        """|coro|

        Retrieves all :class:`Role` that the guild has.

        .. note::

            This method is an API call. For general usage, consider :attr:`roles` instead.

        .. versionadded:: 1.3

        Returns
        -------
        List[:class:`Role`]
            All roles in the guild.

        Raises
        ------
        HTTPException
            Retrieving the roles failed.
        """
        data = await self._state.http.get_roles(self.id)
        return [Role(guild=self, state=self._state, data=d) for d in data]

    async def fetch_role(self, role_id: int) -> Role:
        """|coro|

        Retrieves a :class:`Role` that the guild has.

        .. note::

            This method is an API call. For general usage, consider using :attr:`get_role` instead.

        .. versionadded:: 2.7

        Returns
        -------
        :class:`Role`
            The role in the guild with the specified ID.

        Raises
        ------
        HTTPException
            Retrieving the role failed.
        """
        data = await self._state.http.get_role(self.id, role_id)
        return Role(guild=self, state=self._state, data=data)

    async def _fetch_role(self, role_id: int) -> Role:
        """|coro|

        Retrieves a :class:`Role` that the guild has.

        .. note::

            This method is an API call. For general usage, consider using :attr:`get_role` instead.

        .. versionadded:: 2.0

        Parameters
        ----------
        role_id: :class:`int`
            The role ID to fetch from the guild.

        Returns
        -------
        Optional[:class:`Role`]
            The role in the guild with the specified ID.
            Returns ``None`` if not found.

        Raises
        ------
        HTTPException
            Retrieving the role failed.
        """
        roles = await self.fetch_roles()
        for role in roles:
            if role.id == role_id:
                return role

    @overload
    async def create_role(
        self,
        *,
        reason: str | None = ...,
        name: str = ...,
        permissions: Permissions = ...,
        colour: Colour | int = ...,
        colours: RoleColours = ...,
        holographic: bool = ...,
        hoist: bool = ...,
        mentionable: bool = ...,
        icon: bytes | None = MISSING,
        unicode_emoji: str | None = MISSING,
    ) -> Role: ...

    @overload
    async def create_role(
        self,
        *,
        reason: str | None = ...,
        name: str = ...,
        permissions: Permissions = ...,
        color: Colour | int = ...,
        colors: RoleColours = ...,
        holographic: bool = ...,
        hoist: bool = ...,
        mentionable: bool = ...,
        icon: bytes | None = ...,
        unicode_emoji: str | None = ...,
    ) -> Role: ...

    async def create_role(
        self,
        *,
        name: str = MISSING,
        permissions: Permissions = MISSING,
        color: Colour | int = MISSING,
        colour: Colour | int = MISSING,
        colors: RoleColours = MISSING,
        colours: RoleColours = MISSING,
        holographic: bool = MISSING,
        hoist: bool = MISSING,
        mentionable: bool = MISSING,
        reason: str | None = None,
        icon: bytes | None = MISSING,
        unicode_emoji: str | None = MISSING,
    ) -> Role:
        """|coro|

        Creates a :class:`Role` for the guild.

        All fields are optional.

        You must have the :attr:`~Permissions.manage_roles` permission to
        do this.

        .. versionchanged:: 1.6
            Can now pass ``int`` to ``colour`` keyword-only parameter.

        Parameters
        ----------
        name: :class:`str`
            The role name. Defaults to 'new role'.
        permissions: :class:`Permissions`
            The permissions to have. Defaults to no permissions.
        colour: Union[:class:`Colour`, :class:`int`]
            The colour for the role. Defaults to :meth:`Colour.default`.
            This is aliased to ``color`` as well.
        hoist: :class:`bool`
            Indicates if the role should be shown separately in the member list.
            Defaults to ``False``.
        mentionable: :class:`bool`
            Indicates if the role should be mentionable by others.
            Defaults to ``False``.
        reason: Optional[:class:`str`]
            The reason for creating this role. Shows up on the audit log.
        icon: Optional[:class:`bytes`]
            A :term:`py:bytes-like object` representing the icon. Only PNG/JPEG/WebP is supported.
            If this argument is passed, ``unicode_emoji`` is set to None.
            Only available to guilds that contain ``ROLE_ICONS`` in :attr:`Guild.features`.
        unicode_emoji: Optional[:class:`str`]
            The role's unicode emoji. If this argument is passed, ``icon`` is set to None.
            Only available to guilds that contain ``ROLE_ICONS`` in :attr:`Guild.features`.

        Returns
        -------
        :class:`Role`
            The newly created role.

        Raises
        ------
        Forbidden
            You do not have permissions to create the role.
        HTTPException
            Creating the role failed.
        InvalidArgument
            An invalid keyword argument was given.
        """
        fields: dict[str, Any] = {}
        if permissions is not MISSING:
            fields["permissions"] = str(permissions.value)
        else:
            fields["permissions"] = "0"

        actual_colour = colour if colour not in (MISSING, None) else color

        if isinstance(actual_colour, int):
            actual_colour = Colour(actual_colour)

        if actual_colour not in (MISSING, None):
            utils.warn_deprecated("colour", "colours", "2.7")
            actual_colours = RoleColours(primary=actual_colour)
        elif holographic:
            actual_colours = RoleColours.holographic()
        else:
            actual_colours = colours or colors or RoleColours.default()

        if isinstance(actual_colours, RoleColours):
            if "ENHANCED_ROLE_COLORS" not in self.features:
                actual_colours.secondary = None
                actual_colours.tertiary = None
            fields["colors"] = actual_colours._to_dict()
        else:
            raise InvalidArgument(
                "colours parameter must be of type RoleColours, not {0.__class__.__name__}".format(
                    actual_colours
                )
            )

        if hoist is not MISSING:
            fields["hoist"] = hoist

        if mentionable is not MISSING:
            fields["mentionable"] = mentionable

        if name is not MISSING:
            fields["name"] = name

        if icon is not MISSING:
            if icon is None:
                fields["icon"] = None
            else:
                fields["icon"] = utils._bytes_to_base64_data(icon)
                fields["unicode_emoji"] = None

        if unicode_emoji is not MISSING:
            fields["unicode_emoji"] = unicode_emoji
            fields["icon"] = None

        data = await self._state.http.create_role(self.id, reason=reason, **fields)
        role = Role(guild=self, data=data, state=self._state)

        # TODO: add to cache
        return role

    async def edit_role_positions(
        self, positions: dict[Snowflake, int], *, reason: str | None = None
    ) -> list[Role]:
        """|coro|

        Bulk edits a list of :class:`Role` in the guild.

        You must have the :attr:`~Permissions.manage_roles` permission to
        do this.

        .. versionadded:: 1.4

        Example:

        .. code-block:: python3

            positions = {
                bots_role: 1, # penultimate role
                tester_role: 2,
                admin_role: 6
            }

            await guild.edit_role_positions(positions=positions)

        Parameters
        ----------
        positions: Dict[:class:`Role`, :class:`int`]
            A :class:`dict` of :class:`Role` to :class:`int` to change the positions
            of each given role.
        reason: Optional[:class:`str`]
            The reason for editing the role positions. Shows up on the audit log.

        Returns
        -------
        List[:class:`Role`]
            A list of all the roles in the guild.

        Raises
        ------
        Forbidden
            You do not have permissions to move the roles.
        HTTPException
            Moving the roles failed.
        InvalidArgument
            An invalid keyword argument was given.
        """
        if not isinstance(positions, dict):
            raise InvalidArgument("positions parameter expects a dict.")

        role_positions: list[dict[str, Any]] = []
        for role, position in positions.items():
            payload = {"id": role.id, "position": position}

            role_positions.append(payload)

        data = await self._state.http.move_role_position(
            self.id, role_positions, reason=reason
        )
        roles: list[Role] = []
        for d in data:
            role = Role(guild=self, data=d, state=self._state)
            roles.append(role)
            self._roles[role.id] = role

        return roles

    async def kick(self, user: Snowflake, *, reason: str | None = None) -> None:
        """|coro|

        Kicks a user from the guild.

        The user must meet the :class:`abc.Snowflake` abc.

        You must have the :attr:`~Permissions.kick_members` permission to
        do this.

        Parameters
        ----------
        user: :class:`abc.Snowflake`
            The user to kick from their guild.
        reason: Optional[:class:`str`]
            The reason the user got kicked.

        Raises
        ------
        Forbidden
            You do not have the proper permissions to kick.
        HTTPException
            Kicking failed.
        """
        await self._state.http.kick(user.id, self.id, reason=reason)

    async def ban(
        self,
        user: Snowflake,
        *,
        delete_message_seconds: int | None = None,
        reason: str | None = None,
    ) -> None:
        """|coro|

        Bans a user from the guild.

        The user must meet the :class:`abc.Snowflake` abc.

        You must have the :attr:`~Permissions.ban_members` permission to
        do this.

        Parameters
        ----------
        user: :class:`abc.Snowflake`
            The user to ban from their guild.
        delete_message_seconds: Optional[:class:`int`]
            The number of seconds worth of messages to delete from
            the user in the guild. The minimum is 0 and the maximum
            is 604800 (i.e. 7 days). The default is 0.
        reason: Optional[:class:`str`]
            The reason the user got banned.

        Raises
        ------
        Forbidden
            You do not have the proper permissions to ban.
        HTTPException
            Banning failed.
        """

        if delete_message_seconds is not None and not (
            0 <= delete_message_seconds <= 604800
        ):
            raise TypeError(
                "delete_message_seconds must be between 0 and 604800 seconds."
            )

        await self._state.http.ban(
            user.id, self.id, delete_message_seconds, reason=reason
        )

    async def bulk_ban(
        self,
        *users: Snowflake,
        delete_message_seconds: int | None = None,
        reason: str | None = None,
    ) -> tuple[list[Snowflake], list[Snowflake]]:
        r"""|coro|

        Bulk ban users from the guild.

        The users must meet the :class:`abc.Snowflake` abc.

        You must have the :attr:`~Permissions.ban_members` permission to
        do this.

        Example Usage: ::

            # Ban multiple users
            successes, failures = await guild.bulk_ban(user1, user2, user3, ..., reason="Raid")

            # Ban a list of users
            successes, failures = await guild.bulk_ban(*users)

        Parameters
        ----------
        \*users: :class:`abc.Snowflake`
            An argument list of users to ban from the guild, up to 200.
        delete_message_seconds: Optional[:class:`int`]
            The number of seconds worth of messages to delete from
            the user in the guild. The minimum is 0 and the maximum
            is 604800 (i.e. 7 days). The default is 0.
        reason: Optional[:class:`str`]
            The reason the users were banned.

        Returns
        -------
        Tuple[List[:class:`abc.Snowflake`], List[:class:`abc.Snowflake`]]
            Returns two lists: the first contains members that were successfully banned, while the second is members that could not be banned.

        Raises
        ------
        ValueError
            You tried to ban more than 200 users.
        Forbidden
            You do not have the proper permissions to ban.
        HTTPException
            No users were banned.
        """

        if delete_message_seconds is not None and not (
            0 <= delete_message_seconds <= 604800
        ):
            raise TypeError(
                "delete_message_seconds must be between 0 and 604800 seconds."
            )

        if len(users) > 200 or len(users) < 1:
            raise ValueError(
                "The number of users to be banned must be between 1 and 200."
            )

        data = await self._state.http.bulk_ban(
            [u.id for u in users],
            self.id,
            delete_message_seconds,
            reason=reason,
        )
        banned = [u for u in users if str(u.id) in data["banned_users"]]
        failed = [u for u in users if str(u.id) in data["failed_users"]]
        return banned, failed

    async def unban(self, user: Snowflake, *, reason: str | None = None) -> None:
        """|coro|

        Unbans a user from the guild.

        The user must meet the :class:`abc.Snowflake` abc.

        You must have the :attr:`~Permissions.ban_members` permission to
        do this.

        Parameters
        ----------
        user: :class:`abc.Snowflake`
            The user to unban.
        reason: Optional[:class:`str`]
            The reason for doing this action. Shows up on the audit log.

        Raises
        ------
        Forbidden
            You do not have the proper permissions to unban.
        HTTPException
            Unbanning failed.
        """
        await self._state.http.unban(user.id, self.id, reason=reason)

    async def vanity_invite(self) -> Invite | None:
        """|coro|

        Returns the guild's special vanity invite.

        The guild must have ``VANITY_URL`` in :attr:`~Guild.features`.

        You must have the :attr:`~Permissions.manage_guild` permission to use
        this as well.

        Returns
        -------
        Optional[:class:`Invite`]
            The special vanity invite. If ``None`` then the guild does not
            have a vanity invite set.

        Raises
        ------
        Forbidden
            You do not have the proper permissions to get this.
        HTTPException
            Retrieving the vanity invite failed.
        """

        # we start with { code: abc }
        payload = await self._state.http.get_vanity_code(self.id)
        if not payload["code"]:
            return None

        # get the vanity URL channel since default channels aren't
        # reliable or a thing anymore
        data = await self._state.http.get_invite(payload["code"])

        channel = self.get_channel(int(data["channel"]["id"]))
        payload["revoked"] = False
        payload["temporary"] = False
        payload["max_uses"] = 0
        payload["max_age"] = 0
        payload["uses"] = payload.get("uses", 0)
        return Invite(state=self._state, data=payload, guild=self, channel=channel)

    # TODO: use MISSING when async iterators get refactored
    def audit_logs(
        self,
        *,
        limit: int | None = 100,
        before: SnowflakeTime | None = None,
        after: SnowflakeTime | None = None,
        user: Snowflake = None,
        action: AuditLogAction = None,
    ) -> AuditLogIterator:
        """Returns an :class:`AsyncIterator` that enables receiving the guild's audit logs.

        You must have the :attr:`~Permissions.view_audit_log` permission to use this.

        See `API documentation <https://discord.com/developers/docs/resources/audit-log#get-guild-audit-log>`_
        for more information about the `before` and `after` parameters.

        Parameters
        ----------
        limit: Optional[:class:`int`]
            The number of entries to retrieve. If ``None`` retrieve all entries.
        before: Union[:class:`abc.Snowflake`, :class:`datetime.datetime`]
            Retrieve entries before this date or entry.
            If a datetime is provided, it is recommended to use a UTC aware datetime.
            If the datetime is naive, it is assumed to be local time.
        after: Union[:class:`abc.Snowflake`, :class:`datetime.datetime`]
            Retrieve entries after this date or entry.
            If a datetime is provided, it is recommended to use a UTC aware datetime.
            If the datetime is naive, it is assumed to be local time.
        user: :class:`abc.Snowflake`
            The moderator to filter entries from.
        action: :class:`AuditLogAction`
            The action to filter with.

        Yields
        ------
        :class:`AuditLogEntry`
            The audit log entry.

        Raises
        ------
        Forbidden
            You are not allowed to fetch audit logs
        HTTPException
            An error occurred while fetching the audit logs.

        Examples
        --------

        Getting the first 100 entries: ::

            async for entry in guild.audit_logs(limit=100):
                print(f'{entry.user} did {entry.action} to {entry.target}')

        Getting entries for a specific action: ::

            async for entry in guild.audit_logs(action=discord.AuditLogAction.ban):
                print(f'{entry.user} banned {entry.target}')

        Getting entries made by a specific user: ::

            entries = await guild.audit_logs(limit=None, user=guild.me).flatten()
            await channel.send(f'I made {len(entries)} moderation actions.')
        """
        user_id = user.id if user is not None else None
        if action:
            action = action.value

        return AuditLogIterator(
            self,
            before=before,
            after=after,
            limit=limit,
            user_id=user_id,
            action_type=action,
        )

    async def widget(self) -> Widget:
        """|coro|

        Returns the widget of the guild.

        .. note::

            The guild must have the widget enabled to get this information.

        Returns
        -------
        :class:`Widget`
            The guild's widget.

        Raises
        ------
        Forbidden
            The widget for this guild is disabled.
        HTTPException
            Retrieving the widget failed.
        """
        data = await self._state.http.get_widget(self.id)

        return Widget(state=self._state, data=data)

    async def edit_widget(
        self, *, enabled: bool = MISSING, channel: Snowflake | None = MISSING
    ) -> None:
        """|coro|

        Edits the widget of the guild.

        You must have the :attr:`~Permissions.manage_guild` permission to
        use this

        .. versionadded:: 2.0

        Parameters
        ----------
        enabled: :class:`bool`
            Whether to enable the widget for the guild.
        channel: Optional[:class:`~discord.abc.Snowflake`]
            The new widget channel. ``None`` removes the widget channel.

        Raises
        ------
        Forbidden
            You do not have permission to edit the widget.
        HTTPException
            Editing the widget failed.
        """
        payload = {}
        if channel is not MISSING:
            payload["channel_id"] = None if channel is None else channel.id
        if enabled is not MISSING:
            payload["enabled"] = enabled

        await self._state.http.edit_widget(self.id, payload=payload)

    async def chunk(self, *, cache: bool = True) -> None:
        """|coro|

        Requests all members that belong to this guild. In order to use this,
        :meth:`Intents.members` must be enabled.

        This is a websocket operation and can be slow.

        .. versionadded:: 1.5

        Parameters
        ----------
        cache: :class:`bool`
            Whether to cache the members as well.

        Raises
        ------
        ClientException
            The members intent is not enabled.
        """

        if not self._state._intents.members:
            raise ClientException("Intents.members must be enabled to use this.")

        if not self._state.is_guild_evicted(self):
            return await self._state.chunk_guild(self, cache=cache)

    async def query_members(
        self,
        query: str | None = None,
        *,
        limit: int | None = 5,
        user_ids: list[int] | None = None,
        presences: bool = False,
        cache: bool = True,
    ) -> list[Member]:
        """|coro|

        Request members that belong to this guild whose username starts with
        the query given.

        This is a websocket operation and can be slow.

        .. versionadded:: 1.3

        Parameters
        ----------
        query: Optional[:class:`str`]
            The string that the username's start with.
        user_ids: Optional[List[:class:`int`]]
            List of user IDs to search for. If the user ID is not in the guild then it won't be returned.

            .. versionadded:: 1.4
        limit: Optional[:class:`int`]
            The maximum number of members to send back. If no query is passed, passing ``None`` returns all members.
            If a ``query`` or ``user_ids`` is passed, must be between 1 and 100. Defaults to 5.
        presences: Optional[:class:`bool`]
            Whether to request for presences to be provided. This defaults
            to ``False``.

            .. versionadded:: 1.6

        cache: :class:`bool`
            Whether to cache the members internally. This makes operations
            such as :meth:`get_member` work for those that matched. Defaults to ``True``.

        Returns
        -------
        List[:class:`Member`]
            The list of members that have matched the query.

        Raises
        ------
        asyncio.TimeoutError
            The query timed out waiting for the members.
        ValueError
            Invalid parameters were passed to the function
        ClientException
            The presences intent is not enabled.
        """

        if presences and not self._state._intents.presences:
            raise ClientException("Intents.presences must be enabled to use this.")

        if not limit or limit > 100 or limit < 1:
            if query or user_ids:
                raise ValueError(
                    "limit must be between 1 and 100 when using query or user_ids"
                )
            if not limit:
                query = ""
                limit = 0

        if query is None:
            if user_ids is None:
                raise ValueError("Must pass query or user_ids, or set limit to None")

        if user_ids is not None and query is not None:
            raise ValueError("Cannot pass both query and user_ids")

        if user_ids is not None and not user_ids:
            raise ValueError("user_ids must contain at least 1 value")

        return await self._state.query_members(
            self,
            query=query,
            limit=limit,
            user_ids=user_ids,
            presences=presences,
            cache=cache,
        )

    async def change_voice_state(
        self,
        *,
        channel: VocalGuildChannel | None,
        self_mute: bool = False,
        self_deaf: bool = False,
    ):
        """|coro|

        Changes client's voice state in the guild.

        .. versionadded:: 1.4

        Parameters
        ----------
        channel: Optional[Union[:class:`VoiceChannel`, :class:`StageChannel`]]
            Channel the client wants to join. Use ``None`` to disconnect.
        self_mute: :class:`bool`
            Indicates if the client should be self-muted.
        self_deaf: :class:`bool`
            Indicates if the client should be self-deafened.
        """
        ws = self._state._get_websocket(self.id)
        channel_id = channel.id if channel else None
        await ws.voice_state(self.id, channel_id, self_mute, self_deaf)

    async def welcome_screen(self):
        """|coro|

        Returns the :class:`WelcomeScreen` of the guild.

        The guild must have ``COMMUNITY`` in :attr:`~Guild.features`.

        You must have the :attr:`~Permissions.manage_guild` permission in order to get this.

        .. versionadded:: 2.0

        Returns
        -------
        :class:`WelcomeScreen`
            The welcome screen of guild.

        Raises
        ------
        Forbidden
            You do not have the proper permissions to get this.
        HTTPException
            Retrieving the welcome screen failed somehow.
        NotFound
            The guild doesn't have a welcome screen or community feature is disabled.
        """
        data = await self._state.http.get_welcome_screen(self.id)
        return WelcomeScreen(data=data, guild=self)

    @overload
    async def edit_welcome_screen(
        self,
        *,
        description: str | None = ...,
        welcome_channels: list[WelcomeScreenChannel] | None = ...,
        enabled: bool | None = ...,
    ) -> WelcomeScreen: ...

    @overload
    async def edit_welcome_screen(self) -> None: ...

    async def edit_welcome_screen(self, **options):
        """|coro|

        A shorthand for :attr:`WelcomeScreen.edit` without fetching the welcome screen.

        You must have the :attr:`~Permissions.manage_guild` permission in the
        guild to do this.

        The guild must have ``COMMUNITY`` in :attr:`Guild.features`

        Parameters
        ----------
        description: Optional[:class:`str`]
            The new description of welcome screen.
        welcome_channels: Optional[List[:class:`WelcomeScreenChannel`]]
            The welcome channels. The order of the channels would be same as the passed list order.
        enabled: Optional[:class:`bool`]
            Whether the welcome screen should be displayed.
        reason: Optional[:class:`str`]
            The reason that shows up on audit log.

        Returns
        -------
        :class:`WelcomeScreen`
            The edited welcome screen.

        Raises
        ------
        HTTPException
            Editing the welcome screen failed somehow.
        Forbidden
            You don't have permissions to edit the welcome screen.
        NotFound
            This welcome screen does not exist.
        """

        welcome_channels = options.get("welcome_channels", [])
        welcome_channels_data = []

        for channel in welcome_channels:
            if not isinstance(channel, WelcomeScreenChannel):
                raise TypeError(
                    "welcome_channels parameter must be a list of WelcomeScreenChannel."
                )

            welcome_channels_data.append(channel.to_dict())

        options["welcome_channels"] = welcome_channels_data

        if options:
            new = await self._state.http.edit_welcome_screen(
                self.id, options, reason=options.get("reason")
            )
            return WelcomeScreen(data=new, guild=self)

    async def fetch_scheduled_events(
        self, *, with_user_count: bool = True
    ) -> list[ScheduledEvent]:
        """|coro|

        Returns a list of :class:`ScheduledEvent` in the guild.

        .. note::

            This method is an API call. For general usage, consider :attr:`scheduled_events` instead.

        Parameters
        ----------
        with_user_count: Optional[:class:`bool`]
            If the scheduled event should be fetched with the number of
            users that are interested in the events.
            Defaults to ``True``.

        Returns
        -------
        List[:class:`ScheduledEvent`]
            The fetched scheduled events.

        Raises
        ------
        ClientException
            The scheduled events intent is not enabled.
        HTTPException
            Getting the scheduled events failed.
        """
        data = await self._state.http.get_scheduled_events(
            self.id, with_user_count=with_user_count
        )
        result = []
        for event in data:
            creator = (
                None
                if not event.get("creator", None)
                else self.get_member(event.get("creator_id"))
            )
            result.append(
                ScheduledEvent(
                    state=self._state, guild=self, creator=creator, data=event
                )
            )

        self._scheduled_events_from_list(result)
        return result

    async def fetch_scheduled_event(
        self, event_id: int, /, *, with_user_count: bool = True
    ) -> ScheduledEvent | None:
        """|coro|

        Retrieves a :class:`ScheduledEvent` from event ID.

        .. note::

            This method is an API call. If you have :attr:`Intents.scheduled_events`,
            consider :meth:`get_scheduled_event` instead.

        Parameters
        ----------
        event_id: :class:`int`
            The event's ID to fetch with.
        with_user_count: Optional[:class:`bool`]
            If the scheduled vent should be fetched with the number of
            users that are interested in the event.
            Defaults to ``True``.

        Returns
        -------
        Optional[:class:`ScheduledEvent`]
            The scheduled event from the event ID.

        Raises
        ------
        HTTPException
            Fetching the event failed.
        NotFound
            Event not found.
        """
        data = await self._state.http.get_scheduled_event(
            guild_id=self.id, event_id=event_id, with_user_count=with_user_count
        )
        creator = (
            None
            if not data.get("creator", None)
            else self.get_member(data.get("creator_id"))
        )
        event = ScheduledEvent(
            state=self._state, guild=self, creator=creator, data=data
        )

        old_event = self._scheduled_events.get(event.id)
        if old_event:
            self._scheduled_events[event.id] = event
        else:
            self._add_scheduled_event(event)

        return event

    def get_scheduled_event(self, event_id: int, /) -> ScheduledEvent | None:
        """Returns a Scheduled Event with the given ID.

        Parameters
        ----------
        event_id: :class:`int`
            The ID to search for.

        Returns
        -------
        Optional[:class:`ScheduledEvent`]
            The scheduled event or ``None`` if not found.
        """
        return self._scheduled_events.get(event_id)

    async def create_scheduled_event(
        self,
        *,
        name: str,
        description: str = MISSING,
        start_time: datetime,
        end_time: datetime = MISSING,
        location: str | int | VoiceChannel | StageChannel | ScheduledEventLocation,
        privacy_level: ScheduledEventPrivacyLevel = ScheduledEventPrivacyLevel.guild_only,
        reason: str | None = None,
        image: bytes = MISSING,
    ) -> ScheduledEvent | None:
        """|coro|
        Creates a scheduled event.

        Parameters
        ----------
        name: :class:`str`
            The name of the scheduled event.
        description: Optional[:class:`str`]
            The description of the scheduled event.
        start_time: :class:`datetime.datetime`
            A datetime object of when the scheduled event is supposed to start.
        end_time: Optional[:class:`datetime.datetime`]
            A datetime object of when the scheduled event is supposed to end.
        location: :class:`ScheduledEventLocation`
            The location of where the event is happening.
        privacy_level: :class:`ScheduledEventPrivacyLevel`
            The privacy level of the event. Currently, the only possible value
            is :attr:`ScheduledEventPrivacyLevel.guild_only`, which is default,
            so there is no need to change this parameter.
        reason: Optional[:class:`str`]
            The reason to show in the audit log.
        image: Optional[:class:`bytes`]
            The cover image of the scheduled event

        Returns
        -------
        Optional[:class:`ScheduledEvent`]
            The created scheduled event.

        Raises
        ------
        Forbidden
            You do not have the Manage Events permission.
        HTTPException
            The operation failed.
        """
        payload: dict[str, str | int] = {
            "name": name,
            "scheduled_start_time": start_time.isoformat(),
            "privacy_level": int(privacy_level),
        }

        if not isinstance(location, ScheduledEventLocation):
            location = ScheduledEventLocation(state=self._state, value=location)

        payload["entity_type"] = location.type.value

        if location.type == ScheduledEventLocationType.external:
            payload["channel_id"] = None
            payload["entity_metadata"] = {"location": location.value}
        else:
            payload["channel_id"] = location.value.id
            payload["entity_metadata"] = None

        if description is not MISSING:
            payload["description"] = description

        if end_time is not MISSING:
            payload["scheduled_end_time"] = end_time.isoformat()

        if image is not MISSING:
            payload["image"] = utils._bytes_to_base64_data(image)

        data = await self._state.http.create_scheduled_event(
            guild_id=self.id, reason=reason, **payload
        )
        event = ScheduledEvent(
            state=self._state, guild=self, creator=self.me, data=data
        )
        self._add_scheduled_event(event)
        return event

    @property
    def scheduled_events(self) -> list[ScheduledEvent]:
        """A list of scheduled events in this guild."""
        return list(self._scheduled_events.values())

    async def fetch_auto_moderation_rules(self) -> list[AutoModRule]:
        """|coro|

        Retrieves a list of auto moderation rules for this guild.

        Returns
        -------
        List[:class:`AutoModRule`]
            The auto moderation rules for this guild.

        Raises
        ------
        HTTPException
            Getting the auto moderation rules failed.
        Forbidden
            You do not have the Manage Guild permission.
        """
        data = await self._state.http.get_auto_moderation_rules(self.id)
        return [AutoModRule(state=self._state, data=rule) for rule in data]

    async def fetch_auto_moderation_rule(self, id: int) -> AutoModRule:
        """|coro|

        Retrieves a :class:`AutoModRule` from rule ID.

        Returns
        -------
        :class:`AutoModRule`
            The requested auto moderation rule.

        Raises
        ------
        HTTPException
            Getting the auto moderation rule failed.
        Forbidden
            You do not have the Manage Guild permission.
        """
        data = await self._state.http.get_auto_moderation_rule(self.id, id)
        return AutoModRule(state=self._state, data=data)

    async def create_auto_moderation_rule(
        self,
        *,
        name: str,
        event_type: AutoModEventType,
        trigger_type: AutoModTriggerType,
        trigger_metadata: AutoModTriggerMetadata,
        actions: list[AutoModAction],
        enabled: bool = False,
        exempt_roles: list[Snowflake] = None,
        exempt_channels: list[Snowflake] = None,
        reason: str | None = None,
    ) -> AutoModRule:
        """
        Creates an auto moderation rule.

        Parameters
        ----------
        name: :class:`str`
            The name of the auto moderation rule.
        event_type: :class:`AutoModEventType`
            The type of event that triggers the rule.
        trigger_type: :class:`AutoModTriggerType`
            The rule's trigger type.
        trigger_metadata: :class:`AutoModTriggerMetadata`
            The rule's trigger metadata.
        actions: List[:class:`AutoModAction`]
            The actions to take when the rule is triggered.
        enabled: :class:`bool`
            Whether the rule is enabled.
        exempt_roles: List[:class:`.abc.Snowflake`]
            A list of roles that are exempt from the rule.
        exempt_channels: List[:class:`.abc.Snowflake`]
            A list of channels that are exempt from the rule.
        reason: Optional[:class:`str`]
            The reason for creating the rule. Shows up in the audit log.

        Returns
        -------
        :class:`AutoModRule`
            The new auto moderation rule.

        Raises
        ------
        HTTPException
            Creating the auto moderation rule failed.
        Forbidden
            You do not have the Manage Guild permission.
        """
        payload = {
            "name": name,
            "event_type": event_type.value,
            "trigger_type": trigger_type.value,
            "trigger_metadata": trigger_metadata.to_dict(),
            "actions": [a.to_dict() for a in actions],
            "enabled": enabled,
        }

        if exempt_roles:
            payload["exempt_roles"] = [r.id for r in exempt_roles]

        if exempt_channels:
            payload["exempt_channels"] = [c.id for c in exempt_channels]

        data = await self._state.http.create_auto_moderation_rule(
            self.id, payload, reason=reason
        )
        return AutoModRule(state=self._state, data=data)

    async def onboarding(self):
        """|coro|

        Returns the :class:`Onboarding` flow for the guild.

        .. versionadded:: 2.5

        Returns
        -------
        :class:`Onboarding`
            The onboarding flow for the guild.

        Raises
        ------
        HTTPException
            Retrieving the onboarding flow failed somehow.
        """
        data = await self._state.http.get_onboarding(self.id)
        return Onboarding(data=data, guild=self)

    async def edit_onboarding(
        self,
        *,
        prompts: list[OnboardingPrompt] | None = MISSING,
        default_channels: list[Snowflake] | None = MISSING,
        enabled: bool | None = MISSING,
        mode: OnboardingMode | None = MISSING,
        reason: str | None = MISSING,
    ) -> Onboarding:
        """|coro|

        A shorthand for :attr:`Onboarding.edit` without fetching the onboarding flow.

        You must have the :attr:`~Permissions.manage_guild` and :attr:`~Permissions.manage_roles` permissions in the
        guild to do this.

        Parameters
        ----------

        prompts: Optional[List[:class:`OnboardingPrompt`]]
            The new list of prompts for this flow.
        default_channels: Optional[List[:class:`Snowflake`]]
            The new default channels that users are opted into.
        enabled: Optional[:class:`bool`]
            Whether onboarding should be enabled. Setting this to ``True`` requires
            the guild to have ``COMMUNITY`` in :attr:`~Guild.features` and at
            least 7 ``default_channels``.
        mode: Optional[:class:`OnboardingMode`]
            The new onboarding mode.
        reason: Optional[:class:`str`]
            The reason that shows up on Audit log.

        Returns
        -------
        :class:`Onboarding`
            The updated onboarding flow.

        Raises
        ------

        HTTPException
            Editing the onboarding flow failed somehow.
        Forbidden
            You don't have permissions to edit the onboarding flow.
        """

        fields: dict[str, Any] = {}
        if prompts is not MISSING:
            fields["prompts"] = [prompt.to_dict() for prompt in prompts]

        if default_channels is not MISSING:
            fields["default_channel_ids"] = [channel.id for channel in default_channels]

        if enabled is not MISSING:
            fields["enabled"] = enabled

        if mode is not MISSING:
            fields["mode"] = mode.value

        new = await self._state.http.edit_onboarding(self.id, fields, reason=reason)
        return Onboarding(data=new, guild=self)

    async def delete_auto_moderation_rule(
        self,
        id: int,
        *,
        reason: str | None = None,
    ) -> None:
        """
        Deletes an auto moderation rule.

        Parameters
        ----------
        id: :class:`int`
            The ID of the auto moderation rule.
        reason: Optional[:class:`str`]
            The reason for deleting the rule. Shows up in the audit log.

        Raises
        ------
        HTTPException
            Deleting the auto moderation rule failed.
        Forbidden
            You do not have the Manage Guild permission.
        """

        await self._state.http.delete_auto_moderation_rule(self.id, id, reason=reason)

    async def create_test_entitlement(self, sku: Snowflake) -> Entitlement:
        """|coro|

        Creates a test entitlement for the guild.

        Parameters
        ----------
        sku: :class:`Snowflake`
            The SKU to create a test entitlement for.

        Returns
        -------
        :class:`Entitlement`
            The created entitlement.
        """
        payload = {
            "sku_id": sku.id,
            "owner_id": self.id,
            "owner_type": EntitlementOwnerType.guild.value,
        }
        data = await self._state.http.create_test_entitlement(
            self._state.application_id, payload
        )
        return Entitlement(data=data, state=self._state)

    def entitlements(
        self,
        skus: list[Snowflake] | None = None,
        before: SnowflakeTime | None = None,
        after: SnowflakeTime | None = None,
        limit: int | None = 100,
        exclude_ended: bool = False,
    ) -> EntitlementIterator:
        """Returns an :class:`.AsyncIterator` that enables fetching the guild's entitlements.

        This is identical to :meth:`Client.entitlements` with the ``guild`` parameter.

        .. versionadded:: 2.6

        Parameters
        ----------
        skus: list[:class:`.abc.Snowflake`] | None
            Limit the fetched entitlements to entitlements that are for these SKUs.
        before: :class:`.abc.Snowflake` | :class:`datetime.datetime` | None
            Retrieves guilds before this date or object.
            If a datetime is provided, it is recommended to use a UTC-aware datetime.
            If the datetime is naive, it is assumed to be local time.
        after: :class:`.abc.Snowflake` | :class:`datetime.datetime` | None
            Retrieve guilds after this date or object.
            If a datetime is provided, it is recommended to use a UTC-aware datetime.
            If the datetime is naive, it is assumed to be local time.
        limit: Optional[:class:`int`]
            The number of entitlements to retrieve.
            If ``None``, retrieves every entitlement, which may be slow.
            Defaults to ``100``.
        exclude_ended: :class:`bool`
            Whether to limit the fetched entitlements to those that have not ended.
            Defaults to ``False``.

        Yields
        ------
        :class:`.Entitlement`
            The application's entitlements.

        Raises
        ------
        :exc:`HTTPException`
            Retrieving the entitlements failed.
        """
        return EntitlementIterator(
            self._state,
            sku_ids=[sku.id for sku in skus] if skus else None,
            before=before,
            after=after,
            limit=limit,
            guild_id=self.id,
            exclude_ended=exclude_ended,
        )<|MERGE_RESOLUTION|>--- conflicted
+++ resolved
@@ -889,7 +889,6 @@
         -------
         VoiceChannel | TextChannel | ForumChannel | StageChannel | CategoryChannel | Thread | Role | Member | GuildEmoji | None
             The object if found, or `default` if provided when not found.
-<<<<<<< HEAD
 
         Raises
         ------
@@ -897,8 +896,6 @@
             Raised when required parameters are missing or invalid types are provided.
         :exc:`InvalidArgument`
             Raised when an unsupported or incompatible object type is used.
-=======
->>>>>>> 6c6e33a2
         """
         try:
             return await utils.get_or_fetch(
