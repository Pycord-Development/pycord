"""
The MIT License (MIT)

Copyright (c) 2015-2021 Rapptz
Copyright (c) 2021-present Pycord Development

Permission is hereby granted, free of charge, to any person obtaining a
copy of this software and associated documentation files (the "Software"),
to deal in the Software without restriction, including without limitation
the rights to use, copy, modify, merge, publish, distribute, sublicense,
and/or sell copies of the Software, and to permit persons to whom the
Software is furnished to do so, subject to the following conditions:

The above copyright notice and this permission notice shall be included in
all copies or substantial portions of the Software.

THE SOFTWARE IS PROVIDED "AS IS", WITHOUT WARRANTY OF ANY KIND, EXPRESS
OR IMPLIED, INCLUDING BUT NOT LIMITED TO THE WARRANTIES OF MERCHANTABILITY,
FITNESS FOR A PARTICULAR PURPOSE AND NONINFRINGEMENT. IN NO EVENT SHALL THE
AUTHORS OR COPYRIGHT HOLDERS BE LIABLE FOR ANY CLAIM, DAMAGES OR OTHER
LIABILITY, WHETHER IN AN ACTION OF CONTRACT, TORT OR OTHERWISE, ARISING
FROM, OUT OF OR IN CONNECTION WITH THE SOFTWARE OR THE USE OR OTHER
DEALINGS IN THE SOFTWARE.
"""

from __future__ import annotations

import copy
import unicodedata
from typing import (
    TYPE_CHECKING,
    Any,
    ClassVar,
    Dict,
    List,
    Literal,
    NamedTuple,
    Optional,
    Sequence,
    Set,
    Tuple,
    Union,
    overload,
)

from . import abc, utils
from .asset import Asset
from .channel import *
from .channel import _guild_channel_factory, _threaded_guild_channel_factory
from .colour import Colour
from .emoji import Emoji
from .enums import (
    AuditLogAction,
    ChannelType,
    ContentFilter,
    NotificationLevel,
    NSFWLevel,
    ScheduledEventLocationType,
    ScheduledEventPrivacyLevel,
    VerificationLevel,
    VideoQualityMode,
    VoiceRegion,
    try_enum,
)
from .errors import ClientException, InvalidArgument, InvalidData
from .file import File
from .flags import SystemChannelFlags
from .integrations import Integration, _integration_factory
from .invite import Invite
from .iterators import AuditLogIterator, BanIterator, MemberIterator
from .member import Member, VoiceState
from .mixins import Hashable
from .permissions import PermissionOverwrite
from .role import Role
from .scheduled_events import ScheduledEvent, ScheduledEventLocation
from .stage_instance import StageInstance
from .sticker import GuildSticker
from .threads import Thread, ThreadMember
from .user import User
from .welcome_screen import WelcomeScreen, WelcomeScreenChannel
from .widget import Widget

__all__ = ("Guild",)

MISSING = utils.MISSING

if TYPE_CHECKING:
    import datetime

    from .abc import Snowflake, SnowflakeTime
<<<<<<< HEAD
    from .channel import (
        CategoryChannel,
        StageChannel,
        TextChannel,
        VoiceChannel,
        ForumChannel
    )
=======
    from .channel import CategoryChannel, StageChannel, TextChannel, VoiceChannel
>>>>>>> 8f64303d
    from .permissions import Permissions
    from .state import ConnectionState
    from .template import Template
    from .types.guild import Ban as BanPayload
    from .types.guild import Guild as GuildPayload
    from .types.guild import GuildFeature, MFALevel
    from .types.threads import Thread as ThreadPayload
    from .types.voice import GuildVoiceState
    from .voice_client import VoiceProtocol
    from .webhook import Webhook

    VocalGuildChannel = Union[VoiceChannel, StageChannel]
    GuildChannel = Union[VoiceChannel, StageChannel, TextChannel, CategoryChannel]
    ByCategoryItem = Tuple[Optional[CategoryChannel], List[GuildChannel]]


class BanEntry(NamedTuple):
    reason: Optional[str]
    user: User


class _GuildLimit(NamedTuple):
    emoji: int
    stickers: int
    bitrate: float
    filesize: int


class Guild(Hashable):
    """Represents a Discord guild.

    This is referred to as a "server" in the official Discord UI.

    .. container:: operations

        .. describe:: x == y

            Checks if two guilds are equal.

        .. describe:: x != y

            Checks if two guilds are not equal.

        .. describe:: hash(x)

            Returns the guild's hash.

        .. describe:: str(x)

            Returns the guild's name.

    Attributes
    ----------
    name: :class:`str`
        The guild name.
    emojis: Tuple[:class:`Emoji`, ...]
        All emojis that the guild owns.
    stickers: Tuple[:class:`GuildSticker`, ...]
        All stickers that the guild owns.

        .. versionadded:: 2.0
    region: :class:`VoiceRegion`
        The region the guild belongs on. There is a chance that the region
        will be a :class:`str` if the value is not recognised by the enumerator.
    afk_timeout: :class:`int`
        The timeout to get sent to the AFK channel.
    afk_channel: Optional[:class:`VoiceChannel`]
        The channel that denotes the AFK channel. ``None`` if it doesn't exist.
    id: :class:`int`
        The guild's ID.
    owner_id: :class:`int`
        The guild owner's ID. Use :attr:`Guild.owner` instead.
    unavailable: :class:`bool`
        Indicates if the guild is unavailable. If this is ``True`` then the
        reliability of other attributes outside of :attr:`Guild.id` is slim and they might
        all be ``None``. It is best to not do anything with the guild if it is unavailable.

        Check the :func:`on_guild_unavailable` and :func:`on_guild_available` events.
    max_presences: Optional[:class:`int`]
        The maximum amount of presences for the guild.
    max_members: Optional[:class:`int`]
        The maximum amount of members for the guild.

        .. note::

            This attribute is only available via :meth:`.Client.fetch_guild`.
    max_video_channel_users: Optional[:class:`int`]
        The maximum amount of users in a video channel.

        .. versionadded:: 1.4
    description: Optional[:class:`str`]
        The guild's description.
    mfa_level: :class:`int`
        Indicates the guild's two factor authorisation level. If this value is 0 then
        the guild does not require 2FA for their administrative members. If the value is
        1 then they do.
    verification_level: :class:`VerificationLevel`
        The guild's verification level.
    explicit_content_filter: :class:`ContentFilter`
        The guild's explicit content filter.
    default_notifications: :class:`NotificationLevel`
        The guild's notification settings.
    features: List[:class:`str`]
        A list of features that the guild has. The features that a guild can have are
        subject to arbitrary change by Discord.

        They are currently as follows:

        - ``ANIMATED_BANNER``: Guild can upload an animated banner.
        - ``ANIMATED_ICON``: Guild can upload an animated icon.
        - ``BANNER``: Guild can upload and use a banner. (i.e. :attr:`.banner`)
        - ``CHANNEL_BANNER``: Guild can upload and use a channel banners.
        - ``COMMERCE``: Guild can sell things using store channels, which have now been removed.
        - ``COMMUNITY``: Guild is a community server.
        - ``DISCOVERABLE``: Guild shows up in Server Discovery.
        - ``FEATURABLE``: Guild is able to be featured in Server Discovery.
        - ``HAS_DIRECTORY_ENTRY``: Unknown.
        - ``HUB``: Hubs contain a directory channel that let you find school-related, student-run servers for your school or university.
        - ``INTERNAL_EMPLOYEE_ONLY``: Indicates that only users with the staff badge can join the guild.
        - ``INVITE_SPLASH``: Guild's invite page can have a special splash.
        - ``LINKED_TO_HUB``: 'Guild is linked to a hub.
        - ``MEMBER_PROFILES``: Unknown.
        - ``MEMBER_VERIFICATION_GATE_ENABLED``: Guild has Membership Screening enabled.
        - ``MONETIZATION_ENABLED``: Guild has enabled monetization.
        - ``MORE_EMOJI``: Guild has increased custom emoji slots.
        - ``MORE_STICKERS``: Guild has increased custom sticker slots.
        - ``NEWS``: Guild can create news channels.
        - ``NEW_THREAD_PERMISSIONS``: Guild has new thread permissions.
        - ``PARTNERED``: Guild is a partnered server.
        - ``PREMIUM_TIER_3_OVERRIDE``: Forces the server to server boosting level 3 (specifically created by Discord Staff Member "Jethro" for their personal server).
        - ``PREVIEW_ENABLED``: Guild can be viewed before being accepted via Membership Screening.
        - ``PRIVATE_THREADS``: Guild has access to create private threads.
        - ``ROLE_ICONS``: Guild can set an image or emoji as a role icon.
        - ``ROLE_SUBSCRIPTIONS_AVAILABLE_FOR_PURCHASE``: Role subscriptions are available for purchasing.
        - ``ROLE_SUBSCRIPTIONS_ENABLED``: Guild is able to view and manage role subscriptions.
        - ``SEVEN_DAY_THREAD_ARCHIVE``: Guild has access to the seven day archive time for threads.
        - ``TEXT_IN_VOICE_ENABLED``: Guild has a chat button inside voice channels that opens a dedicated text channel in a sidebar similar to thread view.
        - ``THREAD_DEFAULT_AUTO_ARCHIVE_DURATION``: Unknown, presumably used for testing changes to the thread default auto archive duration..
        - ``THREADS_ENABLED_TESTING``: Used by bot developers to test their bots with threads in guilds with 5 or less members and a bot. Also gives the premium thread features.
        - ``THREE_DAY_THREAD_ARCHIVE``: Guild has access to the three day archive time for threads.
        - ``TICKETED_EVENTS_ENABLED``: Guild has enabled ticketed events.
        - ``VANITY_URL``: Guild can have a vanity invite URL (e.g. discord.gg/discord-api).
        - ``VERIFIED``: Guild is a verified server.
        - ``VIP_REGIONS``: Guild has VIP voice regions.
        - ``WELCOME_SCREEN_ENABLED``: Guild has enabled the welcome screen.

    premium_tier: :class:`int`
        The premium tier for this guild. Corresponds to "Nitro Server" in the official UI.
        The number goes from 0 to 3 inclusive.
    premium_subscription_count: :class:`int`
        The number of "boosts" this guild currently has.
    premium_progress_bar_enabled: :class:`bool`
        Indicates if the guild has premium progress bar enabled.

        .. versionadded:: 2.0
    preferred_locale: Optional[:class:`str`]
        The preferred locale for the guild. Used when filtering Server Discovery
        results to a specific language.
    nsfw_level: :class:`NSFWLevel`
        The guild's NSFW level.

        .. versionadded:: 2.0

    approximate_member_count: Optional[:class:`int`]
        The approximate number of members in the guild. This is ``None`` unless the guild is obtained
        using :meth:`Client.fetch_guild` with ``with_counts=True``.

        .. versionadded:: 2.0

    approximate_presence_count: Optional[:class:`int`]
        The approximate number of members currently active in the guild.
        This includes idle, dnd, online, and invisible members. Offline members are excluded.
        This is ``None`` unless the guild is obtained using :meth:`Client.fetch_guild`
        with ``with_counts=True``.

        .. versionadded:: 2.0
    """

    __slots__ = (
        "afk_timeout",
        "afk_channel",
        "name",
        "id",
        "unavailable",
        "region",
        "owner_id",
        "mfa_level",
        "emojis",
        "stickers",
        "features",
        "verification_level",
        "explicit_content_filter",
        "default_notifications",
        "description",
        "max_presences",
        "max_members",
        "max_video_channel_users",
        "premium_tier",
        "premium_subscription_count",
        "premium_progress_bar_enabled",
        "preferred_locale",
        "nsfw_level",
        "_scheduled_events",
        "_members",
        "_channels",
        "_icon",
        "_banner",
        "_state",
        "_roles",
        "_member_count",
        "_large",
        "_splash",
        "_voice_states",
        "_system_channel_id",
        "_system_channel_flags",
        "_discovery_splash",
        "_rules_channel_id",
        "_public_updates_channel_id",
        "_stage_instances",
        "_threads",
        "approximate_member_count",
        "approximate_presence_count",
    )

    _PREMIUM_GUILD_LIMITS: ClassVar[Dict[Optional[int], _GuildLimit]] = {
        None: _GuildLimit(emoji=50, stickers=0, bitrate=96e3, filesize=8388608),
        0: _GuildLimit(emoji=50, stickers=0, bitrate=96e3, filesize=8388608),
        1: _GuildLimit(emoji=100, stickers=15, bitrate=128e3, filesize=8388608),
        2: _GuildLimit(emoji=150, stickers=30, bitrate=256e3, filesize=52428800),
        3: _GuildLimit(emoji=250, stickers=60, bitrate=384e3, filesize=104857600),
    }

    def __init__(self, *, data: GuildPayload, state: ConnectionState):
        # NOTE:
        # Adding an attribute here and getting an AttributeError saying
        # the attr doesn't exist? it has something to do with the order
        # of the attr in __slots__

        self._channels: Dict[int, GuildChannel] = {}
        self._members: Dict[int, Member] = {}
        self._scheduled_events: Dict[int, ScheduledEvent] = {}
        self._voice_states: Dict[int, VoiceState] = {}
        self._threads: Dict[int, Thread] = {}
        self._state: ConnectionState = state
        self._from_data(data)

    def _add_channel(self, channel: GuildChannel, /) -> None:
        self._channels[channel.id] = channel

    def _remove_channel(self, channel: Snowflake, /) -> None:
        self._channels.pop(channel.id, None)

    def _voice_state_for(self, user_id: int, /) -> Optional[VoiceState]:
        return self._voice_states.get(user_id)

    def _add_member(self, member: Member, /) -> None:
        self._members[member.id] = member

    def _store_thread(self, payload: ThreadPayload, /) -> Thread:
        thread = Thread(guild=self, state=self._state, data=payload)
        self._threads[thread.id] = thread
        return thread

    def _remove_member(self, member: Snowflake, /) -> None:
        self._members.pop(member.id, None)

    def _add_scheduled_event(self, event: ScheduledEvent, /) -> None:
        self._scheduled_events[event.id] = event

    def _remove_scheduled_event(self, event: Snowflake, /) -> None:
        self._scheduled_events.pop(event.id, None)

    def _scheduled_events_from_list(self, events: List[ScheduledEvent], /) -> None:
        self._scheduled_events.clear()
        for event in events:
            self._scheduled_events[event.id] = event

    def _add_thread(self, thread: Thread, /) -> None:
        self._threads[thread.id] = thread

    def _remove_thread(self, thread: Snowflake, /) -> None:
        self._threads.pop(thread.id, None)

    def _clear_threads(self) -> None:
        self._threads.clear()

    def _remove_threads_by_channel(self, channel_id: int) -> None:
        to_remove = [k for k, t in self._threads.items() if t.parent_id == channel_id]
        for k in to_remove:
            del self._threads[k]

    def _filter_threads(self, channel_ids: Set[int]) -> Dict[int, Thread]:
        to_remove: Dict[int, Thread] = {k: t for k, t in self._threads.items() if t.parent_id in channel_ids}
        for k in to_remove:
            del self._threads[k]
        return to_remove

    def __str__(self) -> str:
        return self.name or ""

    def __repr__(self) -> str:
        attrs = (
            ("id", self.id),
            ("name", self.name),
            ("shard_id", self.shard_id),
            ("chunked", self.chunked),
            ("member_count", getattr(self, "_member_count", None)),
        )
        inner = " ".join("%s=%r" % t for t in attrs)
        return f"<Guild {inner}>"

    def _update_voice_state(
        self, data: GuildVoiceState, channel_id: int
    ) -> Tuple[Optional[Member], VoiceState, VoiceState]:
        user_id = int(data["user_id"])
        channel = self.get_channel(channel_id)
        try:
            # check if we should remove the voice state from cache
            if channel is None:
                after = self._voice_states.pop(user_id)
            else:
                after = self._voice_states[user_id]

            before = copy.copy(after)
            after._update(data, channel)
        except KeyError:
            # if we're here then we're getting added into the cache
            after = VoiceState(data=data, channel=channel)
            before = VoiceState(data=data, channel=None)
            self._voice_states[user_id] = after

        member = self.get_member(user_id)
        if member is None:
            try:
                member = Member(data=data["member"], state=self._state, guild=self)
            except KeyError:
                member = None

        return member, before, after

    def _add_role(self, role: Role, /) -> None:
        # roles get added to the bottom (position 1, pos 0 is @everyone)
        # so since self.roles has the @everyone role, we can't increment
        # its position because it's stuck at position 0. Luckily x += False
        # is equivalent to adding 0. So we cast the position to a bool and
        # increment it.
        for r in self._roles.values():
            r.position += not r.is_default()

        self._roles[role.id] = role

    def _remove_role(self, role_id: int, /) -> Role:
        # this raises KeyError if it fails..
        role = self._roles.pop(role_id)

        # since it didn't, we can change the positions now
        # basically the same as above except we only decrement
        # the position if we're above the role we deleted.
        for r in self._roles.values():
            r.position -= r.position > role.position

        return role

    def _from_data(self, guild: GuildPayload) -> None:
        # according to Stan, this is always available even if the guild is unavailable
        # I don't have this guarantee when someone updates the guild.
        member_count = guild.get("member_count", None)
        if member_count is not None:
            self._member_count: int = member_count

        self.name: str = guild.get("name")
        self.region: VoiceRegion = try_enum(VoiceRegion, guild.get("region"))
        self.verification_level: VerificationLevel = try_enum(VerificationLevel, guild.get("verification_level"))
        self.default_notifications: NotificationLevel = try_enum(
            NotificationLevel, guild.get("default_message_notifications")
        )
        self.explicit_content_filter: ContentFilter = try_enum(ContentFilter, guild.get("explicit_content_filter", 0))
        self.afk_timeout: int = guild.get("afk_timeout")
        self._icon: Optional[str] = guild.get("icon")
        self._banner: Optional[str] = guild.get("banner")
        self.unavailable: bool = guild.get("unavailable", False)
        self.id: int = int(guild["id"])
        self._roles: Dict[int, Role] = {}
        state = self._state  # speed up attribute access
        for r in guild.get("roles", []):
            role = Role(guild=self, data=r, state=state)
            self._roles[role.id] = role

        self.mfa_level: MFALevel = guild.get("mfa_level")
        self.emojis: Tuple[Emoji, ...] = tuple(map(lambda d: state.store_emoji(self, d), guild.get("emojis", [])))
        self.stickers: Tuple[GuildSticker, ...] = tuple(
            map(lambda d: state.store_sticker(self, d), guild.get("stickers", []))
        )
        self.features: List[GuildFeature] = guild.get("features", [])
        self._splash: Optional[str] = guild.get("splash")
        self._system_channel_id: Optional[int] = utils._get_as_snowflake(guild, "system_channel_id")
        self.description: Optional[str] = guild.get("description")
        self.max_presences: Optional[int] = guild.get("max_presences")
        self.max_members: Optional[int] = guild.get("max_members")
        self.max_video_channel_users: Optional[int] = guild.get("max_video_channel_users")
        self.premium_tier: int = guild.get("premium_tier", 0)
        self.premium_subscription_count: int = guild.get("premium_subscription_count") or 0
        self.premium_progress_bar_enabled: bool = guild.get("premium_progress_bar_enabled") or False
        self._system_channel_flags: int = guild.get("system_channel_flags", 0)
        self.preferred_locale: Optional[str] = guild.get("preferred_locale")
        self._discovery_splash: Optional[str] = guild.get("discovery_splash")
        self._rules_channel_id: Optional[int] = utils._get_as_snowflake(guild, "rules_channel_id")
        self._public_updates_channel_id: Optional[int] = utils._get_as_snowflake(guild, "public_updates_channel_id")
        self.nsfw_level: NSFWLevel = try_enum(NSFWLevel, guild.get("nsfw_level", 0))
        self.approximate_presence_count = guild.get("approximate_presence_count")
        self.approximate_member_count = guild.get("approximate_member_count")

        self._stage_instances: Dict[int, StageInstance] = {}
        for s in guild.get("stage_instances", []):
            stage_instance = StageInstance(guild=self, data=s, state=state)
            self._stage_instances[stage_instance.id] = stage_instance

        cache_joined = self._state.member_cache_flags.joined
        self_id = self._state.self_id
        for mdata in guild.get("members", []):
            member = Member(data=mdata, guild=self, state=state)
            if cache_joined or member.id == self_id:
                self._add_member(member)

        events = []
        for event in guild.get("guild_scheduled_events", []):
            creator = None if not event.get("creator", None) else self.get_member(event.get("creator_id"))
            events.append(ScheduledEvent(state=self._state, guild=self, creator=creator, data=event))
        self._scheduled_events_from_list(events)

        self._sync(guild)
        self._large: Optional[bool] = None if member_count is None else self._member_count >= 250

        self.owner_id: Optional[int] = utils._get_as_snowflake(guild, "owner_id")
        self.afk_channel: Optional[VocalGuildChannel] = self.get_channel(utils._get_as_snowflake(guild, "afk_channel_id"))  # type: ignore

        for obj in guild.get("voice_states", []):
            self._update_voice_state(obj, int(obj["channel_id"]))

    # TODO: refactor/remove?
    def _sync(self, data: GuildPayload) -> None:
        try:
            self._large = data["large"]
        except KeyError:
            pass

        empty_tuple = tuple()
        for presence in data.get("presences", []):
            user_id = int(presence["user"]["id"])
            member = self.get_member(user_id)
            if member is not None:
                member._presence_update(presence, empty_tuple)  # type: ignore

        if "channels" in data:
            channels = data["channels"]
            for c in channels:
                factory, ch_type = _guild_channel_factory(c["type"])
                if factory:
                    self._add_channel(factory(guild=self, data=c, state=self._state))  # type: ignore

        if "threads" in data:
            threads = data["threads"]
            for thread in threads:
                self._add_thread(Thread(guild=self, state=self._state, data=thread))

    @property
    def channels(self) -> List[GuildChannel]:
        """List[:class:`abc.GuildChannel`]: A list of channels that belongs to this guild."""
        return list(self._channels.values())

    @property
    def threads(self) -> List[Thread]:
        """List[:class:`Thread`]: A list of threads that you have permission to view.

        .. versionadded:: 2.0
        """
        return list(self._threads.values())

    @property
    def large(self) -> bool:
        """:class:`bool`: Indicates if the guild is a 'large' guild.

        A large guild is defined as having more than ``large_threshold`` count
        members, which for this library is set to the maximum of 250.
        """
        if self._large is None:
            try:
                return self._member_count >= 250
            except AttributeError:
                return len(self._members) >= 250
        return self._large

    @property
    def voice_channels(self) -> List[VoiceChannel]:
        """List[:class:`VoiceChannel`]: A list of voice channels that belongs to this guild.

        This is sorted by the position and are in UI order from top to bottom.
        """
        r = [ch for ch in self._channels.values() if isinstance(ch, VoiceChannel)]
        r.sort(key=lambda c: (c.position, c.id))
        return r

    @property
    def stage_channels(self) -> List[StageChannel]:
        """List[:class:`StageChannel`]: A list of stage channels that belongs to this guild.

        .. versionadded:: 1.7

        This is sorted by the position and are in UI order from top to bottom.
        """
        r = [ch for ch in self._channels.values() if isinstance(ch, StageChannel)]
        r.sort(key=lambda c: (c.position, c.id))
        return r

    @property
    def forum_channels(self) -> List[ForumChannel]:
        """List[:class:`ForumChannel`]: A list of forum channels that belongs to this guild.

        .. versionadded:: 2.0

        This is sorted by the position and are in UI order from top to bottom.
        """
        r = [ch for ch in self._channels.values() if isinstance(ch, ForumChannel)]
        r.sort(key=lambda c: (c.position, c.id))
        return r

    @property
    def me(self) -> Member:
        """:class:`Member`: Similar to :attr:`Client.user` except an instance of :class:`Member`.
        This is essentially used to get the member version of yourself.
        """
        self_id = self._state.user.id
        # The self member is *always* cached
        return self.get_member(self_id)  # type: ignore

    @property
    def voice_client(self) -> Optional[VoiceProtocol]:
        """Optional[:class:`VoiceProtocol`]: Returns the :class:`VoiceProtocol` associated with this guild, if any."""
        return self._state._get_voice_client(self.id)

    @property
    def text_channels(self) -> List[TextChannel]:
        """List[:class:`TextChannel`]: A list of text channels that belongs to this guild.

        This is sorted by the position and are in UI order from top to bottom.
        """
        r = [ch for ch in self._channels.values() if isinstance(ch, TextChannel)]
        r.sort(key=lambda c: (c.position, c.id))
        return r

    @property
    def categories(self) -> List[CategoryChannel]:
        """List[:class:`CategoryChannel`]: A list of categories that belongs to this guild.

        This is sorted by the position and are in UI order from top to bottom.
        """
        r = [ch for ch in self._channels.values() if isinstance(ch, CategoryChannel)]
        r.sort(key=lambda c: (c.position, c.id))
        return r

    def by_category(self) -> List[ByCategoryItem]:
        """Returns every :class:`CategoryChannel` and their associated channels.

        These channels and categories are sorted in the official Discord UI order.

        If the channels do not have a category, then the first element of the tuple is
        ``None``.

        Returns
        --------
        List[Tuple[Optional[:class:`CategoryChannel`], List[:class:`abc.GuildChannel`]]]:
            The categories and their associated channels.
        """
        grouped: Dict[Optional[int], List[GuildChannel]] = {}
        for channel in self._channels.values():
            if isinstance(channel, CategoryChannel):
                grouped.setdefault(channel.id, [])
                continue

            try:
                grouped[channel.category_id].append(channel)
            except KeyError:
                grouped[channel.category_id] = [channel]

        def key(t: ByCategoryItem) -> Tuple[Tuple[int, int], List[GuildChannel]]:
            k, v = t
            return ((k.position, k.id) if k else (-1, -1), v)

        _get = self._channels.get
        as_list: List[ByCategoryItem] = [(_get(k), v) for k, v in grouped.items()]  # type: ignore
        as_list.sort(key=key)
        for _, channels in as_list:
            channels.sort(key=lambda c: (c._sorting_bucket, c.position, c.id))
        return as_list

    def _resolve_channel(self, id: Optional[int], /) -> Optional[Union[GuildChannel, Thread]]:
        if id is None:
            return

        return self._channels.get(id) or self._threads.get(id)

    def get_channel_or_thread(self, channel_id: int, /) -> Optional[Union[Thread, GuildChannel]]:
        """Returns a channel or thread with the given ID.

        .. versionadded:: 2.0

        Parameters
        -----------
        channel_id: :class:`int`
            The ID to search for.

        Returns
        --------
        Optional[Union[:class:`Thread`, :class:`.abc.GuildChannel`]]
            The returned channel or thread or ``None`` if not found.
        """
        return self._channels.get(channel_id) or self._threads.get(channel_id)

    def get_channel(self, channel_id: int, /) -> Optional[GuildChannel]:
        """Returns a channel with the given ID.

        .. note::

            This does *not* search for threads.

        Parameters
        -----------
        channel_id: :class:`int`
            The ID to search for.

        Returns
        --------
        Optional[:class:`.abc.GuildChannel`]
            The returned channel or ``None`` if not found.
        """
        return self._channels.get(channel_id)

    def get_thread(self, thread_id: int, /) -> Optional[Thread]:
        """Returns a thread with the given ID.

        .. versionadded:: 2.0

        Parameters
        -----------
        thread_id: :class:`int`
            The ID to search for.

        Returns
        --------
        Optional[:class:`Thread`]
            The returned thread or ``None`` if not found.
        """
        return self._threads.get(thread_id)

    @property
    def system_channel(self) -> Optional[TextChannel]:
        """Optional[:class:`TextChannel`]: Returns the guild's channel used for system messages.

        If no channel is set, then this returns ``None``.
        """
        channel_id = self._system_channel_id
        return channel_id and self._channels.get(channel_id)  # type: ignore

    @property
    def system_channel_flags(self) -> SystemChannelFlags:
        """:class:`SystemChannelFlags`: Returns the guild's system channel settings."""
        return SystemChannelFlags._from_value(self._system_channel_flags)

    @property
    def rules_channel(self) -> Optional[TextChannel]:
        """Optional[:class:`TextChannel`]: Return's the guild's channel used for the rules.
        The guild must be a Community guild.

        If no channel is set, then this returns ``None``.

        .. versionadded:: 1.3
        """
        channel_id = self._rules_channel_id
        return channel_id and self._channels.get(channel_id)  # type: ignore

    @property
    def public_updates_channel(self) -> Optional[TextChannel]:
        """Optional[:class:`TextChannel`]: Return's the guild's channel where admins and
        moderators of the guilds receive notices from Discord. The guild must be a
        Community guild.

        If no channel is set, then this returns ``None``.

        .. versionadded:: 1.4
        """
        channel_id = self._public_updates_channel_id
        return channel_id and self._channels.get(channel_id)  # type: ignore

    @property
    def emoji_limit(self) -> int:
        """:class:`int`: The maximum number of emoji slots this guild has."""
        more_emoji = 200 if "MORE_EMOJI" in self.features else 50
        return max(more_emoji, self._PREMIUM_GUILD_LIMITS[self.premium_tier].emoji)

    @property
    def sticker_limit(self) -> int:
        """:class:`int`: The maximum number of sticker slots this guild has.

        .. versionadded:: 2.0
        """
        more_stickers = 60 if "MORE_STICKERS" in self.features else 0
        return max(more_stickers, self._PREMIUM_GUILD_LIMITS[self.premium_tier].stickers)

    @property
    def bitrate_limit(self) -> float:
        """:class:`float`: The maximum bitrate for voice channels this guild can have."""
        vip_guild = self._PREMIUM_GUILD_LIMITS[1].bitrate if "VIP_REGIONS" in self.features else 96e3
        return max(vip_guild, self._PREMIUM_GUILD_LIMITS[self.premium_tier].bitrate)

    @property
    def filesize_limit(self) -> int:
        """:class:`int`: The maximum number of bytes files can have when uploaded to this guild."""
        return self._PREMIUM_GUILD_LIMITS[self.premium_tier].filesize

    @property
    def members(self) -> List[Member]:
        """List[:class:`Member`]: A list of members that belong to this guild."""
        return list(self._members.values())

    def get_member(self, user_id: int, /) -> Optional[Member]:
        """Returns a member with the given ID.

        Parameters
        -----------
        user_id: :class:`int`
            The ID to search for.

        Returns
        --------
        Optional[:class:`Member`]
            The member or ``None`` if not found.
        """
        return self._members.get(user_id)

    @property
    def premium_subscribers(self) -> List[Member]:
        """List[:class:`Member`]: A list of members who have "boosted" this guild."""
        return [member for member in self.members if member.premium_since is not None]

    @property
    def roles(self) -> List[Role]:
        """List[:class:`Role`]: Returns a :class:`list` of the guild's roles in hierarchy order.

        The first element of this list will be the lowest role in the
        hierarchy.
        """
        return sorted(self._roles.values())

    def get_role(self, role_id: int, /) -> Optional[Role]:
        """Returns a role with the given ID.

        Parameters
        -----------
        role_id: :class:`int`
            The ID to search for.

        Returns
        --------
        Optional[:class:`Role`]
            The role or ``None`` if not found.
        """
        return self._roles.get(role_id)

    @property
    def default_role(self) -> Role:
        """:class:`Role`: Gets the @everyone role that all members have by default."""
        # The @everyone role is *always* given
        return self.get_role(self.id)  # type: ignore

    @property
    def premium_subscriber_role(self) -> Optional[Role]:
        """Optional[:class:`Role`]: Gets the premium subscriber role, AKA "boost" role, in this guild.

        .. versionadded:: 1.6
        """
        for role in self._roles.values():
            if role.is_premium_subscriber():
                return role
        return None

    @property
    def self_role(self) -> Optional[Role]:
        """Optional[:class:`Role`]: Gets the role associated with this client's user, if any.

        .. versionadded:: 1.6
        """
        self_id = self._state.self_id
        for role in self._roles.values():
            tags = role.tags
            if tags and tags.bot_id == self_id:
                return role
        return None

    @property
    def stage_instances(self) -> List[StageInstance]:
        """List[:class:`StageInstance`]: Returns a :class:`list` of the guild's stage instances that
        are currently running.

        .. versionadded:: 2.0
        """
        return list(self._stage_instances.values())

    def get_stage_instance(self, stage_instance_id: int, /) -> Optional[StageInstance]:
        """Returns a stage instance with the given ID.

        .. versionadded:: 2.0

        Parameters
        -----------
        stage_instance_id: :class:`int`
            The ID to search for.

        Returns
        --------
        Optional[:class:`StageInstance`]
            The stage instance or ``None`` if not found.
        """
        return self._stage_instances.get(stage_instance_id)

    @property
    def owner(self) -> Optional[Member]:
        """Optional[:class:`Member`]: The member that owns the guild."""
        return self.get_member(self.owner_id)  # type: ignore

    @property
    def icon(self) -> Optional[Asset]:
        """Optional[:class:`Asset`]: Returns the guild's icon asset, if available."""
        if self._icon is None:
            return None
        return Asset._from_guild_icon(self._state, self.id, self._icon)

    @property
    def banner(self) -> Optional[Asset]:
        """Optional[:class:`Asset`]: Returns the guild's banner asset, if available."""
        if self._banner is None:
            return None
        return Asset._from_guild_image(self._state, self.id, self._banner, path="banners")

    @property
    def splash(self) -> Optional[Asset]:
        """Optional[:class:`Asset`]: Returns the guild's invite splash asset, if available."""
        if self._splash is None:
            return None
        return Asset._from_guild_image(self._state, self.id, self._splash, path="splashes")

    @property
    def discovery_splash(self) -> Optional[Asset]:
        """Optional[:class:`Asset`]: Returns the guild's discovery splash asset, if available."""
        if self._discovery_splash is None:
            return None
        return Asset._from_guild_image(self._state, self.id, self._discovery_splash, path="discovery-splashes")

    @property
    def member_count(self) -> int:
        """:class:`int`: Returns the true member count regardless of it being loaded fully or not.

        .. warning::

            Due to a Discord limitation, in order for this attribute to remain up-to-date and
            accurate, it requires :attr:`Intents.members` to be specified.

        """
        return self._member_count

    @property
    def chunked(self) -> bool:
        """:class:`bool`: Returns a boolean indicating if the guild is "chunked".

        A chunked guild means that :attr:`member_count` is equal to the
        number of members stored in the internal :attr:`members` cache.

        If this value returns ``False``, then you should request for
        offline members.
        """
        count = getattr(self, "_member_count", None)
        if count is None:
            return False
        return count == len(self._members)

    @property
    def shard_id(self) -> int:
        """:class:`int`: Returns the shard ID for this guild if applicable."""
        count = self._state.shard_count
        if count is None:
            return 0
        return (self.id >> 22) % count

    @property
    def created_at(self) -> datetime.datetime:
        """:class:`datetime.datetime`: Returns the guild's creation time in UTC."""
        return utils.snowflake_time(self.id)

    def get_member_named(self, name: str, /) -> Optional[Member]:
        """Returns the first member found that matches the name provided.

        The name can have an optional discriminator argument, e.g. "Jake#0001"
        or "Jake" will both do the lookup. However the former will give a more
        precise result. Note that the discriminator must have all 4 digits
        for this to work.

        If a nickname is passed, then it is looked up via the nickname. Note
        however, that a nickname + discriminator combo will not lookup the nickname
        but rather the username + discriminator combo due to nickname + discriminator
        not being unique.

        If no member is found, ``None`` is returned.

        Parameters
        -----------
        name: :class:`str`
            The name of the member to lookup with an optional discriminator.

        Returns
        --------
        Optional[:class:`Member`]
            The member in this guild with the associated name. If not found
            then ``None`` is returned.
        """

        result = None
        members = self.members
        if len(name) > 5 and name[-5] == "#":
            # The 5 length is checking to see if #0000 is in the string,
            # as a#0000 has a length of 6, the minimum for a potential
            # discriminator lookup.
            potential_discriminator = name[-4:]

            # do the actual lookup and return if found
            # if it isn't found then we'll do a full name lookup below.
            result = utils.get(members, name=name[:-5], discriminator=potential_discriminator)
            if result is not None:
                return result

        def pred(m: Member) -> bool:
            return m.nick == name or m.name == name

        return utils.find(pred, members)

    def _create_channel(
        self,
        name: str,
        channel_type: ChannelType,
        overwrites: Dict[Union[Role, Member], PermissionOverwrite] = MISSING,
        category: Optional[Snowflake] = None,
        **options: Any,
    ):
        if overwrites is MISSING:
            overwrites = {}
        elif not isinstance(overwrites, dict):
            raise InvalidArgument("overwrites parameter expects a dict.")

        perms = []
        for target, perm in overwrites.items():
            if not isinstance(perm, PermissionOverwrite):
                raise InvalidArgument(f"Expected PermissionOverwrite received {perm.__class__.__name__}")

            allow, deny = perm.pair()
            payload = {
                "allow": allow.value,
                "deny": deny.value,
                "id": target.id,
                "type": abc._Overwrites.ROLE if isinstance(target, Role) else abc._Overwrites.MEMBER,
            }

            perms.append(payload)

        parent_id = category.id if category else None
        return self._state.http.create_channel(
            self.id,
            channel_type.value,
            name=name,
            parent_id=parent_id,
            permission_overwrites=perms,
            **options,
        )

    async def create_text_channel(
        self,
        name: str,
        *,
        reason: Optional[str] = None,
        category: Optional[CategoryChannel] = None,
        position: int = MISSING,
        topic: str = MISSING,
        slowmode_delay: int = MISSING,
        nsfw: bool = MISSING,
        overwrites: Dict[Union[Role, Member], PermissionOverwrite] = MISSING,
    ) -> TextChannel:
        """|coro|

        Creates a :class:`TextChannel` for the guild.

        Note that you need the :attr:`~Permissions.manage_channels` permission
        to create the channel.

        The ``overwrites`` parameter can be used to create a 'secret'
        channel upon creation. This parameter expects a :class:`dict` of
        overwrites with the target (either a :class:`Member` or a :class:`Role`)
        as the key and a :class:`PermissionOverwrite` as the value.

        .. note::

            Creating a channel of a specified position will not update the position of
            other channels to follow suit. A follow-up call to :meth:`~TextChannel.edit`
            will be required to update the position of the channel in the channel list.

        Examples
        ----------

        Creating a basic channel:

        .. code-block:: python3

            channel = await guild.create_text_channel('cool-channel')

        Creating a "secret" channel:

        .. code-block:: python3

            overwrites = {
                guild.default_role: discord.PermissionOverwrite(read_messages=False),
                guild.me: discord.PermissionOverwrite(read_messages=True)
            }

            channel = await guild.create_text_channel('secret', overwrites=overwrites)

        Parameters
        -----------
        name: :class:`str`
            The channel's name.
        overwrites: Dict[Union[:class:`Role`, :class:`Member`], :class:`PermissionOverwrite`]
            A :class:`dict` of target (either a role or a member) to
            :class:`PermissionOverwrite` to apply upon creation of a channel.
            Useful for creating secret channels.
        category: Optional[:class:`CategoryChannel`]
            The category to place the newly created channel under.
            The permissions will be automatically synced to category if no
            overwrites are provided.
        position: :class:`int`
            The position in the channel list. This is a number that starts
            at 0. e.g. the top channel is position 0.
        topic: :class:`str`
            The new channel's topic.
        slowmode_delay: :class:`int`
            Specifies the slowmode rate limit for user in this channel, in seconds.
            The maximum value possible is `21600`.
        nsfw: :class:`bool`
            To mark the channel as NSFW or not.
        reason: Optional[:class:`str`]
            The reason for creating this channel. Shows up on the audit log.

        Raises
        -------
        Forbidden
            You do not have the proper permissions to create this channel.
        HTTPException
            Creating the channel failed.
        InvalidArgument
            The permission overwrite information is not in proper form.

        Returns
        -------
        :class:`TextChannel`
            The channel that was just created.
        """

        options = {}
        if position is not MISSING:
            options["position"] = position

        if topic is not MISSING:
            options["topic"] = topic

        if slowmode_delay is not MISSING:
            options["rate_limit_per_user"] = slowmode_delay

        if nsfw is not MISSING:
            options["nsfw"] = nsfw

        data = await self._create_channel(
            name,
            overwrites=overwrites,
            channel_type=ChannelType.text,
            category=category,
            reason=reason,
            **options,
        )
        channel = TextChannel(state=self._state, guild=self, data=data)

        # temporarily add to the cache
        self._channels[channel.id] = channel
        return channel

    async def create_voice_channel(
        self,
        name: str,
        *,
        reason: Optional[str] = None,
        category: Optional[CategoryChannel] = None,
        position: int = MISSING,
        bitrate: int = MISSING,
        user_limit: int = MISSING,
        rtc_region: Optional[VoiceRegion] = MISSING,
        video_quality_mode: VideoQualityMode = MISSING,
        overwrites: Dict[Union[Role, Member], PermissionOverwrite] = MISSING,
    ) -> VoiceChannel:
        """|coro|

        This is similar to :meth:`create_text_channel` except makes a :class:`VoiceChannel` instead.

        Parameters
        -----------
        name: :class:`str`
            The channel's name.
        overwrites: Dict[Union[:class:`Role`, :class:`Member`], :class:`PermissionOverwrite`]
            A :class:`dict` of target (either a role or a member) to
            :class:`PermissionOverwrite` to apply upon creation of a channel.
            Useful for creating secret channels.
        category: Optional[:class:`CategoryChannel`]
            The category to place the newly created channel under.
            The permissions will be automatically synced to category if no
            overwrites are provided.
        position: :class:`int`
            The position in the channel list. This is a number that starts
            at 0. e.g. the top channel is position 0.
        bitrate: :class:`int`
            The channel's preferred audio bitrate in bits per second.
        user_limit: :class:`int`
            The channel's limit for number of members that can be in a voice channel.
        rtc_region: Optional[:class:`VoiceRegion`]
            The region for the voice channel's voice communication.
            A value of ``None`` indicates automatic voice region detection.

            .. versionadded:: 1.7
        video_quality_mode: :class:`VideoQualityMode`
            The camera video quality for the voice channel's participants.

            .. versionadded:: 2.0
        reason: Optional[:class:`str`]
            The reason for creating this channel. Shows up on the audit log.

        Raises
        ------
        Forbidden
            You do not have the proper permissions to create this channel.
        HTTPException
            Creating the channel failed.
        InvalidArgument
            The permission overwrite information is not in proper form.

        Returns
        -------
        :class:`VoiceChannel`
            The channel that was just created.
        """
        options = {}
        if position is not MISSING:
            options["position"] = position

        if bitrate is not MISSING:
            options["bitrate"] = bitrate

        if user_limit is not MISSING:
            options["user_limit"] = user_limit

        if rtc_region is not MISSING:
            options["rtc_region"] = None if rtc_region is None else str(rtc_region)

        if video_quality_mode is not MISSING:
            options["video_quality_mode"] = video_quality_mode.value

        data = await self._create_channel(
            name,
            overwrites=overwrites,
            channel_type=ChannelType.voice,
            category=category,
            reason=reason,
            **options,
        )
        channel = VoiceChannel(state=self._state, guild=self, data=data)

        # temporarily add to the cache
        self._channels[channel.id] = channel
        return channel

    async def create_stage_channel(
        self,
        name: str,
        *,
        topic: str,
        position: int = MISSING,
        overwrites: Dict[Union[Role, Member], PermissionOverwrite] = MISSING,
        category: Optional[CategoryChannel] = None,
        reason: Optional[str] = None,
    ) -> StageChannel:
        """|coro|

        This is similar to :meth:`create_text_channel` except makes a :class:`StageChannel` instead.

        .. versionadded:: 1.7

        Parameters
        -----------
        name: :class:`str`
            The channel's name.
        topic: :class:`str`
            The new channel's topic.
        overwrites: Dict[Union[:class:`Role`, :class:`Member`], :class:`PermissionOverwrite`]
            A :class:`dict` of target (either a role or a member) to
            :class:`PermissionOverwrite` to apply upon creation of a channel.
            Useful for creating secret channels.
        category: Optional[:class:`CategoryChannel`]
            The category to place the newly created channel under.
            The permissions will be automatically synced to category if no
            overwrites are provided.
        position: :class:`int`
            The position in the channel list. This is a number that starts
            at 0. e.g. the top channel is position 0.
        reason: Optional[:class:`str`]
            The reason for creating this channel. Shows up on the audit log.

        Raises
        ------
        Forbidden
            You do not have the proper permissions to create this channel.
        HTTPException
            Creating the channel failed.
        InvalidArgument
            The permission overwrite information is not in proper form.

        Returns
        -------
        :class:`StageChannel`
            The channel that was just created.
        """

        options: Dict[str, Any] = {
            "topic": topic,
        }
        if position is not MISSING:
            options["position"] = position

        data = await self._create_channel(
            name,
            overwrites=overwrites,
            channel_type=ChannelType.stage_voice,
            category=category,
            reason=reason,
            **options,
        )
        channel = StageChannel(state=self._state, guild=self, data=data)

        # temporarily add to the cache
        self._channels[channel.id] = channel
        return channel

    async def create_forum_channel(
            self,
            name: str,
            *,
            reason: Optional[str] = None,
            category: Optional[CategoryChannel] = None,
            position: int = MISSING,
            topic: str = MISSING,
            slowmode_delay: int = MISSING,
            nsfw: bool = MISSING,
            overwrites: Dict[Union[Role, Member], PermissionOverwrite] = MISSING,
    ) -> ForumChannel:
        """|coro|

        Creates a :class:`ForumChannel` for the guild.

        Note that you need the :attr:`~Permissions.manage_channels` permission
        to create the channel.

        The ``overwrites`` parameter can be used to create a 'secret'
        channel upon creation. This parameter expects a :class:`dict` of
        overwrites with the target (either a :class:`Member` or a :class:`Role`)
        as the key and a :class:`PermissionOverwrite` as the value.

        .. note::

            Creating a channel of a specified position will not update the position of
            other channels to follow suit. A follow-up call to :meth:`~ForumChannel.edit`
            will be required to update the position of the channel in the channel list.

        Examples
        ----------

        Creating a basic channel:

        .. code-block:: python3

            channel = await guild.create_forum_channel('cool-channel')

        Creating a "secret" channel:

        .. code-block:: python3

            overwrites = {
                guild.default_role: discord.PermissionOverwrite(read_messages=False),
                guild.me: discord.PermissionOverwrite(read_messages=True)
            }

            channel = await guild.create_forum_channel('secret', overwrites=overwrites)

        Parameters
        -----------
        name: :class:`str`
            The channel's name.
        overwrites: Dict[Union[:class:`Role`, :class:`Member`], :class:`PermissionOverwrite`]
            A :class:`dict` of target (either a role or a member) to
            :class:`PermissionOverwrite` to apply upon creation of a channel.
            Useful for creating secret channels.
        category: Optional[:class:`CategoryChannel`]
            The category to place the newly created channel under.
            The permissions will be automatically synced to category if no
            overwrites are provided.
        position: :class:`int`
            The position in the channel list. This is a number that starts
            at 0. e.g. the top channel is position 0.
        topic: :class:`str`
            The new channel's topic.
        slowmode_delay: :class:`int`
            Specifies the slowmode rate limit for user in this channel, in seconds.
            The maximum value possible is `21600`.
        nsfw: :class:`bool`
            To mark the channel as NSFW or not.
        reason: Optional[:class:`str`]
            The reason for creating this channel. Shows up on the audit log.

        Raises
        -------
        Forbidden
            You do not have the proper permissions to create this channel.
        HTTPException
            Creating the channel failed.
        InvalidArgument
            The permission overwrite information is not in proper form.

        Returns
        -------
        :class:`ForumChannel`
            The channel that was just created.
        """

        options = {}
        if position is not MISSING:
            options["position"] = position

        if topic is not MISSING:
            options["topic"] = topic

        if slowmode_delay is not MISSING:
            options["rate_limit_per_user"] = slowmode_delay

        if nsfw is not MISSING:
            options["nsfw"] = nsfw

        data = await self._create_channel(
            name,
            overwrites=overwrites,
            channel_type=ChannelType.forum,
            category=category,
            reason=reason,
            **options,
        )
        channel = ForumChannel(state=self._state, guild=self, data=data)

        # temporarily add to the cache
        self._channels[channel.id] = channel
        return channel

    async def create_category(
            self,
            name: str,
            *,
            overwrites: Dict[Union[Role, Member], PermissionOverwrite] = MISSING,
            reason: Optional[str] = None,
            position: int = MISSING,
    ) -> CategoryChannel:
        """|coro|

        Same as :meth:`create_text_channel` except makes a :class:`CategoryChannel` instead.

        .. note::

            The ``category`` parameter is not supported in this function since categories
            cannot have categories.

        Raises
        ------
        Forbidden
            You do not have the proper permissions to create this channel.
        HTTPException
            Creating the channel failed.
        InvalidArgument
            The permission overwrite information is not in proper form.

        Returns
        -------
        :class:`CategoryChannel`
            The channel that was just created.
        """
        options: Dict[str, Any] = {}
        if position is not MISSING:
            options["position"] = position

        data = await self._create_channel(
            name,
            overwrites=overwrites,
            channel_type=ChannelType.category,
            reason=reason,
            **options,
        )
        channel = CategoryChannel(state=self._state, guild=self, data=data)

        # temporarily add to the cache
        self._channels[channel.id] = channel
        return channel

    create_category_channel = create_category

    async def leave(self) -> None:
        """|coro|

        Leaves the guild.

        .. note::

            You cannot leave the guild that you own, you must delete it instead
            via :meth:`delete`.

        Raises
        --------
        HTTPException
            Leaving the guild failed.
        """
        await self._state.http.leave_guild(self.id)

    async def delete(self) -> None:
        """|coro|

        Deletes the guild. You must be the guild owner to delete the
        guild.

        Raises
        --------
        HTTPException
            Deleting the guild failed.
        Forbidden
            You do not have permissions to delete the guild.
        """

        await self._state.http.delete_guild(self.id)

    async def edit(
        self,
        *,
        reason: Optional[str] = MISSING,
        name: str = MISSING,
        description: Optional[str] = MISSING,
        icon: Optional[bytes] = MISSING,
        banner: Optional[bytes] = MISSING,
        splash: Optional[bytes] = MISSING,
        discovery_splash: Optional[bytes] = MISSING,
        community: bool = MISSING,
        region: Optional[Union[str, VoiceRegion]] = MISSING,
        afk_channel: Optional[VoiceChannel] = MISSING,
        owner: Snowflake = MISSING,
        afk_timeout: int = MISSING,
        default_notifications: NotificationLevel = MISSING,
        verification_level: VerificationLevel = MISSING,
        explicit_content_filter: ContentFilter = MISSING,
        vanity_code: str = MISSING,
        system_channel: Optional[TextChannel] = MISSING,
        system_channel_flags: SystemChannelFlags = MISSING,
        preferred_locale: str = MISSING,
        rules_channel: Optional[TextChannel] = MISSING,
        public_updates_channel: Optional[TextChannel] = MISSING,
        premium_progress_bar_enabled: bool = MISSING,
    ) -> Guild:
        r"""|coro|

        Edits the guild.

        You must have the :attr:`~Permissions.manage_guild` permission
        to edit the guild.

        .. versionchanged:: 1.4
            The `rules_channel` and `public_updates_channel` keyword-only parameters were added.

        .. versionchanged:: 2.0
            The `discovery_splash` and `community` keyword-only parameters were added.

        .. versionchanged:: 2.0
            The newly updated guild is returned.

        Parameters
        ----------
        name: :class:`str`
            The new name of the guild.
        description: Optional[:class:`str`]
            The new description of the guild. Could be ``None`` for no description.
            This is only available to guilds that contain ``PUBLIC`` in :attr:`Guild.features`.
        icon: :class:`bytes`
            A :term:`py:bytes-like object` representing the icon. Only PNG/JPEG is supported.
            GIF is only available to guilds that contain ``ANIMATED_ICON`` in :attr:`Guild.features`.
            Could be ``None`` to denote removal of the icon.
        banner: :class:`bytes`
            A :term:`py:bytes-like object` representing the banner.
            Could be ``None`` to denote removal of the banner. This is only available to guilds that contain
            ``BANNER`` in :attr:`Guild.features`.
        splash: :class:`bytes`
            A :term:`py:bytes-like object` representing the invite splash.
            Only PNG/JPEG supported. Could be ``None`` to denote removing the
            splash. This is only available to guilds that contain ``INVITE_SPLASH``
            in :attr:`Guild.features`.
        discovery_splash: :class:`bytes`
            A :term:`py:bytes-like object` representing the discovery splash.
            Only PNG/JPEG supported. Could be ``None`` to denote removing the
            splash. This is only available to guilds that contain ``DISCOVERABLE``
            in :attr:`Guild.features`.
        community: :class:`bool`
            Whether the guild should be a Community guild. If set to ``True``\, both ``rules_channel``
            and ``public_updates_channel`` parameters are required.
        region: Union[:class:`str`, :class:`VoiceRegion`]
            The new region for the guild's voice communication.
        afk_channel: Optional[:class:`VoiceChannel`]
            The new channel that is the AFK channel. Could be ``None`` for no AFK channel.
        afk_timeout: :class:`int`
            The number of seconds until someone is moved to the AFK channel.
        owner: :class:`Member`
            The new owner of the guild to transfer ownership to. Note that you must
            be owner of the guild to do this.
        verification_level: :class:`VerificationLevel`
            The new verification level for the guild.
        default_notifications: :class:`NotificationLevel`
            The new default notification level for the guild.
        explicit_content_filter: :class:`ContentFilter`
            The new explicit content filter for the guild.
        vanity_code: :class:`str`
            The new vanity code for the guild.
        system_channel: Optional[:class:`TextChannel`]
            The new channel that is used for the system channel. Could be ``None`` for no system channel.
        system_channel_flags: :class:`SystemChannelFlags`
            The new system channel settings to use with the new system channel.
        preferred_locale: :class:`str`
            The new preferred locale for the guild. Used as the primary language in the guild.
            If set, this must be an ISO 639 code, e.g. ``en-US`` or ``ja`` or ``zh-CN``.
        rules_channel: Optional[:class:`TextChannel`]
            The new channel that is used for rules. This is only available to
            guilds that contain ``PUBLIC`` in :attr:`Guild.features`. Could be ``None`` for no rules
            channel.
        public_updates_channel: Optional[:class:`TextChannel`]
            The new channel that is used for public updates from Discord. This is only available to
            guilds that contain ``PUBLIC`` in :attr:`Guild.features`. Could be ``None`` for no
            public updates channel.
        premium_progress_bar_enabled: :class:`bool`
            Whether the guild should have premium progress bar enabled.
        reason: Optional[:class:`str`]
            The reason for editing this guild. Shows up on the audit log.

        Raises
        -------
        Forbidden
            You do not have permissions to edit the guild.
        HTTPException
            Editing the guild failed.
        InvalidArgument
            The image format passed in to ``icon`` is invalid. It must be
            PNG or JPG. This is also raised if you are not the owner of the
            guild and request an ownership transfer.

        Returns
        --------
        :class:`Guild`
            The newly updated guild. Note that this has the same limitations as
            mentioned in :meth:`Client.fetch_guild` and may not have full data.
        """

        http = self._state.http

        if vanity_code is not MISSING:
            await http.change_vanity_code(self.id, vanity_code, reason=reason)

        fields: Dict[str, Any] = {}
        if name is not MISSING:
            fields["name"] = name

        if description is not MISSING:
            fields["description"] = description

        if preferred_locale is not MISSING:
            fields["preferred_locale"] = preferred_locale

        if afk_timeout is not MISSING:
            fields["afk_timeout"] = afk_timeout

        if icon is not MISSING:
            fields["icon"] = icon if icon is None else utils._bytes_to_base64_data(icon)
        if banner is not MISSING:
            if banner is None:
                fields["banner"] = banner
            else:
                fields["banner"] = utils._bytes_to_base64_data(banner)

        if splash is not MISSING:
            if splash is None:
                fields["splash"] = splash
            else:
                fields["splash"] = utils._bytes_to_base64_data(splash)

        if discovery_splash is not MISSING:
            if discovery_splash is None:
                fields["discovery_splash"] = discovery_splash
            else:
                fields["discovery_splash"] = utils._bytes_to_base64_data(discovery_splash)

        if default_notifications is not MISSING:
            if not isinstance(default_notifications, NotificationLevel):
                raise InvalidArgument("default_notifications field must be of type NotificationLevel")
            fields["default_message_notifications"] = default_notifications.value

        if afk_channel is not MISSING:
            if afk_channel is None:
                fields["afk_channel_id"] = afk_channel
            else:
                fields["afk_channel_id"] = afk_channel.id

        if system_channel is not MISSING:
            if system_channel is None:
                fields["system_channel_id"] = system_channel
            else:
                fields["system_channel_id"] = system_channel.id

        if rules_channel is not MISSING:
            if rules_channel is None:
                fields["rules_channel_id"] = rules_channel
            else:
                fields["rules_channel_id"] = rules_channel.id

        if public_updates_channel is not MISSING:
            if public_updates_channel is None:
                fields["public_updates_channel_id"] = public_updates_channel
            else:
                fields["public_updates_channel_id"] = public_updates_channel.id

        if owner is not MISSING:
            if self.owner_id != self._state.self_id:
                raise InvalidArgument("To transfer ownership you must be the owner of the guild.")

            fields["owner_id"] = owner.id

        if region is not MISSING:
            fields["region"] = str(region)

        if verification_level is not MISSING:
            if not isinstance(verification_level, VerificationLevel):
                raise InvalidArgument("verification_level field must be of type VerificationLevel")

            fields["verification_level"] = verification_level.value

        if explicit_content_filter is not MISSING:
            if not isinstance(explicit_content_filter, ContentFilter):
                raise InvalidArgument("explicit_content_filter field must be of type ContentFilter")

            fields["explicit_content_filter"] = explicit_content_filter.value

        if system_channel_flags is not MISSING:
            if not isinstance(system_channel_flags, SystemChannelFlags):
                raise InvalidArgument("system_channel_flags field must be of type SystemChannelFlags")

            fields["system_channel_flags"] = system_channel_flags.value

        if community is not MISSING:
            features = []
            if community:
                if "rules_channel_id" in fields and "public_updates_channel_id" in fields:
                    features.append("COMMUNITY")
                else:
                    raise InvalidArgument(
                        "community field requires both rules_channel and public_updates_channel fields to be provided"
                    )

            fields["features"] = features

        if premium_progress_bar_enabled is not MISSING:
            fields["premium_progress_bar_enabled"] = premium_progress_bar_enabled

        data = await http.edit_guild(self.id, reason=reason, **fields)
        return Guild(data=data, state=self._state)

    async def fetch_channels(self) -> Sequence[GuildChannel]:
        """|coro|

        Retrieves all :class:`abc.GuildChannel` that the guild has.

        .. note::

            This method is an API call. For general usage, consider :attr:`channels` instead.

        .. versionadded:: 1.2

        Raises
        -------
        InvalidData
            An unknown channel type was received from Discord.
        HTTPException
            Retrieving the channels failed.

        Returns
        -------
        Sequence[:class:`abc.GuildChannel`]
            All channels in the guild.
        """
        data = await self._state.http.get_all_guild_channels(self.id)

        def convert(d):
            factory, ch_type = _guild_channel_factory(d["type"])
            if factory is None:
                raise InvalidData("Unknown channel type {type} for channel ID {id}.".format_map(d))

            channel = factory(guild=self, state=self._state, data=d)
            return channel

        return [convert(d) for d in data]

    async def active_threads(self) -> List[Thread]:
        """|coro|

        Returns a list of active :class:`Thread` that the client can access.

        This includes both private and public threads.

        .. versionadded:: 2.0

        Raises
        ------
        HTTPException
            The request to get the active threads failed.

        Returns
        --------
        List[:class:`Thread`]
            The active threads
        """
        data = await self._state.http.get_active_threads(self.id)
        threads = [Thread(guild=self, state=self._state, data=d) for d in data.get("threads", [])]
        thread_lookup: Dict[int, Thread] = {thread.id: thread for thread in threads}
        for member in data.get("members", []):
            thread = thread_lookup.get(int(member["id"]))
            if thread is not None:
                thread._add_member(ThreadMember(parent=thread, data=member))

        return threads

    # TODO: Remove Optional typing here when async iterators are refactored
    def fetch_members(self, *, limit: int = 1000, after: Optional[SnowflakeTime] = None) -> MemberIterator:
        """Retrieves an :class:`.AsyncIterator` that enables receiving the guild's members. In order to use this,
        :meth:`Intents.members` must be enabled.

        .. note::

            This method is an API call. For general usage, consider :attr:`members` instead.

        .. versionadded:: 1.3

        All parameters are optional.

        Parameters
        ----------
        limit: Optional[:class:`int`]
            The number of members to retrieve. Defaults to 1000.
            Pass ``None`` to fetch all members. Note that this is potentially slow.
        after: Optional[Union[:class:`.abc.Snowflake`, :class:`datetime.datetime`]]
            Retrieve members after this date or object.
            If a datetime is provided, it is recommended to use a UTC aware datetime.
            If the datetime is naive, it is assumed to be local time.

        Raises
        ------
        ClientException
            The members intent is not enabled.
        HTTPException
            Getting the members failed.

        Yields
        ------
        :class:`.Member`
            The member with the member data parsed.

        Examples
        --------

        Usage ::

            async for member in guild.fetch_members(limit=150):
                print(member.name)

        Flattening into a list ::

            members = await guild.fetch_members(limit=150).flatten()
            # members is now a list of Member...
        """

        if not self._state._intents.members:
            raise ClientException("Intents.members must be enabled to use this.")

        return MemberIterator(self, limit=limit, after=after)

    async def fetch_member(self, member_id: int, /) -> Member:
        """|coro|

        Retrieves a :class:`Member` from a guild ID, and a member ID.

        .. note::

            This method is an API call. If you have :attr:`Intents.members` and member cache enabled, consider :meth:`get_member` instead.

        Parameters
        -----------
        member_id: :class:`int`
            The member's ID to fetch from.

        Raises
        -------
        Forbidden
            You do not have access to the guild.
        HTTPException
            Fetching the member failed.

        Returns
        --------
        :class:`Member`
            The member from the member ID.
        """
        data = await self._state.http.get_member(self.id, member_id)
        return Member(data=data, state=self._state, guild=self)

    async def fetch_ban(self, user: Snowflake) -> BanEntry:
        """|coro|

        Retrieves the :class:`BanEntry` for a user.

        You must have the :attr:`~Permissions.ban_members` permission
        to get this information.

        Parameters
        -----------
        user: :class:`abc.Snowflake`
            The user to get ban information from.

        Raises
        ------
        Forbidden
            You do not have proper permissions to get the information.
        NotFound
            This user is not banned.
        HTTPException
            An error occurred while fetching the information.

        Returns
        -------
        :class:`BanEntry`
            The :class:`BanEntry` object for the specified user.
        """
        data: BanPayload = await self._state.http.get_ban(user.id, self.id)
        return BanEntry(user=User(state=self._state, data=data["user"]), reason=data["reason"])

    async def fetch_channel(self, channel_id: int, /) -> Union[GuildChannel, Thread]:
        """|coro|

        Retrieves a :class:`.abc.GuildChannel` or :class:`.Thread` with the specified ID.

        .. note::

            This method is an API call. For general usage, consider :meth:`get_channel_or_thread` instead.

        .. versionadded:: 2.0

        Raises
        -------
        :exc:`.InvalidData`
            An unknown channel type was received from Discord
            or the guild the channel belongs to is not the same
            as the one in this object points to.
        :exc:`.HTTPException`
            Retrieving the channel failed.
        :exc:`.NotFound`
            Invalid Channel ID.
        :exc:`.Forbidden`
            You do not have permission to fetch this channel.

        Returns
        --------
        Union[:class:`.abc.GuildChannel`, :class:`.Thread`]
            The channel from the ID.
        """
        data = await self._state.http.get_channel(channel_id)

        factory, ch_type = _threaded_guild_channel_factory(data["type"])
        if factory is None:
            raise InvalidData("Unknown channel type {type} for channel ID {id}.".format_map(data))

        if ch_type in (ChannelType.group, ChannelType.private):
            raise InvalidData("Channel ID resolved to a private channel")

        guild_id = int(data["guild_id"])
        if self.id != guild_id:
            raise InvalidData("Guild ID resolved to a different guild")

        channel: GuildChannel = factory(guild=self, state=self._state, data=data)  # type: ignore
        return channel

    def bans(
        self, limit: Optional[int] = None, before: Optional[SnowflakeTime] = None, after: Optional[SnowflakeTime] = None
    ) -> BanIterator:
        """|coro|

        Retrieves an :class:`.AsyncIterator` that enables receiving the guild's bans. In order to use this, you must
        have the :attr:`~Permissions.ban_members` permission.

        .. versionchanged:: 2.0
            The ``limit``, ``before``. and ``after`` parameters were added. Now returns a :class:`.BanIterator` instead
            of a list of ``BanEntry`` objects.

        All parameters are optional.

        Parameters
        ----------
        limit: Optional[:class:`int`]
            The number of bans to retrieve. Defaults to 1000.
        before: Optional[Union[:class:`.abc.Snowflake`, :class:`datetime.datetime`]]
            Retrieve bans before this date or object.
            If a datetime is provided, it is recommended to use a UTC aware datetime.
            If the datetime is naive, it is assumed to be local time.
        after: Optional[Union[:class:`.abc.Snowflake`, :class:`datetime.datetime`]]
            Retrieve bans after this date or object.
            If a datetime is provided, it is recommended to use a UTC aware datetime.
            If the datetime is naive, it is assumed to be local time.

        Raises
        ------
        Forbidden
            You do not have proper permissions to get the information.
        HTTPException
            An error occurred while fetching the information.

        Yields
        ------
        :class:`.BanEntry`
            The ban entry for the ban.

        Examples
        --------

        Usage ::

            async for ban in guild.bans(limit=150):
                print(ban.user.name)

        Flattening into a list ::

            bans = await guild.bans(limit=150).flatten()
            # bans is now a list of BanEntry...
        """

        return BanIterator(self, limit=limit, before=before, after=after)

    async def prune_members(
        self,
        *,
        days: int,
        compute_prune_count: bool = True,
        roles: List[Snowflake] = MISSING,
        reason: Optional[str] = None,
    ) -> Optional[int]:
        r"""|coro|

        Prunes the guild from its inactive members.

        The inactive members are denoted if they have not logged on in
        ``days`` number of days and they have no roles.

        You must have the :attr:`~Permissions.kick_members` permission
        to use this.

        To check how many members you would prune without actually pruning,
        see the :meth:`estimate_pruned_members` function.

        To prune members that have specific roles see the ``roles`` parameter.

        .. versionchanged:: 1.4
            The ``roles`` keyword-only parameter was added.

        Parameters
        -----------
        days: :class:`int`
            The number of days before counting as inactive.
        reason: Optional[:class:`str`]
            The reason for doing this action. Shows up on the audit log.
        compute_prune_count: :class:`bool`
            Whether to compute the prune count. This defaults to ``True``
            which makes it prone to timeouts in very large guilds. In order
            to prevent timeouts, you must set this to ``False``. If this is
            set to ``False``\, then this function will always return ``None``.
        roles: List[:class:`abc.Snowflake`]
            A list of :class:`abc.Snowflake` that represent roles to include in the pruning process. If a member
            has a role that is not specified, they'll be excluded.

        Raises
        -------
        Forbidden
            You do not have permissions to prune members.
        HTTPException
            An error occurred while pruning members.
        InvalidArgument
            An integer was not passed for ``days``.

        Returns
        ---------
        Optional[:class:`int`]
            The number of members pruned. If ``compute_prune_count`` is ``False``
            then this returns ``None``.
        """

        if not isinstance(days, int):
            raise InvalidArgument(f"Expected int for ``days``, received {days.__class__.__name__} instead.")

        role_ids = [str(role.id) for role in roles] if roles else []
        data = await self._state.http.prune_members(
            self.id,
            days,
            compute_prune_count=compute_prune_count,
            roles=role_ids,
            reason=reason,
        )
        return data["pruned"]

    async def templates(self) -> List[Template]:
        """|coro|

        Gets the list of templates from this guild.

        Requires :attr:`~.Permissions.manage_guild` permissions.

        .. versionadded:: 1.7

        Raises
        -------
        Forbidden
            You don't have permissions to get the templates.

        Returns
        --------
        List[:class:`Template`]
            The templates for this guild.
        """
        from .template import Template

        data = await self._state.http.guild_templates(self.id)
        return [Template(data=d, state=self._state) for d in data]

    async def webhooks(self) -> List[Webhook]:
        """|coro|

        Gets the list of webhooks from this guild.

        Requires :attr:`~.Permissions.manage_webhooks` permissions.

        Raises
        -------
        Forbidden
            You don't have permissions to get the webhooks.

        Returns
        --------
        List[:class:`Webhook`]
            The webhooks for this guild.
        """

        from .webhook import Webhook

        data = await self._state.http.guild_webhooks(self.id)
        return [Webhook.from_state(d, state=self._state) for d in data]

    async def estimate_pruned_members(self, *, days: int, roles: List[Snowflake] = MISSING) -> int:
        """|coro|

        Similar to :meth:`prune_members` except instead of actually
        pruning members, it returns how many members it would prune
        from the guild had it been called.

        Parameters
        -----------
        days: :class:`int`
            The number of days before counting as inactive.
        roles: List[:class:`abc.Snowflake`]
            A list of :class:`abc.Snowflake` that represent roles to include in the estimate. If a member
            has a role that is not specified, they'll be excluded.

            .. versionadded:: 1.7

        Raises
        -------
        Forbidden
            You do not have permissions to prune members.
        HTTPException
            An error occurred while fetching the prune members estimate.
        InvalidArgument
            An integer was not passed for ``days``.

        Returns
        ---------
        :class:`int`
            The number of members estimated to be pruned.
        """

        if not isinstance(days, int):
            raise InvalidArgument(f"Expected int for ``days``, received {days.__class__.__name__} instead.")

        role_ids = [str(role.id) for role in roles] if roles else []
        data = await self._state.http.estimate_pruned_members(self.id, days, role_ids)
        return data["pruned"]

    async def invites(self) -> List[Invite]:
        """|coro|

        Returns a list of all active instant invites from the guild.

        You must have the :attr:`~Permissions.manage_guild` permission to get
        this information.

        Raises
        -------
        Forbidden
            You do not have proper permissions to get the information.
        HTTPException
            An error occurred while fetching the information.

        Returns
        -------
        List[:class:`Invite`]
            The list of invites that are currently active.
        """

        data = await self._state.http.invites_from(self.id)
        result = []
        for invite in data:
            channel = self.get_channel(int(invite["channel"]["id"]))
            result.append(Invite(state=self._state, data=invite, guild=self, channel=channel))

        return result

    async def create_template(self, *, name: str, description: str = MISSING) -> Template:
        """|coro|

        Creates a template for the guild.

        You must have the :attr:`~Permissions.manage_guild` permission to
        do this.

        .. versionadded:: 1.7

        Parameters
        -----------
        name: :class:`str`
            The name of the template.
        description: :class:`str`
            The description of the template.
        """
        from .template import Template

        payload = {"name": name}

        if description:
            payload["description"] = description

        data = await self._state.http.create_template(self.id, payload)

        return Template(state=self._state, data=data)

    async def create_integration(self, *, type: str, id: int) -> None:
        """|coro|

        Attaches an integration to the guild.

        You must have the :attr:`~Permissions.manage_guild` permission to
        do this.

        .. versionadded:: 1.4

        Parameters
        -----------
        type: :class:`str`
            The integration type (e.g. Twitch).
        id: :class:`int`
            The integration ID.

        Raises
        -------
        Forbidden
            You do not have permission to create the integration.
        HTTPException
            The account could not be found.
        """
        await self._state.http.create_integration(self.id, type, id)

    async def integrations(self) -> List[Integration]:
        """|coro|

        Returns a list of all integrations attached to the guild.

        You must have the :attr:`~Permissions.manage_guild` permission to
        do this.

        .. versionadded:: 1.4

        Raises
        -------
        Forbidden
            You do not have permission to create the integration.
        HTTPException
            Fetching the integrations failed.

        Returns
        --------
        List[:class:`Integration`]
            The list of integrations that are attached to the guild.
        """
        data = await self._state.http.get_all_integrations(self.id)

        def convert(d):
            factory, _ = _integration_factory(d["type"])
            if factory is None:
                raise InvalidData("Unknown integration type {type!r} for integration ID {id}".format_map(d))
            return factory(guild=self, data=d)

        return [convert(d) for d in data]

    async def fetch_stickers(self) -> List[GuildSticker]:
        r"""|coro|

        Retrieves a list of all :class:`Sticker`\s for the guild.

        .. versionadded:: 2.0

        .. note::

            This method is an API call. For general usage, consider :attr:`stickers` instead.

        Raises
        ---------
        HTTPException
            An error occurred fetching the stickers.

        Returns
        --------
        List[:class:`GuildSticker`]
            The retrieved stickers.
        """
        data = await self._state.http.get_all_guild_stickers(self.id)
        return [GuildSticker(state=self._state, data=d) for d in data]

    async def fetch_sticker(self, sticker_id: int, /) -> GuildSticker:
        """|coro|

        Retrieves a custom :class:`Sticker` from the guild.

        .. versionadded:: 2.0

        .. note::

            This method is an API call.
            For general usage, consider iterating over :attr:`stickers` instead.

        Parameters
        -------------
        sticker_id: :class:`int`
            The sticker's ID.

        Raises
        ---------
        NotFound
            The sticker requested could not be found.
        HTTPException
            An error occurred fetching the sticker.

        Returns
        --------
        :class:`GuildSticker`
            The retrieved sticker.
        """
        data = await self._state.http.get_guild_sticker(self.id, sticker_id)
        return GuildSticker(state=self._state, data=data)

    async def create_sticker(
        self,
        *,
        name: str,
        description: Optional[str] = None,
        emoji: str,
        file: File,
        reason: Optional[str] = None,
    ) -> GuildSticker:
        """|coro|

        Creates a :class:`Sticker` for the guild.

        You must have :attr:`~Permissions.manage_emojis_and_stickers` permission to
        do this.

        .. versionadded:: 2.0

        Parameters
        -----------
        name: :class:`str`
            The sticker name. Must be at least 2 characters.
        description: Optional[:class:`str`]
            The sticker's description. Can be ``None``.
        emoji: :class:`str`
            The name of a unicode emoji that represents the sticker's expression.
        file: :class:`File`
            The file of the sticker to upload.
        reason: :class:`str`
            The reason for creating this sticker. Shows up on the audit log.

        Raises
        -------
        Forbidden
            You are not allowed to create stickers.
        HTTPException
            An error occurred creating a sticker.

        Returns
        --------
        :class:`GuildSticker`
            The created sticker.
        """
        payload = {
            "name": name,
        }

        if description:
            payload["description"] = description

        try:
            emoji = unicodedata.name(emoji)
        except TypeError:
            pass
        else:
            emoji = emoji.replace(" ", "_")

        payload["tags"] = emoji

        data = await self._state.http.create_guild_sticker(self.id, payload, file, reason)
        return self._state.store_sticker(self, data)

    async def delete_sticker(self, sticker: Snowflake, *, reason: Optional[str] = None) -> None:
        """|coro|

        Deletes the custom :class:`Sticker` from the guild.

        You must have :attr:`~Permissions.manage_emojis_and_stickers` permission to
        do this.

        .. versionadded:: 2.0

        Parameters
        -----------
        sticker: :class:`abc.Snowflake`
            The sticker you are deleting.
        reason: Optional[:class:`str`]
            The reason for deleting this sticker. Shows up on the audit log.

        Raises
        -------
        Forbidden
            You are not allowed to delete stickers.
        HTTPException
            An error occurred deleting the sticker.
        """
        await self._state.http.delete_guild_sticker(self.id, sticker.id, reason)

    async def fetch_emojis(self) -> List[Emoji]:
        r"""|coro|

        Retrieves all custom :class:`Emoji`\s from the guild.

        .. note::

            This method is an API call. For general usage, consider :attr:`emojis` instead.

        Raises
        ---------
        HTTPException
            An error occurred fetching the emojis.

        Returns
        --------
        List[:class:`Emoji`]
            The retrieved emojis.
        """
        data = await self._state.http.get_all_custom_emojis(self.id)
        return [Emoji(guild=self, state=self._state, data=d) for d in data]

    async def fetch_emoji(self, emoji_id: int, /) -> Emoji:
        """|coro|

        Retrieves a custom :class:`Emoji` from the guild.

        .. note::

            This method is an API call.
            For general usage, consider iterating over :attr:`emojis` instead.

        Parameters
        -------------
        emoji_id: :class:`int`
            The emoji's ID.

        Raises
        ---------
        NotFound
            The emoji requested could not be found.
        HTTPException
            An error occurred fetching the emoji.

        Returns
        --------
        :class:`Emoji`
            The retrieved emoji.
        """
        data = await self._state.http.get_custom_emoji(self.id, emoji_id)
        return Emoji(guild=self, state=self._state, data=data)

    async def create_custom_emoji(
        self,
        *,
        name: str,
        image: bytes,
        roles: List[Role] = MISSING,
        reason: Optional[str] = None,
    ) -> Emoji:
        r"""|coro|

        Creates a custom :class:`Emoji` for the guild.

        There is currently a limit of 50 static and animated emojis respectively per guild,
        unless the guild has the ``MORE_EMOJI`` feature which extends the limit to 200.

        You must have the :attr:`~Permissions.manage_emojis` permission to
        do this.

        Parameters
        -----------
        name: :class:`str`
            The emoji name. Must be at least 2 characters.
        image: :class:`bytes`
            The :term:`py:bytes-like object` representing the image data to use.
            Only JPG, PNG and GIF images are supported.
        roles: List[:class:`Role`]
            A :class:`list` of :class:`Role`\s that can use this emoji. Leave empty to make it available to everyone.
        reason: Optional[:class:`str`]
            The reason for creating this emoji. Shows up on the audit log.

        Raises
        -------
        Forbidden
            You are not allowed to create emojis.
        HTTPException
            An error occurred creating an emoji.

        Returns
        --------
        :class:`Emoji`
            The created emoji.
        """

        img = utils._bytes_to_base64_data(image)
        role_ids = [role.id for role in roles] if roles else []
        data = await self._state.http.create_custom_emoji(self.id, name, img, roles=role_ids, reason=reason)
        return self._state.store_emoji(self, data)

    async def delete_emoji(self, emoji: Snowflake, *, reason: Optional[str] = None) -> None:
        """|coro|

        Deletes the custom :class:`Emoji` from the guild.

        You must have :attr:`~Permissions.manage_emojis` permission to
        do this.

        Parameters
        -----------
        emoji: :class:`abc.Snowflake`
            The emoji you are deleting.
        reason: Optional[:class:`str`]
            The reason for deleting this emoji. Shows up on the audit log.

        Raises
        -------
        Forbidden
            You are not allowed to delete emojis.
        HTTPException
            An error occurred deleting the emoji.
        """

        await self._state.http.delete_custom_emoji(self.id, emoji.id, reason=reason)

    async def fetch_roles(self) -> List[Role]:
        """|coro|

        Retrieves all :class:`Role` that the guild has.

        .. note::

            This method is an API call. For general usage, consider :attr:`roles` instead.

        .. versionadded:: 1.3

        Raises
        -------
        HTTPException
            Retrieving the roles failed.

        Returns
        -------
        List[:class:`Role`]
            All roles in the guild.
        """
        data = await self._state.http.get_roles(self.id)
        return [Role(guild=self, state=self._state, data=d) for d in data]

    async def _fetch_role(self, role_id: int) -> Role:
        """|coro|

        Retrieves a :class:`Role` that the guild has.

        .. note::

            This method is an API call. For general usage, consider using :attr:`get_role` instead.

        .. versionadded:: 2.0

        Parameters
        -----------
        role_id: :class:`int`
            The role ID to fetch from the guild.

        Raises
        -------
        HTTPException
            Retrieving the role failed.

        Returns
        -------
        Optional[:class:`Role`]
            The role in the guild with the specified ID.
            Returns ``None`` if not found.
        """
        roles = await self.fetch_roles()
        for role in roles:
            if role.id == role_id:
                return role

    @overload
    async def create_role(
        self,
        *,
        reason: Optional[str] = ...,
        name: str = ...,
        permissions: Permissions = ...,
        colour: Union[Colour, int] = ...,
        hoist: bool = ...,
        mentionable: bool = ...,
    ) -> Role:
        ...

    @overload
    async def create_role(
        self,
        *,
        reason: Optional[str] = ...,
        name: str = ...,
        permissions: Permissions = ...,
        color: Union[Colour, int] = ...,
        hoist: bool = ...,
        mentionable: bool = ...,
    ) -> Role:
        ...

    async def create_role(
        self,
        *,
        name: str = MISSING,
        permissions: Permissions = MISSING,
        color: Union[Colour, int] = MISSING,
        colour: Union[Colour, int] = MISSING,
        hoist: bool = MISSING,
        mentionable: bool = MISSING,
        reason: Optional[str] = None,
    ) -> Role:
        """|coro|

        Creates a :class:`Role` for the guild.

        All fields are optional.

        You must have the :attr:`~Permissions.manage_roles` permission to
        do this.

        .. versionchanged:: 1.6
            Can now pass ``int`` to ``colour`` keyword-only parameter.

        Parameters
        -----------
        name: :class:`str`
            The role name. Defaults to 'new role'.
        permissions: :class:`Permissions`
            The permissions to have. Defaults to no permissions.
        colour: Union[:class:`Colour`, :class:`int`]
            The colour for the role. Defaults to :meth:`Colour.default`.
            This is aliased to ``color`` as well.
        hoist: :class:`bool`
            Indicates if the role should be shown separately in the member list.
            Defaults to ``False``.
        mentionable: :class:`bool`
            Indicates if the role should be mentionable by others.
            Defaults to ``False``.
        reason: Optional[:class:`str`]
            The reason for creating this role. Shows up on the audit log.

        Raises
        -------
        Forbidden
            You do not have permissions to create the role.
        HTTPException
            Creating the role failed.
        InvalidArgument
            An invalid keyword argument was given.

        Returns
        --------
        :class:`Role`
            The newly created role.
        """
        fields: Dict[str, Any] = {}
        if permissions is not MISSING:
            fields["permissions"] = str(permissions.value)
        else:
            fields["permissions"] = "0"

        actual_colour = colour or color or Colour.default()
        if isinstance(actual_colour, int):
            fields["color"] = actual_colour
        else:
            fields["color"] = actual_colour.value

        if hoist is not MISSING:
            fields["hoist"] = hoist

        if mentionable is not MISSING:
            fields["mentionable"] = mentionable

        if name is not MISSING:
            fields["name"] = name

        data = await self._state.http.create_role(self.id, reason=reason, **fields)
        role = Role(guild=self, data=data, state=self._state)

        # TODO: add to cache
        return role

    async def edit_role_positions(self, positions: Dict[Snowflake, int], *, reason: Optional[str] = None) -> List[Role]:
        """|coro|

        Bulk edits a list of :class:`Role` in the guild.

        You must have the :attr:`~Permissions.manage_roles` permission to
        do this.

        .. versionadded:: 1.4

        Example:

        .. code-block:: python3

            positions = {
                bots_role: 1, # penultimate role
                tester_role: 2,
                admin_role: 6
            }

            await guild.edit_role_positions(positions=positions)

        Parameters
        -----------
        positions
            A :class:`dict` of :class:`Role` to :class:`int` to change the positions
            of each given role.
        reason: Optional[:class:`str`]
            The reason for editing the role positions. Shows up on the audit log.

        Raises
        -------
        Forbidden
            You do not have permissions to move the roles.
        HTTPException
            Moving the roles failed.
        InvalidArgument
            An invalid keyword argument was given.

        Returns
        --------
        List[:class:`Role`]
            A list of all the roles in the guild.
        """
        if not isinstance(positions, dict):
            raise InvalidArgument("positions parameter expects a dict.")

        role_positions: List[Dict[str, Any]] = []
        for role, position in positions.items():

            payload = {"id": role.id, "position": position}

            role_positions.append(payload)

        data = await self._state.http.move_role_position(self.id, role_positions, reason=reason)
        roles: List[Role] = []
        for d in data:
            role = Role(guild=self, data=d, state=self._state)
            roles.append(role)
            self._roles[role.id] = role

        return roles

    async def kick(self, user: Snowflake, *, reason: Optional[str] = None) -> None:
        """|coro|

        Kicks a user from the guild.

        The user must meet the :class:`abc.Snowflake` abc.

        You must have the :attr:`~Permissions.kick_members` permission to
        do this.

        Parameters
        -----------
        user: :class:`abc.Snowflake`
            The user to kick from their guild.
        reason: Optional[:class:`str`]
            The reason the user got kicked.

        Raises
        -------
        Forbidden
            You do not have the proper permissions to kick.
        HTTPException
            Kicking failed.
        """
        await self._state.http.kick(user.id, self.id, reason=reason)

    async def ban(
        self,
        user: Snowflake,
        *,
        reason: Optional[str] = None,
        delete_message_days: Literal[0, 1, 2, 3, 4, 5, 6, 7] = 1,
    ) -> None:
        """|coro|

        Bans a user from the guild.

        The user must meet the :class:`abc.Snowflake` abc.

        You must have the :attr:`~Permissions.ban_members` permission to
        do this.

        Parameters
        -----------
        user: :class:`abc.Snowflake`
            The user to ban from their guild.
        delete_message_days: :class:`int`
            The number of days worth of messages to delete from the user
            in the guild. The minimum is 0 and the maximum is 7.
        reason: Optional[:class:`str`]
            The reason the user got banned.

        Raises
        -------
        Forbidden
            You do not have the proper permissions to ban.
        HTTPException
            Banning failed.
        """
        await self._state.http.ban(user.id, self.id, delete_message_days, reason=reason)

    async def unban(self, user: Snowflake, *, reason: Optional[str] = None) -> None:
        """|coro|

        Unbans a user from the guild.

        The user must meet the :class:`abc.Snowflake` abc.

        You must have the :attr:`~Permissions.ban_members` permission to
        do this.

        Parameters
        -----------
        user: :class:`abc.Snowflake`
            The user to unban.
        reason: Optional[:class:`str`]
            The reason for doing this action. Shows up on the audit log.

        Raises
        -------
        Forbidden
            You do not have the proper permissions to unban.
        HTTPException
            Unbanning failed.
        """
        await self._state.http.unban(user.id, self.id, reason=reason)

    async def vanity_invite(self) -> Optional[Invite]:
        """|coro|

        Returns the guild's special vanity invite.

        The guild must have ``VANITY_URL`` in :attr:`~Guild.features`.

        You must have the :attr:`~Permissions.manage_guild` permission to use
        this as well.

        Raises
        -------
        Forbidden
            You do not have the proper permissions to get this.
        HTTPException
            Retrieving the vanity invite failed.

        Returns
        --------
        Optional[:class:`Invite`]
            The special vanity invite. If ``None`` then the guild does not
            have a vanity invite set.
        """

        # we start with { code: abc }
        payload = await self._state.http.get_vanity_code(self.id)
        if not payload["code"]:
            return None

        # get the vanity URL channel since default channels aren't
        # reliable or a thing anymore
        data = await self._state.http.get_invite(payload["code"])

        channel = self.get_channel(int(data["channel"]["id"]))
        payload["revoked"] = False
        payload["temporary"] = False
        payload["max_uses"] = 0
        payload["max_age"] = 0
        payload["uses"] = payload.get("uses", 0)
        return Invite(state=self._state, data=payload, guild=self, channel=channel)

    # TODO: use MISSING when async iterators get refactored
    def audit_logs(
        self,
        *,
        limit: Optional[int] = 100,
        before: Optional[SnowflakeTime] = None,
        after: Optional[SnowflakeTime] = None,
        oldest_first: Optional[bool] = None,
        user: Snowflake = None,
        action: AuditLogAction = None,
    ) -> AuditLogIterator:
        """Returns an :class:`AsyncIterator` that enables receiving the guild's audit logs.

        You must have the :attr:`~Permissions.view_audit_log` permission to use this.

        Examples
        ----------

        Getting the first 100 entries: ::

            async for entry in guild.audit_logs(limit=100):
                print(f'{entry.user} did {entry.action} to {entry.target}')

        Getting entries for a specific action: ::

            async for entry in guild.audit_logs(action=discord.AuditLogAction.ban):
                print(f'{entry.user} banned {entry.target}')

        Getting entries made by a specific user: ::

            entries = await guild.audit_logs(limit=None, user=guild.me).flatten()
            await channel.send(f'I made {len(entries)} moderation actions.')

        Parameters
        -----------
        limit: Optional[:class:`int`]
            The number of entries to retrieve. If ``None`` retrieve all entries.
        before: Union[:class:`abc.Snowflake`, :class:`datetime.datetime`]
            Retrieve entries before this date or entry.
            If a datetime is provided, it is recommended to use a UTC aware datetime.
            If the datetime is naive, it is assumed to be local time.
        after: Union[:class:`abc.Snowflake`, :class:`datetime.datetime`]
            Retrieve entries after this date or entry.
            If a datetime is provided, it is recommended to use a UTC aware datetime.
            If the datetime is naive, it is assumed to be local time.
        oldest_first: :class:`bool`
            If set to ``True``, return entries in oldest->newest order. Defaults to ``True`` if
            ``after`` is specified, otherwise ``False``.
        user: :class:`abc.Snowflake`
            The moderator to filter entries from.
        action: :class:`AuditLogAction`
            The action to filter with.

        Raises
        -------
        Forbidden
            You are not allowed to fetch audit logs
        HTTPException
            An error occurred while fetching the audit logs.

        Yields
        --------
        :class:`AuditLogEntry`
            The audit log entry.
        """
        user_id = user.id if user is not None else None
        if action:
            action = action.value

        return AuditLogIterator(
            self,
            before=before,
            after=after,
            limit=limit,
            oldest_first=oldest_first,
            user_id=user_id,
            action_type=action,
        )

    async def widget(self) -> Widget:
        """|coro|

        Returns the widget of the guild.

        .. note::

            The guild must have the widget enabled to get this information.

        Raises
        -------
        Forbidden
            The widget for this guild is disabled.
        HTTPException
            Retrieving the widget failed.

        Returns
        --------
        :class:`Widget`
            The guild's widget.
        """
        data = await self._state.http.get_widget(self.id)

        return Widget(state=self._state, data=data)

    async def edit_widget(self, *, enabled: bool = MISSING, channel: Optional[Snowflake] = MISSING) -> None:
        """|coro|

        Edits the widget of the guild.

        You must have the :attr:`~Permissions.manage_guild` permission to
        use this

        .. versionadded:: 2.0

        Parameters
        -----------
        enabled: :class:`bool`
            Whether to enable the widget for the guild.
        channel: Optional[:class:`~discord.abc.Snowflake`]
            The new widget channel. ``None`` removes the widget channel.

        Raises
        -------
        Forbidden
            You do not have permission to edit the widget.
        HTTPException
            Editing the widget failed.
        """
        payload = {}
        if channel is not MISSING:
            payload["channel_id"] = None if channel is None else channel.id
        if enabled is not MISSING:
            payload["enabled"] = enabled

        await self._state.http.edit_widget(self.id, payload=payload)

    async def chunk(self, *, cache: bool = True) -> None:
        """|coro|

        Requests all members that belong to this guild. In order to use this,
        :meth:`Intents.members` must be enabled.

        This is a websocket operation and can be slow.

        .. versionadded:: 1.5

        Parameters
        -----------
        cache: :class:`bool`
            Whether to cache the members as well.

        Raises
        -------
        ClientException
            The members intent is not enabled.
        """

        if not self._state._intents.members:
            raise ClientException("Intents.members must be enabled to use this.")

        if not self._state.is_guild_evicted(self):
            return await self._state.chunk_guild(self, cache=cache)

    async def query_members(
        self,
        query: Optional[str] = None,
        *,
        limit: int = 5,
        user_ids: Optional[List[int]] = None,
        presences: bool = False,
        cache: bool = True,
    ) -> List[Member]:
        """|coro|

        Request members that belong to this guild whose username starts with
        the query given.

        This is a websocket operation and can be slow.

        .. versionadded:: 1.3

        Parameters
        -----------
        query: Optional[:class:`str`]
            The string that the username's start with.
        limit: :class:`int`
            The maximum number of members to send back. This must be
            a number between 5 and 100.
        presences: :class:`bool`
            Whether to request for presences to be provided. This defaults
            to ``False``.

            .. versionadded:: 1.6

        cache: :class:`bool`
            Whether to cache the members internally. This makes operations
            such as :meth:`get_member` work for those that matched.
        user_ids: Optional[List[:class:`int`]]
            List of user IDs to search for. If the user ID is not in the guild then it won't be returned.

            .. versionadded:: 1.4


        Raises
        -------
        asyncio.TimeoutError
            The query timed out waiting for the members.
        ValueError
            Invalid parameters were passed to the function
        ClientException
            The presences intent is not enabled.

        Returns
        --------
        List[:class:`Member`]
            The list of members that have matched the query.
        """

        if presences and not self._state._intents.presences:
            raise ClientException("Intents.presences must be enabled to use this.")

        if query is None:
            if query == "":
                raise ValueError("Cannot pass empty query string.")

            if user_ids is None:
                raise ValueError("Must pass either query or user_ids")

        if user_ids is not None and query is not None:
            raise ValueError("Cannot pass both query and user_ids")

        if user_ids is not None and not user_ids:
            raise ValueError("user_ids must contain at least 1 value")

        limit = min(100, limit or 5)
        return await self._state.query_members(
            self,
            query=query,
            limit=limit,
            user_ids=user_ids,
            presences=presences,
            cache=cache,
        )

    async def change_voice_state(
        self,
        *,
        channel: Optional[VocalGuildChannel],
        self_mute: bool = False,
        self_deaf: bool = False,
    ):
        """|coro|

        Changes client's voice state in the guild.

        .. versionadded:: 1.4

        Parameters
        -----------
        channel: Optional[:class:`VoiceChannel`]
            Channel the client wants to join. Use ``None`` to disconnect.
        self_mute: :class:`bool`
            Indicates if the client should be self-muted.
        self_deaf: :class:`bool`
            Indicates if the client should be self-deafened.
        """
        ws = self._state._get_websocket(self.id)
        channel_id = channel.id if channel else None
        await ws.voice_state(self.id, channel_id, self_mute, self_deaf)

    async def welcome_screen(self):
        """|coro|

        Returns the :class:`WelcomeScreen` of the guild.

        The guild must have ``COMMUNITY`` in :attr:`~Guild.features`.

        You must have the :attr:`~Permissions.manage_guild` permission in order to get this.

        .. versionadded:: 2.0

        Raises
        -------
        Forbidden
            You do not have the proper permissions to get this.
        HTTPException
            Retrieving the welcome screen failed somehow.
        NotFound
            The guild doesn't has a welcome screen or community feature is disabled.


        Returns
        --------
        :class:`WelcomeScreen`
            The welcome screen of guild.
        """
        data = await self._state.http.get_welcome_screen(self.id)
        return WelcomeScreen(data=data, guild=self)

    @overload
    async def edit_welcome_screen(
        self,
        *,
        description: Optional[str] = ...,
        welcome_channels: Optional[List[WelcomeScreenChannel]] = ...,
        enabled: Optional[bool] = ...,
    ) -> WelcomeScreen:
        ...

    @overload
    async def edit_welcome_screen(self) -> None:
        ...

    async def edit_welcome_screen(self, **options):
        """|coro|

        A shorthand for :attr:`WelcomeScreen.edit` without fetching the welcome screen.

        You must have the :attr:`~Permissions.manage_guild` permission in the
        guild to do this.

        The guild must have ``COMMUNITY`` in :attr:`Guild.features`

        Parameters
        -----------

        description: Optional[:class:`str`]
            The new description of welcome screen.
        welcome_channels: Optional[List[:class:`WelcomeChannel`]]
            The welcome channels. The order of the channels would be same as the passed list order.
        enabled: Optional[:class:`bool`]
            Whether the welcome screen should be displayed.
        reason: Optional[:class:`str`]
            The reason that shows up on audit log.

        Raises
        -------

        HTTPException
            Editing the welcome screen failed somehow.
        Forbidden
            You don't have permissions to edit the welcome screen.
        NotFound
            This welcome screen does not exist.

        Returns
        --------

        :class:`WelcomeScreen`
            The edited welcome screen.
        """

        welcome_channels = options.get("welcome_channels", [])
        welcome_channels_data = []

        for channel in welcome_channels:
            if not isinstance(channel, WelcomeScreenChannel):
                raise TypeError("welcome_channels parameter must be a list of WelcomeScreenChannel.")

            welcome_channels_data.append(channel.to_dict())

        options["welcome_channels"] = welcome_channels_data

        if options:
            new = await self._state.http.edit_welcome_screen(self.id, options, reason=options.get("reason"))
            return WelcomeScreen(data=new, guild=self)

    async def fetch_scheduled_events(self, *, with_user_count: bool = True) -> List[ScheduledEvent]:
        """|coro|

        Returns a list of :class:`ScheduledEvent` in the guild.

        .. note::

            This method is an API call. For general usage, consider :attr:`scheduled_events` instead.

        Parameters
        -----------
        with_user_count: Optional[:class:`bool`]
            If the scheduled event should be fetch with the number of
            users that are interested in the event.
            Defaults to ``True``

        Raises
        -------
        ClientException
            The scheduled events intent is not enabled.
        HTTPException
            Getting the scheduled events failed.

        Returns
        --------
        List[:class:`ScheduledEvent`]
            The fetched scheduled events
        """
        data = await self._state.http.get_scheduled_events(self.id, with_user_count=with_user_count)
        result = []
        for event in data:
            creator = None if not event.get("creator", None) else self.get_member(event.get("creator_id"))
            result.append(ScheduledEvent(state=self._state, guild=self, creator=creator, data=event))

        self._scheduled_events_from_list(result)
        return result

    async def fetch_scheduled_event(
        self, event_id: int, /, *, with_user_count: bool = True
    ) -> Optional[ScheduledEvent]:
        """|coro|

        Retrieves a :class:`ScheduledEvent` from event ID.

        .. note::

            This method is an API call. If you have :attr:`Intents.scheduled_events`, consider :meth:`get_scheduled_event` instead.

        Parameters
        -----------
        event_id: :class:`int`
            The event's ID to fetch with.

        Raises
        -------
        HTTPException
            Fetching the event failed.
        NotFound
            Event not found.

        Returns
        --------
        Optional[:class:`ScheduledEvent`]
            The scheduled event from the event ID.
        """
        data = await self._state.http.get_scheduled_event(
            guild_id=self.id, event_id=event_id, with_user_count=with_user_count
        )
        creator = None if not data.get("creator", None) else self.get_member(data.get("creator_id"))
        event = ScheduledEvent(state=self._state, guild=self, creator=creator, data=data)

        old_event = self._scheduled_events.get(event.id)
        if old_event:
            self._scheduled_events[event.id] = event
        else:
            self._add_scheduled_event(event)

        return event

    def get_scheduled_event(self, event_id: int, /) -> Optional[ScheduledEvent]:
        """Returns a Scheduled Event with the given ID.

        Parameters
        -----------
        event_id: :class:`int`
            The ID to search for.

        Returns
        --------
        Optional[:class:`ScheduledEvent`]
            The scheduled event or ``None`` if not found.
        """
        return self._scheduled_events.get(event_id)

    async def create_scheduled_event(
        self,
        *,
        name: str,
        description: str = MISSING,
        start_time: datetime,
        end_time: datetime = MISSING,
        location: Union[str, int, VoiceChannel, StageChannel, ScheduledEventLocation],
        privacy_level: ScheduledEventPrivacyLevel = ScheduledEventPrivacyLevel.guild_only,
        reason: Optional[str] = None,
    ) -> Optional[ScheduledEvent]:
        """|coro|
        Creates a scheduled event.

        Parameters
        -----------
        name: :class:`str`
            The name of the scheduled event.
        description: Optional[:class:`str`]
            The description of the scheduled event.
        start_time: :class:`datetime.datetime`
            A datetime object of when the scheduled event is supposed to start.
        end_time: Optional[:class:`datetime.datetime`]
            A datetime object of when the scheduled event is supposed to end.
        location: :class:`ScheduledEventLocation`
            The location of where the event is happening.
        privacy_level: :class:`ScheduledEventPrivacyLevel`
            The privacy level of the event. Currently, the only possible value
            is :attr:`ScheduledEventPrivacyLevel.guild_only`, which is default,
            so there is no need to change this parameter.
        reason: Optional[:class:`str`]
            The reason to show in the audit log.

        Raises
        -------
        Forbidden
            You do not have the Manage Events permission.
        HTTPException
            The operation failed.

        Returns
        --------
        Optional[:class:`ScheduledEvent`]
            The created scheduled event.
        """
        payload: Dict[str, Union[str, int]] = {}

        payload["name"] = name

        payload["scheduled_start_time"] = start_time.isoformat()

        payload["privacy_level"] = int(privacy_level)

        if not isinstance(location, ScheduledEventLocation):
            location = ScheduledEventLocation(state=self._state, value=location)

        payload["entity_type"] = location.type.value

        if location.type == ScheduledEventLocationType.external:
            payload["channel_id"] = None
            payload["entity_metadata"] = {"location": location.value}
        else:
            payload["channel_id"] = location.value.id
            payload["entity_metadata"] = None

        if description is not MISSING:
            payload["description"] = description

        if end_time is not MISSING:
            payload["scheduled_end_time"] = end_time.isoformat()

        data = await self._state.http.create_scheduled_event(guild_id=self.id, reason=reason, **payload)
        event = ScheduledEvent(state=self._state, guild=self, creator=self.me, data=data)
        self._add_scheduled_event(event)
        return event

    @property
    def scheduled_events(self) -> List[ScheduledEvent]:
        """List[:class:`.ScheduledEvent`]: A list of scheduled events in this guild."""
        return list(self._scheduled_events.values())<|MERGE_RESOLUTION|>--- conflicted
+++ resolved
@@ -88,17 +88,13 @@
     import datetime
 
     from .abc import Snowflake, SnowflakeTime
-<<<<<<< HEAD
     from .channel import (
         CategoryChannel,
         StageChannel,
         TextChannel,
         VoiceChannel,
-        ForumChannel
+        ForumChannel,
     )
-=======
-    from .channel import CategoryChannel, StageChannel, TextChannel, VoiceChannel
->>>>>>> 8f64303d
     from .permissions import Permissions
     from .state import ConnectionState
     from .template import Template
