"""
The MIT License (MIT)

Copyright (c) 2015-2021 Rapptz
Copyright (c) 2021-present Pycord Development

Permission is hereby granted, free of charge, to any person obtaining a
copy of this software and associated documentation files (the "Software"),
to deal in the Software without restriction, including without limitation
the rights to use, copy, modify, merge, publish, distribute, sublicense,
and/or sell copies of the Software, and to permit persons to whom the
Software is furnished to do so, subject to the following conditions:

The above copyright notice and this permission notice shall be included in
all copies or substantial portions of the Software.

THE SOFTWARE IS PROVIDED "AS IS", WITHOUT WARRANTY OF ANY KIND, EXPRESS
OR IMPLIED, INCLUDING BUT NOT LIMITED TO THE WARRANTIES OF MERCHANTABILITY,
FITNESS FOR A PARTICULAR PURPOSE AND NONINFRINGEMENT. IN NO EVENT SHALL THE
AUTHORS OR COPYRIGHT HOLDERS BE LIABLE FOR ANY CLAIM, DAMAGES OR OTHER
LIABILITY, WHETHER IN AN ACTION OF CONTRACT, TORT OR OTHERWISE, ARISING
FROM, OUT OF OR IN CONNECTION WITH THE SOFTWARE OR THE USE OR OTHER
DEALINGS IN THE SOFTWARE.
"""

from __future__ import annotations

import copy
import unicodedata
from typing import (
    TYPE_CHECKING,
    Any,
    ClassVar,
    List,
    Literal,
    NamedTuple,
    Optional,
    Sequence,
    Tuple,
    Union,
    overload,
)

from . import abc, utils
from .asset import Asset
from .automod import AutoModAction, AutoModRule, AutoModTriggerMetadata
from .channel import *
from .channel import _guild_channel_factory, _threaded_guild_channel_factory
from .colour import Colour
from .emoji import Emoji, PartialEmoji, _EmojiTag
from .enums import (
    AuditLogAction,
    AutoModEventType,
    AutoModTriggerType,
    ChannelType,
    ContentFilter,
    NotificationLevel,
    NSFWLevel,
    ScheduledEventLocationType,
    ScheduledEventPrivacyLevel,
    VerificationLevel,
    VideoQualityMode,
    VoiceRegion,
    try_enum,
)
from .errors import ClientException, InvalidArgument, InvalidData
from .file import File
from .flags import SystemChannelFlags
from .integrations import Integration, _integration_factory
from .invite import Invite
from .iterators import AuditLogIterator, BanIterator, MemberIterator
from .member import Member, VoiceState
from .mixins import Hashable
<<<<<<< HEAD
from .monetization import Entitlement
=======
from .onboarding import Onboarding
>>>>>>> 6ba54b49
from .permissions import PermissionOverwrite
from .role import Role
from .scheduled_events import ScheduledEvent, ScheduledEventLocation
from .stage_instance import StageInstance
from .sticker import GuildSticker
from .threads import Thread, ThreadMember
from .user import User
from .welcome_screen import WelcomeScreen, WelcomeScreenChannel
from .widget import Widget

__all__ = ("Guild",)

MISSING = utils.MISSING

if TYPE_CHECKING:
    import datetime

    from .abc import Snowflake, SnowflakeTime
    from .channel import (
        CategoryChannel,
        ForumChannel,
        StageChannel,
        TextChannel,
        VoiceChannel,
    )
    from .permissions import Permissions
    from .state import ConnectionState
    from .template import Template
    from .types.guild import Ban as BanPayload
    from .types.guild import Guild as GuildPayload
    from .types.guild import GuildFeature, MFALevel
    from .types.member import Member as MemberPayload
    from .types.threads import Thread as ThreadPayload
    from .types.voice import GuildVoiceState
    from .voice_client import VoiceProtocol
    from .webhook import Webhook

    VocalGuildChannel = Union[VoiceChannel, StageChannel]
    GuildChannel = Union[
        VoiceChannel, StageChannel, TextChannel, ForumChannel, CategoryChannel
    ]
    ByCategoryItem = Tuple[Optional[CategoryChannel], List[GuildChannel]]


class BanEntry(NamedTuple):
    reason: str | None
    user: User


class _GuildLimit(NamedTuple):
    emoji: int
    stickers: int
    bitrate: float
    filesize: int


class Guild(Hashable):
    """Represents a Discord guild.

    This is referred to as a "server" in the official Discord UI.

    .. container:: operations

        .. describe:: x == y

            Checks if two guilds are equal.

        .. describe:: x != y

            Checks if two guilds are not equal.

        .. describe:: hash(x)

            Returns the guild's hash.

        .. describe:: str(x)

            Returns the guild's name.

    Attributes
    ----------
    name: :class:`str`
        The guild name.
    emojis: Tuple[:class:`Emoji`, ...]
        All emojis that the guild owns.
    stickers: Tuple[:class:`GuildSticker`, ...]
        All stickers that the guild owns.

        .. versionadded:: 2.0
    afk_timeout: :class:`int`
        The timeout to get sent to the AFK channel.
    afk_channel: Optional[:class:`VoiceChannel`]
        The channel that denotes the AFK channel. ``None`` if it doesn't exist.
    id: :class:`int`
        The guild's ID.
    invites_disabled: :class:`bool`
        Indicates if the guild invites are disabled.
    owner_id: :class:`int`
        The guild owner's ID. Use :attr:`Guild.owner` instead.
    unavailable: :class:`bool`
        Indicates if the guild is unavailable. If this is ``True`` then the
        reliability of other attributes outside of :attr:`Guild.id` is slim and they might
        all be ``None``. It is best to not do anything with the guild if it is unavailable.

        Check the :func:`on_guild_unavailable` and :func:`on_guild_available` events.
    max_presences: Optional[:class:`int`]
        The maximum amount of presences for the guild.
    max_members: Optional[:class:`int`]
        The maximum amount of members for the guild.

        .. note::

            This attribute is only available via :meth:`.Client.fetch_guild`.
    max_video_channel_users: Optional[:class:`int`]
        The maximum amount of users in a video channel.

        .. versionadded:: 1.4
    description: Optional[:class:`str`]
        The guild's description.
    mfa_level: :class:`int`
        Indicates the guild's two-factor authorisation level. If this value is 0 then
        the guild does not require 2FA for their administrative members. If the value is
        1 then they do.
    verification_level: :class:`VerificationLevel`
        The guild's verification level.
    explicit_content_filter: :class:`ContentFilter`
        The guild's explicit content filter.
    default_notifications: :class:`NotificationLevel`
        The guild's notification settings.
    features: List[:class:`str`]
        A list of features that the guild has. The features that a guild can have are
        subject to arbitrary change by Discord. You can find a catalog of guild features
        `here <https://github.com/Delitefully/DiscordLists#guild-feature-glossary>`_.
    premium_tier: :class:`int`
        The premium tier for this guild. Corresponds to "Nitro Server" in the official UI.
        The number goes from 0 to 3 inclusive.
    premium_subscription_count: :class:`int`
        The number of "boosts" this guild currently has.
    premium_progress_bar_enabled: :class:`bool`
        Indicates if the guild has premium progress bar enabled.

        .. versionadded:: 2.0
    preferred_locale: Optional[:class:`str`]
        The preferred locale for the guild. Used when filtering Server Discovery
        results to a specific language.
    nsfw_level: :class:`NSFWLevel`
        The guild's NSFW level.

        .. versionadded:: 2.0

    approximate_member_count: Optional[:class:`int`]
        The approximate number of members in the guild. This is ``None`` unless the guild is obtained
        using :meth:`Client.fetch_guild` with ``with_counts=True``.

        .. versionadded:: 2.0

    approximate_presence_count: Optional[:class:`int`]
        The approximate number of members currently active in the guild.
        This includes idle, dnd, online, and invisible members. Offline members are excluded.
        This is ``None`` unless the guild is obtained using :meth:`Client.fetch_guild`
        with ``with_counts=True``.

        .. versionadded:: 2.0
    """

    __slots__ = (
        "afk_timeout",
        "afk_channel",
        "name",
        "id",
        "unavailable",
        "owner_id",
        "mfa_level",
        "emojis",
        "stickers",
        "features",
        "verification_level",
        "explicit_content_filter",
        "default_notifications",
        "description",
        "max_presences",
        "max_members",
        "max_video_channel_users",
        "premium_tier",
        "premium_subscription_count",
        "premium_progress_bar_enabled",
        "preferred_locale",
        "nsfw_level",
        "_scheduled_events",
        "_members",
        "_channels",
        "_icon",
        "_banner",
        "_state",
        "_roles",
        "_member_count",
        "_large",
        "_splash",
        "_voice_states",
        "_system_channel_id",
        "_system_channel_flags",
        "_discovery_splash",
        "_rules_channel_id",
        "_public_updates_channel_id",
        "_stage_instances",
        "_threads",
        "approximate_member_count",
        "approximate_presence_count",
    )

    _PREMIUM_GUILD_LIMITS: ClassVar[dict[int | None, _GuildLimit]] = {
        None: _GuildLimit(emoji=50, stickers=5, bitrate=96e3, filesize=26214400),
        0: _GuildLimit(emoji=50, stickers=5, bitrate=96e3, filesize=26214400),
        1: _GuildLimit(emoji=100, stickers=15, bitrate=128e3, filesize=26214400),
        2: _GuildLimit(emoji=150, stickers=30, bitrate=256e3, filesize=52428800),
        3: _GuildLimit(emoji=250, stickers=60, bitrate=384e3, filesize=104857600),
    }

    def __init__(self, *, data: GuildPayload, state: ConnectionState):
        # NOTE:
        # Adding an attribute here and getting an AttributeError saying
        # the attr doesn't exist? it has something to do with the order
        # of the attr in __slots__

        self._channels: dict[int, GuildChannel] = {}
        self._members: dict[int, Member] = {}
        self._scheduled_events: dict[int, ScheduledEvent] = {}
        self._voice_states: dict[int, VoiceState] = {}
        self._threads: dict[int, Thread] = {}
        self._state: ConnectionState = state
        self._from_data(data)

    def _add_channel(self, channel: GuildChannel, /) -> None:
        self._channels[channel.id] = channel

    def _remove_channel(self, channel: Snowflake, /) -> None:
        self._channels.pop(channel.id, None)

    def _voice_state_for(self, user_id: int, /) -> VoiceState | None:
        return self._voice_states.get(user_id)

    def _add_member(self, member: Member, /) -> None:
        self._members[member.id] = member

    def _get_and_update_member(
        self, payload: MemberPayload, user_id: int, cache_flag: bool, /
    ) -> Member:
        # we always get the member, and we only update if the cache_flag (this cache
        # flag should always be MemberCacheFlag.interaction) is set to True
        if user_id in self._members:
            member = self.get_member(user_id)
            member._update(payload) if cache_flag else None
        else:
            # NOTE:
            # This is a fallback in case the member is not found in the guild's members.
            # If this fallback occurs, multiple aspects of the Member
            # class will be incorrect such as status and activities.
            member = Member(guild=self, state=self._state, data=payload)  # type: ignore
            if cache_flag:
                self._members[user_id] = member
        return member

    def _store_thread(self, payload: ThreadPayload, /) -> Thread:
        thread = Thread(guild=self, state=self._state, data=payload)
        self._threads[thread.id] = thread
        return thread

    def _remove_member(self, member: Snowflake, /) -> None:
        self._members.pop(member.id, None)

    def _add_scheduled_event(self, event: ScheduledEvent, /) -> None:
        self._scheduled_events[event.id] = event

    def _remove_scheduled_event(self, event: Snowflake, /) -> None:
        self._scheduled_events.pop(event.id, None)

    def _scheduled_events_from_list(self, events: list[ScheduledEvent], /) -> None:
        self._scheduled_events.clear()
        for event in events:
            self._scheduled_events[event.id] = event

    def _add_thread(self, thread: Thread, /) -> None:
        self._threads[thread.id] = thread

    def _remove_thread(self, thread: Snowflake, /) -> None:
        self._threads.pop(thread.id, None)

    def _clear_threads(self) -> None:
        self._threads.clear()

    def _remove_threads_by_channel(self, channel_id: int) -> None:
        to_remove = [k for k, t in self._threads.items() if t.parent_id == channel_id]
        for k in to_remove:
            del self._threads[k]

    def _filter_threads(self, channel_ids: set[int]) -> dict[int, Thread]:
        to_remove: dict[int, Thread] = {
            k: t for k, t in self._threads.items() if t.parent_id in channel_ids
        }
        for k in to_remove:
            del self._threads[k]
        return to_remove

    def __str__(self) -> str:
        return self.name or ""

    def __repr__(self) -> str:
        attrs = (
            ("id", self.id),
            ("name", self.name),
            ("shard_id", self.shard_id),
            ("chunked", self.chunked),
            ("member_count", self._member_count),
        )
        inner = " ".join("%s=%r" % t for t in attrs)
        return f"<Guild {inner}>"

    def _update_voice_state(
        self, data: GuildVoiceState, channel_id: int
    ) -> tuple[Member | None, VoiceState, VoiceState]:
        user_id = int(data["user_id"])
        channel = self.get_channel(channel_id)
        try:
            # check if we should remove the voice state from cache
            if channel is None:
                after = self._voice_states.pop(user_id)
            else:
                after = self._voice_states[user_id]

            before = copy.copy(after)
            after._update(data, channel)
        except KeyError:
            # if we're here then we're getting added into the cache
            after = VoiceState(data=data, channel=channel)
            before = VoiceState(data=data, channel=None)
            self._voice_states[user_id] = after

        member = self.get_member(user_id)
        if member is None:
            try:
                member = Member(data=data["member"], state=self._state, guild=self)
            except KeyError:
                member = None

        return member, before, after

    def _add_role(self, role: Role, /) -> None:
        # roles get added to the bottom (position 1, pos 0 is @everyone)
        # so since self.roles has the @everyone role, we can't increment
        # its position because it's stuck at position 0. Luckily x += False
        # is equivalent to adding 0. So we cast the position to a bool and
        # increment it.
        for r in self._roles.values():
            r.position += not r.is_default()

        self._roles[role.id] = role

    def _remove_role(self, role_id: int, /) -> Role:
        # this raises KeyError if it fails.
        role = self._roles.pop(role_id)

        # since it didn't, we can change the positions now
        # basically the same as above except we only decrement
        # the position if we're above the role we deleted.
        for r in self._roles.values():
            r.position -= r.position > role.position

        return role

    def _from_data(self, guild: GuildPayload) -> None:
        member_count = guild.get("member_count")
        # Either the payload includes member_count, or it hasn't been set yet.
        # Prevents valid _member_count from suddenly changing to None
        if member_count is not None or not hasattr(self, "_member_count"):
            self._member_count: int | None = member_count

        self.name: str = guild.get("name")
        self.verification_level: VerificationLevel = try_enum(
            VerificationLevel, guild.get("verification_level")
        )
        self.default_notifications: NotificationLevel = try_enum(
            NotificationLevel, guild.get("default_message_notifications")
        )
        self.explicit_content_filter: ContentFilter = try_enum(
            ContentFilter, guild.get("explicit_content_filter", 0)
        )
        self.afk_timeout: int = guild.get("afk_timeout")
        self._icon: str | None = guild.get("icon")
        self._banner: str | None = guild.get("banner")
        self.unavailable: bool = guild.get("unavailable", False)
        self.id: int = int(guild["id"])
        self._roles: dict[int, Role] = {}
        state = self._state  # speed up attribute access
        for r in guild.get("roles", []):
            role = Role(guild=self, data=r, state=state)
            self._roles[role.id] = role

        self.mfa_level: MFALevel = guild.get("mfa_level")
        self.emojis: tuple[Emoji, ...] = tuple(
            map(lambda d: state.store_emoji(self, d), guild.get("emojis", []))
        )
        self.stickers: tuple[GuildSticker, ...] = tuple(
            map(lambda d: state.store_sticker(self, d), guild.get("stickers", []))
        )
        self.features: list[GuildFeature] = guild.get("features", [])
        self._splash: str | None = guild.get("splash")
        self._system_channel_id: int | None = utils._get_as_snowflake(
            guild, "system_channel_id"
        )
        self.description: str | None = guild.get("description")
        self.max_presences: int | None = guild.get("max_presences")
        self.max_members: int | None = guild.get("max_members")
        self.max_video_channel_users: int | None = guild.get("max_video_channel_users")
        self.premium_tier: int = guild.get("premium_tier", 0)
        self.premium_subscription_count: int = (
            guild.get("premium_subscription_count") or 0
        )
        self.premium_progress_bar_enabled: bool = (
            guild.get("premium_progress_bar_enabled") or False
        )
        self._system_channel_flags: int = guild.get("system_channel_flags", 0)
        self.preferred_locale: str | None = guild.get("preferred_locale")
        self._discovery_splash: str | None = guild.get("discovery_splash")
        self._rules_channel_id: int | None = utils._get_as_snowflake(
            guild, "rules_channel_id"
        )
        self._public_updates_channel_id: int | None = utils._get_as_snowflake(
            guild, "public_updates_channel_id"
        )
        self.nsfw_level: NSFWLevel = try_enum(NSFWLevel, guild.get("nsfw_level", 0))
        self.approximate_presence_count = guild.get("approximate_presence_count")
        self.approximate_member_count = guild.get("approximate_member_count")

        self._stage_instances: dict[int, StageInstance] = {}
        for s in guild.get("stage_instances", []):
            stage_instance = StageInstance(guild=self, data=s, state=state)
            self._stage_instances[stage_instance.id] = stage_instance

        cache_joined = self._state.member_cache_flags.joined
        self_id = self._state.self_id
        for mdata in guild.get("members", []):
            member = Member(data=mdata, guild=self, state=state)
            if cache_joined or member.id == self_id:
                self._add_member(member)

        events = []
        for event in guild.get("guild_scheduled_events", []):
            creator = (
                None
                if not event.get("creator", None)
                else self.get_member(event.get("creator_id"))
            )
            events.append(
                ScheduledEvent(
                    state=self._state, guild=self, creator=creator, data=event
                )
            )
        self._scheduled_events_from_list(events)

        self._sync(guild)
        self._large: bool | None = (
            None if self._member_count is None else self._member_count >= 250
        )

        self.owner_id: int | None = utils._get_as_snowflake(guild, "owner_id")
        self.afk_channel: VocalGuildChannel | None = self.get_channel(
            utils._get_as_snowflake(guild, "afk_channel_id")
        )  # type: ignore

        for obj in guild.get("voice_states", []):
            self._update_voice_state(obj, int(obj["channel_id"]))

    # TODO: refactor/remove?
    def _sync(self, data: GuildPayload) -> None:
        try:
            self._large = data["large"]
        except KeyError:
            pass

        empty_tuple = ()
        for presence in data.get("presences", []):
            user_id = int(presence["user"]["id"])
            member = self.get_member(user_id)
            if member is not None:
                member._presence_update(presence, empty_tuple)  # type: ignore

        if "channels" in data:
            channels = data["channels"]
            for c in channels:
                factory, ch_type = _guild_channel_factory(c["type"])
                if factory:
                    self._add_channel(factory(guild=self, data=c, state=self._state))  # type: ignore

        if "threads" in data:
            threads = data["threads"]
            for thread in threads:
                self._add_thread(Thread(guild=self, state=self._state, data=thread))

    @property
    def channels(self) -> list[GuildChannel]:
        """A list of channels that belong to this guild."""
        return list(self._channels.values())

    @property
    def threads(self) -> list[Thread]:
        """A list of threads that you have permission to view.

        .. versionadded:: 2.0
        """
        return list(self._threads.values())

    @property
    def jump_url(self) -> str:
        """Returns a URL that allows the client to jump to the guild.

        .. versionadded:: 2.0
        """
        return f"https://discord.com/channels/{self.id}"

    @property
    def large(self) -> bool:
        """Indicates if the guild is a 'large' guild.

        A large guild is defined as having more than ``large_threshold`` count
        members, which for this library is set to the maximum of 250.
        """
        if self._large is None:
            return (self._member_count or len(self._members)) >= 250
        return self._large

    @property
    def voice_channels(self) -> list[VoiceChannel]:
        """A list of voice channels that belong to this guild.

        This is sorted by the position and are in UI order from top to bottom.
        """
        r = [ch for ch in self._channels.values() if isinstance(ch, VoiceChannel)]
        r.sort(key=lambda c: (c.position or -1, c.id))
        return r

    @property
    def stage_channels(self) -> list[StageChannel]:
        """A list of stage channels that belong to this guild.

        .. versionadded:: 1.7

        This is sorted by the position and are in UI order from top to bottom.
        """
        r = [ch for ch in self._channels.values() if isinstance(ch, StageChannel)]
        r.sort(key=lambda c: (c.position or -1, c.id))
        return r

    @property
    def forum_channels(self) -> list[ForumChannel]:
        """A list of forum channels that belong to this guild.

        .. versionadded:: 2.0

        This is sorted by the position and are in UI order from top to bottom.
        """
        r = [ch for ch in self._channels.values() if isinstance(ch, ForumChannel)]
        r.sort(key=lambda c: (c.position or -1, c.id))
        return r

    @property
    def me(self) -> Member:
        """Similar to :attr:`Client.user` except an instance of :class:`Member`.
        This is essentially used to get the member version of yourself.
        """
        self_id = self._state.user.id
        # The self member is *always* cached
        return self.get_member(self_id)  # type: ignore

    @property
    def voice_client(self) -> VoiceProtocol | None:
        """Returns the :class:`VoiceProtocol` associated with this guild, if any."""
        return self._state._get_voice_client(self.id)

    @property
    def text_channels(self) -> list[TextChannel]:
        """A list of text channels that belong to this guild.

        This is sorted by the position and are in UI order from top to bottom.
        """
        r = [ch for ch in self._channels.values() if isinstance(ch, TextChannel)]
        r.sort(key=lambda c: (c.position or -1, c.id))
        return r

    @property
    def categories(self) -> list[CategoryChannel]:
        """A list of categories that belong to this guild.

        This is sorted by the position and are in UI order from top to bottom.
        """
        r = [ch for ch in self._channels.values() if isinstance(ch, CategoryChannel)]
        r.sort(key=lambda c: (c.position or -1, c.id))
        return r

    def by_category(self) -> list[ByCategoryItem]:
        """Returns every :class:`CategoryChannel` and their associated channels.

        These channels and categories are sorted in the official Discord UI order.

        If the channels do not have a category, then the first element of the tuple is
        ``None``.

        Returns
        -------
        List[Tuple[Optional[:class:`CategoryChannel`], List[:class:`abc.GuildChannel`]]]:
            The categories and their associated channels.
        """
        grouped: dict[int | None, list[GuildChannel]] = {}
        for channel in self._channels.values():
            if isinstance(channel, CategoryChannel):
                grouped.setdefault(channel.id, [])
                continue

            try:
                grouped[channel.category_id].append(channel)
            except KeyError:
                grouped[channel.category_id] = [channel]

        def key(t: ByCategoryItem) -> tuple[tuple[int, int], list[GuildChannel]]:
            k, v = t
            return (k.position or -1, k.id) if k else (-1, -1), v

        _get = self._channels.get
        as_list: list[ByCategoryItem] = [(_get(k), v) for k, v in grouped.items()]  # type: ignore
        as_list.sort(key=key)
        for _, channels in as_list:
            channels.sort(key=lambda c: (c._sorting_bucket, c.position or -1, c.id))
        return as_list

    def _resolve_channel(self, id: int | None, /) -> GuildChannel | Thread | None:
        if id is None:
            return

        return self._channels.get(id) or self._threads.get(id)

    def get_channel_or_thread(self, channel_id: int, /) -> Thread | GuildChannel | None:
        """Returns a channel or thread with the given ID.

        .. versionadded:: 2.0

        Parameters
        ----------
        channel_id: :class:`int`
            The ID to search for.

        Returns
        -------
        Optional[Union[:class:`Thread`, :class:`.abc.GuildChannel`]]
            The returned channel or thread or ``None`` if not found.
        """
        return self._channels.get(channel_id) or self._threads.get(channel_id)

    def get_channel(self, channel_id: int, /) -> GuildChannel | None:
        """Returns a channel with the given ID.

        .. note::

            This does *not* search for threads.

        Parameters
        ----------
        channel_id: :class:`int`
            The ID to search for.

        Returns
        -------
        Optional[:class:`.abc.GuildChannel`]
            The returned channel or ``None`` if not found.
        """
        return self._channels.get(channel_id)

    def get_thread(self, thread_id: int, /) -> Thread | None:
        """Returns a thread with the given ID.

        .. versionadded:: 2.0

        Parameters
        ----------
        thread_id: :class:`int`
            The ID to search for.

        Returns
        -------
        Optional[:class:`Thread`]
            The returned thread or ``None`` if not found.
        """
        return self._threads.get(thread_id)

    @property
    def system_channel(self) -> TextChannel | None:
        """Returns the guild's channel used for system messages.

        If no channel is set, then this returns ``None``.
        """
        channel_id = self._system_channel_id
        return channel_id and self._channels.get(channel_id)  # type: ignore

    @property
    def system_channel_flags(self) -> SystemChannelFlags:
        """Returns the guild's system channel settings."""
        return SystemChannelFlags._from_value(self._system_channel_flags)

    @property
    def rules_channel(self) -> TextChannel | None:
        """Return's the guild's channel used for the rules.
        The guild must be a Community guild.

        If no channel is set, then this returns ``None``.

        .. versionadded:: 1.3
        """
        channel_id = self._rules_channel_id
        return channel_id and self._channels.get(channel_id)  # type: ignore

    @property
    def public_updates_channel(self) -> TextChannel | None:
        """Return's the guild's channel where admins and
        moderators of the guilds receive notices from Discord. The guild must be a
        Community guild.

        If no channel is set, then this returns ``None``.

        .. versionadded:: 1.4
        """
        channel_id = self._public_updates_channel_id
        return channel_id and self._channels.get(channel_id)  # type: ignore

    @property
    def emoji_limit(self) -> int:
        """The maximum number of emoji slots this guild has."""
        more_emoji = 200 if "MORE_EMOJI" in self.features else 50
        return max(more_emoji, self._PREMIUM_GUILD_LIMITS[self.premium_tier].emoji)

    @property
    def sticker_limit(self) -> int:
        """The maximum number of sticker slots this guild has.

        .. versionadded:: 2.0
        """
        more_stickers = 60 if "MORE_STICKERS" in self.features else 0
        return max(
            more_stickers, self._PREMIUM_GUILD_LIMITS[self.premium_tier].stickers
        )

    @property
    def bitrate_limit(self) -> float:
        """The maximum bitrate for voice channels this guild can have."""
        vip_guild = (
            self._PREMIUM_GUILD_LIMITS[1].bitrate
            if "VIP_REGIONS" in self.features
            else 96e3
        )
        return max(vip_guild, self._PREMIUM_GUILD_LIMITS[self.premium_tier].bitrate)

    @property
    def filesize_limit(self) -> int:
        """The maximum number of bytes files can have when uploaded to this guild."""
        return self._PREMIUM_GUILD_LIMITS[self.premium_tier].filesize

    @property
    def members(self) -> list[Member]:
        """A list of members that belong to this guild."""
        return list(self._members.values())

    def get_member(self, user_id: int, /) -> Member | None:
        """Returns a member with the given ID.

        Parameters
        ----------
        user_id: :class:`int`
            The ID to search for.

        Returns
        -------
        Optional[:class:`Member`]
            The member or ``None`` if not found.
        """
        return self._members.get(user_id)

    @property
    def premium_subscribers(self) -> list[Member]:
        """A list of members who have "boosted" this guild."""
        return [member for member in self.members if member.premium_since is not None]

    @property
    def roles(self) -> list[Role]:
        """Returns a :class:`list` of the guild's roles in hierarchy order.

        The first element of this list will be the lowest role in the
        hierarchy.
        """
        return sorted(self._roles.values())

    def get_role(self, role_id: int, /) -> Role | None:
        """Returns a role with the given ID.

        Parameters
        ----------
        role_id: :class:`int`
            The ID to search for.

        Returns
        -------
        Optional[:class:`Role`]
            The role or ``None`` if not found.
        """
        return self._roles.get(role_id)

    @property
    def default_role(self) -> Role:
        """Gets the @everyone role that all members have by default."""
        # The @everyone role is *always* given
        return self.get_role(self.id)  # type: ignore

    @property
    def premium_subscriber_role(self) -> Role | None:
        """Gets the premium subscriber role, AKA "boost" role, in this guild.

        .. versionadded:: 1.6
        """
        for role in self._roles.values():
            if role.is_premium_subscriber():
                return role
        return None

    @property
    def self_role(self) -> Role | None:
        """Gets the role associated with this client's user, if any.

        .. versionadded:: 1.6
        """
        self_id = self._state.self_id
        for role in self._roles.values():
            tags = role.tags
            if tags and tags.bot_id == self_id:
                return role
        return None

    @property
    def stage_instances(self) -> list[StageInstance]:
        """Returns a :class:`list` of the guild's stage instances that
        are currently running.

        .. versionadded:: 2.0
        """
        return list(self._stage_instances.values())

    def get_stage_instance(self, stage_instance_id: int, /) -> StageInstance | None:
        """Returns a stage instance with the given ID.

        .. versionadded:: 2.0

        Parameters
        ----------
        stage_instance_id: :class:`int`
            The ID to search for.

        Returns
        -------
        Optional[:class:`StageInstance`]
            The stage instance or ``None`` if not found.
        """
        return self._stage_instances.get(stage_instance_id)

    @property
    def owner(self) -> Member | None:
        """The member that owns the guild."""
        return self.get_member(self.owner_id)  # type: ignore

    @property
    def icon(self) -> Asset | None:
        """Returns the guild's icon asset, if available."""
        if self._icon is None:
            return None
        return Asset._from_guild_icon(self._state, self.id, self._icon)

    @property
    def banner(self) -> Asset | None:
        """Returns the guild's banner asset, if available."""
        if self._banner is None:
            return None
        return Asset._from_guild_image(
            self._state, self.id, self._banner, path="banners"
        )

    @property
    def splash(self) -> Asset | None:
        """Returns the guild's invite splash asset, if available."""
        if self._splash is None:
            return None
        return Asset._from_guild_image(
            self._state, self.id, self._splash, path="splashes"
        )

    @property
    def discovery_splash(self) -> Asset | None:
        """Returns the guild's discovery splash asset, if available."""
        if self._discovery_splash is None:
            return None
        return Asset._from_guild_image(
            self._state, self.id, self._discovery_splash, path="discovery-splashes"
        )

    @property
    def member_count(self) -> int:
        """Returns the true member count regardless of it being loaded fully or not.

        .. warning::

            Due to a Discord limitation, in order for this attribute to remain up-to-date and
            accurate, it requires :attr:`Intents.members` to be specified.
        """
        return self._member_count

    @property
    def chunked(self) -> bool:
        """Returns a boolean indicating if the guild is "chunked".

        A chunked guild means that :attr:`member_count` is equal to the
        number of members stored in the internal :attr:`members` cache.

        If this value returns ``False``, then you should request for
        offline members.
        """
        if self._member_count is None:
            return False
        return self._member_count == len(self._members)

    @property
    def shard_id(self) -> int:
        """Returns the shard ID for this guild if applicable."""
        count = self._state.shard_count
        if count is None:
            return 0
        return (self.id >> 22) % count

    @property
    def created_at(self) -> datetime.datetime:
        """Returns the guild's creation time in UTC."""
        return utils.snowflake_time(self.id)

    @property
    def invites_disabled(self) -> bool:
        """Returns a boolean indicating if the guild invites are disabled."""
        return "INVITES_DISABLED" in self.features

    def get_member_named(self, name: str, /) -> Member | None:
        """Returns the first member found that matches the name provided.

        The name can have an optional discriminator argument, e.g. "Jake#0001"
        or "Jake" will both do the lookup. However, the former will give a more
        precise result. Note that the discriminator must have all 4 digits
        for this to work.

        If a nickname is passed, then it is looked up via the nickname. Note
        however, that a nickname + discriminator combo will not look up the nickname
        but rather the username + discriminator combo due to nickname + discriminator
        not being unique.

        If no member is found, ``None`` is returned.

        Parameters
        ----------
        name: :class:`str`
            The name of the member to lookup with an optional discriminator.

        Returns
        -------
        Optional[:class:`Member`]
            The member in this guild with the associated name. If not found
            then ``None`` is returned.
        """

        result = None
        members = self.members
        if len(name) > 5 and name[-5] == "#":
            # The 5 length is checking to see if #0000 is in the string,
            # as a#0000 has a length of 6, the minimum for a potential
            # discriminator lookup.
            potential_discriminator = name[-4:]

            # do the actual lookup and return if found
            # if it isn't found then we'll do a full name lookup below.
            result = utils.get(
                members, name=name[:-5], discriminator=potential_discriminator
            )
            if result is not None:
                return result

        return utils.find(lambda m: name in (m.nick, m.name, m.global_name), members)

    def _create_channel(
        self,
        name: str,
        channel_type: ChannelType,
        overwrites: dict[Role | Member, PermissionOverwrite] = MISSING,
        category: Snowflake | None = None,
        **options: Any,
    ):
        if overwrites is MISSING:
            overwrites = {}
        elif not isinstance(overwrites, dict):
            raise InvalidArgument("overwrites parameter expects a dict.")

        perms = []
        for target, perm in overwrites.items():
            if not isinstance(perm, PermissionOverwrite):
                raise InvalidArgument(
                    f"Expected PermissionOverwrite received {perm.__class__.__name__}"
                )

            allow, deny = perm.pair()
            payload = {
                "allow": allow.value,
                "deny": deny.value,
                "id": target.id,
                "type": (
                    abc._Overwrites.ROLE
                    if isinstance(target, Role)
                    else abc._Overwrites.MEMBER
                ),
            }

            perms.append(payload)

        parent_id = category.id if category else None
        return self._state.http.create_channel(
            self.id,
            channel_type.value,
            name=name,
            parent_id=parent_id,
            permission_overwrites=perms,
            **options,
        )

    async def create_text_channel(
        self,
        name: str,
        *,
        reason: str | None = None,
        category: CategoryChannel | None = None,
        position: int = MISSING,
        topic: str = MISSING,
        slowmode_delay: int = MISSING,
        nsfw: bool = MISSING,
        overwrites: dict[Role | Member, PermissionOverwrite] = MISSING,
    ) -> TextChannel:
        """|coro|

        Creates a :class:`TextChannel` for the guild.

        Note that you need the :attr:`~Permissions.manage_channels` permission
        to create the channel.

        The ``overwrites`` parameter can be used to create a 'secret'
        channel upon creation. This parameter expects a :class:`dict` of
        overwrites with the target (either a :class:`Member` or a :class:`Role`)
        as the key and a :class:`PermissionOverwrite` as the value.

        .. note::

            Creating a channel of a specified position will not update the position of
            other channels to follow suit. A follow-up call to :meth:`~TextChannel.edit`
            will be required to update the position of the channel in the channel list.

        Parameters
        ----------
        name: :class:`str`
            The channel's name.
        overwrites: Dict[Union[:class:`Role`, :class:`Member`, :class:`~discord.abc.Snowflake`], :class:`PermissionOverwrite`]
            The overwrites to apply to the channel. Useful for creating secret channels.
        category: Optional[:class:`CategoryChannel`]
            The category to place the newly created channel under.
            The permissions will be automatically synced to category if no
            overwrites are provided.
        position: :class:`int`
            The position in the channel list. This is a number that starts
            at 0. e.g. the top channel is position 0.
        topic: :class:`str`
            The new channel's topic.
        slowmode_delay: :class:`int`
            Specifies the slowmode rate limit for user in this channel, in seconds.
            The maximum value possible is `21600`.
        nsfw: :class:`bool`
            To mark the channel as NSFW or not.
        reason: Optional[:class:`str`]
            The reason for creating this channel. Shows up on the audit log.

        Returns
        -------
        :class:`TextChannel`
            The channel that was just created.

        Raises
        ------
        Forbidden
            You do not have the proper permissions to create this channel.
        HTTPException
            Creating the channel failed.
        InvalidArgument
            The permission overwrite information is not in proper form.

        Examples
        --------

        Creating a basic channel:

        .. code-block:: python3

            channel = await guild.create_text_channel('cool-channel')

        Creating a "secret" channel:

        .. code-block:: python3

            overwrites = {
                guild.default_role: discord.PermissionOverwrite(read_messages=False),
                guild.me: discord.PermissionOverwrite(read_messages=True)
            }

            channel = await guild.create_text_channel('secret', overwrites=overwrites)
        """

        options = {}
        if position is not MISSING:
            options["position"] = position

        if topic is not MISSING:
            options["topic"] = topic

        if slowmode_delay is not MISSING:
            options["rate_limit_per_user"] = slowmode_delay

        if nsfw is not MISSING:
            options["nsfw"] = nsfw

        data = await self._create_channel(
            name,
            overwrites=overwrites,
            channel_type=ChannelType.text,
            category=category,
            reason=reason,
            **options,
        )
        channel = TextChannel(state=self._state, guild=self, data=data)

        # temporarily add to the cache
        self._channels[channel.id] = channel
        return channel

    async def create_voice_channel(
        self,
        name: str,
        *,
        reason: str | None = None,
        category: CategoryChannel | None = None,
        position: int = MISSING,
        bitrate: int = MISSING,
        user_limit: int = MISSING,
        rtc_region: VoiceRegion | None = MISSING,
        video_quality_mode: VideoQualityMode = MISSING,
        overwrites: dict[Role | Member, PermissionOverwrite] = MISSING,
    ) -> VoiceChannel:
        """|coro|

        This is similar to :meth:`create_text_channel` except makes a :class:`VoiceChannel` instead.

        Parameters
        ----------
        name: :class:`str`
            The channel's name.
        overwrites: Dict[Union[:class:`Role`, :class:`Member`, :class:`~discord.abc.Snowflake`], :class:`PermissionOverwrite`]
            The overwrites to apply to the channel. Useful for creating secret channels.
        category: Optional[:class:`CategoryChannel`]
            The category to place the newly created channel under.
            The permissions will be automatically synced to category if no
            overwrites are provided.
        position: :class:`int`
            The position in the channel list. This is a number that starts
            at 0. e.g. the top channel is position 0.
        bitrate: :class:`int`
            The channel's preferred audio bitrate in bits per second.
        user_limit: :class:`int`
            The channel's limit for number of members that can be in a voice channel.
        rtc_region: Optional[:class:`VoiceRegion`]
            The region for the voice channel's voice communication.
            A value of ``None`` indicates automatic voice region detection.

            .. versionadded:: 1.7
        video_quality_mode: :class:`VideoQualityMode`
            The camera video quality for the voice channel's participants.

            .. versionadded:: 2.0
        reason: Optional[:class:`str`]
            The reason for creating this channel. Shows up on the audit log.

        Returns
        -------
        :class:`VoiceChannel`
            The channel that was just created.

        Raises
        ------
        Forbidden
            You do not have the proper permissions to create this channel.
        HTTPException
            Creating the channel failed.
        InvalidArgument
            The permission overwrite information is not in proper form.
        """
        options = {}
        if position is not MISSING:
            options["position"] = position

        if bitrate is not MISSING:
            options["bitrate"] = bitrate

        if user_limit is not MISSING:
            options["user_limit"] = user_limit

        if rtc_region is not MISSING:
            options["rtc_region"] = None if rtc_region is None else str(rtc_region)

        if video_quality_mode is not MISSING:
            options["video_quality_mode"] = video_quality_mode.value

        data = await self._create_channel(
            name,
            overwrites=overwrites,
            channel_type=ChannelType.voice,
            category=category,
            reason=reason,
            **options,
        )
        channel = VoiceChannel(state=self._state, guild=self, data=data)

        # temporarily add to the cache
        self._channels[channel.id] = channel
        return channel

    async def create_stage_channel(
        self,
        name: str,
        *,
        topic: str,
        position: int = MISSING,
        overwrites: dict[Role | Member, PermissionOverwrite] = MISSING,
        category: CategoryChannel | None = None,
        reason: str | None = None,
    ) -> StageChannel:
        """|coro|

        This is similar to :meth:`create_text_channel` except makes a :class:`StageChannel` instead.

        .. versionadded:: 1.7

        Parameters
        ----------
        name: :class:`str`
            The channel's name.
        topic: :class:`str`
            The new channel's topic.
        overwrites: Dict[Union[:class:`Role`, :class:`Member`, :class:`~discord.abc.Snowflake`], :class:`PermissionOverwrite`]
            The overwrites to apply to the channel. Useful for creating secret channels.
        category: Optional[:class:`CategoryChannel`]
            The category to place the newly created channel under.
            The permissions will be automatically synced to category if no
            overwrites are provided.
        position: :class:`int`
            The position in the channel list. This is a number that starts
            at 0. e.g. the top channel is position 0.
        reason: Optional[:class:`str`]
            The reason for creating this channel. Shows up on the audit log.

        Returns
        -------
        :class:`StageChannel`
            The channel that was just created.

        Raises
        ------
        Forbidden
            You do not have the proper permissions to create this channel.
        HTTPException
            Creating the channel failed.
        InvalidArgument
            The permission overwrite information is not in proper form.
        """

        options: dict[str, Any] = {
            "topic": topic,
        }
        if position is not MISSING:
            options["position"] = position

        data = await self._create_channel(
            name,
            overwrites=overwrites,
            channel_type=ChannelType.stage_voice,
            category=category,
            reason=reason,
            **options,
        )
        channel = StageChannel(state=self._state, guild=self, data=data)

        # temporarily add to the cache
        self._channels[channel.id] = channel
        return channel

    async def create_forum_channel(
        self,
        name: str,
        *,
        reason: str | None = None,
        category: CategoryChannel | None = None,
        position: int = MISSING,
        topic: str = MISSING,
        slowmode_delay: int = MISSING,
        nsfw: bool = MISSING,
        overwrites: dict[Role | Member, PermissionOverwrite] = MISSING,
        default_reaction_emoji: Emoji | int | str = MISSING,
    ) -> ForumChannel:
        """|coro|

        Creates a :class:`ForumChannel` for the guild.

        Note that you need the :attr:`~Permissions.manage_channels` permission
        to create the channel.

        The ``overwrites`` parameter can be used to create a 'secret'
        channel upon creation. This parameter expects a :class:`dict` of
        overwrites with the target (either a :class:`Member` or a :class:`Role`)
        as the key and a :class:`PermissionOverwrite` as the value.

        .. note::

            Creating a channel of a specified position will not update the position of
            other channels to follow suit. A follow-up call to :meth:`~ForumChannel.edit`
            will be required to update the position of the channel in the channel list.

        Parameters
        ----------
        name: :class:`str`
            The channel's name.
        overwrites: Dict[Union[:class:`Role`, :class:`Member`, :class:`~discord.abc.Snowflake`], :class:`PermissionOverwrite`]
            The overwrites to apply to the channel. Useful for creating secret channels.
        category: Optional[:class:`CategoryChannel`]
            The category to place the newly created channel under.
            The permissions will be automatically synced to category if no
            overwrites are provided.
        position: :class:`int`
            The position in the channel list. This is a number that starts
            at 0. e.g. the top channel is position 0.
        topic: :class:`str`
            The new channel's topic.
        slowmode_delay: :class:`int`
            Specifies the slowmode rate limit for user in this channel, in seconds.
            The maximum value possible is `21600`.
        nsfw: :class:`bool`
            To mark the channel as NSFW or not.
        reason: Optional[:class:`str`]
            The reason for creating this channel. Shows up on the audit log.
        default_reaction_emoji: Optional[:class:`Emoji` | :class:`int` | :class:`str`]
            The default reaction emoji.
            Can be a unicode emoji or a custom emoji in the forms:
            :class:`Emoji`, snowflake ID, string representation (eg. '<a:emoji_name:emoji_id>').

            .. versionadded:: v2.5

        Returns
        -------
        :class:`ForumChannel`
            The channel that was just created.

        Raises
        ------
        Forbidden
            You do not have the proper permissions to create this channel.
        HTTPException
            Creating the channel failed.
        InvalidArgument
            The argument is not in proper form.

        Examples
        --------

        Creating a basic channel:

        .. code-block:: python3

            channel = await guild.create_forum_channel('cool-channel')

        Creating a "secret" channel:

        .. code-block:: python3

            overwrites = {
                guild.default_role: discord.PermissionOverwrite(read_messages=False),
                guild.me: discord.PermissionOverwrite(read_messages=True)
            }

            channel = await guild.create_forum_channel('secret', overwrites=overwrites)
        """

        options = {}
        if position is not MISSING:
            options["position"] = position

        if topic is not MISSING:
            options["topic"] = topic

        if slowmode_delay is not MISSING:
            options["rate_limit_per_user"] = slowmode_delay

        if nsfw is not MISSING:
            options["nsfw"] = nsfw

        if default_reaction_emoji is not MISSING:
            if isinstance(default_reaction_emoji, _EmojiTag):  # Emoji, PartialEmoji
                default_reaction_emoji = default_reaction_emoji._to_partial()
            elif isinstance(default_reaction_emoji, int):
                default_reaction_emoji = PartialEmoji(
                    name=None, id=default_reaction_emoji
                )
            elif isinstance(default_reaction_emoji, str):
                default_reaction_emoji = PartialEmoji.from_str(default_reaction_emoji)
            else:
                raise InvalidArgument(
                    "default_reaction_emoji must be of type: Emoji | int | str"
                )

            options[
                "default_reaction_emoji"
            ] = default_reaction_emoji._to_forum_reaction_payload()

        data = await self._create_channel(
            name,
            overwrites=overwrites,
            channel_type=ChannelType.forum,
            category=category,
            reason=reason,
            **options,
        )
        channel = ForumChannel(state=self._state, guild=self, data=data)

        # temporarily add to the cache
        self._channels[channel.id] = channel
        return channel

    async def create_category(
        self,
        name: str,
        *,
        overwrites: dict[Role | Member, PermissionOverwrite] = MISSING,
        reason: str | None = None,
        position: int = MISSING,
    ) -> CategoryChannel:
        """|coro|

        Same as :meth:`create_text_channel` except makes a :class:`CategoryChannel` instead.

        .. note::

            The ``category`` parameter is not supported in this function since categories
            cannot have categories.

        Returns
        -------
        :class:`CategoryChannel`
            The channel that was just created.

        Raises
        ------
        Forbidden
            You do not have the proper permissions to create this channel.
        HTTPException
            Creating the channel failed.
        InvalidArgument
            The permission overwrite information is not in proper form.
        """
        options: dict[str, Any] = {}
        if position is not MISSING:
            options["position"] = position

        data = await self._create_channel(
            name,
            overwrites=overwrites,
            channel_type=ChannelType.category,
            reason=reason,
            **options,
        )
        channel = CategoryChannel(state=self._state, guild=self, data=data)

        # temporarily add to the cache
        self._channels[channel.id] = channel
        return channel

    create_category_channel = create_category

    async def leave(self) -> None:
        """|coro|

        Leaves the guild.

        .. note::

            You cannot leave the guild that you own, you must delete it instead
            via :meth:`delete`.

        Raises
        ------
        HTTPException
            Leaving the guild failed.
        """
        await self._state.http.leave_guild(self.id)

    async def delete(self) -> None:
        """|coro|

        Deletes the guild. You must be the guild owner to delete the
        guild.

        Raises
        ------
        HTTPException
            Deleting the guild failed.
        Forbidden
            You do not have permissions to delete the guild.
        """
        await self._state.http.delete_guild(self.id)

    async def set_mfa_required(self, required: bool, *, reason: str = None) -> None:
        """|coro|

        Set whether it is required to have MFA enabled on your account
        to perform moderation actions. You must be the guild owner to do this.

        Parameters
        ----------
        required: :class:`bool`
            Whether MFA should be required to perform moderation actions.
        reason: :class:`str`
            The reason to show up in the audit log.

        Raises
        ------
        HTTPException
            The operation failed.
        Forbidden
            You are not the owner of the guild.
        """
        await self._state.http.edit_guild_mfa(self.id, required, reason=reason)

    async def edit(
        self,
        *,
        reason: str | None = MISSING,
        name: str = MISSING,
        description: str | None = MISSING,
        icon: bytes | None = MISSING,
        banner: bytes | None = MISSING,
        splash: bytes | None = MISSING,
        discovery_splash: bytes | None = MISSING,
        community: bool = MISSING,
        afk_channel: VoiceChannel | None = MISSING,
        owner: Snowflake = MISSING,
        afk_timeout: int = MISSING,
        default_notifications: NotificationLevel = MISSING,
        verification_level: VerificationLevel = MISSING,
        explicit_content_filter: ContentFilter = MISSING,
        vanity_code: str = MISSING,
        system_channel: TextChannel | None = MISSING,
        system_channel_flags: SystemChannelFlags = MISSING,
        preferred_locale: str = MISSING,
        rules_channel: TextChannel | None = MISSING,
        public_updates_channel: TextChannel | None = MISSING,
        premium_progress_bar_enabled: bool = MISSING,
        disable_invites: bool = MISSING,
    ) -> Guild:
        r"""|coro|

        Edits the guild.

        You must have the :attr:`~Permissions.manage_guild` permission
        to edit the guild.

        .. versionchanged:: 1.4
            The `rules_channel` and `public_updates_channel` keyword-only parameters were added.

        .. versionchanged:: 2.0
            The `discovery_splash` and `community` keyword-only parameters were added.

        .. versionchanged:: 2.0
            The newly updated guild is returned.

        Parameters
        ----------
        name: :class:`str`
            The new name of the guild.
        description: Optional[:class:`str`]
            The new description of the guild. Could be ``None`` for no description.
            This is only available to guilds that contain ``PUBLIC`` in :attr:`Guild.features`.
        icon: :class:`bytes`
            A :term:`py:bytes-like object` representing the icon. Only PNG/JPEG is supported.
            GIF is only available to guilds that contain ``ANIMATED_ICON`` in :attr:`Guild.features`.
            Could be ``None`` to denote removal of the icon.
        banner: :class:`bytes`
            A :term:`py:bytes-like object` representing the banner.
            Could be ``None`` to denote removal of the banner. This is only available to guilds that contain
            ``BANNER`` in :attr:`Guild.features`.
        splash: :class:`bytes`
            A :term:`py:bytes-like object` representing the invite splash.
            Only PNG/JPEG supported. Could be ``None`` to denote removing the
            splash. This is only available to guilds that contain ``INVITE_SPLASH``
            in :attr:`Guild.features`.
        discovery_splash: :class:`bytes`
            A :term:`py:bytes-like object` representing the discovery splash.
            Only PNG/JPEG supported. Could be ``None`` to denote removing the
            splash. This is only available to guilds that contain ``DISCOVERABLE``
            in :attr:`Guild.features`.
        community: :class:`bool`
            Whether the guild should be a Community guild. If set to ``True``\, both ``rules_channel``
            and ``public_updates_channel`` parameters are required.
        afk_channel: Optional[:class:`VoiceChannel`]
            The new channel that is the AFK channel. Could be ``None`` for no AFK channel.
        afk_timeout: :class:`int`
            The number of seconds until someone is moved to the AFK channel.
        owner: :class:`Member`
            The new owner of the guild to transfer ownership to. Note that you must
            be owner of the guild to do this.
        verification_level: :class:`VerificationLevel`
            The new verification level for the guild.
        default_notifications: :class:`NotificationLevel`
            The new default notification level for the guild.
        explicit_content_filter: :class:`ContentFilter`
            The new explicit content filter for the guild.
        vanity_code: :class:`str`
            The new vanity code for the guild.
        system_channel: Optional[:class:`TextChannel`]
            The new channel that is used for the system channel. Could be ``None`` for no system channel.
        system_channel_flags: :class:`SystemChannelFlags`
            The new system channel settings to use with the new system channel.
        preferred_locale: :class:`str`
            The new preferred locale for the guild. Used as the primary language in the guild.
            If set, this must be an ISO 639 code, e.g. ``en-US`` or ``ja`` or ``zh-CN``.
        rules_channel: Optional[:class:`TextChannel`]
            The new channel that is used for rules. This is only available to
            guilds that contain ``PUBLIC`` in :attr:`Guild.features`. Could be ``None`` for no rules
            channel.
        public_updates_channel: Optional[:class:`TextChannel`]
            The new channel that is used for public updates from Discord. This is only available to
            guilds that contain ``PUBLIC`` in :attr:`Guild.features`. Could be ``None`` for no
            public updates channel.
        premium_progress_bar_enabled: :class:`bool`
            Whether the guild should have premium progress bar enabled.
        disable_invites: :class:`bool`
            Whether the guild should have server invites enabled or disabled.
        reason: Optional[:class:`str`]
            The reason for editing this guild. Shows up on the audit log.

        Raises
        -------
        Forbidden
            You do not have permissions to edit the guild.
        HTTPException
            Editing the guild failed.
        InvalidArgument
            The image format passed in to ``icon`` is invalid. It must be
            PNG or JPG. This is also raised if you are not the owner of the
            guild and request an ownership transfer.

        Returns
        --------
        :class:`Guild`
            The newly updated guild. Note that this has the same limitations as
            mentioned in :meth:`Client.fetch_guild` and may not have full data.
        """

        http = self._state.http

        if vanity_code is not MISSING:
            await http.change_vanity_code(self.id, vanity_code, reason=reason)

        fields: dict[str, Any] = {}
        if name is not MISSING:
            fields["name"] = name

        if description is not MISSING:
            fields["description"] = description

        if preferred_locale is not MISSING:
            fields["preferred_locale"] = preferred_locale

        if afk_timeout is not MISSING:
            fields["afk_timeout"] = afk_timeout

        if icon is not MISSING:
            fields["icon"] = icon if icon is None else utils._bytes_to_base64_data(icon)
        if banner is not MISSING:
            if banner is None:
                fields["banner"] = banner
            else:
                fields["banner"] = utils._bytes_to_base64_data(banner)

        if splash is not MISSING:
            if splash is None:
                fields["splash"] = splash
            else:
                fields["splash"] = utils._bytes_to_base64_data(splash)

        if discovery_splash is not MISSING:
            if discovery_splash is None:
                fields["discovery_splash"] = discovery_splash
            else:
                fields["discovery_splash"] = utils._bytes_to_base64_data(
                    discovery_splash
                )

        if default_notifications is not MISSING:
            if not isinstance(default_notifications, NotificationLevel):
                raise InvalidArgument(
                    "default_notifications field must be of type NotificationLevel"
                )
            fields["default_message_notifications"] = default_notifications.value

        if afk_channel is not MISSING:
            if afk_channel is None:
                fields["afk_channel_id"] = afk_channel
            else:
                fields["afk_channel_id"] = afk_channel.id

        if system_channel is not MISSING:
            if system_channel is None:
                fields["system_channel_id"] = system_channel
            else:
                fields["system_channel_id"] = system_channel.id

        if rules_channel is not MISSING:
            if rules_channel is None:
                fields["rules_channel_id"] = rules_channel
            else:
                fields["rules_channel_id"] = rules_channel.id

        if public_updates_channel is not MISSING:
            if public_updates_channel is None:
                fields["public_updates_channel_id"] = public_updates_channel
            else:
                fields["public_updates_channel_id"] = public_updates_channel.id

        if owner is not MISSING:
            if self.owner_id != self._state.self_id:
                raise InvalidArgument(
                    "To transfer ownership you must be the owner of the guild."
                )

            fields["owner_id"] = owner.id

        if verification_level is not MISSING:
            if not isinstance(verification_level, VerificationLevel):
                raise InvalidArgument(
                    "verification_level field must be of type VerificationLevel"
                )

            fields["verification_level"] = verification_level.value

        if explicit_content_filter is not MISSING:
            if not isinstance(explicit_content_filter, ContentFilter):
                raise InvalidArgument(
                    "explicit_content_filter field must be of type ContentFilter"
                )

            fields["explicit_content_filter"] = explicit_content_filter.value

        if system_channel_flags is not MISSING:
            if not isinstance(system_channel_flags, SystemChannelFlags):
                raise InvalidArgument(
                    "system_channel_flags field must be of type SystemChannelFlags"
                )

            fields["system_channel_flags"] = system_channel_flags.value

        if community is not MISSING:
            features = self.features.copy()
            if community:
                if (
                    "rules_channel_id" in fields
                    and "public_updates_channel_id" in fields
                ):
                    if "COMMUNITY" not in features:
                        features.append("COMMUNITY")
                else:
                    raise InvalidArgument(
                        "community field requires both rules_channel and"
                        " public_updates_channel fields to be provided"
                    )
            else:
                if "COMMUNITY" in features:
                    if "rules_channel_id" in fields:
                        fields["rules_channel_id"] = None
                    if "public_updates_channel_id" in fields:
                        fields["public_updates_channel_id"] = None
                    features.remove("COMMUNITY")

            fields["features"] = features

        if premium_progress_bar_enabled is not MISSING:
            fields["premium_progress_bar_enabled"] = premium_progress_bar_enabled

        if disable_invites is not MISSING:
            features = self.features.copy()
            if disable_invites:
                if not "INVITES_DISABLED" in features:
                    features.append("INVITES_DISABLED")
            else:
                if "INVITES_DISABLED" in features:
                    features.remove("INVITES_DISABLED")

            fields["features"] = features

        data = await http.edit_guild(self.id, reason=reason, **fields)
        return Guild(data=data, state=self._state)

    async def fetch_channels(self) -> Sequence[GuildChannel]:
        """|coro|

        Retrieves all :class:`abc.GuildChannel` that the guild has.

        .. note::

            This method is an API call. For general usage, consider :attr:`channels` instead.

        .. versionadded:: 1.2

        Returns
        -------
        Sequence[:class:`abc.GuildChannel`]
            All channels in the guild.

        Raises
        ------
        InvalidData
            An unknown channel type was received from Discord.
        HTTPException
            Retrieving the channels failed.
        """
        data = await self._state.http.get_all_guild_channels(self.id)

        def convert(d):
            factory, ch_type = _guild_channel_factory(d["type"])
            if factory is None:
                raise InvalidData(
                    "Unknown channel type {type} for channel ID {id}.".format_map(d)
                )

            channel = factory(guild=self, state=self._state, data=d)
            return channel

        return [convert(d) for d in data]

    async def active_threads(self) -> list[Thread]:
        """|coro|

        Returns a list of active :class:`Thread` that the client can access.

        This includes both private and public threads.

        .. versionadded:: 2.0

        Returns
        -------
        List[:class:`Thread`]
            The active threads

        Raises
        ------
        HTTPException
            The request to get the active threads failed.
        """
        data = await self._state.http.get_active_threads(self.id)
        threads = [
            Thread(guild=self, state=self._state, data=d)
            for d in data.get("threads", [])
        ]
        thread_lookup: dict[int, Thread] = {thread.id: thread for thread in threads}
        for member in data.get("members", []):
            thread = thread_lookup.get(int(member["id"]))
            if thread is not None:
                thread._add_member(ThreadMember(parent=thread, data=member))

        return threads

    # TODO: Remove Optional typing here when async iterators are refactored
    def fetch_members(
        self, *, limit: int | None = 1000, after: SnowflakeTime | None = None
    ) -> MemberIterator:
        """Retrieves an :class:`.AsyncIterator` that enables receiving the guild's members. In order to use this,
        :meth:`Intents.members` must be enabled.

        .. note::

            This method is an API call. For general usage, consider :attr:`members` instead.

        .. versionadded:: 1.3

        All parameters are optional.

        Parameters
        ----------
        limit: Optional[:class:`int`]
            The number of members to retrieve. Defaults to 1000.
            Pass ``None`` to fetch all members. Note that this is potentially slow.
        after: Optional[Union[:class:`.abc.Snowflake`, :class:`datetime.datetime`]]
            Retrieve members after this date or object.
            If a datetime is provided, it is recommended to use a UTC aware datetime.
            If the datetime is naive, it is assumed to be local time.

        Yields
        ------
        :class:`.Member`
            The member with the member data parsed.

        Raises
        ------
        ClientException
            The members intent is not enabled.
        HTTPException
            Getting the members failed.

        Examples
        --------

        Usage ::

            async for member in guild.fetch_members(limit=150):
                print(member.name)

        Flattening into a list ::

            members = await guild.fetch_members(limit=150).flatten()
            # members is now a list of Member...
        """

        if not self._state._intents.members:
            raise ClientException("Intents.members must be enabled to use this.")

        return MemberIterator(self, limit=limit, after=after)

    async def fetch_member(self, member_id: int, /) -> Member:
        """|coro|

        Retrieves a :class:`Member` from a guild ID, and a member ID.

        .. note::

            This method is an API call. If you have :attr:`Intents.members` and
            member cache enabled, consider :meth:`get_member` instead.

        Parameters
        ----------
        member_id: :class:`int`
            The member's ID to fetch from.

        Returns
        -------
        :class:`Member`
            The member from the member ID.

        Raises
        ------
        Forbidden
            You do not have access to the guild.
        HTTPException
            Fetching the member failed.
        """
        data = await self._state.http.get_member(self.id, member_id)
        return Member(data=data, state=self._state, guild=self)

    async def fetch_ban(self, user: Snowflake) -> BanEntry:
        """|coro|

        Retrieves the :class:`BanEntry` for a user.

        You must have the :attr:`~Permissions.ban_members` permission
        to get this information.

        Parameters
        ----------
        user: :class:`abc.Snowflake`
            The user to get ban information from.

        Returns
        -------
        :class:`BanEntry`
            The :class:`BanEntry` object for the specified user.

        Raises
        ------
        Forbidden
            You do not have proper permissions to get the information.
        NotFound
            This user is not banned.
        HTTPException
            An error occurred while fetching the information.
        """
        data: BanPayload = await self._state.http.get_ban(user.id, self.id)
        return BanEntry(
            user=User(state=self._state, data=data["user"]), reason=data["reason"]
        )

    async def fetch_channel(self, channel_id: int, /) -> GuildChannel | Thread:
        """|coro|

        Retrieves a :class:`.abc.GuildChannel` or :class:`.Thread` with the specified ID.

        .. note::

            This method is an API call. For general usage, consider :meth:`get_channel_or_thread` instead.

        .. versionadded:: 2.0

        Returns
        -------
        Union[:class:`.abc.GuildChannel`, :class:`.Thread`]
            The channel from the ID.

        Raises
        ------
        InvalidData
            An unknown channel type was received from Discord
            or the guild the channel belongs to is not the same
            as the one in this object points to.
        HTTPException
            Retrieving the channel failed.
        NotFound
            Invalid Channel ID.
        Forbidden
            You do not have permission to fetch this channel.
        """
        data = await self._state.http.get_channel(channel_id)

        factory, ch_type = _threaded_guild_channel_factory(data["type"])
        if factory is None:
            raise InvalidData(
                "Unknown channel type {type} for channel ID {id}.".format_map(data)
            )

        if ch_type in (ChannelType.group, ChannelType.private):
            raise InvalidData("Channel ID resolved to a private channel")

        guild_id = int(data["guild_id"])
        if self.id != guild_id:
            raise InvalidData("Guild ID resolved to a different guild")

        channel: GuildChannel = factory(guild=self, state=self._state, data=data)  # type: ignore
        return channel

    def bans(
        self,
        limit: int | None = None,
        before: Snowflake | None = None,
        after: Snowflake | None = None,
    ) -> BanIterator:
        """|coro|

        Retrieves an :class:`.AsyncIterator` that enables receiving the guild's bans. In order to use this, you must
        have the :attr:`~Permissions.ban_members` permission.
        Users will always be returned in ascending order sorted by user ID.
        If both the ``before`` and ``after`` parameters are provided, only before is respected.

        .. versionchanged:: 2.5
            The ``before``. and ``after`` parameters were changed. They are now of the type :class:`.abc.Snowflake` instead of
            `SnowflakeTime` to comply with the discord api.

        .. versionchanged:: 2.0
            The ``limit``, ``before``. and ``after`` parameters were added. Now returns a :class:`.BanIterator` instead
            of a list of ``BanEntry`` objects.

        All parameters are optional.

        Parameters
        ----------
        limit: Optional[:class:`int`]
            The number of bans to retrieve. Defaults to 1000.
        before: Optional[:class:`.abc.Snowflake`]
            Retrieve bans before the given user.
        after: Optional[:class:`.abc.Snowflake`]
            Retrieve bans after the given user.

        Yields
        ------
        :class:`.BanEntry`
            The ban entry for the ban.

        Raises
        ------
        Forbidden
            You do not have proper permissions to get the information.
        HTTPException
            An error occurred while fetching the information.

        Examples
        --------

        Usage ::

            async for ban in guild.bans(limit=150):
                print(ban.user.name)

        Flattening into a list ::

            bans = await guild.bans(limit=150).flatten()
            # bans is now a list of BanEntry...
        """

        return BanIterator(self, limit=limit, before=before, after=after)

    async def prune_members(
        self,
        *,
        days: int,
        compute_prune_count: bool = True,
        roles: list[Snowflake] = MISSING,
        reason: str | None = None,
    ) -> int | None:
        r"""|coro|

        Prunes the guild from its inactive members.

        The inactive members are denoted if they have not logged on in
        ``days`` number of days and have no roles.

        You must have the :attr:`~Permissions.kick_members` permission
        to use this.

        To check how many members you would prune without actually pruning,
        see the :meth:`estimate_pruned_members` function.

        To prune members that have specific roles see the ``roles`` parameter.

        .. versionchanged:: 1.4
            The ``roles`` keyword-only parameter was added.

        Parameters
        -----------
        days: :class:`int`
            The number of days before counting as inactive.
        reason: Optional[:class:`str`]
            The reason for doing this action. Shows up on the audit log.
        compute_prune_count: :class:`bool`
            Whether to compute the prune count. This defaults to ``True``
            which makes it prone to timeouts in very large guilds. In order
            to prevent timeouts, you must set this to ``False``. If this is
            set to ``False``\, then this function will always return ``None``.
        roles: List[:class:`abc.Snowflake`]
            A list of :class:`abc.Snowflake` that represent roles to include in the pruning process. If a member
            has a role that is not specified, they'll be excluded.

        Raises
        -------
        Forbidden
            You do not have permissions to prune members.
        HTTPException
            An error occurred while pruning members.
        InvalidArgument
            An integer was not passed for ``days``.

        Returns
        ---------
        Optional[:class:`int`]
            The number of members pruned. If ``compute_prune_count`` is ``False``
            then this returns ``None``.
        """

        if not isinstance(days, int):
            raise InvalidArgument(
                "Expected int for ``days``, received"
                f" {days.__class__.__name__} instead."
            )

        role_ids = [str(role.id) for role in roles] if roles else []
        data = await self._state.http.prune_members(
            self.id,
            days,
            compute_prune_count=compute_prune_count,
            roles=role_ids,
            reason=reason,
        )
        return data["pruned"]

    async def templates(self) -> list[Template]:
        """|coro|

        Gets the list of templates from this guild.

        Requires :attr:`~.Permissions.manage_guild` permissions.

        .. versionadded:: 1.7

        Returns
        -------
        List[:class:`Template`]
            The templates for this guild.

        Raises
        ------
        Forbidden
            You don't have permissions to get the templates.
        """
        from .template import Template

        data = await self._state.http.guild_templates(self.id)
        return [Template(data=d, state=self._state) for d in data]

    async def webhooks(self) -> list[Webhook]:
        """|coro|

        Gets the list of webhooks from this guild.

        Requires :attr:`~.Permissions.manage_webhooks` permissions.

        Returns
        -------
        List[:class:`Webhook`]
            The webhooks for this guild.

        Raises
        ------
        Forbidden
            You don't have permissions to get the webhooks.
        """

        from .webhook import Webhook

        data = await self._state.http.guild_webhooks(self.id)
        return [Webhook.from_state(d, state=self._state) for d in data]

    async def estimate_pruned_members(
        self, *, days: int, roles: list[Snowflake] = MISSING
    ) -> int:
        """|coro|

        Similar to :meth:`prune_members` except instead of actually
        pruning members, it returns how many members it would prune
        from the guild had it been called.

        Parameters
        ----------
        days: :class:`int`
            The number of days before counting as inactive.
        roles: List[:class:`abc.Snowflake`]
            A list of :class:`abc.Snowflake` that represent roles to include in the estimate. If a member
            has a role that is not specified, they'll be excluded.

            .. versionadded:: 1.7

        Returns
        -------
        :class:`int`
            The number of members estimated to be pruned.

        Raises
        ------
        Forbidden
            You do not have permissions to prune members.
        HTTPException
            An error occurred while fetching the prune members estimate.
        InvalidArgument
            An integer was not passed for ``days``.
        """

        if not isinstance(days, int):
            raise InvalidArgument(
                "Expected int for ``days``, received"
                f" {days.__class__.__name__} instead."
            )

        role_ids = [str(role.id) for role in roles] if roles else []
        data = await self._state.http.estimate_pruned_members(self.id, days, role_ids)
        return data["pruned"]

    async def invites(self) -> list[Invite]:
        """|coro|

        Returns a list of all active instant invites from the guild.

        You must have the :attr:`~Permissions.manage_guild` permission to get
        this information.

        Returns
        -------
        List[:class:`Invite`]
            The list of invites that are currently active.

        Raises
        ------
        Forbidden
            You do not have proper permissions to get the information.
        HTTPException
            An error occurred while fetching the information.
        """

        data = await self._state.http.invites_from(self.id)
        result = []
        for invite in data:
            channel = self.get_channel(int(invite["channel"]["id"]))
            result.append(
                Invite(state=self._state, data=invite, guild=self, channel=channel)
            )

        return result

    async def create_template(
        self, *, name: str, description: str = MISSING
    ) -> Template:
        """|coro|

        Creates a template for the guild.

        You must have the :attr:`~Permissions.manage_guild` permission to
        do this.

        .. versionadded:: 1.7

        Parameters
        ----------
        name: :class:`str`
            The name of the template.
        description: :class:`str`
            The description of the template.
        """
        from .template import Template

        payload = {"name": name}

        if description:
            payload["description"] = description

        data = await self._state.http.create_template(self.id, payload)

        return Template(state=self._state, data=data)

    async def create_integration(self, *, type: str, id: int) -> None:
        """|coro|

        Attaches an integration to the guild.

        You must have the :attr:`~Permissions.manage_guild` permission to
        do this.

        .. versionadded:: 1.4

        Parameters
        ----------
        type: :class:`str`
            The integration type (e.g. Twitch).
        id: :class:`int`
            The integration ID.

        Raises
        ------
        Forbidden
            You do not have permission to create the integration.
        HTTPException
            The account could not be found.
        """
        await self._state.http.create_integration(self.id, type, id)

    async def integrations(self) -> list[Integration]:
        """|coro|

        Returns a list of all integrations attached to the guild.

        You must have the :attr:`~Permissions.manage_guild` permission to
        do this.

        .. versionadded:: 1.4

        Returns
        -------
        List[:class:`Integration`]
            The list of integrations that are attached to the guild.

        Raises
        ------
        Forbidden
            You do not have permission to create the integration.
        HTTPException
            Fetching the integrations failed.
        """
        data = await self._state.http.get_all_integrations(self.id)

        def convert(d):
            factory, _ = _integration_factory(d["type"])
            if factory is None:
                raise InvalidData(
                    "Unknown integration type {type!r} for integration ID {id}".format_map(
                        d
                    )
                )
            return factory(guild=self, data=d)

        return [convert(d) for d in data]

    async def fetch_stickers(self) -> list[GuildSticker]:
        r"""|coro|

        Retrieves a list of all :class:`Sticker`\s for the guild.

        .. versionadded:: 2.0

        .. note::

            This method is an API call. For general usage, consider :attr:`stickers` instead.

        Raises
        ---------
        HTTPException
            An error occurred fetching the stickers.

        Returns
        --------
        List[:class:`GuildSticker`]
            The retrieved stickers.
        """
        data = await self._state.http.get_all_guild_stickers(self.id)
        return [GuildSticker(state=self._state, data=d) for d in data]

    async def fetch_sticker(self, sticker_id: int, /) -> GuildSticker:
        """|coro|

        Retrieves a custom :class:`Sticker` from the guild.

        .. versionadded:: 2.0

        .. note::

            This method is an API call.
            For general usage, consider iterating over :attr:`stickers` instead.

        Parameters
        ----------
        sticker_id: :class:`int`
            The sticker's ID.

        Returns
        -------
        :class:`GuildSticker`
            The retrieved sticker.

        Raises
        ------
        NotFound
            The sticker requested could not be found.
        HTTPException
            An error occurred fetching the sticker.
        """
        data = await self._state.http.get_guild_sticker(self.id, sticker_id)
        return GuildSticker(state=self._state, data=data)

    async def create_sticker(
        self,
        *,
        name: str,
        description: str | None = None,
        emoji: str,
        file: File,
        reason: str | None = None,
    ) -> GuildSticker:
        """|coro|

        Creates a :class:`Sticker` for the guild.

        You must have :attr:`~Permissions.manage_emojis_and_stickers` permission to
        do this.

        .. versionadded:: 2.0

        Parameters
        ----------
        name: :class:`str`
            The sticker name. Must be 2 to 30 characters.
        description: Optional[:class:`str`]
            The sticker's description. If used, must be 2 to 100 characters.
        emoji: :class:`str`
            The name of a unicode emoji that represents the sticker's expression.
        file: :class:`File`
            The file of the sticker to upload.
        reason: :class:`str`
            The reason for creating this sticker. Shows up on the audit log.

        Returns
        -------
        :class:`GuildSticker`
            The created sticker.

        Raises
        ------
        Forbidden
            You are not allowed to create stickers.
        HTTPException
            An error occurred creating a sticker.
        TypeError
            The parameters for the sticker are not correctly formatted.
        """
        if not (2 <= len(name) <= 30):
            raise TypeError('"name" parameter must be 2 to 30 characters long.')

        if description and not (2 <= len(description) <= 100):
            raise TypeError('"description" parameter must be 2 to 200 characters long.')

        payload = {"name": name, "description": description or ""}

        try:
            emoji = unicodedata.name(emoji)
        except TypeError:
            pass
        else:
            emoji = emoji.replace(" ", "_")

        payload["tags"] = emoji

        data = await self._state.http.create_guild_sticker(
            self.id, payload, file, reason
        )
        return self._state.store_sticker(self, data)

    async def delete_sticker(
        self, sticker: Snowflake, *, reason: str | None = None
    ) -> None:
        """|coro|

        Deletes the custom :class:`Sticker` from the guild.

        You must have :attr:`~Permissions.manage_emojis_and_stickers` permission to
        do this.

        .. versionadded:: 2.0

        Parameters
        ----------
        sticker: :class:`abc.Snowflake`
            The sticker you are deleting.
        reason: Optional[:class:`str`]
            The reason for deleting this sticker. Shows up on the audit log.

        Raises
        ------
        Forbidden
            You are not allowed to delete stickers.
        HTTPException
            An error occurred deleting the sticker.
        """
        await self._state.http.delete_guild_sticker(self.id, sticker.id, reason)

    async def fetch_emojis(self) -> list[Emoji]:
        r"""|coro|

        Retrieves all custom :class:`Emoji`\s from the guild.

        .. note::

            This method is an API call. For general usage, consider :attr:`emojis` instead.

        Raises
        ---------
        HTTPException
            An error occurred fetching the emojis.

        Returns
        --------
        List[:class:`Emoji`]
            The retrieved emojis.
        """
        data = await self._state.http.get_all_custom_emojis(self.id)
        return [Emoji(guild=self, state=self._state, data=d) for d in data]

    async def fetch_emoji(self, emoji_id: int, /) -> Emoji:
        """|coro|

        Retrieves a custom :class:`Emoji` from the guild.

        .. note::

            This method is an API call.
            For general usage, consider iterating over :attr:`emojis` instead.

        Parameters
        ----------
        emoji_id: :class:`int`
            The emoji's ID.

        Returns
        -------
        :class:`Emoji`
            The retrieved emoji.

        Raises
        ------
        NotFound
            The emoji requested could not be found.
        HTTPException
            An error occurred fetching the emoji.
        """
        data = await self._state.http.get_custom_emoji(self.id, emoji_id)
        return Emoji(guild=self, state=self._state, data=data)

    async def create_custom_emoji(
        self,
        *,
        name: str,
        image: bytes,
        roles: list[Role] = MISSING,
        reason: str | None = None,
    ) -> Emoji:
        r"""|coro|

        Creates a custom :class:`Emoji` for the guild.

        There is currently a limit of 50 static and animated emojis respectively per guild,
        unless the guild has the ``MORE_EMOJI`` feature which extends the limit to 200.

        You must have the :attr:`~Permissions.manage_emojis` permission to
        do this.

        Parameters
        -----------
        name: :class:`str`
            The emoji name. Must be at least 2 characters.
        image: :class:`bytes`
            The :term:`py:bytes-like object` representing the image data to use.
            Only JPG, PNG and GIF images are supported.
        roles: List[:class:`Role`]
            A :class:`list` of :class:`Role`\s that can use this emoji. Leave empty to make it available to everyone.
        reason: Optional[:class:`str`]
            The reason for creating this emoji. Shows up on the audit log.

        Raises
        -------
        Forbidden
            You are not allowed to create emojis.
        HTTPException
            An error occurred creating an emoji.

        Returns
        --------
        :class:`Emoji`
            The created emoji.
        """

        img = utils._bytes_to_base64_data(image)
        role_ids = [role.id for role in roles] if roles else []
        data = await self._state.http.create_custom_emoji(
            self.id, name, img, roles=role_ids, reason=reason
        )
        return self._state.store_emoji(self, data)

    async def delete_emoji(
        self, emoji: Snowflake, *, reason: str | None = None
    ) -> None:
        """|coro|

        Deletes the custom :class:`Emoji` from the guild.

        You must have :attr:`~Permissions.manage_emojis` permission to
        do this.

        Parameters
        ----------
        emoji: :class:`abc.Snowflake`
            The emoji you are deleting.
        reason: Optional[:class:`str`]
            The reason for deleting this emoji. Shows up on the audit log.

        Raises
        ------
        Forbidden
            You are not allowed to delete emojis.
        HTTPException
            An error occurred deleting the emoji.
        """

        await self._state.http.delete_custom_emoji(self.id, emoji.id, reason=reason)

    async def fetch_roles(self) -> list[Role]:
        """|coro|

        Retrieves all :class:`Role` that the guild has.

        .. note::

            This method is an API call. For general usage, consider :attr:`roles` instead.

        .. versionadded:: 1.3

        Returns
        -------
        List[:class:`Role`]
            All roles in the guild.

        Raises
        ------
        HTTPException
            Retrieving the roles failed.
        """
        data = await self._state.http.get_roles(self.id)
        return [Role(guild=self, state=self._state, data=d) for d in data]

    async def _fetch_role(self, role_id: int) -> Role:
        """|coro|

        Retrieves a :class:`Role` that the guild has.

        .. note::

            This method is an API call. For general usage, consider using :attr:`get_role` instead.

        .. versionadded:: 2.0

        Parameters
        ----------
        role_id: :class:`int`
            The role ID to fetch from the guild.

        Returns
        -------
        Optional[:class:`Role`]
            The role in the guild with the specified ID.
            Returns ``None`` if not found.

        Raises
        ------
        HTTPException
            Retrieving the role failed.
        """
        roles = await self.fetch_roles()
        for role in roles:
            if role.id == role_id:
                return role

    @overload
    async def create_role(
        self,
        *,
        reason: str | None = ...,
        name: str = ...,
        permissions: Permissions = ...,
        colour: Colour | int = ...,
        hoist: bool = ...,
        mentionable: bool = ...,
        icon: bytes | None = MISSING,
        unicode_emoji: str | None = MISSING,
    ) -> Role:
        ...

    @overload
    async def create_role(
        self,
        *,
        reason: str | None = ...,
        name: str = ...,
        permissions: Permissions = ...,
        color: Colour | int = ...,
        hoist: bool = ...,
        mentionable: bool = ...,
        icon: bytes | None = ...,
        unicode_emoji: str | None = ...,
    ) -> Role:
        ...

    async def create_role(
        self,
        *,
        name: str = MISSING,
        permissions: Permissions = MISSING,
        color: Colour | int = MISSING,
        colour: Colour | int = MISSING,
        hoist: bool = MISSING,
        mentionable: bool = MISSING,
        reason: str | None = None,
        icon: bytes | None = MISSING,
        unicode_emoji: str | None = MISSING,
    ) -> Role:
        """|coro|

        Creates a :class:`Role` for the guild.

        All fields are optional.

        You must have the :attr:`~Permissions.manage_roles` permission to
        do this.

        .. versionchanged:: 1.6
            Can now pass ``int`` to ``colour`` keyword-only parameter.

        Parameters
        ----------
        name: :class:`str`
            The role name. Defaults to 'new role'.
        permissions: :class:`Permissions`
            The permissions to have. Defaults to no permissions.
        colour: Union[:class:`Colour`, :class:`int`]
            The colour for the role. Defaults to :meth:`Colour.default`.
            This is aliased to ``color`` as well.
        hoist: :class:`bool`
            Indicates if the role should be shown separately in the member list.
            Defaults to ``False``.
        mentionable: :class:`bool`
            Indicates if the role should be mentionable by others.
            Defaults to ``False``.
        reason: Optional[:class:`str`]
            The reason for creating this role. Shows up on the audit log.
        icon: Optional[:class:`bytes`]
            A :term:`py:bytes-like object` representing the icon. Only PNG/JPEG/WebP is supported.
            If this argument is passed, ``unicode_emoji`` is set to None.
            Only available to guilds that contain ``ROLE_ICONS`` in :attr:`Guild.features`.
        unicode_emoji: Optional[:class:`str`]
            The role's unicode emoji. If this argument is passed, ``icon`` is set to None.
            Only available to guilds that contain ``ROLE_ICONS`` in :attr:`Guild.features`.

        Returns
        -------
        :class:`Role`
            The newly created role.

        Raises
        ------
        Forbidden
            You do not have permissions to create the role.
        HTTPException
            Creating the role failed.
        InvalidArgument
            An invalid keyword argument was given.
        """
        fields: dict[str, Any] = {}
        if permissions is not MISSING:
            fields["permissions"] = str(permissions.value)
        else:
            fields["permissions"] = "0"

        actual_colour = colour or color or Colour.default()
        if isinstance(actual_colour, int):
            fields["color"] = actual_colour
        else:
            fields["color"] = actual_colour.value

        if hoist is not MISSING:
            fields["hoist"] = hoist

        if mentionable is not MISSING:
            fields["mentionable"] = mentionable

        if name is not MISSING:
            fields["name"] = name

        if icon is not MISSING:
            if icon is None:
                fields["icon"] = None
            else:
                fields["icon"] = utils._bytes_to_base64_data(icon)
                fields["unicode_emoji"] = None

        if unicode_emoji is not MISSING:
            fields["unicode_emoji"] = unicode_emoji
            fields["icon"] = None

        data = await self._state.http.create_role(self.id, reason=reason, **fields)
        role = Role(guild=self, data=data, state=self._state)

        # TODO: add to cache
        return role

    async def edit_role_positions(
        self, positions: dict[Snowflake, int], *, reason: str | None = None
    ) -> list[Role]:
        """|coro|

        Bulk edits a list of :class:`Role` in the guild.

        You must have the :attr:`~Permissions.manage_roles` permission to
        do this.

        .. versionadded:: 1.4

        Example:

        .. code-block:: python3

            positions = {
                bots_role: 1, # penultimate role
                tester_role: 2,
                admin_role: 6
            }

            await guild.edit_role_positions(positions=positions)

        Parameters
        ----------
        positions: Dict[:class:`Role`, :class:`int`]
            A :class:`dict` of :class:`Role` to :class:`int` to change the positions
            of each given role.
        reason: Optional[:class:`str`]
            The reason for editing the role positions. Shows up on the audit log.

        Returns
        -------
        List[:class:`Role`]
            A list of all the roles in the guild.

        Raises
        ------
        Forbidden
            You do not have permissions to move the roles.
        HTTPException
            Moving the roles failed.
        InvalidArgument
            An invalid keyword argument was given.
        """
        if not isinstance(positions, dict):
            raise InvalidArgument("positions parameter expects a dict.")

        role_positions: list[dict[str, Any]] = []
        for role, position in positions.items():
            payload = {"id": role.id, "position": position}

            role_positions.append(payload)

        data = await self._state.http.move_role_position(
            self.id, role_positions, reason=reason
        )
        roles: list[Role] = []
        for d in data:
            role = Role(guild=self, data=d, state=self._state)
            roles.append(role)
            self._roles[role.id] = role

        return roles

    async def kick(self, user: Snowflake, *, reason: str | None = None) -> None:
        """|coro|

        Kicks a user from the guild.

        The user must meet the :class:`abc.Snowflake` abc.

        You must have the :attr:`~Permissions.kick_members` permission to
        do this.

        Parameters
        ----------
        user: :class:`abc.Snowflake`
            The user to kick from their guild.
        reason: Optional[:class:`str`]
            The reason the user got kicked.

        Raises
        ------
        Forbidden
            You do not have the proper permissions to kick.
        HTTPException
            Kicking failed.
        """
        await self._state.http.kick(user.id, self.id, reason=reason)

    async def ban(
        self,
        user: Snowflake,
        *,
        delete_message_seconds: int | None = None,
        delete_message_days: Literal[0, 1, 2, 3, 4, 5, 6, 7] | None = None,
        reason: str | None = None,
    ) -> None:
        """|coro|

        Bans a user from the guild.

        The user must meet the :class:`abc.Snowflake` abc.

        You must have the :attr:`~Permissions.ban_members` permission to
        do this.

        Parameters
        ----------
        user: :class:`abc.Snowflake`
            The user to ban from their guild.
        delete_message_seconds: Optional[:class:`int`]
            The number of seconds worth of messages to delete from
            the user in the guild. The minimum is 0 and the maximum
            is 604800 (i.e. 7 days). The default is 0.
        delete_message_days: Optional[:class:`int`]
            ***Deprecated parameter***, same as ``delete_message_seconds`` but
            is used for days instead.
        reason: Optional[:class:`str`]
            The reason the user got banned.

        Raises
        ------
        Forbidden
            You do not have the proper permissions to ban.
        HTTPException
            Banning failed.
        """
        if delete_message_seconds and delete_message_days:
            raise TypeError(
                "delete_message_seconds and delete_message_days are mutually exclusive."
            )

        if delete_message_seconds is not None and not (
            0 <= delete_message_seconds <= 604800
        ):
            raise TypeError(
                "delete_message_seconds must be between 0 and 604800 seconds."
            )

        await self._state.http.ban(
            user.id, self.id, delete_message_seconds, delete_message_days, reason=reason
        )

    async def unban(self, user: Snowflake, *, reason: str | None = None) -> None:
        """|coro|

        Unbans a user from the guild.

        The user must meet the :class:`abc.Snowflake` abc.

        You must have the :attr:`~Permissions.ban_members` permission to
        do this.

        Parameters
        ----------
        user: :class:`abc.Snowflake`
            The user to unban.
        reason: Optional[:class:`str`]
            The reason for doing this action. Shows up on the audit log.

        Raises
        ------
        Forbidden
            You do not have the proper permissions to unban.
        HTTPException
            Unbanning failed.
        """
        await self._state.http.unban(user.id, self.id, reason=reason)

    async def vanity_invite(self) -> Invite | None:
        """|coro|

        Returns the guild's special vanity invite.

        The guild must have ``VANITY_URL`` in :attr:`~Guild.features`.

        You must have the :attr:`~Permissions.manage_guild` permission to use
        this as well.

        Returns
        -------
        Optional[:class:`Invite`]
            The special vanity invite. If ``None`` then the guild does not
            have a vanity invite set.

        Raises
        ------
        Forbidden
            You do not have the proper permissions to get this.
        HTTPException
            Retrieving the vanity invite failed.
        """

        # we start with { code: abc }
        payload = await self._state.http.get_vanity_code(self.id)
        if not payload["code"]:
            return None

        # get the vanity URL channel since default channels aren't
        # reliable or a thing anymore
        data = await self._state.http.get_invite(payload["code"])

        channel = self.get_channel(int(data["channel"]["id"]))
        payload["revoked"] = False
        payload["temporary"] = False
        payload["max_uses"] = 0
        payload["max_age"] = 0
        payload["uses"] = payload.get("uses", 0)
        return Invite(state=self._state, data=payload, guild=self, channel=channel)

    # TODO: use MISSING when async iterators get refactored
    def audit_logs(
        self,
        *,
        limit: int | None = 100,
        before: SnowflakeTime | None = None,
        after: SnowflakeTime | None = None,
        oldest_first: bool | None = None,
        user: Snowflake = None,
        action: AuditLogAction = None,
    ) -> AuditLogIterator:
        """Returns an :class:`AsyncIterator` that enables receiving the guild's audit logs.

        You must have the :attr:`~Permissions.view_audit_log` permission to use this.

        Parameters
        ----------
        limit: Optional[:class:`int`]
            The number of entries to retrieve. If ``None`` retrieve all entries.
        before: Union[:class:`abc.Snowflake`, :class:`datetime.datetime`]
            Retrieve entries before this date or entry.
            If a datetime is provided, it is recommended to use a UTC aware datetime.
            If the datetime is naive, it is assumed to be local time.
        after: Union[:class:`abc.Snowflake`, :class:`datetime.datetime`]
            Retrieve entries after this date or entry.
            If a datetime is provided, it is recommended to use a UTC aware datetime.
            If the datetime is naive, it is assumed to be local time.
        oldest_first: :class:`bool`
            If set to ``True``, return entries in oldest->newest order. Defaults to ``True`` if
            ``after`` is specified, otherwise ``False``.
        user: :class:`abc.Snowflake`
            The moderator to filter entries from.
        action: :class:`AuditLogAction`
            The action to filter with.

        Yields
        ------
        :class:`AuditLogEntry`
            The audit log entry.

        Raises
        ------
        Forbidden
            You are not allowed to fetch audit logs
        HTTPException
            An error occurred while fetching the audit logs.

        Examples
        --------

        Getting the first 100 entries: ::

            async for entry in guild.audit_logs(limit=100):
                print(f'{entry.user} did {entry.action} to {entry.target}')

        Getting entries for a specific action: ::

            async for entry in guild.audit_logs(action=discord.AuditLogAction.ban):
                print(f'{entry.user} banned {entry.target}')

        Getting entries made by a specific user: ::

            entries = await guild.audit_logs(limit=None, user=guild.me).flatten()
            await channel.send(f'I made {len(entries)} moderation actions.')
        """
        user_id = user.id if user is not None else None
        if action:
            action = action.value

        return AuditLogIterator(
            self,
            before=before,
            after=after,
            limit=limit,
            oldest_first=oldest_first,
            user_id=user_id,
            action_type=action,
        )

    async def widget(self) -> Widget:
        """|coro|

        Returns the widget of the guild.

        .. note::

            The guild must have the widget enabled to get this information.

        Returns
        -------
        :class:`Widget`
            The guild's widget.

        Raises
        ------
        Forbidden
            The widget for this guild is disabled.
        HTTPException
            Retrieving the widget failed.
        """
        data = await self._state.http.get_widget(self.id)

        return Widget(state=self._state, data=data)

    async def edit_widget(
        self, *, enabled: bool = MISSING, channel: Snowflake | None = MISSING
    ) -> None:
        """|coro|

        Edits the widget of the guild.

        You must have the :attr:`~Permissions.manage_guild` permission to
        use this

        .. versionadded:: 2.0

        Parameters
        ----------
        enabled: :class:`bool`
            Whether to enable the widget for the guild.
        channel: Optional[:class:`~discord.abc.Snowflake`]
            The new widget channel. ``None`` removes the widget channel.

        Raises
        ------
        Forbidden
            You do not have permission to edit the widget.
        HTTPException
            Editing the widget failed.
        """
        payload = {}
        if channel is not MISSING:
            payload["channel_id"] = None if channel is None else channel.id
        if enabled is not MISSING:
            payload["enabled"] = enabled

        await self._state.http.edit_widget(self.id, payload=payload)

    async def chunk(self, *, cache: bool = True) -> None:
        """|coro|

        Requests all members that belong to this guild. In order to use this,
        :meth:`Intents.members` must be enabled.

        This is a websocket operation and can be slow.

        .. versionadded:: 1.5

        Parameters
        ----------
        cache: :class:`bool`
            Whether to cache the members as well.

        Raises
        ------
        ClientException
            The members intent is not enabled.
        """

        if not self._state._intents.members:
            raise ClientException("Intents.members must be enabled to use this.")

        if not self._state.is_guild_evicted(self):
            return await self._state.chunk_guild(self, cache=cache)

    async def query_members(
        self,
        query: str | None = None,
        *,
        limit: int = 5,
        user_ids: list[int] | None = None,
        presences: bool = False,
        cache: bool = True,
    ) -> list[Member]:
        """|coro|

        Request members that belong to this guild whose username starts with
        the query given.

        This is a websocket operation and can be slow.

        .. versionadded:: 1.3

        Parameters
        ----------
        query: Optional[:class:`str`]
            The string that the username's start with.
        limit: :class:`int`
            The maximum number of members to send back. This must be
            a number between 5 and 100.
        presences: :class:`bool`
            Whether to request for presences to be provided. This defaults
            to ``False``.

            .. versionadded:: 1.6

        cache: :class:`bool`
            Whether to cache the members internally. This makes operations
            such as :meth:`get_member` work for those that matched.
        user_ids: Optional[List[:class:`int`]]
            List of user IDs to search for. If the user ID is not in the guild then it won't be returned.

            .. versionadded:: 1.4

        Returns
        -------
        List[:class:`Member`]
            The list of members that have matched the query.

        Raises
        ------
        asyncio.TimeoutError
            The query timed out waiting for the members.
        ValueError
            Invalid parameters were passed to the function
        ClientException
            The presences intent is not enabled.
        """

        if presences and not self._state._intents.presences:
            raise ClientException("Intents.presences must be enabled to use this.")

        if query is None:
            if query == "":
                raise ValueError("Cannot pass empty query string.")

            if user_ids is None:
                raise ValueError("Must pass either query or user_ids")

        if user_ids is not None and query is not None:
            raise ValueError("Cannot pass both query and user_ids")

        if user_ids is not None and not user_ids:
            raise ValueError("user_ids must contain at least 1 value")

        limit = min(100, limit or 5)
        return await self._state.query_members(
            self,
            query=query,
            limit=limit,
            user_ids=user_ids,
            presences=presences,
            cache=cache,
        )

    async def change_voice_state(
        self,
        *,
        channel: VocalGuildChannel | None,
        self_mute: bool = False,
        self_deaf: bool = False,
    ):
        """|coro|

        Changes client's voice state in the guild.

        .. versionadded:: 1.4

        Parameters
        ----------
        channel: Optional[:class:`VoiceChannel`]
            Channel the client wants to join. Use ``None`` to disconnect.
        self_mute: :class:`bool`
            Indicates if the client should be self-muted.
        self_deaf: :class:`bool`
            Indicates if the client should be self-deafened.
        """
        ws = self._state._get_websocket(self.id)
        channel_id = channel.id if channel else None
        await ws.voice_state(self.id, channel_id, self_mute, self_deaf)

    async def welcome_screen(self):
        """|coro|

        Returns the :class:`WelcomeScreen` of the guild.

        The guild must have ``COMMUNITY`` in :attr:`~Guild.features`.

        You must have the :attr:`~Permissions.manage_guild` permission in order to get this.

        .. versionadded:: 2.0

        Returns
        -------
        :class:`WelcomeScreen`
            The welcome screen of guild.

        Raises
        ------
        Forbidden
            You do not have the proper permissions to get this.
        HTTPException
            Retrieving the welcome screen failed somehow.
        NotFound
            The guild doesn't have a welcome screen or community feature is disabled.
        """
        data = await self._state.http.get_welcome_screen(self.id)
        return WelcomeScreen(data=data, guild=self)

    @overload
    async def edit_welcome_screen(
        self,
        *,
        description: str | None = ...,
        welcome_channels: list[WelcomeScreenChannel] | None = ...,
        enabled: bool | None = ...,
    ) -> WelcomeScreen:
        ...

    @overload
    async def edit_welcome_screen(self) -> None:
        ...

    async def edit_welcome_screen(self, **options):
        """|coro|

        A shorthand for :attr:`WelcomeScreen.edit` without fetching the welcome screen.

        You must have the :attr:`~Permissions.manage_guild` permission in the
        guild to do this.

        The guild must have ``COMMUNITY`` in :attr:`Guild.features`

        Parameters
        ----------
        description: Optional[:class:`str`]
            The new description of welcome screen.
        welcome_channels: Optional[List[:class:`WelcomeScreenChannel`]]
            The welcome channels. The order of the channels would be same as the passed list order.
        enabled: Optional[:class:`bool`]
            Whether the welcome screen should be displayed.
        reason: Optional[:class:`str`]
            The reason that shows up on audit log.

        Returns
        -------
        :class:`WelcomeScreen`
            The edited welcome screen.

        Raises
        ------
        HTTPException
            Editing the welcome screen failed somehow.
        Forbidden
            You don't have permissions to edit the welcome screen.
        NotFound
            This welcome screen does not exist.
        """

        welcome_channels = options.get("welcome_channels", [])
        welcome_channels_data = []

        for channel in welcome_channels:
            if not isinstance(channel, WelcomeScreenChannel):
                raise TypeError(
                    "welcome_channels parameter must be a list of WelcomeScreenChannel."
                )

            welcome_channels_data.append(channel.to_dict())

        options["welcome_channels"] = welcome_channels_data

        if options:
            new = await self._state.http.edit_welcome_screen(
                self.id, options, reason=options.get("reason")
            )
            return WelcomeScreen(data=new, guild=self)

    async def fetch_scheduled_events(
        self, *, with_user_count: bool = True
    ) -> list[ScheduledEvent]:
        """|coro|

        Returns a list of :class:`ScheduledEvent` in the guild.

        .. note::

            This method is an API call. For general usage, consider :attr:`scheduled_events` instead.

        Parameters
        ----------
        with_user_count: Optional[:class:`bool`]
            If the scheduled event should be fetched with the number of
            users that are interested in the events.
            Defaults to ``True``.

        Returns
        -------
        List[:class:`ScheduledEvent`]
            The fetched scheduled events.

        Raises
        ------
        ClientException
            The scheduled events intent is not enabled.
        HTTPException
            Getting the scheduled events failed.
        """
        data = await self._state.http.get_scheduled_events(
            self.id, with_user_count=with_user_count
        )
        result = []
        for event in data:
            creator = (
                None
                if not event.get("creator", None)
                else self.get_member(event.get("creator_id"))
            )
            result.append(
                ScheduledEvent(
                    state=self._state, guild=self, creator=creator, data=event
                )
            )

        self._scheduled_events_from_list(result)
        return result

    async def fetch_scheduled_event(
        self, event_id: int, /, *, with_user_count: bool = True
    ) -> ScheduledEvent | None:
        """|coro|

        Retrieves a :class:`ScheduledEvent` from event ID.

        .. note::

            This method is an API call. If you have :attr:`Intents.scheduled_events`,
            consider :meth:`get_scheduled_event` instead.

        Parameters
        ----------
        event_id: :class:`int`
            The event's ID to fetch with.
        with_user_count: Optional[:class:`bool`]
            If the scheduled vent should be fetched with the number of
            users that are interested in the event.
            Defaults to ``True``.

        Returns
        -------
        Optional[:class:`ScheduledEvent`]
            The scheduled event from the event ID.

        Raises
        ------
        HTTPException
            Fetching the event failed.
        NotFound
            Event not found.
        """
        data = await self._state.http.get_scheduled_event(
            guild_id=self.id, event_id=event_id, with_user_count=with_user_count
        )
        creator = (
            None
            if not data.get("creator", None)
            else self.get_member(data.get("creator_id"))
        )
        event = ScheduledEvent(
            state=self._state, guild=self, creator=creator, data=data
        )

        old_event = self._scheduled_events.get(event.id)
        if old_event:
            self._scheduled_events[event.id] = event
        else:
            self._add_scheduled_event(event)

        return event

    def get_scheduled_event(self, event_id: int, /) -> ScheduledEvent | None:
        """Returns a Scheduled Event with the given ID.

        Parameters
        ----------
        event_id: :class:`int`
            The ID to search for.

        Returns
        -------
        Optional[:class:`ScheduledEvent`]
            The scheduled event or ``None`` if not found.
        """
        return self._scheduled_events.get(event_id)

    async def create_scheduled_event(
        self,
        *,
        name: str,
        description: str = MISSING,
        start_time: datetime,
        end_time: datetime = MISSING,
        location: str | int | VoiceChannel | StageChannel | ScheduledEventLocation,
        privacy_level: ScheduledEventPrivacyLevel = ScheduledEventPrivacyLevel.guild_only,
        reason: str | None = None,
        image: bytes = MISSING,
    ) -> ScheduledEvent | None:
        """|coro|
        Creates a scheduled event.

        Parameters
        ----------
        name: :class:`str`
            The name of the scheduled event.
        description: Optional[:class:`str`]
            The description of the scheduled event.
        start_time: :class:`datetime.datetime`
            A datetime object of when the scheduled event is supposed to start.
        end_time: Optional[:class:`datetime.datetime`]
            A datetime object of when the scheduled event is supposed to end.
        location: :class:`ScheduledEventLocation`
            The location of where the event is happening.
        privacy_level: :class:`ScheduledEventPrivacyLevel`
            The privacy level of the event. Currently, the only possible value
            is :attr:`ScheduledEventPrivacyLevel.guild_only`, which is default,
            so there is no need to change this parameter.
        reason: Optional[:class:`str`]
            The reason to show in the audit log.
        image: Optional[:class:`bytes`]
            The cover image of the scheduled event

        Returns
        -------
        Optional[:class:`ScheduledEvent`]
            The created scheduled event.

        Raises
        ------
        Forbidden
            You do not have the Manage Events permission.
        HTTPException
            The operation failed.
        """
        payload: dict[str, str | int] = {
            "name": name,
            "scheduled_start_time": start_time.isoformat(),
            "privacy_level": int(privacy_level),
        }

        if not isinstance(location, ScheduledEventLocation):
            location = ScheduledEventLocation(state=self._state, value=location)

        payload["entity_type"] = location.type.value

        if location.type == ScheduledEventLocationType.external:
            payload["channel_id"] = None
            payload["entity_metadata"] = {"location": location.value}
        else:
            payload["channel_id"] = location.value.id
            payload["entity_metadata"] = None

        if description is not MISSING:
            payload["description"] = description

        if end_time is not MISSING:
            payload["scheduled_end_time"] = end_time.isoformat()

        if image is not MISSING:
            payload["image"] = utils._bytes_to_base64_data(image)

        data = await self._state.http.create_scheduled_event(
            guild_id=self.id, reason=reason, **payload
        )
        event = ScheduledEvent(
            state=self._state, guild=self, creator=self.me, data=data
        )
        self._add_scheduled_event(event)
        return event

    @property
    def scheduled_events(self) -> list[ScheduledEvent]:
        """A list of scheduled events in this guild."""
        return list(self._scheduled_events.values())

    async def fetch_auto_moderation_rules(self) -> list[AutoModRule]:
        """|coro|

        Retrieves a list of auto moderation rules for this guild.

        Returns
        -------
        List[:class:`AutoModRule`]
            The auto moderation rules for this guild.

        Raises
        ------
        HTTPException
            Getting the auto moderation rules failed.
        Forbidden
            You do not have the Manage Guild permission.
        """
        data = await self._state.http.get_auto_moderation_rules(self.id)
        return [AutoModRule(state=self._state, data=rule) for rule in data]

    async def fetch_auto_moderation_rule(self, id: int) -> AutoModRule:
        """|coro|

        Retrieves a :class:`AutoModRule` from rule ID.

        Returns
        -------
        :class:`AutoModRule`
            The requested auto moderation rule.

        Raises
        ------
        HTTPException
            Getting the auto moderation rule failed.
        Forbidden
            You do not have the Manage Guild permission.
        """
        data = await self._state.http.get_auto_moderation_rule(self.id, id)
        return AutoModRule(state=self._state, data=data)

    async def create_auto_moderation_rule(
        self,
        *,
        name: str,
        event_type: AutoModEventType,
        trigger_type: AutoModTriggerType,
        trigger_metadata: AutoModTriggerMetadata,
        actions: list[AutoModAction],
        enabled: bool = False,
        exempt_roles: list[Snowflake] = None,
        exempt_channels: list[Snowflake] = None,
        reason: str | None = None,
    ) -> AutoModRule:
        """
        Creates an auto moderation rule.

        Parameters
        ----------
        name: :class:`str`
            The name of the auto moderation rule.
        event_type: :class:`AutoModEventType`
            The type of event that triggers the rule.
        trigger_type: :class:`AutoModTriggerType`
            The rule's trigger type.
        trigger_metadata: :class:`AutoModTriggerMetadata`
            The rule's trigger metadata.
        actions: List[:class:`AutoModAction`]
            The actions to take when the rule is triggered.
        enabled: :class:`bool`
            Whether the rule is enabled.
        exempt_roles: List[:class:`.abc.Snowflake`]
            A list of roles that are exempt from the rule.
        exempt_channels: List[:class:`.abc.Snowflake`]
            A list of channels that are exempt from the rule.
        reason: Optional[:class:`str`]
            The reason for creating the rule. Shows up in the audit log.

        Returns
        -------
        :class:`AutoModRule`
            The new auto moderation rule.

        Raises
        ------
        HTTPException
            Creating the auto moderation rule failed.
        Forbidden
            You do not have the Manage Guild permission.
        """
        payload = {
            "name": name,
            "event_type": event_type.value,
            "trigger_type": trigger_type.value,
            "trigger_metadata": trigger_metadata.to_dict(),
            "actions": [a.to_dict() for a in actions],
            "enabled": enabled,
        }

        if exempt_roles:
            payload["exempt_roles"] = [r.id for r in exempt_roles]

        if exempt_channels:
            payload["exempt_channels"] = [c.id for c in exempt_channels]

        data = await self._state.http.create_auto_moderation_rule(
            self.id, payload, reason=reason
        )
        return AutoModRule(state=self._state, data=data)

    async def onboarding(self):
        """|coro|

        Returns the :class:`Onboarding` flow for the guild.

        .. versionadded:: 2.5

        Returns
        -------
        :class:`Onboarding`
            The onboarding flow for the guild.

        Raises
        ------
        HTTPException
            Retrieving the onboarding flow failed somehow.
        """
        data = await self._state.http.get_onboarding(self.id)
        return Onboarding(data=data, guild=self)

    async def edit_onboarding(
        self,
        *,
        prompts: list[OnboardingPrompt] | None = MISSING,
        default_channels: list[Snowflake] | None = MISSING,
        enabled: bool | None = MISSING,
        mode: OnboardingMode | None = MISSING,
        reason: str | None = MISSING,
    ) -> Onboarding:
        """|coro|

        A shorthand for :attr:`Onboarding.edit` without fetching the onboarding flow.

        You must have the :attr:`~Permissions.manage_guild` and :attr:`~Permissions.manage_roles` permissions in the
        guild to do this.

        Parameters
        ----------

        prompts: Optional[List[:class:`OnboardingPrompt`]]
            The new list of prompts for this flow.
        default_channels: Optional[List[:class:`Snowflake`]]
            The new default channels that users are opted into.
        enabled: Optional[:class:`bool`]
            Whether onboarding should be enabled. Setting this to ``True`` requires
            the guild to have ``COMMUNITY`` in :attr:`~Guild.features` and at
            least 7 ``default_channels``.
        mode: Optional[:class:`OnboardingMode`]
            The new onboarding mode.
        reason: Optional[:class:`str`]
            The reason that shows up on Audit log.

        Returns
        -------
        :class:`Onboarding`
            The updated onboarding flow.

        Raises
        ------

        HTTPException
            Editing the onboarding flow failed somehow.
        Forbidden
            You don't have permissions to edit the onboarding flow.
        """

        fields: dict[str, Any] = {}
        if prompts is not MISSING:
            fields["prompts"] = [prompt.to_dict() for prompt in prompts]

        if default_channels is not MISSING:
            fields["default_channel_ids"] = [channel.id for channel in default_channels]

        if enabled is not MISSING:
            fields["enabled"] = enabled

        if mode is not MISSING:
            fields["mode"] = mode.value

        new = await self._state.http.edit_onboarding(self.id, fields, reason=reason)
        return Onboarding(data=new, guild=self)

    async def delete_auto_moderation_rule(
        self,
        id: int,
        *,
        reason: str | None = None,
    ) -> None:
        """
        Deletes an auto moderation rule.

        Parameters
        ----------
        id: :class:`int`
            The ID of the auto moderation rule.
        reason: Optional[:class:`str`]
            The reason for deleting the rule. Shows up in the audit log.

        Raises
        ------
        HTTPException
            Deleting the auto moderation rule failed.
        Forbidden
            You do not have the Manage Guild permission.
        """

        await self._state.http.delete_auto_moderation_rule(self.id, id, reason=reason)

    async def create_test_entitlement(self, sku: Snowflake) -> Entitlement:
        """|coro|

        Creates a test entitlement for the guild.

        Parameters
        ----------
        sku: :class:`Snowflake`
            The SKU to create a test entitlement for.

        Returns
        -------
        :class:`Entitlement`
            The created entitlement.
        """
        payload = {
            "sku_id": sku.id,
            "owner_id": self.id,
            "owner_type": 1,
        }
        data = await self._state.http.create_test_entitlement(self.id, payload)
        return Entitlement(data=data, state=self._state)<|MERGE_RESOLUTION|>--- conflicted
+++ resolved
@@ -71,11 +71,8 @@
 from .iterators import AuditLogIterator, BanIterator, MemberIterator
 from .member import Member, VoiceState
 from .mixins import Hashable
-<<<<<<< HEAD
 from .monetization import Entitlement
-=======
 from .onboarding import Onboarding
->>>>>>> 6ba54b49
 from .permissions import PermissionOverwrite
 from .role import Role
 from .scheduled_events import ScheduledEvent, ScheduledEventLocation
