"""
The MIT License (MIT)

Copyright (c) 2015-2021 Rapptz
Copyright (c) 2021-present Pycord Development

Permission is hereby granted, free of charge, to any person obtaining a
copy of this software and associated documentation files (the "Software"),
to deal in the Software without restriction, including without limitation
the rights to use, copy, modify, merge, publish, distribute, sublicense,
and/or sell copies of the Software, and to permit persons to whom the
Software is furnished to do so, subject to the following conditions:

The above copyright notice and this permission notice shall be included in
all copies or substantial portions of the Software.

THE SOFTWARE IS PROVIDED "AS IS", WITHOUT WARRANTY OF ANY KIND, EXPRESS
OR IMPLIED, INCLUDING BUT NOT LIMITED TO THE WARRANTIES OF MERCHANTABILITY,
FITNESS FOR A PARTICULAR PURPOSE AND NONINFRINGEMENT. IN NO EVENT SHALL THE
AUTHORS OR COPYRIGHT HOLDERS BE LIABLE FOR ANY CLAIM, DAMAGES OR OTHER
LIABILITY, WHETHER IN AN ACTION OF CONTRACT, TORT OR OTHERWISE, ARISING
FROM, OUT OF OR IN CONNECTION WITH THE SOFTWARE OR THE USE OR OTHER
DEALINGS IN THE SOFTWARE.
"""

from __future__ import annotations

import copy
import unicodedata
from typing import (
    TYPE_CHECKING,
    Any,
    ClassVar,
    List,
    Literal,
    NamedTuple,
    Optional,
    Sequence,
    Tuple,
    Union,
    overload,
)

from . import abc, utils
from .asset import Asset
from .automod import AutoModAction, AutoModRule, AutoModTriggerMetadata
from .channel import *
from .channel import _guild_channel_factory, _threaded_guild_channel_factory
from .colour import Colour
from .emoji import Emoji
from .enums import (
    AuditLogAction,
    AutoModEventType,
    AutoModTriggerType,
    ChannelType,
    ContentFilter,
    NotificationLevel,
    NSFWLevel,
    ScheduledEventLocationType,
    ScheduledEventPrivacyLevel,
    VerificationLevel,
    VideoQualityMode,
    VoiceRegion,
    try_enum,
)
from .errors import ClientException, InvalidArgument, InvalidData
from .file import File
from .flags import SystemChannelFlags
from .integrations import Integration, _integration_factory
from .invite import Invite
from .iterators import AuditLogIterator, BanIterator, MemberIterator
from .member import Member, VoiceState
from .mixins import Hashable
from .permissions import PermissionOverwrite
from .role import Role
from .scheduled_events import ScheduledEvent, ScheduledEventLocation
from .stage_instance import StageInstance
from .sticker import GuildSticker
from .threads import Thread, ThreadMember
from .user import User
from .welcome_screen import WelcomeScreen, WelcomeScreenChannel
from .widget import Widget

__all__ = ("Guild",)

MISSING = utils.MISSING

if TYPE_CHECKING:
    import datetime

    from .abc import Snowflake, SnowflakeTime
    from .channel import (
        CategoryChannel,
        ForumChannel,
        StageChannel,
        TextChannel,
        VoiceChannel,
    )
    from .permissions import Permissions
    from .state import ConnectionState
    from .template import Template
    from .types.guild import Ban as BanPayload
    from .types.guild import Guild as GuildPayload
    from .types.guild import GuildFeature, MFALevel
    from .types.member import Member as MemberPayload
    from .types.threads import Thread as ThreadPayload
    from .types.voice import GuildVoiceState
    from .voice_client import VoiceProtocol
    from .webhook import Webhook

    VocalGuildChannel = Union[VoiceChannel, StageChannel]
    GuildChannel = Union[
        VoiceChannel, StageChannel, TextChannel, ForumChannel, CategoryChannel
    ]
    ByCategoryItem = Tuple[Optional[CategoryChannel], List[GuildChannel]]


class BanEntry(NamedTuple):
    reason: str | None
    user: User


class _GuildLimit(NamedTuple):
    emoji: int
    stickers: int
    bitrate: float
    filesize: int


class Guild(Hashable):
    """Represents a Discord guild.

    This is referred to as a "server" in the official Discord UI.

    .. container:: operations

        .. describe:: x == y

            Checks if two guilds are equal.

        .. describe:: x != y

            Checks if two guilds are not equal.

        .. describe:: hash(x)

            Returns the guild's hash.

        .. describe:: str(x)

            Returns the guild's name.

    Attributes
    ----------
    name: :class:`str`
        The guild name.
    emojis: Tuple[:class:`Emoji`, ...]
        All emojis that the guild owns.
    stickers: Tuple[:class:`GuildSticker`, ...]
        All stickers that the guild owns.

        .. versionadded:: 2.0
    afk_timeout: :class:`int`
        The timeout to get sent to the AFK channel.
    afk_channel: Optional[:class:`VoiceChannel`]
        The channel that denotes the AFK channel. ``None`` if it doesn't exist.
    id: :class:`int`
        The guild's ID.
    invites_disabled: :class:`bool`
        Indicates if the guild invites are disabled.
    owner_id: :class:`int`
        The guild owner's ID. Use :attr:`Guild.owner` instead.
    unavailable: :class:`bool`
        Indicates if the guild is unavailable. If this is ``True`` then the
        reliability of other attributes outside of :attr:`Guild.id` is slim and they might
        all be ``None``. It is best to not do anything with the guild if it is unavailable.

        Check the :func:`on_guild_unavailable` and :func:`on_guild_available` events.
    max_presences: Optional[:class:`int`]
        The maximum amount of presences for the guild.
    max_members: Optional[:class:`int`]
        The maximum amount of members for the guild.

        .. note::

            This attribute is only available via :meth:`.Client.fetch_guild`.
    max_video_channel_users: Optional[:class:`int`]
        The maximum amount of users in a video channel.

        .. versionadded:: 1.4
    description: Optional[:class:`str`]
        The guild's description.
    mfa_level: :class:`int`
        Indicates the guild's two-factor authorisation level. If this value is 0 then
        the guild does not require 2FA for their administrative members. If the value is
        1 then they do.
    verification_level: :class:`VerificationLevel`
        The guild's verification level.
    explicit_content_filter: :class:`ContentFilter`
        The guild's explicit content filter.
    default_notifications: :class:`NotificationLevel`
        The guild's notification settings.
    features: List[:class:`str`]
        A list of features that the guild has. The features that a guild can have are
        subject to arbitrary change by Discord.

        They are currently as follows:

        - ``ANIMATED_BANNER``: Guild can upload an animated banner.
        - ``ANIMATED_ICON``: Guild can upload an animated icon.
        - ``AUTO_MODERATION``: Guild has enabled the auto moderation system.
        - ``BANNER``: Guild can upload and use a banner. (i.e. :attr:`.banner`)
        - ``CHANNEL_BANNER``: Guild can upload and use a channel banners.
        - ``COMMERCE``: Guild can sell things using store channels, which have now been removed.
        - ``COMMUNITY``: Guild is a community server.
        - ``DISCOVERABLE``: Guild shows up in Server Discovery.
        - ``HAS_DIRECTORY_ENTRY``: Unknown.
        - ``HUB``: Hubs contain a directory channel that let you find school-related, student-run servers for your school or university.
        - ``INTERNAL_EMPLOYEE_ONLY``: Indicates that only users with the staff badge can join the guild.
        - ``INVITE_SPLASH``: Guild's invite page can have a special splash.
        - ``INVITES_DISABLED``: Guild Invites are disabled.
        - ``LINKED_TO_HUB``: 'Guild is linked to a hub.
        - ``MEMBER_PROFILES``: Unknown.
        - ``MEMBER_VERIFICATION_GATE_ENABLED``: Guild has Membership Screening enabled.
        - ``MONETIZATION_ENABLED``: Guild has enabled monetization.
        - ``MORE_EMOJI``: Guild has increased custom emoji slots.
        - ``MORE_STICKERS``: Guild has increased custom sticker slots.
        - ``NEWS``: Guild can create news channels.
        - ``NEW_THREAD_PERMISSIONS``: Guild has new thread permissions.
        - ``PARTNERED``: Guild is a partnered server.
        - ``PREMIUM_TIER_3_OVERRIDE``: Forces the server to server boosting level 3 (specifically created by Discord Staff Member "Jethro" for their personal server).
        - ``PREVIEW_ENABLED``: Guild can be viewed before being accepted via Membership Screening.
        - ``PRIVATE_THREADS``: Guild has access to create private threads.
        - ``ROLE_ICONS``: Guild can set an image or emoji as a role icon.
        - ``ROLE_SUBSCRIPTIONS_AVAILABLE_FOR_PURCHASE``: Role subscriptions are available for purchasing.
        - ``ROLE_SUBSCRIPTIONS_ENABLED``: Guild is able to view and manage role subscriptions.
        - ``TEXT_IN_VOICE_ENABLED``: Guild has a chat button inside voice channels that opens a dedicated text channel in a sidebar similar to thread view.
        - ``THREADS_ENABLED_TESTING``: Used by bot developers to test their bots with threads in guilds with 5 or fewer members and a bot. Also gives the premium thread features.
        - ``TICKETED_EVENTS_ENABLED``: Guild has enabled ticketed events.
        - ``VANITY_URL``: Guild can have a vanity invite URL (e.g. discord.gg/discord-api).
        - ``VERIFIED``: Guild is a verified server.
        - ``VIP_REGIONS``: Guild has VIP voice regions.
        - ``WELCOME_SCREEN_ENABLED``: Guild has enabled the welcome screen.

    premium_tier: :class:`int`
        The premium tier for this guild. Corresponds to "Nitro Server" in the official UI.
        The number goes from 0 to 3 inclusive.
    premium_subscription_count: :class:`int`
        The number of "boosts" this guild currently has.
    premium_progress_bar_enabled: :class:`bool`
        Indicates if the guild has premium progress bar enabled.

        .. versionadded:: 2.0
    preferred_locale: Optional[:class:`str`]
        The preferred locale for the guild. Used when filtering Server Discovery
        results to a specific language.
    nsfw_level: :class:`NSFWLevel`
        The guild's NSFW level.

        .. versionadded:: 2.0

    approximate_member_count: Optional[:class:`int`]
        The approximate number of members in the guild. This is ``None`` unless the guild is obtained
        using :meth:`Client.fetch_guild` with ``with_counts=True``.

        .. versionadded:: 2.0

    approximate_presence_count: Optional[:class:`int`]
        The approximate number of members currently active in the guild.
        This includes idle, dnd, online, and invisible members. Offline members are excluded.
        This is ``None`` unless the guild is obtained using :meth:`Client.fetch_guild`
        with ``with_counts=True``.

        .. versionadded:: 2.0
    """

    __slots__ = (
        "afk_timeout",
        "afk_channel",
        "name",
        "id",
        "unavailable",
        "owner_id",
        "mfa_level",
        "emojis",
        "stickers",
        "features",
        "verification_level",
        "explicit_content_filter",
        "default_notifications",
        "description",
        "max_presences",
        "max_members",
        "max_video_channel_users",
        "premium_tier",
        "premium_subscription_count",
        "premium_progress_bar_enabled",
        "preferred_locale",
        "nsfw_level",
        "_scheduled_events",
        "_members",
        "_channels",
        "_icon",
        "_banner",
        "_state",
        "_roles",
        "_member_count",
        "_large",
        "_splash",
        "_voice_states",
        "_system_channel_id",
        "_system_channel_flags",
        "_discovery_splash",
        "_rules_channel_id",
        "_public_updates_channel_id",
        "_stage_instances",
        "_threads",
        "approximate_member_count",
        "approximate_presence_count",
    )

    _PREMIUM_GUILD_LIMITS: ClassVar[dict[int | None, _GuildLimit]] = {
        None: _GuildLimit(emoji=50, stickers=5, bitrate=96e3, filesize=8388608),
        0: _GuildLimit(emoji=50, stickers=5, bitrate=96e3, filesize=8388608),
        1: _GuildLimit(emoji=100, stickers=15, bitrate=128e3, filesize=8388608),
        2: _GuildLimit(emoji=150, stickers=30, bitrate=256e3, filesize=52428800),
        3: _GuildLimit(emoji=250, stickers=60, bitrate=384e3, filesize=104857600),
    }

    def __init__(self, *, data: GuildPayload, state: ConnectionState):
        # NOTE:
        # Adding an attribute here and getting an AttributeError saying
        # the attr doesn't exist? it has something to do with the order
        # of the attr in __slots__

        self._channels: dict[int, GuildChannel] = {}
        self._members: dict[int, Member] = {}
        self._scheduled_events: dict[int, ScheduledEvent] = {}
        self._voice_states: dict[int, VoiceState] = {}
        self._threads: dict[int, Thread] = {}
        self._state: ConnectionState = state
        self._from_data(data)

    def _add_channel(self, channel: GuildChannel, /) -> None:
        self._channels[channel.id] = channel

    def _remove_channel(self, channel: Snowflake, /) -> None:
        self._channels.pop(channel.id, None)

    def _voice_state_for(self, user_id: int, /) -> VoiceState | None:
        return self._voice_states.get(user_id)

    def _add_member(self, member: Member, /) -> None:
        self._members[member.id] = member

    def _get_and_update_member(
        self, payload: MemberPayload, user_id: int, cache_flag: bool, /
    ) -> Member:
        # we always get the member, and we only update if the cache_flag (this cache
        # flag should always be MemberCacheFlag.interaction) is set to True
        if user_id in self._members:
            member = self.get_member(user_id)
            member._update(payload) if cache_flag else None
        else:
            # NOTE:
            # This is a fallback in case the member is not found in the guild's members.
            # If this fallback occurs, multiple aspects of the Member
            # class will be incorrect such as status and activities.
            member = Member(guild=self, state=self._state, data=payload)  # type: ignore
            if cache_flag:
                self._members[user_id] = member
        return member

    def _store_thread(self, payload: ThreadPayload, /) -> Thread:
        thread = Thread(guild=self, state=self._state, data=payload)
        self._threads[thread.id] = thread
        return thread

    def _remove_member(self, member: Snowflake, /) -> None:
        self._members.pop(member.id, None)

    def _add_scheduled_event(self, event: ScheduledEvent, /) -> None:
        self._scheduled_events[event.id] = event

    def _remove_scheduled_event(self, event: Snowflake, /) -> None:
        self._scheduled_events.pop(event.id, None)

    def _scheduled_events_from_list(self, events: list[ScheduledEvent], /) -> None:
        self._scheduled_events.clear()
        for event in events:
            self._scheduled_events[event.id] = event

    def _add_thread(self, thread: Thread, /) -> None:
        self._threads[thread.id] = thread

    def _remove_thread(self, thread: Snowflake, /) -> None:
        self._threads.pop(thread.id, None)

    def _clear_threads(self) -> None:
        self._threads.clear()

    def _remove_threads_by_channel(self, channel_id: int) -> None:
        to_remove = [k for k, t in self._threads.items() if t.parent_id == channel_id]
        for k in to_remove:
            del self._threads[k]

    def _filter_threads(self, channel_ids: set[int]) -> dict[int, Thread]:
        to_remove: dict[int, Thread] = {
            k: t for k, t in self._threads.items() if t.parent_id in channel_ids
        }
        for k in to_remove:
            del self._threads[k]
        return to_remove

    def __str__(self) -> str:
        return self.name or ""

    def __repr__(self) -> str:
        attrs = (
            ("id", self.id),
            ("name", self.name),
            ("shard_id", self.shard_id),
            ("chunked", self.chunked),
            ("member_count", getattr(self, "_member_count", None)),
        )
        inner = " ".join("%s=%r" % t for t in attrs)
        return f"<Guild {inner}>"

    def _update_voice_state(
        self, data: GuildVoiceState, channel_id: int
    ) -> tuple[Member | None, VoiceState, VoiceState]:
        user_id = int(data["user_id"])
        channel = self.get_channel(channel_id)
        try:
            # check if we should remove the voice state from cache
            if channel is None:
                after = self._voice_states.pop(user_id)
            else:
                after = self._voice_states[user_id]

            before = copy.copy(after)
            after._update(data, channel)
        except KeyError:
            # if we're here then we're getting added into the cache
            after = VoiceState(data=data, channel=channel)
            before = VoiceState(data=data, channel=None)
            self._voice_states[user_id] = after

        member = self.get_member(user_id)
        if member is None:
            try:
                member = Member(data=data["member"], state=self._state, guild=self)
            except KeyError:
                member = None

        return member, before, after

    def _add_role(self, role: Role, /) -> None:
        # roles get added to the bottom (position 1, pos 0 is @everyone)
        # so since self.roles has the @everyone role, we can't increment
        # its position because it's stuck at position 0. Luckily x += False
        # is equivalent to adding 0. So we cast the position to a bool and
        # increment it.
        for r in self._roles.values():
            r.position += not r.is_default()

        self._roles[role.id] = role

    def _remove_role(self, role_id: int, /) -> Role:
        # this raises KeyError if it fails.
        role = self._roles.pop(role_id)

        # since it didn't, we can change the positions now
        # basically the same as above except we only decrement
        # the position if we're above the role we deleted.
        for r in self._roles.values():
            r.position -= r.position > role.position

        return role

    def _from_data(self, guild: GuildPayload) -> None:
        # according to Stan, this is always available even if the guild is unavailable
        # I don't have this guarantee when someone updates the guild.
        member_count = guild.get("member_count", None)
        if member_count is not None:
            self._member_count: int = member_count

        self.name: str = guild.get("name")
        self.verification_level: VerificationLevel = try_enum(
            VerificationLevel, guild.get("verification_level")
        )
        self.default_notifications: NotificationLevel = try_enum(
            NotificationLevel, guild.get("default_message_notifications")
        )
        self.explicit_content_filter: ContentFilter = try_enum(
            ContentFilter, guild.get("explicit_content_filter", 0)
        )
        self.afk_timeout: int = guild.get("afk_timeout")
        self._icon: str | None = guild.get("icon")
        self._banner: str | None = guild.get("banner")
        self.unavailable: bool = guild.get("unavailable", False)
        self.id: int = int(guild["id"])
        self._roles: dict[int, Role] = {}
        state = self._state  # speed up attribute access
        for r in guild.get("roles", []):
            role = Role(guild=self, data=r, state=state)
            self._roles[role.id] = role

        self.mfa_level: MFALevel = guild.get("mfa_level")
        self.emojis: tuple[Emoji, ...] = tuple(
            map(lambda d: state.store_emoji(self, d), guild.get("emojis", []))
        )
        self.stickers: tuple[GuildSticker, ...] = tuple(
            map(lambda d: state.store_sticker(self, d), guild.get("stickers", []))
        )
        self.features: list[GuildFeature] = guild.get("features", [])
        self._splash: str | None = guild.get("splash")
        self._system_channel_id: int | None = utils._get_as_snowflake(
            guild, "system_channel_id"
        )
        self.description: str | None = guild.get("description")
        self.max_presences: int | None = guild.get("max_presences")
        self.max_members: int | None = guild.get("max_members")
        self.max_video_channel_users: int | None = guild.get("max_video_channel_users")
        self.premium_tier: int = guild.get("premium_tier", 0)
        self.premium_subscription_count: int = (
            guild.get("premium_subscription_count") or 0
        )
        self.premium_progress_bar_enabled: bool = (
            guild.get("premium_progress_bar_enabled") or False
        )
        self._system_channel_flags: int = guild.get("system_channel_flags", 0)
        self.preferred_locale: str | None = guild.get("preferred_locale")
        self._discovery_splash: str | None = guild.get("discovery_splash")
        self._rules_channel_id: int | None = utils._get_as_snowflake(
            guild, "rules_channel_id"
        )
        self._public_updates_channel_id: int | None = utils._get_as_snowflake(
            guild, "public_updates_channel_id"
        )
        self.nsfw_level: NSFWLevel = try_enum(NSFWLevel, guild.get("nsfw_level", 0))
        self.approximate_presence_count = guild.get("approximate_presence_count")
        self.approximate_member_count = guild.get("approximate_member_count")

        self._stage_instances: dict[int, StageInstance] = {}
        for s in guild.get("stage_instances", []):
            stage_instance = StageInstance(guild=self, data=s, state=state)
            self._stage_instances[stage_instance.id] = stage_instance

        cache_joined = self._state.member_cache_flags.joined
        self_id = self._state.self_id
        for mdata in guild.get("members", []):
            member = Member(data=mdata, guild=self, state=state)
            if cache_joined or member.id == self_id:
                self._add_member(member)

        events = []
        for event in guild.get("guild_scheduled_events", []):
            creator = (
                None
                if not event.get("creator", None)
                else self.get_member(event.get("creator_id"))
            )
            events.append(
                ScheduledEvent(
                    state=self._state, guild=self, creator=creator, data=event
                )
            )
        self._scheduled_events_from_list(events)

        self._sync(guild)
        self._large: bool | None = (
            None if member_count is None else self._member_count >= 250
        )

        self.owner_id: int | None = utils._get_as_snowflake(guild, "owner_id")
        self.afk_channel: VocalGuildChannel | None = self.get_channel(
            utils._get_as_snowflake(guild, "afk_channel_id")
        )  # type: ignore

        for obj in guild.get("voice_states", []):
            self._update_voice_state(obj, int(obj["channel_id"]))

    # TODO: refactor/remove?
    def _sync(self, data: GuildPayload) -> None:
        try:
            self._large = data["large"]
        except KeyError:
            pass

        empty_tuple = tuple()
        for presence in data.get("presences", []):
            user_id = int(presence["user"]["id"])
            member = self.get_member(user_id)
            if member is not None:
                member._presence_update(presence, empty_tuple)  # type: ignore

        if "channels" in data:
            channels = data["channels"]
            for c in channels:
                factory, ch_type = _guild_channel_factory(c["type"])
                if factory:
                    self._add_channel(factory(guild=self, data=c, state=self._state))  # type: ignore

        if "threads" in data:
            threads = data["threads"]
            for thread in threads:
                self._add_thread(Thread(guild=self, state=self._state, data=thread))

    @property
    def channels(self) -> list[GuildChannel]:
        """List[:class:`abc.GuildChannel`]: A list of channels that belong to this guild."""
        return list(self._channels.values())

    @property
    def threads(self) -> list[Thread]:
        """List[:class:`Thread`]: A list of threads that you have permission to view.

        .. versionadded:: 2.0
        """
        return list(self._threads.values())

    @property
    def jump_url(self) -> str:
        """:class:`str`: Returns a URL that allows the client to jump to the guild.

        .. versionadded:: 2.0
        """
        return f"https://discord.com/channels/{self.id}"

    @property
    def large(self) -> bool:
        """:class:`bool`: Indicates if the guild is a 'large' guild.

        A large guild is defined as having more than ``large_threshold`` count
        members, which for this library is set to the maximum of 250.
        """
        if self._large is None:
            try:
                return self._member_count >= 250
            except AttributeError:
                return len(self._members) >= 250
        return self._large

    @property
    def voice_channels(self) -> list[VoiceChannel]:
        """List[:class:`VoiceChannel`]: A list of voice channels that belong to this guild.

        This is sorted by the position and are in UI order from top to bottom.
        """
        r = [ch for ch in self._channels.values() if isinstance(ch, VoiceChannel)]
        r.sort(key=lambda c: (c.position or -1, c.id))
        return r

    @property
    def stage_channels(self) -> list[StageChannel]:
        """List[:class:`StageChannel`]: A list of stage channels that belong to this guild.

        .. versionadded:: 1.7

        This is sorted by the position and are in UI order from top to bottom.
        """
        r = [ch for ch in self._channels.values() if isinstance(ch, StageChannel)]
        r.sort(key=lambda c: (c.position or -1, c.id))
        return r

    @property
    def forum_channels(self) -> list[ForumChannel]:
        """List[:class:`ForumChannel`]: A list of forum channels that belong to this guild.

        .. versionadded:: 2.0

        This is sorted by the position and are in UI order from top to bottom.
        """
        r = [ch for ch in self._channels.values() if isinstance(ch, ForumChannel)]
        r.sort(key=lambda c: (c.position or -1, c.id))
        return r

    @property
    def me(self) -> Member:
        """:class:`Member`: Similar to :attr:`Client.user` except an instance of :class:`Member`.
        This is essentially used to get the member version of yourself.
        """
        self_id = self._state.user.id
        # The self member is *always* cached
        return self.get_member(self_id)  # type: ignore

    @property
    def voice_client(self) -> VoiceProtocol | None:
        """Optional[:class:`VoiceProtocol`]: Returns the :class:`VoiceProtocol` associated with this guild, if any."""
        return self._state._get_voice_client(self.id)

    @property
    def text_channels(self) -> list[TextChannel]:
        """List[:class:`TextChannel`]: A list of text channels that belong to this guild.

        This is sorted by the position and are in UI order from top to bottom.
        """
        r = [ch for ch in self._channels.values() if isinstance(ch, TextChannel)]
        r.sort(key=lambda c: (c.position or -1, c.id))
        return r

    @property
    def categories(self) -> list[CategoryChannel]:
        """List[:class:`CategoryChannel`]: A list of categories that belong to this guild.

        This is sorted by the position and are in UI order from top to bottom.
        """
        r = [ch for ch in self._channels.values() if isinstance(ch, CategoryChannel)]
        r.sort(key=lambda c: (c.position or -1, c.id))
        return r

    def by_category(self) -> list[ByCategoryItem]:
        """Returns every :class:`CategoryChannel` and their associated channels.

        These channels and categories are sorted in the official Discord UI order.

        If the channels do not have a category, then the first element of the tuple is
        ``None``.

        Returns
        -------
        List[Tuple[Optional[:class:`CategoryChannel`], List[:class:`abc.GuildChannel`]]]:
            The categories and their associated channels.
        """
        grouped: dict[int | None, list[GuildChannel]] = {}
        for channel in self._channels.values():
            if isinstance(channel, CategoryChannel):
                grouped.setdefault(channel.id, [])
                continue

            try:
                grouped[channel.category_id].append(channel)
            except KeyError:
                grouped[channel.category_id] = [channel]

        def key(t: ByCategoryItem) -> tuple[tuple[int, int], list[GuildChannel]]:
            k, v = t
            return (k.position or -1, k.id) if k else (-1, -1), v

        _get = self._channels.get
        as_list: list[ByCategoryItem] = [(_get(k), v) for k, v in grouped.items()]  # type: ignore
        as_list.sort(key=key)
        for _, channels in as_list:
            channels.sort(key=lambda c: (c._sorting_bucket, c.position or -1, c.id))
        return as_list

    def _resolve_channel(self, id: int | None, /) -> GuildChannel | Thread | None:
        if id is None:
            return

        return self._channels.get(id) or self._threads.get(id)

    def get_channel_or_thread(self, channel_id: int, /) -> Thread | GuildChannel | None:
        """Returns a channel or thread with the given ID.

        .. versionadded:: 2.0

        Parameters
        ----------
        channel_id: :class:`int`
            The ID to search for.

        Returns
        -------
        Optional[Union[:class:`Thread`, :class:`.abc.GuildChannel`]]
            The returned channel or thread or ``None`` if not found.
        """
        return self._channels.get(channel_id) or self._threads.get(channel_id)

    def get_channel(self, channel_id: int, /) -> GuildChannel | None:
        """Returns a channel with the given ID.

        .. note::

            This does *not* search for threads.

        Parameters
        ----------
        channel_id: :class:`int`
            The ID to search for.

        Returns
        -------
        Optional[:class:`.abc.GuildChannel`]
            The returned channel or ``None`` if not found.
        """
        return self._channels.get(channel_id)

    def get_thread(self, thread_id: int, /) -> Thread | None:
        """Returns a thread with the given ID.

        .. versionadded:: 2.0

        Parameters
        ----------
        thread_id: :class:`int`
            The ID to search for.

        Returns
        -------
        Optional[:class:`Thread`]
            The returned thread or ``None`` if not found.
        """
        return self._threads.get(thread_id)

    @property
    def system_channel(self) -> TextChannel | None:
        """Optional[:class:`TextChannel`]: Returns the guild's channel used for system messages.

        If no channel is set, then this returns ``None``.
        """
        channel_id = self._system_channel_id
        return channel_id and self._channels.get(channel_id)  # type: ignore

    @property
    def system_channel_flags(self) -> SystemChannelFlags:
        """:class:`SystemChannelFlags`: Returns the guild's system channel settings."""
        return SystemChannelFlags._from_value(self._system_channel_flags)

    @property
    def rules_channel(self) -> TextChannel | None:
        """Optional[:class:`TextChannel`]: Return's the guild's channel used for the rules.
        The guild must be a Community guild.

        If no channel is set, then this returns ``None``.

        .. versionadded:: 1.3
        """
        channel_id = self._rules_channel_id
        return channel_id and self._channels.get(channel_id)  # type: ignore

    @property
    def public_updates_channel(self) -> TextChannel | None:
        """Optional[:class:`TextChannel`]: Return's the guild's channel where admins and
        moderators of the guilds receive notices from Discord. The guild must be a
        Community guild.

        If no channel is set, then this returns ``None``.

        .. versionadded:: 1.4
        """
        channel_id = self._public_updates_channel_id
        return channel_id and self._channels.get(channel_id)  # type: ignore

    @property
    def emoji_limit(self) -> int:
        """:class:`int`: The maximum number of emoji slots this guild has."""
        more_emoji = 200 if "MORE_EMOJI" in self.features else 50
        return max(more_emoji, self._PREMIUM_GUILD_LIMITS[self.premium_tier].emoji)

    @property
    def sticker_limit(self) -> int:
        """:class:`int`: The maximum number of sticker slots this guild has.

        .. versionadded:: 2.0
        """
        more_stickers = 60 if "MORE_STICKERS" in self.features else 0
        return max(
            more_stickers, self._PREMIUM_GUILD_LIMITS[self.premium_tier].stickers
        )

    @property
    def bitrate_limit(self) -> float:
        """:class:`float`: The maximum bitrate for voice channels this guild can have."""
        vip_guild = (
            self._PREMIUM_GUILD_LIMITS[1].bitrate
            if "VIP_REGIONS" in self.features
            else 96e3
        )
        return max(vip_guild, self._PREMIUM_GUILD_LIMITS[self.premium_tier].bitrate)

    @property
    def filesize_limit(self) -> int:
        """:class:`int`: The maximum number of bytes files can have when uploaded to this guild."""
        return self._PREMIUM_GUILD_LIMITS[self.premium_tier].filesize

    @property
    def members(self) -> list[Member]:
        """List[:class:`Member`]: A list of members that belong to this guild."""
        return list(self._members.values())

    def get_member(self, user_id: int, /) -> Member | None:
        """Returns a member with the given ID.

        Parameters
        ----------
        user_id: :class:`int`
            The ID to search for.

        Returns
        -------
        Optional[:class:`Member`]
            The member or ``None`` if not found.
        """
        return self._members.get(user_id)

    @property
    def premium_subscribers(self) -> list[Member]:
        """List[:class:`Member`]: A list of members who have "boosted" this guild."""
        return [member for member in self.members if member.premium_since is not None]

    @property
    def roles(self) -> list[Role]:
        """List[:class:`Role`]: Returns a :class:`list` of the guild's roles in hierarchy order.

        The first element of this list will be the lowest role in the
        hierarchy.
        """
        return sorted(self._roles.values())

    def get_role(self, role_id: int, /) -> Role | None:
        """Returns a role with the given ID.

        Parameters
        ----------
        role_id: :class:`int`
            The ID to search for.

        Returns
        -------
        Optional[:class:`Role`]
            The role or ``None`` if not found.
        """
        return self._roles.get(role_id)

    @property
    def default_role(self) -> Role:
        """:class:`Role`: Gets the @everyone role that all members have by default."""
        # The @everyone role is *always* given
        return self.get_role(self.id)  # type: ignore

    @property
    def premium_subscriber_role(self) -> Role | None:
        """Optional[:class:`Role`]: Gets the premium subscriber role, AKA "boost" role, in this guild.

        .. versionadded:: 1.6
        """
        for role in self._roles.values():
            if role.is_premium_subscriber():
                return role
        return None

    @property
    def self_role(self) -> Role | None:
        """Optional[:class:`Role`]: Gets the role associated with this client's user, if any.

        .. versionadded:: 1.6
        """
        self_id = self._state.self_id
        for role in self._roles.values():
            tags = role.tags
            if tags and tags.bot_id == self_id:
                return role
        return None

    @property
    def stage_instances(self) -> list[StageInstance]:
        """List[:class:`StageInstance`]: Returns a :class:`list` of the guild's stage instances that
        are currently running.

        .. versionadded:: 2.0
        """
        return list(self._stage_instances.values())

    def get_stage_instance(self, stage_instance_id: int, /) -> StageInstance | None:
        """Returns a stage instance with the given ID.

        .. versionadded:: 2.0

        Parameters
        ----------
        stage_instance_id: :class:`int`
            The ID to search for.

        Returns
        -------
        Optional[:class:`StageInstance`]
            The stage instance or ``None`` if not found.
        """
        return self._stage_instances.get(stage_instance_id)

    @property
    def owner(self) -> Member | None:
        """Optional[:class:`Member`]: The member that owns the guild."""
        return self.get_member(self.owner_id)  # type: ignore

    @property
    def icon(self) -> Asset | None:
        """Optional[:class:`Asset`]: Returns the guild's icon asset, if available."""
        if self._icon is None:
            return None
        return Asset._from_guild_icon(self._state, self.id, self._icon)

    @property
    def banner(self) -> Asset | None:
        """Optional[:class:`Asset`]: Returns the guild's banner asset, if available."""
        if self._banner is None:
            return None
        return Asset._from_guild_image(
            self._state, self.id, self._banner, path="banners"
        )

    @property
    def splash(self) -> Asset | None:
        """Optional[:class:`Asset`]: Returns the guild's invite splash asset, if available."""
        if self._splash is None:
            return None
        return Asset._from_guild_image(
            self._state, self.id, self._splash, path="splashes"
        )

    @property
    def discovery_splash(self) -> Asset | None:
        """Optional[:class:`Asset`]: Returns the guild's discovery splash asset, if available."""
        if self._discovery_splash is None:
            return None
        return Asset._from_guild_image(
            self._state, self.id, self._discovery_splash, path="discovery-splashes"
        )

    @property
    def member_count(self) -> int:
        """:class:`int`: Returns the true member count regardless of it being loaded fully or not.

        .. warning::

            Due to a Discord limitation, in order for this attribute to remain up-to-date and
            accurate, it requires :attr:`Intents.members` to be specified.
        """
        return self._member_count

    @property
    def chunked(self) -> bool:
        """:class:`bool`: Returns a boolean indicating if the guild is "chunked".

        A chunked guild means that :attr:`member_count` is equal to the
        number of members stored in the internal :attr:`members` cache.

        If this value returns ``False``, then you should request for
        offline members.
        """
        count = getattr(self, "_member_count", None)
        if count is None:
            return False
        return count == len(self._members)

    @property
    def shard_id(self) -> int:
        """:class:`int`: Returns the shard ID for this guild if applicable."""
        count = self._state.shard_count
        if count is None:
            return 0
        return (self.id >> 22) % count

    @property
    def created_at(self) -> datetime.datetime:
        """:class:`datetime.datetime`: Returns the guild's creation time in UTC."""
        return utils.snowflake_time(self.id)

    @property
    def invites_disabled(self) -> bool:
        """:class:`bool`: Returns a boolean indicating if the guild invites are disabled."""
        return "INVITES_DISABLED" in self.features

    def get_member_named(self, name: str, /) -> Member | None:
        """Returns the first member found that matches the name provided.

        The name can have an optional discriminator argument, e.g. "Jake#0001"
        or "Jake" will both do the lookup. However, the former will give a more
        precise result. Note that the discriminator must have all 4 digits
        for this to work.

        If a nickname is passed, then it is looked up via the nickname. Note
        however, that a nickname + discriminator combo will not look up the nickname
        but rather the username + discriminator combo due to nickname + discriminator
        not being unique.

        If no member is found, ``None`` is returned.

        Parameters
        ----------
        name: :class:`str`
            The name of the member to lookup with an optional discriminator.

        Returns
        -------
        Optional[:class:`Member`]
            The member in this guild with the associated name. If not found
            then ``None`` is returned.
        """

        result = None
        members = self.members
        if len(name) > 5 and name[-5] == "#":
            # The 5 length is checking to see if #0000 is in the string,
            # as a#0000 has a length of 6, the minimum for a potential
            # discriminator lookup.
            potential_discriminator = name[-4:]

            # do the actual lookup and return if found
            # if it isn't found then we'll do a full name lookup below.
            result = utils.get(
                members, name=name[:-5], discriminator=potential_discriminator
            )
            if result is not None:
                return result

        def pred(m: Member) -> bool:
            return m.nick == name or m.name == name

        return utils.find(pred, members)

    def _create_channel(
        self,
        name: str,
        channel_type: ChannelType,
        overwrites: dict[Role | Member, PermissionOverwrite] = MISSING,
        category: Snowflake | None = None,
        **options: Any,
    ):
        if overwrites is MISSING:
            overwrites = {}
        elif not isinstance(overwrites, dict):
            raise InvalidArgument("overwrites parameter expects a dict.")

        perms = []
        for target, perm in overwrites.items():
            if not isinstance(perm, PermissionOverwrite):
                raise InvalidArgument(
                    f"Expected PermissionOverwrite received {perm.__class__.__name__}"
                )

            allow, deny = perm.pair()
            payload = {
                "allow": allow.value,
                "deny": deny.value,
                "id": target.id,
                "type": abc._Overwrites.ROLE
                if isinstance(target, Role)
                else abc._Overwrites.MEMBER,
            }

            perms.append(payload)

        parent_id = category.id if category else None
        return self._state.http.create_channel(
            self.id,
            channel_type.value,
            name=name,
            parent_id=parent_id,
            permission_overwrites=perms,
            **options,
        )

    async def create_text_channel(
        self,
        name: str,
        *,
        reason: str | None = None,
        category: CategoryChannel | None = None,
        position: int = MISSING,
        topic: str = MISSING,
        slowmode_delay: int = MISSING,
        nsfw: bool = MISSING,
        overwrites: dict[Role | Member, PermissionOverwrite] = MISSING,
    ) -> TextChannel:
        """|coro|

        Creates a :class:`TextChannel` for the guild.

        Note that you need the :attr:`~Permissions.manage_channels` permission
        to create the channel.

        The ``overwrites`` parameter can be used to create a 'secret'
        channel upon creation. This parameter expects a :class:`dict` of
        overwrites with the target (either a :class:`Member` or a :class:`Role`)
        as the key and a :class:`PermissionOverwrite` as the value.

        .. note::

            Creating a channel of a specified position will not update the position of
            other channels to follow suit. A follow-up call to :meth:`~TextChannel.edit`
            will be required to update the position of the channel in the channel list.

        Parameters
        ----------
        name: :class:`str`
            The channel's name.
        overwrites: Dict[Union[:class:`Role`, :class:`Member`, :class:`~discord.abc.Snowflake`], :class:`PermissionOverwrite`]
            The overwrites to apply to the channel. Useful for creating secret channels.
        category: Optional[:class:`CategoryChannel`]
            The category to place the newly created channel under.
            The permissions will be automatically synced to category if no
            overwrites are provided.
        position: :class:`int`
            The position in the channel list. This is a number that starts
            at 0. e.g. the top channel is position 0.
        topic: :class:`str`
            The new channel's topic.
        slowmode_delay: :class:`int`
            Specifies the slowmode rate limit for user in this channel, in seconds.
            The maximum value possible is `21600`.
        nsfw: :class:`bool`
            To mark the channel as NSFW or not.
        reason: Optional[:class:`str`]
            The reason for creating this channel. Shows up on the audit log.

        Returns
        -------
        :class:`TextChannel`
            The channel that was just created.

        Raises
        ------
        Forbidden
            You do not have the proper permissions to create this channel.
        HTTPException
            Creating the channel failed.
        InvalidArgument
            The permission overwrite information is not in proper form.

        Examples
        --------

        Creating a basic channel:

        .. code-block:: python3

            channel = await guild.create_text_channel('cool-channel')

        Creating a "secret" channel:

        .. code-block:: python3

            overwrites = {
                guild.default_role: discord.PermissionOverwrite(read_messages=False),
                guild.me: discord.PermissionOverwrite(read_messages=True)
            }

            channel = await guild.create_text_channel('secret', overwrites=overwrites)
        """

        options = {}
        if position is not MISSING:
            options["position"] = position

        if topic is not MISSING:
            options["topic"] = topic

        if slowmode_delay is not MISSING:
            options["rate_limit_per_user"] = slowmode_delay

        if nsfw is not MISSING:
            options["nsfw"] = nsfw

        data = await self._create_channel(
            name,
            overwrites=overwrites,
            channel_type=ChannelType.text,
            category=category,
            reason=reason,
            **options,
        )
        channel = TextChannel(state=self._state, guild=self, data=data)

        # temporarily add to the cache
        self._channels[channel.id] = channel
        return channel

    async def create_voice_channel(
        self,
        name: str,
        *,
        reason: str | None = None,
        category: CategoryChannel | None = None,
        position: int = MISSING,
        bitrate: int = MISSING,
        user_limit: int = MISSING,
        rtc_region: VoiceRegion | None = MISSING,
        video_quality_mode: VideoQualityMode = MISSING,
        overwrites: dict[Role | Member, PermissionOverwrite] = MISSING,
    ) -> VoiceChannel:
        """|coro|

        This is similar to :meth:`create_text_channel` except makes a :class:`VoiceChannel` instead.

        Parameters
        ----------
        name: :class:`str`
            The channel's name.
        overwrites: Dict[Union[:class:`Role`, :class:`Member`, :class:`~discord.abc.Snowflake`], :class:`PermissionOverwrite`]
            The overwrites to apply to the channel. Useful for creating secret channels.
        category: Optional[:class:`CategoryChannel`]
            The category to place the newly created channel under.
            The permissions will be automatically synced to category if no
            overwrites are provided.
        position: :class:`int`
            The position in the channel list. This is a number that starts
            at 0. e.g. the top channel is position 0.
        bitrate: :class:`int`
            The channel's preferred audio bitrate in bits per second.
        user_limit: :class:`int`
            The channel's limit for number of members that can be in a voice channel.
        rtc_region: Optional[:class:`VoiceRegion`]
            The region for the voice channel's voice communication.
            A value of ``None`` indicates automatic voice region detection.

            .. versionadded:: 1.7
        video_quality_mode: :class:`VideoQualityMode`
            The camera video quality for the voice channel's participants.

            .. versionadded:: 2.0
        reason: Optional[:class:`str`]
            The reason for creating this channel. Shows up on the audit log.

        Returns
        -------
        :class:`VoiceChannel`
            The channel that was just created.

        Raises
        ------
        Forbidden
            You do not have the proper permissions to create this channel.
        HTTPException
            Creating the channel failed.
        InvalidArgument
            The permission overwrite information is not in proper form.
        """
        options = {}
        if position is not MISSING:
            options["position"] = position

        if bitrate is not MISSING:
            options["bitrate"] = bitrate

        if user_limit is not MISSING:
            options["user_limit"] = user_limit

        if rtc_region is not MISSING:
            options["rtc_region"] = None if rtc_region is None else str(rtc_region)

        if video_quality_mode is not MISSING:
            options["video_quality_mode"] = video_quality_mode.value

        data = await self._create_channel(
            name,
            overwrites=overwrites,
            channel_type=ChannelType.voice,
            category=category,
            reason=reason,
            **options,
        )
        channel = VoiceChannel(state=self._state, guild=self, data=data)

        # temporarily add to the cache
        self._channels[channel.id] = channel
        return channel

    async def create_stage_channel(
        self,
        name: str,
        *,
        topic: str,
        position: int = MISSING,
        overwrites: dict[Role | Member, PermissionOverwrite] = MISSING,
        category: CategoryChannel | None = None,
        reason: str | None = None,
    ) -> StageChannel:
        """|coro|

        This is similar to :meth:`create_text_channel` except makes a :class:`StageChannel` instead.

        .. versionadded:: 1.7

        Parameters
        ----------
        name: :class:`str`
            The channel's name.
        topic: :class:`str`
            The new channel's topic.
        overwrites: Dict[Union[:class:`Role`, :class:`Member`, :class:`~discord.abc.Snowflake`], :class:`PermissionOverwrite`]
            The overwrites to apply to the channel. Useful for creating secret channels.
        category: Optional[:class:`CategoryChannel`]
            The category to place the newly created channel under.
            The permissions will be automatically synced to category if no
            overwrites are provided.
        position: :class:`int`
            The position in the channel list. This is a number that starts
            at 0. e.g. the top channel is position 0.
        reason: Optional[:class:`str`]
            The reason for creating this channel. Shows up on the audit log.

        Returns
        -------
        :class:`StageChannel`
            The channel that was just created.

        Raises
        ------
        Forbidden
            You do not have the proper permissions to create this channel.
        HTTPException
            Creating the channel failed.
        InvalidArgument
            The permission overwrite information is not in proper form.
        """

        options: dict[str, Any] = {
            "topic": topic,
        }
        if position is not MISSING:
            options["position"] = position

        data = await self._create_channel(
            name,
            overwrites=overwrites,
            channel_type=ChannelType.stage_voice,
            category=category,
            reason=reason,
            **options,
        )
        channel = StageChannel(state=self._state, guild=self, data=data)

        # temporarily add to the cache
        self._channels[channel.id] = channel
        return channel

    async def create_forum_channel(
        self,
        name: str,
        *,
        reason: str | None = None,
        category: CategoryChannel | None = None,
        position: int = MISSING,
        topic: str = MISSING,
        slowmode_delay: int = MISSING,
        nsfw: bool = MISSING,
        overwrites: dict[Role | Member, PermissionOverwrite] = MISSING,
    ) -> ForumChannel:
        """|coro|

        Creates a :class:`ForumChannel` for the guild.

        Note that you need the :attr:`~Permissions.manage_channels` permission
        to create the channel.

        The ``overwrites`` parameter can be used to create a 'secret'
        channel upon creation. This parameter expects a :class:`dict` of
        overwrites with the target (either a :class:`Member` or a :class:`Role`)
        as the key and a :class:`PermissionOverwrite` as the value.

        .. note::

            Creating a channel of a specified position will not update the position of
            other channels to follow suit. A follow-up call to :meth:`~ForumChannel.edit`
            will be required to update the position of the channel in the channel list.

        Parameters
        ----------
        name: :class:`str`
            The channel's name.
        overwrites: Dict[Union[:class:`Role`, :class:`Member`, :class:`~discord.abc.Snowflake`], :class:`PermissionOverwrite`]
            The overwrites to apply to the channel. Useful for creating secret channels.
        category: Optional[:class:`CategoryChannel`]
            The category to place the newly created channel under.
            The permissions will be automatically synced to category if no
            overwrites are provided.
        position: :class:`int`
            The position in the channel list. This is a number that starts
            at 0. e.g. the top channel is position 0.
        topic: :class:`str`
            The new channel's topic.
        slowmode_delay: :class:`int`
            Specifies the slowmode rate limit for user in this channel, in seconds.
            The maximum value possible is `21600`.
        nsfw: :class:`bool`
            To mark the channel as NSFW or not.
        reason: Optional[:class:`str`]
            The reason for creating this channel. Shows up on the audit log.

        Returns
        -------
        :class:`ForumChannel`
            The channel that was just created.

        Raises
        ------
        Forbidden
            You do not have the proper permissions to create this channel.
        HTTPException
            Creating the channel failed.
        InvalidArgument
            The permission overwrite information is not in proper form.

        Examples
        --------

        Creating a basic channel:

        .. code-block:: python3

            channel = await guild.create_forum_channel('cool-channel')

        Creating a "secret" channel:

        .. code-block:: python3

            overwrites = {
                guild.default_role: discord.PermissionOverwrite(read_messages=False),
                guild.me: discord.PermissionOverwrite(read_messages=True)
            }

            channel = await guild.create_forum_channel('secret', overwrites=overwrites)
        """

        options = {}
        if position is not MISSING:
            options["position"] = position

        if topic is not MISSING:
            options["topic"] = topic

        if slowmode_delay is not MISSING:
            options["rate_limit_per_user"] = slowmode_delay

        if nsfw is not MISSING:
            options["nsfw"] = nsfw

        data = await self._create_channel(
            name,
            overwrites=overwrites,
            channel_type=ChannelType.forum,
            category=category,
            reason=reason,
            **options,
        )
        channel = ForumChannel(state=self._state, guild=self, data=data)

        # temporarily add to the cache
        self._channels[channel.id] = channel
        return channel

    async def create_category(
        self,
        name: str,
        *,
        overwrites: dict[Role | Member, PermissionOverwrite] = MISSING,
        reason: str | None = None,
        position: int = MISSING,
    ) -> CategoryChannel:
        """|coro|

        Same as :meth:`create_text_channel` except makes a :class:`CategoryChannel` instead.

        .. note::

            The ``category`` parameter is not supported in this function since categories
            cannot have categories.

        Returns
        -------
        :class:`CategoryChannel`
            The channel that was just created.

        Raises
        ------
        Forbidden
            You do not have the proper permissions to create this channel.
        HTTPException
            Creating the channel failed.
        InvalidArgument
            The permission overwrite information is not in proper form.
        """
        options: dict[str, Any] = {}
        if position is not MISSING:
            options["position"] = position

        data = await self._create_channel(
            name,
            overwrites=overwrites,
            channel_type=ChannelType.category,
            reason=reason,
            **options,
        )
        channel = CategoryChannel(state=self._state, guild=self, data=data)

        # temporarily add to the cache
        self._channels[channel.id] = channel
        return channel

    create_category_channel = create_category

    async def leave(self) -> None:
        """|coro|

        Leaves the guild.

        .. note::

            You cannot leave the guild that you own, you must delete it instead
            via :meth:`delete`.

        Raises
        ------
        HTTPException
            Leaving the guild failed.
        """
        await self._state.http.leave_guild(self.id)

    async def delete(self) -> None:
        """|coro|

        Deletes the guild. You must be the guild owner to delete the
        guild.

        Raises
        ------
        HTTPException
            Deleting the guild failed.
        Forbidden
            You do not have permissions to delete the guild.
        """
        await self._state.http.delete_guild(self.id)

    async def set_mfa_required(self, required: bool, *, reason: str = None) -> None:
        """|coro|

        Set whether it is required to have MFA enabled on your account
        to perform moderation actions. You must be the guild owner to do this.

        Parameters
        ----------
        required: :class:`bool`
            Whether MFA should be required to perform moderation actions.
        reason: :class:`str`
            The reason to show up in the audit log.

        Raises
        ------
        HTTPException
            The operation failed.
        Forbidden
            You are not the owner of the guild.
        """
        await self._state.http.edit_guild_mfa(self.id, required, reason=reason)

    async def edit(
        self,
        *,
        reason: str | None = MISSING,
        name: str = MISSING,
        description: str | None = MISSING,
        icon: bytes | None = MISSING,
        banner: bytes | None = MISSING,
        splash: bytes | None = MISSING,
        discovery_splash: bytes | None = MISSING,
        community: bool = MISSING,
        afk_channel: VoiceChannel | None = MISSING,
        owner: Snowflake = MISSING,
        afk_timeout: int = MISSING,
        default_notifications: NotificationLevel = MISSING,
        verification_level: VerificationLevel = MISSING,
        explicit_content_filter: ContentFilter = MISSING,
        vanity_code: str = MISSING,
        system_channel: TextChannel | None = MISSING,
        system_channel_flags: SystemChannelFlags = MISSING,
        preferred_locale: str = MISSING,
        rules_channel: TextChannel | None = MISSING,
        public_updates_channel: TextChannel | None = MISSING,
        premium_progress_bar_enabled: bool = MISSING,
        disable_invites: bool = MISSING,
    ) -> Guild:
        r"""|coro|

        Edits the guild.

        You must have the :attr:`~Permissions.manage_guild` permission
        to edit the guild.

        .. versionchanged:: 1.4
            The `rules_channel` and `public_updates_channel` keyword-only parameters were added.

        .. versionchanged:: 2.0
            The `discovery_splash` and `community` keyword-only parameters were added.

        .. versionchanged:: 2.0
            The newly updated guild is returned.

        Parameters
        ----------
        name: :class:`str`
            The new name of the guild.
        description: Optional[:class:`str`]
            The new description of the guild. Could be ``None`` for no description.
            This is only available to guilds that contain ``PUBLIC`` in :attr:`Guild.features`.
        icon: :class:`bytes`
            A :term:`py:bytes-like object` representing the icon. Only PNG/JPEG is supported.
            GIF is only available to guilds that contain ``ANIMATED_ICON`` in :attr:`Guild.features`.
            Could be ``None`` to denote removal of the icon.
        banner: :class:`bytes`
            A :term:`py:bytes-like object` representing the banner.
            Could be ``None`` to denote removal of the banner. This is only available to guilds that contain
            ``BANNER`` in :attr:`Guild.features`.
        splash: :class:`bytes`
            A :term:`py:bytes-like object` representing the invite splash.
            Only PNG/JPEG supported. Could be ``None`` to denote removing the
            splash. This is only available to guilds that contain ``INVITE_SPLASH``
            in :attr:`Guild.features`.
        discovery_splash: :class:`bytes`
            A :term:`py:bytes-like object` representing the discovery splash.
            Only PNG/JPEG supported. Could be ``None`` to denote removing the
            splash. This is only available to guilds that contain ``DISCOVERABLE``
            in :attr:`Guild.features`.
        community: :class:`bool`
            Whether the guild should be a Community guild. If set to ``True``\, both ``rules_channel``
            and ``public_updates_channel`` parameters are required.
        afk_channel: Optional[:class:`VoiceChannel`]
            The new channel that is the AFK channel. Could be ``None`` for no AFK channel.
        afk_timeout: :class:`int`
            The number of seconds until someone is moved to the AFK channel.
        owner: :class:`Member`
            The new owner of the guild to transfer ownership to. Note that you must
            be owner of the guild to do this.
        verification_level: :class:`VerificationLevel`
            The new verification level for the guild.
        default_notifications: :class:`NotificationLevel`
            The new default notification level for the guild.
        explicit_content_filter: :class:`ContentFilter`
            The new explicit content filter for the guild.
        vanity_code: :class:`str`
            The new vanity code for the guild.
        system_channel: Optional[:class:`TextChannel`]
            The new channel that is used for the system channel. Could be ``None`` for no system channel.
        system_channel_flags: :class:`SystemChannelFlags`
            The new system channel settings to use with the new system channel.
        preferred_locale: :class:`str`
            The new preferred locale for the guild. Used as the primary language in the guild.
            If set, this must be an ISO 639 code, e.g. ``en-US`` or ``ja`` or ``zh-CN``.
        rules_channel: Optional[:class:`TextChannel`]
            The new channel that is used for rules. This is only available to
            guilds that contain ``PUBLIC`` in :attr:`Guild.features`. Could be ``None`` for no rules
            channel.
        public_updates_channel: Optional[:class:`TextChannel`]
            The new channel that is used for public updates from Discord. This is only available to
            guilds that contain ``PUBLIC`` in :attr:`Guild.features`. Could be ``None`` for no
            public updates channel.
        premium_progress_bar_enabled: :class:`bool`
            Whether the guild should have premium progress bar enabled.
        disable_invites: :class:`bool`
            Whether the guild should have server invites enabled or disabled.
        reason: Optional[:class:`str`]
            The reason for editing this guild. Shows up on the audit log.

        Raises
        -------
        Forbidden
            You do not have permissions to edit the guild.
        HTTPException
            Editing the guild failed.
        InvalidArgument
            The image format passed in to ``icon`` is invalid. It must be
            PNG or JPG. This is also raised if you are not the owner of the
            guild and request an ownership transfer.

        Returns
        --------
        :class:`Guild`
            The newly updated guild. Note that this has the same limitations as
            mentioned in :meth:`Client.fetch_guild` and may not have full data.
        """

        http = self._state.http

        if vanity_code is not MISSING:
            await http.change_vanity_code(self.id, vanity_code, reason=reason)

        fields: dict[str, Any] = {}
        if name is not MISSING:
            fields["name"] = name

        if description is not MISSING:
            fields["description"] = description

        if preferred_locale is not MISSING:
            fields["preferred_locale"] = preferred_locale

        if afk_timeout is not MISSING:
            fields["afk_timeout"] = afk_timeout

        if icon is not MISSING:
            fields["icon"] = icon if icon is None else utils._bytes_to_base64_data(icon)
        if banner is not MISSING:
            if banner is None:
                fields["banner"] = banner
            else:
                fields["banner"] = utils._bytes_to_base64_data(banner)

        if splash is not MISSING:
            if splash is None:
                fields["splash"] = splash
            else:
                fields["splash"] = utils._bytes_to_base64_data(splash)

        if discovery_splash is not MISSING:
            if discovery_splash is None:
                fields["discovery_splash"] = discovery_splash
            else:
                fields["discovery_splash"] = utils._bytes_to_base64_data(
                    discovery_splash
                )

        if default_notifications is not MISSING:
            if not isinstance(default_notifications, NotificationLevel):
                raise InvalidArgument(
                    "default_notifications field must be of type NotificationLevel"
                )
            fields["default_message_notifications"] = default_notifications.value

        if afk_channel is not MISSING:
            if afk_channel is None:
                fields["afk_channel_id"] = afk_channel
            else:
                fields["afk_channel_id"] = afk_channel.id

        if system_channel is not MISSING:
            if system_channel is None:
                fields["system_channel_id"] = system_channel
            else:
                fields["system_channel_id"] = system_channel.id

        if rules_channel is not MISSING:
            if rules_channel is None:
                fields["rules_channel_id"] = rules_channel
            else:
                fields["rules_channel_id"] = rules_channel.id

        if public_updates_channel is not MISSING:
            if public_updates_channel is None:
                fields["public_updates_channel_id"] = public_updates_channel
            else:
                fields["public_updates_channel_id"] = public_updates_channel.id

        if owner is not MISSING:
            if self.owner_id != self._state.self_id:
                raise InvalidArgument(
                    "To transfer ownership you must be the owner of the guild."
                )

            fields["owner_id"] = owner.id

        if verification_level is not MISSING:
            if not isinstance(verification_level, VerificationLevel):
                raise InvalidArgument(
                    "verification_level field must be of type VerificationLevel"
                )

            fields["verification_level"] = verification_level.value

        if explicit_content_filter is not MISSING:
            if not isinstance(explicit_content_filter, ContentFilter):
                raise InvalidArgument(
                    "explicit_content_filter field must be of type ContentFilter"
                )

            fields["explicit_content_filter"] = explicit_content_filter.value

        if system_channel_flags is not MISSING:
            if not isinstance(system_channel_flags, SystemChannelFlags):
                raise InvalidArgument(
                    "system_channel_flags field must be of type SystemChannelFlags"
                )

            fields["system_channel_flags"] = system_channel_flags.value

        if community is not MISSING:
            features = self.features.copy()
            if community:
                if (
                    "rules_channel_id" in fields
                    and "public_updates_channel_id" in fields
                ):
                    if "COMMUNITY" not in features:
                        features.append("COMMUNITY")
                else:
                    raise InvalidArgument(
                        "community field requires both rules_channel and public_updates_channel fields to be provided"
                    )
            else:
                if "COMMUNITY" in features:
                    if "rules_channel_id" in fields:
                        fields["rules_channel_id"] = None
                    if "public_updates_channel_id" in fields:
                        fields["public_updates_channel_id"] = None
                    features.remove("COMMUNITY")

            fields["features"] = features

        if premium_progress_bar_enabled is not MISSING:
            fields["premium_progress_bar_enabled"] = premium_progress_bar_enabled

        if disable_invites is not MISSING:
            features = self.features.copy()
            if disable_invites:
                if not "INVITES_DISABLED" in features:
                    features.append("INVITES_DISABLED")
            else:
                if "INVITES_DISABLED" in features:
                    features.remove("INVITES_DISABLED")

            fields["features"] = features

        data = await http.edit_guild(self.id, reason=reason, **fields)
        return Guild(data=data, state=self._state)

    async def fetch_channels(self) -> Sequence[GuildChannel]:
        """|coro|

        Retrieves all :class:`abc.GuildChannel` that the guild has.

        .. note::

            This method is an API call. For general usage, consider :attr:`channels` instead.

        .. versionadded:: 1.2

        Returns
        -------
        Sequence[:class:`abc.GuildChannel`]
            All channels in the guild.

        Raises
        ------
        InvalidData
            An unknown channel type was received from Discord.
        HTTPException
            Retrieving the channels failed.
        """
        data = await self._state.http.get_all_guild_channels(self.id)

        def convert(d):
            factory, ch_type = _guild_channel_factory(d["type"])
            if factory is None:
                raise InvalidData(
                    "Unknown channel type {type} for channel ID {id}.".format_map(d)
                )

            channel = factory(guild=self, state=self._state, data=d)
            return channel

        return [convert(d) for d in data]

    async def active_threads(self) -> list[Thread]:
        """|coro|

        Returns a list of active :class:`Thread` that the client can access.

        This includes both private and public threads.

        .. versionadded:: 2.0

        Returns
        -------
        List[:class:`Thread`]
            The active threads

        Raises
        ------
        HTTPException
            The request to get the active threads failed.
        """
        data = await self._state.http.get_active_threads(self.id)
        threads = [
            Thread(guild=self, state=self._state, data=d)
            for d in data.get("threads", [])
        ]
        thread_lookup: dict[int, Thread] = {thread.id: thread for thread in threads}
        for member in data.get("members", []):
            thread = thread_lookup.get(int(member["id"]))
            if thread is not None:
                thread._add_member(ThreadMember(parent=thread, data=member))

        return threads

    # TODO: Remove Optional typing here when async iterators are refactored
    def fetch_members(
        self, *, limit: int | None = 1000, after: SnowflakeTime | None = None
    ) -> MemberIterator:
        """Retrieves an :class:`.AsyncIterator` that enables receiving the guild's members. In order to use this,
        :meth:`Intents.members` must be enabled.

        .. note::

            This method is an API call. For general usage, consider :attr:`members` instead.

        .. versionadded:: 1.3

        All parameters are optional.

        Parameters
        ----------
        limit: Optional[:class:`int`]
            The number of members to retrieve. Defaults to 1000.
            Pass ``None`` to fetch all members. Note that this is potentially slow.
        after: Optional[Union[:class:`.abc.Snowflake`, :class:`datetime.datetime`]]
            Retrieve members after this date or object.
            If a datetime is provided, it is recommended to use a UTC aware datetime.
            If the datetime is naive, it is assumed to be local time.

        Yields
        ------
        :class:`.Member`
            The member with the member data parsed.

        Raises
        ------
        ClientException
            The members intent is not enabled.
        HTTPException
            Getting the members failed.

        Examples
        --------

        Usage ::

            async for member in guild.fetch_members(limit=150):
                print(member.name)

        Flattening into a list ::

            members = await guild.fetch_members(limit=150).flatten()
            # members is now a list of Member...
        """

        if not self._state._intents.members:
            raise ClientException("Intents.members must be enabled to use this.")

        return MemberIterator(self, limit=limit, after=after)

    async def fetch_member(self, member_id: int, /) -> Member:
        """|coro|

        Retrieves a :class:`Member` from a guild ID, and a member ID.

        .. note::

            This method is an API call. If you have :attr:`Intents.members` and
            member cache enabled, consider :meth:`get_member` instead.

        Parameters
        ----------
        member_id: :class:`int`
            The member's ID to fetch from.

        Returns
        -------
        :class:`Member`
            The member from the member ID.

        Raises
        ------
        Forbidden
            You do not have access to the guild.
        HTTPException
            Fetching the member failed.
        """
        data = await self._state.http.get_member(self.id, member_id)
        return Member(data=data, state=self._state, guild=self)

    async def fetch_ban(self, user: Snowflake) -> BanEntry:
        """|coro|

        Retrieves the :class:`BanEntry` for a user.

        You must have the :attr:`~Permissions.ban_members` permission
        to get this information.

        Parameters
        ----------
        user: :class:`abc.Snowflake`
            The user to get ban information from.

        Returns
        -------
        :class:`BanEntry`
            The :class:`BanEntry` object for the specified user.

        Raises
        ------
        Forbidden
            You do not have proper permissions to get the information.
        NotFound
            This user is not banned.
        HTTPException
            An error occurred while fetching the information.
        """
        data: BanPayload = await self._state.http.get_ban(user.id, self.id)
        return BanEntry(
            user=User(state=self._state, data=data["user"]), reason=data["reason"]
        )

    async def fetch_channel(self, channel_id: int, /) -> GuildChannel | Thread:
        """|coro|

        Retrieves a :class:`.abc.GuildChannel` or :class:`.Thread` with the specified ID.

        .. note::

            This method is an API call. For general usage, consider :meth:`get_channel_or_thread` instead.

        .. versionadded:: 2.0

        Returns
        -------
        Union[:class:`.abc.GuildChannel`, :class:`.Thread`]
            The channel from the ID.

        Raises
        ------
        InvalidData
            An unknown channel type was received from Discord
            or the guild the channel belongs to is not the same
            as the one in this object points to.
        HTTPException
            Retrieving the channel failed.
        NotFound
            Invalid Channel ID.
        Forbidden
            You do not have permission to fetch this channel.
        """
        data = await self._state.http.get_channel(channel_id)

        factory, ch_type = _threaded_guild_channel_factory(data["type"])
        if factory is None:
            raise InvalidData(
                "Unknown channel type {type} for channel ID {id}.".format_map(data)
            )

        if ch_type in (ChannelType.group, ChannelType.private):
            raise InvalidData("Channel ID resolved to a private channel")

        guild_id = int(data["guild_id"])
        if self.id != guild_id:
            raise InvalidData("Guild ID resolved to a different guild")

        channel: GuildChannel = factory(guild=self, state=self._state, data=data)  # type: ignore
        return channel

    def bans(
        self,
        limit: int | None = None,
        before: SnowflakeTime | None = None,
        after: SnowflakeTime | None = None,
    ) -> BanIterator:
        """|coro|

        Retrieves an :class:`.AsyncIterator` that enables receiving the guild's bans. In order to use this, you must
        have the :attr:`~Permissions.ban_members` permission.

        .. versionchanged:: 2.0
            The ``limit``, ``before``. and ``after`` parameters were added. Now returns a :class:`.BanIterator` instead
            of a list of ``BanEntry`` objects.

        All parameters are optional.

        Parameters
        ----------
        limit: Optional[:class:`int`]
            The number of bans to retrieve. Defaults to 1000.
        before: Optional[Union[:class:`.abc.Snowflake`, :class:`datetime.datetime`]]
            Retrieve bans before this date or object.
            If a datetime is provided, it is recommended to use a UTC aware datetime.
            If the datetime is naive, it is assumed to be local time.
        after: Optional[Union[:class:`.abc.Snowflake`, :class:`datetime.datetime`]]
            Retrieve bans after this date or object.
            If a datetime is provided, it is recommended to use a UTC aware datetime.
            If the datetime is naive, it is assumed to be local time.

        Yields
        ------
        :class:`.BanEntry`
            The ban entry for the ban.

        Raises
        ------
        Forbidden
            You do not have proper permissions to get the information.
        HTTPException
            An error occurred while fetching the information.

        Examples
        --------

        Usage ::

            async for ban in guild.bans(limit=150):
                print(ban.user.name)

        Flattening into a list ::

            bans = await guild.bans(limit=150).flatten()
            # bans is now a list of BanEntry...
        """

        return BanIterator(self, limit=limit, before=before, after=after)

    async def prune_members(
        self,
        *,
        days: int,
        compute_prune_count: bool = True,
        roles: list[Snowflake] = MISSING,
        reason: str | None = None,
    ) -> int | None:
        r"""|coro|

        Prunes the guild from its inactive members.

        The inactive members are denoted if they have not logged on in
        ``days`` number of days and have no roles.

        You must have the :attr:`~Permissions.kick_members` permission
        to use this.

        To check how many members you would prune without actually pruning,
        see the :meth:`estimate_pruned_members` function.

        To prune members that have specific roles see the ``roles`` parameter.

        .. versionchanged:: 1.4
            The ``roles`` keyword-only parameter was added.

        Parameters
        -----------
        days: :class:`int`
            The number of days before counting as inactive.
        reason: Optional[:class:`str`]
            The reason for doing this action. Shows up on the audit log.
        compute_prune_count: :class:`bool`
            Whether to compute the prune count. This defaults to ``True``
            which makes it prone to timeouts in very large guilds. In order
            to prevent timeouts, you must set this to ``False``. If this is
            set to ``False``\, then this function will always return ``None``.
        roles: List[:class:`abc.Snowflake`]
            A list of :class:`abc.Snowflake` that represent roles to include in the pruning process. If a member
            has a role that is not specified, they'll be excluded.

        Raises
        -------
        Forbidden
            You do not have permissions to prune members.
        HTTPException
            An error occurred while pruning members.
        InvalidArgument
            An integer was not passed for ``days``.

        Returns
        ---------
        Optional[:class:`int`]
            The number of members pruned. If ``compute_prune_count`` is ``False``
            then this returns ``None``.
        """

        if not isinstance(days, int):
            raise InvalidArgument(
                f"Expected int for ``days``, received {days.__class__.__name__} instead."
            )

        role_ids = [str(role.id) for role in roles] if roles else []
        data = await self._state.http.prune_members(
            self.id,
            days,
            compute_prune_count=compute_prune_count,
            roles=role_ids,
            reason=reason,
        )
        return data["pruned"]

    async def templates(self) -> list[Template]:
        """|coro|

        Gets the list of templates from this guild.

        Requires :attr:`~.Permissions.manage_guild` permissions.

        .. versionadded:: 1.7

        Returns
        -------
        List[:class:`Template`]
            The templates for this guild.

        Raises
        ------
        Forbidden
            You don't have permissions to get the templates.
        """
        from .template import Template

        data = await self._state.http.guild_templates(self.id)
        return [Template(data=d, state=self._state) for d in data]

    async def webhooks(self) -> list[Webhook]:
        """|coro|

        Gets the list of webhooks from this guild.

        Requires :attr:`~.Permissions.manage_webhooks` permissions.

        Returns
        -------
        List[:class:`Webhook`]
            The webhooks for this guild.

        Raises
        ------
        Forbidden
            You don't have permissions to get the webhooks.
        """

        from .webhook import Webhook

        data = await self._state.http.guild_webhooks(self.id)
        return [Webhook.from_state(d, state=self._state) for d in data]

    async def estimate_pruned_members(
        self, *, days: int, roles: list[Snowflake] = MISSING
    ) -> int:
        """|coro|

        Similar to :meth:`prune_members` except instead of actually
        pruning members, it returns how many members it would prune
        from the guild had it been called.

        Parameters
        ----------
        days: :class:`int`
            The number of days before counting as inactive.
        roles: List[:class:`abc.Snowflake`]
            A list of :class:`abc.Snowflake` that represent roles to include in the estimate. If a member
            has a role that is not specified, they'll be excluded.

            .. versionadded:: 1.7

        Returns
        -------
        :class:`int`
            The number of members estimated to be pruned.

        Raises
        ------
        Forbidden
            You do not have permissions to prune members.
        HTTPException
            An error occurred while fetching the prune members estimate.
        InvalidArgument
            An integer was not passed for ``days``.
        """

        if not isinstance(days, int):
            raise InvalidArgument(
                f"Expected int for ``days``, received {days.__class__.__name__} instead."
            )

        role_ids = [str(role.id) for role in roles] if roles else []
        data = await self._state.http.estimate_pruned_members(self.id, days, role_ids)
        return data["pruned"]

    async def invites(self) -> list[Invite]:
        """|coro|

        Returns a list of all active instant invites from the guild.

        You must have the :attr:`~Permissions.manage_guild` permission to get
        this information.

        Returns
        -------
        List[:class:`Invite`]
            The list of invites that are currently active.

        Raises
        ------
        Forbidden
            You do not have proper permissions to get the information.
        HTTPException
            An error occurred while fetching the information.
        """

        data = await self._state.http.invites_from(self.id)
        result = []
        for invite in data:
            channel = self.get_channel(int(invite["channel"]["id"]))
            result.append(
                Invite(state=self._state, data=invite, guild=self, channel=channel)
            )

        return result

    async def create_template(
        self, *, name: str, description: str = MISSING
    ) -> Template:
        """|coro|

        Creates a template for the guild.

        You must have the :attr:`~Permissions.manage_guild` permission to
        do this.

        .. versionadded:: 1.7

        Parameters
        ----------
        name: :class:`str`
            The name of the template.
        description: :class:`str`
            The description of the template.
        """
        from .template import Template

        payload = {"name": name}

        if description:
            payload["description"] = description

        data = await self._state.http.create_template(self.id, payload)

        return Template(state=self._state, data=data)

    async def create_integration(self, *, type: str, id: int) -> None:
        """|coro|

        Attaches an integration to the guild.

        You must have the :attr:`~Permissions.manage_guild` permission to
        do this.

        .. versionadded:: 1.4

        Parameters
        ----------
        type: :class:`str`
            The integration type (e.g. Twitch).
        id: :class:`int`
            The integration ID.

        Raises
        ------
        Forbidden
            You do not have permission to create the integration.
        HTTPException
            The account could not be found.
        """
        await self._state.http.create_integration(self.id, type, id)

    async def integrations(self) -> list[Integration]:
        """|coro|

        Returns a list of all integrations attached to the guild.

        You must have the :attr:`~Permissions.manage_guild` permission to
        do this.

        .. versionadded:: 1.4

        Returns
        -------
        List[:class:`Integration`]
            The list of integrations that are attached to the guild.

        Raises
        ------
        Forbidden
            You do not have permission to create the integration.
        HTTPException
            Fetching the integrations failed.
        """
        data = await self._state.http.get_all_integrations(self.id)

        def convert(d):
            factory, _ = _integration_factory(d["type"])
            if factory is None:
                raise InvalidData(
                    "Unknown integration type {type!r} for integration ID {id}".format_map(
                        d
                    )
                )
            return factory(guild=self, data=d)

        return [convert(d) for d in data]

    async def fetch_stickers(self) -> list[GuildSticker]:
        r"""|coro|

        Retrieves a list of all :class:`Sticker`\s for the guild.

        .. versionadded:: 2.0

        .. note::

            This method is an API call. For general usage, consider :attr:`stickers` instead.

        Raises
        ---------
        HTTPException
            An error occurred fetching the stickers.

        Returns
        --------
        List[:class:`GuildSticker`]
            The retrieved stickers.
        """
        data = await self._state.http.get_all_guild_stickers(self.id)
        return [GuildSticker(state=self._state, data=d) for d in data]

    async def fetch_sticker(self, sticker_id: int, /) -> GuildSticker:
        """|coro|

        Retrieves a custom :class:`Sticker` from the guild.

        .. versionadded:: 2.0

        .. note::

            This method is an API call.
            For general usage, consider iterating over :attr:`stickers` instead.

        Parameters
        ----------
        sticker_id: :class:`int`
            The sticker's ID.

        Returns
        -------
        :class:`GuildSticker`
            The retrieved sticker.

        Raises
        ------
        NotFound
            The sticker requested could not be found.
        HTTPException
            An error occurred fetching the sticker.
        """
        data = await self._state.http.get_guild_sticker(self.id, sticker_id)
        return GuildSticker(state=self._state, data=data)

    async def create_sticker(
        self,
        *,
        name: str,
        description: str | None = None,
        emoji: str,
        file: File,
        reason: str | None = None,
    ) -> GuildSticker:
        """|coro|

        Creates a :class:`Sticker` for the guild.

        You must have :attr:`~Permissions.manage_emojis_and_stickers` permission to
        do this.

        .. versionadded:: 2.0

        Parameters
        ----------
        name: :class:`str`
            The sticker name. Must be 2 to 30 characters.
        description: Optional[:class:`str`]
            The sticker's description. If used, must be 2 to 100 characters.
        emoji: :class:`str`
            The name of a unicode emoji that represents the sticker's expression.
        file: :class:`File`
            The file of the sticker to upload.
        reason: :class:`str`
            The reason for creating this sticker. Shows up on the audit log.

        Returns
        -------
        :class:`GuildSticker`
            The created sticker.

        Raises
        ------
        Forbidden
            You are not allowed to create stickers.
        HTTPException
            An error occurred creating a sticker.
        TypeError
            The parameters for the sticker are not correctly formatted.
        """
        if not (2 <= len(name) <= 30):
            raise TypeError('"name" parameter must be 2 to 30 characters long.')

        if description and not (2 <= len(description) <= 100):
            raise TypeError('"description" parameter must be 2 to 200 characters long.')

        payload = {"name": name, "description": description or ""}

        try:
            emoji = unicodedata.name(emoji)
        except TypeError:
            pass
        else:
            emoji = emoji.replace(" ", "_")

        payload["tags"] = emoji

        data = await self._state.http.create_guild_sticker(
            self.id, payload, file, reason
        )
        return self._state.store_sticker(self, data)

    async def delete_sticker(
        self, sticker: Snowflake, *, reason: str | None = None
    ) -> None:
        """|coro|

        Deletes the custom :class:`Sticker` from the guild.

        You must have :attr:`~Permissions.manage_emojis_and_stickers` permission to
        do this.

        .. versionadded:: 2.0

        Parameters
        ----------
        sticker: :class:`abc.Snowflake`
            The sticker you are deleting.
        reason: Optional[:class:`str`]
            The reason for deleting this sticker. Shows up on the audit log.

        Raises
        ------
        Forbidden
            You are not allowed to delete stickers.
        HTTPException
            An error occurred deleting the sticker.
        """
        await self._state.http.delete_guild_sticker(self.id, sticker.id, reason)

    async def fetch_emojis(self) -> list[Emoji]:
        r"""|coro|

        Retrieves all custom :class:`Emoji`\s from the guild.

        .. note::

            This method is an API call. For general usage, consider :attr:`emojis` instead.

        Raises
        ---------
        HTTPException
            An error occurred fetching the emojis.

        Returns
        --------
        List[:class:`Emoji`]
            The retrieved emojis.
        """
        data = await self._state.http.get_all_custom_emojis(self.id)
        return [Emoji(guild=self, state=self._state, data=d) for d in data]

    async def fetch_emoji(self, emoji_id: int, /) -> Emoji:
        """|coro|

        Retrieves a custom :class:`Emoji` from the guild.

        .. note::

            This method is an API call.
            For general usage, consider iterating over :attr:`emojis` instead.

        Parameters
        ----------
        emoji_id: :class:`int`
            The emoji's ID.

        Returns
        -------
        :class:`Emoji`
            The retrieved emoji.

        Raises
        ------
        NotFound
            The emoji requested could not be found.
        HTTPException
            An error occurred fetching the emoji.
        """
        data = await self._state.http.get_custom_emoji(self.id, emoji_id)
        return Emoji(guild=self, state=self._state, data=data)

    async def create_custom_emoji(
        self,
        *,
        name: str,
        image: bytes,
        roles: list[Role] = MISSING,
        reason: str | None = None,
    ) -> Emoji:
        r"""|coro|

        Creates a custom :class:`Emoji` for the guild.

        There is currently a limit of 50 static and animated emojis respectively per guild,
        unless the guild has the ``MORE_EMOJI`` feature which extends the limit to 200.

        You must have the :attr:`~Permissions.manage_emojis` permission to
        do this.

        Parameters
        -----------
        name: :class:`str`
            The emoji name. Must be at least 2 characters.
        image: :class:`bytes`
            The :term:`py:bytes-like object` representing the image data to use.
            Only JPG, PNG and GIF images are supported.
        roles: List[:class:`Role`]
            A :class:`list` of :class:`Role`\s that can use this emoji. Leave empty to make it available to everyone.
        reason: Optional[:class:`str`]
            The reason for creating this emoji. Shows up on the audit log.

        Raises
        -------
        Forbidden
            You are not allowed to create emojis.
        HTTPException
            An error occurred creating an emoji.

        Returns
        --------
        :class:`Emoji`
            The created emoji.
        """

        img = utils._bytes_to_base64_data(image)
        role_ids = [role.id for role in roles] if roles else []
        data = await self._state.http.create_custom_emoji(
            self.id, name, img, roles=role_ids, reason=reason
        )
        return self._state.store_emoji(self, data)

    async def delete_emoji(
        self, emoji: Snowflake, *, reason: str | None = None
    ) -> None:
        """|coro|

        Deletes the custom :class:`Emoji` from the guild.

        You must have :attr:`~Permissions.manage_emojis` permission to
        do this.

        Parameters
        ----------
        emoji: :class:`abc.Snowflake`
            The emoji you are deleting.
        reason: Optional[:class:`str`]
            The reason for deleting this emoji. Shows up on the audit log.

        Raises
        ------
        Forbidden
            You are not allowed to delete emojis.
        HTTPException
            An error occurred deleting the emoji.
        """

        await self._state.http.delete_custom_emoji(self.id, emoji.id, reason=reason)

    async def fetch_roles(self) -> list[Role]:
        """|coro|

        Retrieves all :class:`Role` that the guild has.

        .. note::

            This method is an API call. For general usage, consider :attr:`roles` instead.

        .. versionadded:: 1.3

        Returns
        -------
        List[:class:`Role`]
            All roles in the guild.

        Raises
        ------
        HTTPException
            Retrieving the roles failed.
        """
        data = await self._state.http.get_roles(self.id)
        return [Role(guild=self, state=self._state, data=d) for d in data]

    async def _fetch_role(self, role_id: int) -> Role:
        """|coro|

        Retrieves a :class:`Role` that the guild has.

        .. note::

            This method is an API call. For general usage, consider using :attr:`get_role` instead.

        .. versionadded:: 2.0

        Parameters
        ----------
        role_id: :class:`int`
            The role ID to fetch from the guild.

        Returns
        -------
        Optional[:class:`Role`]
            The role in the guild with the specified ID.
            Returns ``None`` if not found.

        Raises
        ------
        HTTPException
            Retrieving the role failed.
        """
        roles = await self.fetch_roles()
        for role in roles:
            if role.id == role_id:
                return role

    @overload
    async def create_role(
        self,
        *,
        reason: str | None = ...,
        name: str = ...,
        permissions: Permissions = ...,
        colour: Colour | int = ...,
        hoist: bool = ...,
        mentionable: bool = ...,
    ) -> Role:
        ...

    @overload
    async def create_role(
        self,
        *,
        reason: str | None = ...,
        name: str = ...,
        permissions: Permissions = ...,
        color: Colour | int = ...,
        hoist: bool = ...,
        mentionable: bool = ...,
    ) -> Role:
        ...

    async def create_role(
        self,
        *,
        name: str = MISSING,
        permissions: Permissions = MISSING,
        color: Colour | int = MISSING,
        colour: Colour | int = MISSING,
        hoist: bool = MISSING,
        mentionable: bool = MISSING,
        reason: str | None = None,
    ) -> Role:
        """|coro|

        Creates a :class:`Role` for the guild.

        All fields are optional.

        You must have the :attr:`~Permissions.manage_roles` permission to
        do this.

        .. versionchanged:: 1.6
            Can now pass ``int`` to ``colour`` keyword-only parameter.

        Parameters
        ----------
        name: :class:`str`
            The role name. Defaults to 'new role'.
        permissions: :class:`Permissions`
            The permissions to have. Defaults to no permissions.
        colour: Union[:class:`Colour`, :class:`int`]
            The colour for the role. Defaults to :meth:`Colour.default`.
            This is aliased to ``color`` as well.
        hoist: :class:`bool`
            Indicates if the role should be shown separately in the member list.
            Defaults to ``False``.
        mentionable: :class:`bool`
            Indicates if the role should be mentionable by others.
            Defaults to ``False``.
        reason: Optional[:class:`str`]
            The reason for creating this role. Shows up on the audit log.

        Returns
        -------
        :class:`Role`
            The newly created role.

        Raises
        ------
        Forbidden
            You do not have permissions to create the role.
        HTTPException
            Creating the role failed.
        InvalidArgument
            An invalid keyword argument was given.
        """
        fields: dict[str, Any] = {}
        if permissions is not MISSING:
            fields["permissions"] = str(permissions.value)
        else:
            fields["permissions"] = "0"

        actual_colour = colour or color or Colour.default()
        if isinstance(actual_colour, int):
            fields["color"] = actual_colour
        else:
            fields["color"] = actual_colour.value

        if hoist is not MISSING:
            fields["hoist"] = hoist

        if mentionable is not MISSING:
            fields["mentionable"] = mentionable

        if name is not MISSING:
            fields["name"] = name

        data = await self._state.http.create_role(self.id, reason=reason, **fields)
        role = Role(guild=self, data=data, state=self._state)

        # TODO: add to cache
        return role

    async def edit_role_positions(
        self, positions: dict[Snowflake, int], *, reason: str | None = None
    ) -> list[Role]:
        """|coro|

        Bulk edits a list of :class:`Role` in the guild.

        You must have the :attr:`~Permissions.manage_roles` permission to
        do this.

        .. versionadded:: 1.4

        Example:

        .. code-block:: python3

            positions = {
                bots_role: 1, # penultimate role
                tester_role: 2,
                admin_role: 6
            }

            await guild.edit_role_positions(positions=positions)

        Parameters
        ----------
        positions: Dict[:class:`Role`, :class:`int`]
            A :class:`dict` of :class:`Role` to :class:`int` to change the positions
            of each given role.
        reason: Optional[:class:`str`]
            The reason for editing the role positions. Shows up on the audit log.

        Returns
        -------
        List[:class:`Role`]
            A list of all the roles in the guild.

        Raises
        ------
        Forbidden
            You do not have permissions to move the roles.
        HTTPException
            Moving the roles failed.
        InvalidArgument
            An invalid keyword argument was given.
        """
        if not isinstance(positions, dict):
            raise InvalidArgument("positions parameter expects a dict.")

        role_positions: list[dict[str, Any]] = []
        for role, position in positions.items():

            payload = {"id": role.id, "position": position}

            role_positions.append(payload)

        data = await self._state.http.move_role_position(
            self.id, role_positions, reason=reason
        )
        roles: list[Role] = []
        for d in data:
            role = Role(guild=self, data=d, state=self._state)
            roles.append(role)
            self._roles[role.id] = role

        return roles

    async def kick(self, user: Snowflake, *, reason: str | None = None) -> None:
        """|coro|

        Kicks a user from the guild.

        The user must meet the :class:`abc.Snowflake` abc.

        You must have the :attr:`~Permissions.kick_members` permission to
        do this.

        Parameters
        ----------
        user: :class:`abc.Snowflake`
            The user to kick from their guild.
        reason: Optional[:class:`str`]
            The reason the user got kicked.

        Raises
        ------
        Forbidden
            You do not have the proper permissions to kick.
        HTTPException
            Kicking failed.
        """
        await self._state.http.kick(user.id, self.id, reason=reason)

    async def ban(
        self,
        user: Snowflake,
        *,
<<<<<<< HEAD
        delete_message_seconds: Optional[int] = 0,
        delete_message_days: Optional[Literal[0, 1, 2, 3, 4, 5, 6, 7]] = 0,
        reason: Optional[str] = None,
=======
        delete_message_seconds: int | None = None,
        delete_message_days: Literal[0, 1, 2, 3, 4, 5, 6, 7] | None = None,
        reason: str | None = None,
>>>>>>> 30e0de45
    ) -> None:
        """|coro|

        Bans a user from the guild.

        The user must meet the :class:`abc.Snowflake` abc.

        You must have the :attr:`~Permissions.ban_members` permission to
        do this.

        Parameters
        ----------
        user: :class:`abc.Snowflake`
            The user to ban from their guild.
        delete_message_seconds: Optional[:class:`int`]
            The number of seconds worth of messages to delete from
            the user in the guild. The minimum is 0 and the maximum
            is 604800 (i.e. 7 days). The default is 0.
        delete_message_days: Optional[:class:`int`]
            ***Deprecated parameter***, same as ``delete_message_seconds`` but
            is used for days instead.
        reason: Optional[:class:`str`]
            The reason the user got banned.

        Raises
        ------
        Forbidden
            You do not have the proper permissions to ban.
        HTTPException
            Banning failed.
        """
        if delete_message_seconds and delete_message_days:
            raise TypeError(
                "delete_message_seconds and delete_message_days are mutually exclusive."
            )

        if not (0 <= delete_message_seconds <= 604800):
            raise TypeError(
                "delete_message_seconds must be between 0 and 604800 seconds."
            )

        await self._state.http.ban(
            user.id, self.id, delete_message_seconds, delete_message_days, reason=reason
        )

    async def unban(self, user: Snowflake, *, reason: str | None = None) -> None:
        """|coro|

        Unbans a user from the guild.

        The user must meet the :class:`abc.Snowflake` abc.

        You must have the :attr:`~Permissions.ban_members` permission to
        do this.

        Parameters
        ----------
        user: :class:`abc.Snowflake`
            The user to unban.
        reason: Optional[:class:`str`]
            The reason for doing this action. Shows up on the audit log.

        Raises
        ------
        Forbidden
            You do not have the proper permissions to unban.
        HTTPException
            Unbanning failed.
        """
        await self._state.http.unban(user.id, self.id, reason=reason)

    async def vanity_invite(self) -> Invite | None:
        """|coro|

        Returns the guild's special vanity invite.

        The guild must have ``VANITY_URL`` in :attr:`~Guild.features`.

        You must have the :attr:`~Permissions.manage_guild` permission to use
        this as well.

        Returns
        -------
        Optional[:class:`Invite`]
            The special vanity invite. If ``None`` then the guild does not
            have a vanity invite set.

        Raises
        ------
        Forbidden
            You do not have the proper permissions to get this.
        HTTPException
            Retrieving the vanity invite failed.
        """

        # we start with { code: abc }
        payload = await self._state.http.get_vanity_code(self.id)
        if not payload["code"]:
            return None

        # get the vanity URL channel since default channels aren't
        # reliable or a thing anymore
        data = await self._state.http.get_invite(payload["code"])

        channel = self.get_channel(int(data["channel"]["id"]))
        payload["revoked"] = False
        payload["temporary"] = False
        payload["max_uses"] = 0
        payload["max_age"] = 0
        payload["uses"] = payload.get("uses", 0)
        return Invite(state=self._state, data=payload, guild=self, channel=channel)

    # TODO: use MISSING when async iterators get refactored
    def audit_logs(
        self,
        *,
        limit: int | None = 100,
        before: SnowflakeTime | None = None,
        after: SnowflakeTime | None = None,
        oldest_first: bool | None = None,
        user: Snowflake = None,
        action: AuditLogAction = None,
    ) -> AuditLogIterator:
        """Returns an :class:`AsyncIterator` that enables receiving the guild's audit logs.

        You must have the :attr:`~Permissions.view_audit_log` permission to use this.

        Parameters
        ----------
        limit: Optional[:class:`int`]
            The number of entries to retrieve. If ``None`` retrieve all entries.
        before: Union[:class:`abc.Snowflake`, :class:`datetime.datetime`]
            Retrieve entries before this date or entry.
            If a datetime is provided, it is recommended to use a UTC aware datetime.
            If the datetime is naive, it is assumed to be local time.
        after: Union[:class:`abc.Snowflake`, :class:`datetime.datetime`]
            Retrieve entries after this date or entry.
            If a datetime is provided, it is recommended to use a UTC aware datetime.
            If the datetime is naive, it is assumed to be local time.
        oldest_first: :class:`bool`
            If set to ``True``, return entries in oldest->newest order. Defaults to ``True`` if
            ``after`` is specified, otherwise ``False``.
        user: :class:`abc.Snowflake`
            The moderator to filter entries from.
        action: :class:`AuditLogAction`
            The action to filter with.

        Yields
        ------
        :class:`AuditLogEntry`
            The audit log entry.

        Raises
        ------
        Forbidden
            You are not allowed to fetch audit logs
        HTTPException
            An error occurred while fetching the audit logs.

        Examples
        --------

        Getting the first 100 entries: ::

            async for entry in guild.audit_logs(limit=100):
                print(f'{entry.user} did {entry.action} to {entry.target}')

        Getting entries for a specific action: ::

            async for entry in guild.audit_logs(action=discord.AuditLogAction.ban):
                print(f'{entry.user} banned {entry.target}')

        Getting entries made by a specific user: ::

            entries = await guild.audit_logs(limit=None, user=guild.me).flatten()
            await channel.send(f'I made {len(entries)} moderation actions.')
        """
        user_id = user.id if user is not None else None
        if action:
            action = action.value

        return AuditLogIterator(
            self,
            before=before,
            after=after,
            limit=limit,
            oldest_first=oldest_first,
            user_id=user_id,
            action_type=action,
        )

    async def widget(self) -> Widget:
        """|coro|

        Returns the widget of the guild.

        .. note::

            The guild must have the widget enabled to get this information.

        Returns
        -------
        :class:`Widget`
            The guild's widget.

        Raises
        ------
        Forbidden
            The widget for this guild is disabled.
        HTTPException
            Retrieving the widget failed.
        """
        data = await self._state.http.get_widget(self.id)

        return Widget(state=self._state, data=data)

    async def edit_widget(
        self, *, enabled: bool = MISSING, channel: Snowflake | None = MISSING
    ) -> None:
        """|coro|

        Edits the widget of the guild.

        You must have the :attr:`~Permissions.manage_guild` permission to
        use this

        .. versionadded:: 2.0

        Parameters
        ----------
        enabled: :class:`bool`
            Whether to enable the widget for the guild.
        channel: Optional[:class:`~discord.abc.Snowflake`]
            The new widget channel. ``None`` removes the widget channel.

        Raises
        ------
        Forbidden
            You do not have permission to edit the widget.
        HTTPException
            Editing the widget failed.
        """
        payload = {}
        if channel is not MISSING:
            payload["channel_id"] = None if channel is None else channel.id
        if enabled is not MISSING:
            payload["enabled"] = enabled

        await self._state.http.edit_widget(self.id, payload=payload)

    async def chunk(self, *, cache: bool = True) -> None:
        """|coro|

        Requests all members that belong to this guild. In order to use this,
        :meth:`Intents.members` must be enabled.

        This is a websocket operation and can be slow.

        .. versionadded:: 1.5

        Parameters
        ----------
        cache: :class:`bool`
            Whether to cache the members as well.

        Raises
        ------
        ClientException
            The members intent is not enabled.
        """

        if not self._state._intents.members:
            raise ClientException("Intents.members must be enabled to use this.")

        if not self._state.is_guild_evicted(self):
            return await self._state.chunk_guild(self, cache=cache)

    async def query_members(
        self,
        query: str | None = None,
        *,
        limit: int = 5,
        user_ids: list[int] | None = None,
        presences: bool = False,
        cache: bool = True,
    ) -> list[Member]:
        """|coro|

        Request members that belong to this guild whose username starts with
        the query given.

        This is a websocket operation and can be slow.

        .. versionadded:: 1.3

        Parameters
        ----------
        query: Optional[:class:`str`]
            The string that the username's start with.
        limit: :class:`int`
            The maximum number of members to send back. This must be
            a number between 5 and 100.
        presences: :class:`bool`
            Whether to request for presences to be provided. This defaults
            to ``False``.

            .. versionadded:: 1.6

        cache: :class:`bool`
            Whether to cache the members internally. This makes operations
            such as :meth:`get_member` work for those that matched.
        user_ids: Optional[List[:class:`int`]]
            List of user IDs to search for. If the user ID is not in the guild then it won't be returned.

            .. versionadded:: 1.4

        Returns
        -------
        List[:class:`Member`]
            The list of members that have matched the query.

        Raises
        ------
        asyncio.TimeoutError
            The query timed out waiting for the members.
        ValueError
            Invalid parameters were passed to the function
        ClientException
            The presences intent is not enabled.
        """

        if presences and not self._state._intents.presences:
            raise ClientException("Intents.presences must be enabled to use this.")

        if query is None:
            if query == "":
                raise ValueError("Cannot pass empty query string.")

            if user_ids is None:
                raise ValueError("Must pass either query or user_ids")

        if user_ids is not None and query is not None:
            raise ValueError("Cannot pass both query and user_ids")

        if user_ids is not None and not user_ids:
            raise ValueError("user_ids must contain at least 1 value")

        limit = min(100, limit or 5)
        return await self._state.query_members(
            self,
            query=query,
            limit=limit,
            user_ids=user_ids,
            presences=presences,
            cache=cache,
        )

    async def change_voice_state(
        self,
        *,
        channel: VocalGuildChannel | None,
        self_mute: bool = False,
        self_deaf: bool = False,
    ):
        """|coro|

        Changes client's voice state in the guild.

        .. versionadded:: 1.4

        Parameters
        ----------
        channel: Optional[:class:`VoiceChannel`]
            Channel the client wants to join. Use ``None`` to disconnect.
        self_mute: :class:`bool`
            Indicates if the client should be self-muted.
        self_deaf: :class:`bool`
            Indicates if the client should be self-deafened.
        """
        ws = self._state._get_websocket(self.id)
        channel_id = channel.id if channel else None
        await ws.voice_state(self.id, channel_id, self_mute, self_deaf)

    async def welcome_screen(self):
        """|coro|

        Returns the :class:`WelcomeScreen` of the guild.

        The guild must have ``COMMUNITY`` in :attr:`~Guild.features`.

        You must have the :attr:`~Permissions.manage_guild` permission in order to get this.

        .. versionadded:: 2.0

        Returns
        -------
        :class:`WelcomeScreen`
            The welcome screen of guild.

        Raises
        ------
        Forbidden
            You do not have the proper permissions to get this.
        HTTPException
            Retrieving the welcome screen failed somehow.
        NotFound
            The guild doesn't have a welcome screen or community feature is disabled.
        """
        data = await self._state.http.get_welcome_screen(self.id)
        return WelcomeScreen(data=data, guild=self)

    @overload
    async def edit_welcome_screen(
        self,
        *,
        description: str | None = ...,
        welcome_channels: list[WelcomeScreenChannel] | None = ...,
        enabled: bool | None = ...,
    ) -> WelcomeScreen:
        ...

    @overload
    async def edit_welcome_screen(self) -> None:
        ...

    async def edit_welcome_screen(self, **options):
        """|coro|

        A shorthand for :attr:`WelcomeScreen.edit` without fetching the welcome screen.

        You must have the :attr:`~Permissions.manage_guild` permission in the
        guild to do this.

        The guild must have ``COMMUNITY`` in :attr:`Guild.features`

        Parameters
        ----------
        description: Optional[:class:`str`]
            The new description of welcome screen.
        welcome_channels: Optional[List[:class:`WelcomeScreenChannel`]]
            The welcome channels. The order of the channels would be same as the passed list order.
        enabled: Optional[:class:`bool`]
            Whether the welcome screen should be displayed.
        reason: Optional[:class:`str`]
            The reason that shows up on audit log.

        Returns
        -------
        :class:`WelcomeScreen`
            The edited welcome screen.

        Raises
        ------
        HTTPException
            Editing the welcome screen failed somehow.
        Forbidden
            You don't have permissions to edit the welcome screen.
        NotFound
            This welcome screen does not exist.
        """

        welcome_channels = options.get("welcome_channels", [])
        welcome_channels_data = []

        for channel in welcome_channels:
            if not isinstance(channel, WelcomeScreenChannel):
                raise TypeError(
                    "welcome_channels parameter must be a list of WelcomeScreenChannel."
                )

            welcome_channels_data.append(channel.to_dict())

        options["welcome_channels"] = welcome_channels_data

        if options:
            new = await self._state.http.edit_welcome_screen(
                self.id, options, reason=options.get("reason")
            )
            return WelcomeScreen(data=new, guild=self)

    async def fetch_scheduled_events(
        self, *, with_user_count: bool = True
    ) -> list[ScheduledEvent]:
        """|coro|

        Returns a list of :class:`ScheduledEvent` in the guild.

        .. note::

            This method is an API call. For general usage, consider :attr:`scheduled_events` instead.

        Parameters
        ----------
        with_user_count: Optional[:class:`bool`]
            If the scheduled event should be fetched with the number of
            users that are interested in the events.
            Defaults to ``True``.

        Returns
        -------
        List[:class:`ScheduledEvent`]
            The fetched scheduled events.

        Raises
        ------
        ClientException
            The scheduled events intent is not enabled.
        HTTPException
            Getting the scheduled events failed.
        """
        data = await self._state.http.get_scheduled_events(
            self.id, with_user_count=with_user_count
        )
        result = []
        for event in data:
            creator = (
                None
                if not event.get("creator", None)
                else self.get_member(event.get("creator_id"))
            )
            result.append(
                ScheduledEvent(
                    state=self._state, guild=self, creator=creator, data=event
                )
            )

        self._scheduled_events_from_list(result)
        return result

    async def fetch_scheduled_event(
        self, event_id: int, /, *, with_user_count: bool = True
    ) -> ScheduledEvent | None:
        """|coro|

        Retrieves a :class:`ScheduledEvent` from event ID.

        .. note::

            This method is an API call. If you have :attr:`Intents.scheduled_events`,
            consider :meth:`get_scheduled_event` instead.

        Parameters
        ----------
        event_id: :class:`int`
            The event's ID to fetch with.
        with_user_count: Optional[:class:`bool`]
            If the scheduled vent should be fetched with the number of
            users that are interested in the event.
            Defaults to ``True``.

        Returns
        -------
        Optional[:class:`ScheduledEvent`]
            The scheduled event from the event ID.

        Raises
        ------
        HTTPException
            Fetching the event failed.
        NotFound
            Event not found.
        """
        data = await self._state.http.get_scheduled_event(
            guild_id=self.id, event_id=event_id, with_user_count=with_user_count
        )
        creator = (
            None
            if not data.get("creator", None)
            else self.get_member(data.get("creator_id"))
        )
        event = ScheduledEvent(
            state=self._state, guild=self, creator=creator, data=data
        )

        old_event = self._scheduled_events.get(event.id)
        if old_event:
            self._scheduled_events[event.id] = event
        else:
            self._add_scheduled_event(event)

        return event

    def get_scheduled_event(self, event_id: int, /) -> ScheduledEvent | None:
        """Returns a Scheduled Event with the given ID.

        Parameters
        ----------
        event_id: :class:`int`
            The ID to search for.

        Returns
        -------
        Optional[:class:`ScheduledEvent`]
            The scheduled event or ``None`` if not found.
        """
        return self._scheduled_events.get(event_id)

    async def create_scheduled_event(
        self,
        *,
        name: str,
        description: str = MISSING,
        start_time: datetime,
        end_time: datetime = MISSING,
        location: str | int | VoiceChannel | StageChannel | ScheduledEventLocation,
        privacy_level: ScheduledEventPrivacyLevel = ScheduledEventPrivacyLevel.guild_only,
        reason: str | None = None,
    ) -> ScheduledEvent | None:
        """|coro|
        Creates a scheduled event.

        Parameters
        ----------
        name: :class:`str`
            The name of the scheduled event.
        description: Optional[:class:`str`]
            The description of the scheduled event.
        start_time: :class:`datetime.datetime`
            A datetime object of when the scheduled event is supposed to start.
        end_time: Optional[:class:`datetime.datetime`]
            A datetime object of when the scheduled event is supposed to end.
        location: :class:`ScheduledEventLocation`
            The location of where the event is happening.
        privacy_level: :class:`ScheduledEventPrivacyLevel`
            The privacy level of the event. Currently, the only possible value
            is :attr:`ScheduledEventPrivacyLevel.guild_only`, which is default,
            so there is no need to change this parameter.
        reason: Optional[:class:`str`]
            The reason to show in the audit log.

        Returns
        -------
        Optional[:class:`ScheduledEvent`]
            The created scheduled event.

        Raises
        ------
        Forbidden
            You do not have the Manage Events permission.
        HTTPException
            The operation failed.
        """
        payload: dict[str, str | int] = {
            "name": name,
            "scheduled_start_time": start_time.isoformat(),
            "privacy_level": int(privacy_level),
        }

        if not isinstance(location, ScheduledEventLocation):
            location = ScheduledEventLocation(state=self._state, value=location)

        payload["entity_type"] = location.type.value

        if location.type == ScheduledEventLocationType.external:
            payload["channel_id"] = None
            payload["entity_metadata"] = {"location": location.value}
        else:
            payload["channel_id"] = location.value.id
            payload["entity_metadata"] = None

        if description is not MISSING:
            payload["description"] = description

        if end_time is not MISSING:
            payload["scheduled_end_time"] = end_time.isoformat()

        data = await self._state.http.create_scheduled_event(
            guild_id=self.id, reason=reason, **payload
        )
        event = ScheduledEvent(
            state=self._state, guild=self, creator=self.me, data=data
        )
        self._add_scheduled_event(event)
        return event

    @property
    def scheduled_events(self) -> list[ScheduledEvent]:
        """List[:class:`.ScheduledEvent`]: A list of scheduled events in this guild."""
        return list(self._scheduled_events.values())

    async def fetch_auto_moderation_rules(self) -> list[AutoModRule]:
        """|coro|

        Retrieves a list of auto moderation rules for this guild.

        Returns
        -------
        List[:class:`AutoModRule`]
            The auto moderation rules for this guild.

        Raises
        ------
        HTTPException
            Getting the auto moderation rules failed.
        Forbidden
            You do not have the Manage Guild permission.
        """
        data = await self._state.http.get_auto_moderation_rules(self.id)
        return [AutoModRule(state=self._state, data=rule) for rule in data]

    async def fetch_auto_moderation_rule(self, id: int) -> AutoModRule:
        """|coro|

        Retrieves a :class:`AutoModRule` from rule ID.

        Returns
        -------
        :class:`AutoModRule`
            The requested auto moderation rule.

        Raises
        ------
        HTTPException
            Getting the auto moderation rule failed.
        Forbidden
            You do not have the Manage Guild permission.
        """
        data = await self._state.http.get_auto_moderation_rule(self.id, id)
        return AutoModRule(state=self._state, data=data)

    async def create_auto_moderation_rule(
        self,
        *,
        name: str,
        event_type: AutoModEventType,
        trigger_type: AutoModTriggerType,
        trigger_metadata: AutoModTriggerMetadata,
        actions: list[AutoModAction],
        enabled: bool = False,
        exempt_roles: list[Snowflake] = None,
        exempt_channels: list[Snowflake] = None,
        reason: str | None = None,
    ) -> AutoModRule:
        """
        Creates an auto moderation rule.

        Parameters
        ----------
        name: :class:`str`
            The name of the auto moderation rule.
        event_type: :class:`AutoModEventType`
            The type of event that triggers the rule.
        trigger_type: :class:`AutoModTriggerType`
            The rule's trigger type.
        trigger_metadata: :class:`AutoModTriggerMetadata`
            The rule's trigger metadata.
        actions: List[:class:`AutoModAction`]
            The actions to take when the rule is triggered.
        enabled: :class:`bool`
            Whether the rule is enabled.
        exempt_roles: List[:class:`.abc.Snowflake`]
            A list of roles that are exempt from the rule.
        exempt_channels: List[:class:`.abc.Snowflake`]
            A list of channels that are exempt from the rule.
        reason: Optional[:class:`str`]
            The reason for creating the rule. Shows up in the audit log.

        Returns
        -------
        :class:`AutoModRule`
            The new auto moderation rule.

        Raises
        ------
        HTTPException
            Creating the auto moderation rule failed.
        Forbidden
            You do not have the Manage Guild permission.
        """
        payload = {
            "name": name,
            "event_type": event_type.value,
            "trigger_type": trigger_type.value,
            "trigger_metadata": trigger_metadata.to_dict(),
            "actions": [a.to_dict() for a in actions],
            "enabled": enabled,
        }

        if exempt_roles:
            payload["exempt_roles"] = [r.id for r in exempt_roles]

        if exempt_channels:
            payload["exempt_channels"] = [c.id for c in exempt_channels]

        data = await self._state.http.create_auto_moderation_rule(self.id, payload)
        return AutoModRule(state=self._state, data=data, reason=reason)<|MERGE_RESOLUTION|>--- conflicted
+++ resolved
@@ -3032,15 +3032,9 @@
         self,
         user: Snowflake,
         *,
-<<<<<<< HEAD
-        delete_message_seconds: Optional[int] = 0,
-        delete_message_days: Optional[Literal[0, 1, 2, 3, 4, 5, 6, 7]] = 0,
+        delete_message_seconds: int | None = 0,
+        delete_message_days: Literal[0, 1, 2, 3, 4, 5, 6, 7] | None = 0,
         reason: Optional[str] = None,
-=======
-        delete_message_seconds: int | None = None,
-        delete_message_days: Literal[0, 1, 2, 3, 4, 5, 6, 7] | None = None,
-        reason: str | None = None,
->>>>>>> 30e0de45
     ) -> None:
         """|coro|
 
