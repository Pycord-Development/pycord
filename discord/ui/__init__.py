--- conflicted
+++ resolved
@@ -10,12 +10,8 @@
 """
 
 from .button import *
-<<<<<<< HEAD
-from .item import *
-=======
 from .input_text import *
 from .item import *
 from .modal import *
->>>>>>> e108370d
 from .select import *
 from .view import *