"""
The MIT License (MIT)

Copyright (c) 2021-present Pycord Development

Permission is hereby granted, free of charge, to any person obtaining a
copy of this software and associated documentation files (the "Software"),
to deal in the Software without restriction, including without limitation
the rights to use, copy, modify, merge, publish, distribute, sublicense,
and/or sell copies of the Software, and to permit persons to whom the
Software is furnished to do so, subject to the following conditions:

The above copyright notice and this permission notice shall be included in
all copies or substantial portions of the Software.

THE SOFTWARE IS PROVIDED "AS IS", WITHOUT WARRANTY OF ANY KIND, EXPRESS
OR IMPLIED, INCLUDING BUT NOT LIMITED TO THE WARRANTIES OF MERCHANTABILITY,
FITNESS FOR A PARTICULAR PURPOSE AND NONINFRINGEMENT. IN NO EVENT SHALL THE
AUTHORS OR COPYRIGHT HOLDERS BE LIABLE FOR ANY CLAIM, DAMAGES OR OTHER
LIABILITY, WHETHER IN AN ACTION OF CONTRACT, TORT OR OTHERWISE, ARISING
FROM, OUT OF OR IN CONNECTION WITH THE SOFTWARE OR THE USE OR OTHER
DEALINGS IN THE SOFTWARE.
"""

from __future__ import annotations

import asyncio
import os
import sys
import time
from functools import partial
from itertools import groupby
from typing import TYPE_CHECKING, Any, TypeVar

from ..enums import ComponentType
from ..utils import find
<<<<<<< HEAD
from .core import ItemInterface
=======
from .file_upload import FileUpload
>>>>>>> c5a14eb5
from .input_text import InputText
from .item import ModalItem
from .label import Label
from .select import Select
from .text_display import TextDisplay

__all__ = (
    "BaseModal",
    "Modal",
    "DesignerModal",
    "ModalStore",
)


if TYPE_CHECKING:
    from typing_extensions import Self

    from ..interactions import Interaction
    from ..state import ConnectionState
    from ..types.components import Component as ComponentPayload

M = TypeVar("M", bound="Modal", covariant=True)

<<<<<<< HEAD
=======
ModalItem = Union[InputText, FileUpload, Item[M]]


class Modal:
    """Represents a UI Modal dialog.
>>>>>>> c5a14eb5

class BaseModal(ItemInterface):
    """The base class for creating pop-up modals.

    .. versionadded:: 2.7
    """

    __item_repr_attributes__: tuple[str, ...] = (
        "title",
        "children",
        "timeout",
    )

    def __init__(
        self,
        *children: ModalItem,
        title: str,
        custom_id: str | None = None,
        timeout: float | None = None,
        store: bool = True,
    ) -> None:
        if not isinstance(custom_id, str) and custom_id is not None:
            raise TypeError(
                f"expected custom_id to be str, not {custom_id.__class__.__name__}"
            )
        self._custom_id: str | None = custom_id or os.urandom(16).hex()
        if len(title) > 45:
            raise ValueError("title must be 45 characters or fewer")
        self._children: list[ModalItem] = []
        super().__init__(timeout=timeout, store=store)
        for item in children:
            self.add_item(item)
        self._title = title
        self.loop = asyncio.get_event_loop()

    def __repr__(self) -> str:
        attrs = " ".join(
            f"{key}={getattr(self, key)!r}" for key in self.__item_repr_attributes__
        )
        return f"<{self.__class__.__name__} {attrs}>"

    def _start_listening_from_store(self, store: ModalStore) -> None:
        self._cancel_callback = partial(store.remove_modal)
        if self.timeout:
            loop = asyncio.get_running_loop()
            if self._timeout_task is not None:
                self._timeout_task.cancel()

            self._timeout_expiry = time.monotonic() + self.timeout
            self._timeout_task = loop.create_task(self._timeout_task_impl())

    def _dispatch_timeout(self):
        if self._stopped.done():
            return

        self._stopped.set_result(True)
        self.loop.create_task(
            self.on_timeout(), name=f"discord-ui-view-timeout-{self.custom_id}"
        )

    @property
    def title(self) -> str:
        """The title of the modal."""
        return self._title

    @title.setter
    def title(self, value: str):
        if len(value) > 45:
            raise ValueError("title must be 45 characters or fewer")
        if not isinstance(value, str):
            raise TypeError(f"expected title to be str, not {value.__class__.__name__}")
        self._title = value

    @property
    def children(self) -> list[ModalItem]:
        """The child items attached to the modal."""
        return self._children

    @children.setter
    def children(self, value: list[ModalItem]):
        for item in value:
            if not isinstance(item, ModalItem):
                raise TypeError(
                    "all BaseModal children must be ModalItem, not"
                    f" {item.__class__.__name__}"
                )
        self._children = value

    @property
    def custom_id(self) -> str:
        """The ID of the modal that gets received during an interaction."""
        return self._custom_id

    @custom_id.setter
    def custom_id(self, value: str):
        if not isinstance(value, str):
            raise TypeError(
                f"expected custom_id to be str, not {value.__class__.__name__}"
            )
        if len(value) > 100:
            raise ValueError("custom_id must be 100 characters or fewer")
        self._custom_id = value

    async def callback(self, interaction: Interaction):
        """|coro|

        The coroutine that is called when the modal is submitted.
        Should be overridden to handle the values submitted by the user.

        Parameters
        ----------
        interaction: :class:`~discord.Interaction`
            The interaction that submitted the modal.
        """
        self.stop()

    def add_item(self, item: ModalItem) -> Self:
        """Adds a component to the modal.

        Parameters
        ----------
        item: Union[class:`InputText`, :class:`ModalItem`]
            The item to add to the modal
        """

        if len(self._children) > 5:
            raise ValueError("You can only have up to 5 items in a modal.")

<<<<<<< HEAD
        if not isinstance(item, ModalItem):
            raise TypeError(f"expected ModalItem, not {item.__class__!r}")
=======
        if not isinstance(item, (InputText, FileUpload, Item)):
            raise TypeError(
                f"expected InputText, FileUpload, or Item, not {item.__class__!r}"
            )
        if isinstance(item, (InputText, FileUpload, Select)) and not item.label:
            raise ValueError(
                "InputTexts, FileUploads, and Selects must have a label set"
            )
>>>>>>> c5a14eb5

        self._children.append(item)
        return self

    def remove_item(self, item: ModalItem) -> Self:
        """Removes a component from the modal.

        Parameters
        ----------
        item: :class:`ModalItem`
            The item to remove from the modal.
        """
        try:
            self._children.remove(item)
        except ValueError:
            pass
        return self

    def stop(self) -> None:
        """Stops listening to interaction events from the modal."""
        if not self._stopped.done():
            self._stopped.set_result(True)
        self._timeout_expiry = None
        if self._timeout_task is not None:
            self._timeout_task.cancel()
            self._timeout_task = None

    async def wait(self) -> bool:
        """Waits for the modal to be submitted."""
        return await self._stopped

    def to_dict(self):
        return {
            "title": self.title,
            "custom_id": self.custom_id,
            "components": self.to_components(),
        }

    async def on_error(self, error: Exception, interaction: Interaction) -> None:
        """|coro|

        A callback that is called when the modal's callback fails with an error.

        The default implementation prints the traceback to stderr.

        Parameters
        ----------
        error: :class:`Exception`
            The exception that was raised.
        modal: :class:`BaseModal`
            The modal that failed the dispatch.
        interaction: :class:`~discord.Interaction`
            The interaction that led to the failure.
        """
        interaction.client.dispatch("modal_error", error, interaction)

    async def on_timeout(self) -> None:
        """|coro|

        A callback that is called when a modal's timeout elapses without being explicitly stopped.
        """


class Modal(BaseModal):
    """Represents a UI modal for InputText components.

    This object must be inherited to create a UI within Discord.

    .. versionadded:: 2.0

    .. versionchanged:: 2.7

        Now inherits from :class:`BaseModal`

    Parameters
    ----------
    children: Union[:class:`InputText`]
        The initial items that are displayed in the modal. Only supports :class:`discord.ui.InputText`; for newer modal features, see :class:`DesignerModal`.
    title: :class:`str`
        The title of the modal.
        Must be 45 characters or fewer.
    custom_id: Optional[:class:`str`]
        The ID of the modal that gets received during an interaction.
        Must be 100 characters or fewer.
    timeout: Optional[:class:`float`]
        Timeout in seconds from last interaction with the UI before no longer accepting input.
        If ``None`` then there is no timeout.
    store: Optional[:class:`bool`]
        Whether this modal should be stored for callback listening. Setting it to ``False`` will ignore its callback and prevent item values from being refreshed. Defaults to ``True``.
    """

    def __init__(
        self,
        *children: InputText,
        title: str,
        custom_id: str | None = None,
        timeout: float | None = None,
        store: bool = True,
    ) -> None:
        super().__init__(
            *children, title=title, custom_id=custom_id, timeout=timeout, store=store
        )
        self._weights = _ModalWeights(self._children)

    @property
    def children(self) -> list[InputText]:
        return self._children

    @children.setter
    def children(self, value: list[InputText]):
        for item in value:
            if not isinstance(item, InputText):
                raise TypeError(
                    "all Modal children must be InputText, not"
                    f" {item.__class__.__name__}"
                )
        self._weights = _ModalWeights(self._children)
        self._children = value

    def to_components(self) -> list[dict[str, Any]]:
        def key(item: InputText) -> int:
            return item._rendered_row or 0

        children = sorted(self._children, key=key)
        components: list[dict[str, Any]] = []
        for _, group in groupby(children, key=key):
            children = [item.to_component_dict() for item in group]
            if not children:
                continue

            components.append(
                {
                    "type": 1,
                    "components": children,
                }
            )

        return components

    def add_item(self, item: InputText) -> Self:
        """Adds an InputText component to the modal.

        Parameters
        ----------
        item: :class:`InputText`
            The item to add to the modal
        """

        if not isinstance(item, InputText):
            raise TypeError(f"expected InputText not {item.__class__!r}")

        self._weights.add_item(item)
        super().add_item(item)
        return self

    def remove_item(self, item: InputText) -> Self:
        """Removes an InputText from the modal.

        Parameters
        ----------
        item: Union[class:`InputText`]
            The item to remove from the modal.
        """

        super().remove_item(item)
        try:
            self.__weights.remove_item(item)
        except ValueError:
            pass
        return self

    def refresh(self, interaction: Interaction, data: list[ComponentPayload]):
        components = [
            component
            for parent_component in data
            for component in parent_component["components"]
        ]
        for component in components:
            for child in self.children:
                if child.custom_id == component["custom_id"]:  # type: ignore
                    child.refresh_from_modal(interaction, component)
                    break


class DesignerModal(BaseModal):
    """Represents a UI modal compatible with all modal features.

    This object must be inherited to create a UI within Discord.

    .. versionadded:: 2.7

    Parameters
    ----------
    children: Union[:class:`ModalItem`]
        The initial items that are displayed in the modal..
    title: :class:`str`
        The title of the modal.
        Must be 45 characters or fewer.
    custom_id: Optional[:class:`str`]
        The ID of the modal that gets received during an interaction.
        Must be 100 characters or fewer.
    timeout: Optional[:class:`float`]
        Timeout in seconds from last interaction with the UI before no longer accepting input.
        If ``None`` then there is no timeout.
    store: Optional[:class:`bool`]
        Whether this modal should be stored for callback listening. Setting it to ``False`` will ignore its callback and prevent item values from being refreshed. Defaults to ``True``.
    """

    def __init__(
        self,
        *children: ModalItem,
        title: str,
        custom_id: str | None = None,
        timeout: float | None = None,
        store: bool = True,
    ) -> None:
        super().__init__(
            *children, title=title, custom_id=custom_id, timeout=timeout, store=store
        )

    @property
    def children(self) -> list[ModalItem]:
        return self._children

    @children.setter
    def children(self, value: list[ModalItem]):
        for item in value:
            if not isinstance(item, ModalItem):
                raise TypeError(
                    "all DesignerModal children must be ModalItem, not"
                    f" {item.__class__.__name__}"
                )
            if isinstance(item, (InputText,)):
                raise TypeError(
                    f"DesignerModal does not accept InputText directly. Use Label instead."
                )
        self._children = value

    def add_item(self, item: ModalItem) -> Self:
        """Adds a component to the modal.

        Parameters
        ----------
        item: Union[:class:`ModalItem`]
            The item to add to the modal
        """

        if isinstance(item, (InputText,)):
            raise TypeError(
                f"DesignerModal does not accept InputText directly. Use Label instead."
            )

        super().add_item(item)
        return self

    def refresh(self, interaction: Interaction, data: list[ComponentPayload]):
        for component, child in zip(data, self.children):
            child.refresh_from_modal(interaction, component)


class _ModalWeights:
    __slots__ = ("weights",)

    def __init__(self, children: list[InputText]):
        self.weights: list[int] = [0, 0, 0, 0, 0]

        key = lambda i: sys.maxsize if i.row is None else i.row
        children = sorted(children, key=key)
        for row, group in groupby(children, key=key):
            for item in group:
                self.add_item(item)

    def find_open_space(self, item: InputText) -> int:
        for index, weight in enumerate(self.weights):
            if weight + item.width <= 5:
                return index

        raise ValueError("could not find open space for item")

    def add_item(self, item: InputText) -> None:
        if item.row is not None:
            total = self.weights[item.row] + item.width
            if total > 5:
                raise ValueError(
                    f"item would not fit at row {item.row} ({total} > 5 width)"
                )
            self.weights[item.row] = total
            item._rendered_row = item.row
        else:
            index = self.find_open_space(item)
            self.weights[index] += item.width
            item._rendered_row = index

    def remove_item(self, item: InputText) -> None:
        if item._rendered_row is not None:
            self.weights[item._rendered_row] -= item.width
            item._rendered_row = None

    def clear(self) -> None:
        self.weights = [0, 0, 0, 0, 0]


class ModalStore:
    def __init__(self, state: ConnectionState) -> None:
        # (user_id, custom_id) : Modal
        self._modals: dict[tuple[int, str], BaseModal] = {}
        self._state: ConnectionState = state

    def add_modal(self, modal: BaseModal, user_id: int):
        if not modal._store:
            return
        self._modals[(user_id, modal.custom_id)] = modal
        modal._start_listening_from_store(self)

    def remove_modal(self, modal: BaseModal, user_id):
        modal.stop()
        self._modals.pop((user_id, modal.custom_id))

    async def dispatch(self, user_id: int, custom_id: str, interaction: Interaction):
        key = (user_id, custom_id)
        modal = self._modals.get(key)
        if modal is None:
            return
        interaction.modal = modal

        try:
<<<<<<< HEAD
            components = interaction.data["components"]
            modal.refresh(interaction, components)
            await modal.callback(interaction)
            self.remove_modal(modal, user_id)
=======
            components = [
                component
                for parent_component in interaction.data["components"]
                for component in (
                    parent_component.get("components")
                    or (
                        [parent_component.get("component")]
                        if parent_component.get("component")
                        else [parent_component]
                    )
                )
            ]
            # match component by id
            for component in components:
                item = value.get_item(component.get("custom_id") or component.get("id"))
                if item is not None:
                    item.refresh_from_modal(interaction, component)
            await value.callback(interaction)
            self.remove_modal(value, user_id)
>>>>>>> c5a14eb5
        except Exception as e:
            return await modal.on_error(e, interaction)<|MERGE_RESOLUTION|>--- conflicted
+++ resolved
@@ -34,11 +34,8 @@
 
 from ..enums import ComponentType
 from ..utils import find
-<<<<<<< HEAD
 from .core import ItemInterface
-=======
 from .file_upload import FileUpload
->>>>>>> c5a14eb5
 from .input_text import InputText
 from .item import ModalItem
 from .label import Label
@@ -62,14 +59,6 @@
 
 M = TypeVar("M", bound="Modal", covariant=True)
 
-<<<<<<< HEAD
-=======
-ModalItem = Union[InputText, FileUpload, Item[M]]
-
-
-class Modal:
-    """Represents a UI Modal dialog.
->>>>>>> c5a14eb5
 
 class BaseModal(ItemInterface):
     """The base class for creating pop-up modals.
@@ -191,26 +180,15 @@
 
         Parameters
         ----------
-        item: Union[class:`InputText`, :class:`ModalItem`]
+        item: Union[:class:`ModalItem`]
             The item to add to the modal
         """
 
-        if len(self._children) > 5:
+        if len(self._children) >= 5:
             raise ValueError("You can only have up to 5 items in a modal.")
 
-<<<<<<< HEAD
         if not isinstance(item, ModalItem):
             raise TypeError(f"expected ModalItem, not {item.__class__!r}")
-=======
-        if not isinstance(item, (InputText, FileUpload, Item)):
-            raise TypeError(
-                f"expected InputText, FileUpload, or Item, not {item.__class__!r}"
-            )
-        if isinstance(item, (InputText, FileUpload, Select)) and not item.label:
-            raise ValueError(
-                "InputTexts, FileUploads, and Selects must have a label set"
-            )
->>>>>>> c5a14eb5
 
         self._children.append(item)
         return self
@@ -537,31 +515,9 @@
         interaction.modal = modal
 
         try:
-<<<<<<< HEAD
             components = interaction.data["components"]
             modal.refresh(interaction, components)
             await modal.callback(interaction)
             self.remove_modal(modal, user_id)
-=======
-            components = [
-                component
-                for parent_component in interaction.data["components"]
-                for component in (
-                    parent_component.get("components")
-                    or (
-                        [parent_component.get("component")]
-                        if parent_component.get("component")
-                        else [parent_component]
-                    )
-                )
-            ]
-            # match component by id
-            for component in components:
-                item = value.get_item(component.get("custom_id") or component.get("id"))
-                if item is not None:
-                    item.refresh_from_modal(interaction, component)
-            await value.callback(interaction)
-            self.remove_modal(value, user_id)
->>>>>>> c5a14eb5
         except Exception as e:
             return await modal.on_error(e, interaction)