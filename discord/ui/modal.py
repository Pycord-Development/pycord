from __future__ import annotations

import asyncio
import os
import sys
import time
from functools import partial
from itertools import groupby
from typing import TYPE_CHECKING, Any, Callable

from .input_text import InputText

__all__ = (
    "Modal",
    "ModalStore",
)


if TYPE_CHECKING:
    from typing_extensions import Self

    from ..interactions import Interaction
    from ..state import ConnectionState


class Modal:
    """Represents a UI Modal dialog.

    This object must be inherited to create a UI within Discord.

    .. versionadded:: 2.0

    Parameters
    ----------
    children: :class:`InputText`
        The initial InputText fields that are displayed in the modal dialog.
    title: :class:`str`
        The title of the modal dialog.
        Must be 45 characters or fewer.
    custom_id: Optional[:class:`str`]
        The ID of the modal dialog that gets received during an interaction.
        Must be 100 characters or fewer.
    timeout: Optional[:class:`float`]
        Timeout in seconds from last interaction with the UI before no longer accepting input.
        If ``None`` then there is no timeout.
    """

    __item_repr_attributes__: tuple[str, ...] = (
        "title",
        "children",
        "timeout",
    )

    def __init__(
        self,
        *children: InputText,
        title: str,
        custom_id: str | None = None,
        timeout: float | None = None,
    ) -> None:
        self.timeout: float | None = timeout
        if not isinstance(custom_id, str) and custom_id is not None:
            raise TypeError(f"expected custom_id to be str, not {custom_id.__class__.__name__}")
        self._custom_id: str | None = custom_id or os.urandom(16).hex()
        if len(title) > 45:
            raise ValueError("title must be 45 characters or fewer")
        self._title = title
        self._children: list[InputText] = list(children)
        self._weights = _ModalWeights(self._children)
        loop = asyncio.get_running_loop()
        self._stopped: asyncio.Future[bool] = loop.create_future()
        self.__cancel_callback: Callable[[Modal], None] | None = None
        self.__timeout_expiry: float | None = None
        self.__timeout_task: asyncio.Task[None] | None = None
        self.loop = asyncio.get_event_loop()

    def __repr__(self) -> str:
        attrs = " ".join(
            f"{key}={getattr(self, key)!r}" for key in self.__item_repr_attributes__
        )
        return f"<{self.__class__.__name__} {attrs}>"

    def _start_listening_from_store(self, store: ModalStore) -> None:
        self.__cancel_callback = partial(store.remove_modal)
        if self.timeout:
            loop = asyncio.get_running_loop()
            if self.__timeout_task is not None:
                self.__timeout_task.cancel()

            self.__timeout_expiry = time.monotonic() + self.timeout
            self.__timeout_task = loop.create_task(self.__timeout_task_impl())

    async def __timeout_task_impl(self) -> None:
        while True:
            # Guard just in case someone changes the value of the timeout at runtime
            if self.timeout is None:
                return

            if self.__timeout_expiry is None:
                return self._dispatch_timeout()

            # Check if we've elapsed our currently set timeout
            now = time.monotonic()
            if now >= self.__timeout_expiry:
                return self._dispatch_timeout()

            # Wait N seconds to see if timeout data has been refreshed
            await asyncio.sleep(self.__timeout_expiry - now)

    @property
    def _expires_at(self) -> float | None:
        if self.timeout:
            return time.monotonic() + self.timeout
        return None

    def _dispatch_timeout(self):
        if self._stopped.done():
            return

        self._stopped.set_result(True)
        self.loop.create_task(self.on_timeout(), name=f"discord-ui-view-timeout-{self.custom_id}")

    @property
    def title(self) -> str:
        """The title of the modal dialog."""
        return self._title

    @title.setter
    def title(self, value: str):
        if len(value) > 45:
            raise ValueError("title must be 45 characters or fewer")
        if not isinstance(value, str):
            raise TypeError(f"expected title to be str, not {value.__class__.__name__}")
        self._title = value

    @property
    def children(self) -> list[InputText]:
        """The child components associated with the modal dialog."""
        return self._children

    @children.setter
    def children(self, value: list[InputText]):
        for item in value:
            if not isinstance(item, InputText):
                raise TypeError(f"all Modal children must be InputText, not {item.__class__.__name__}")
        self._weights = _ModalWeights(self._children)
        self._children = value

    @property
    def custom_id(self) -> str:
        """The ID of the modal dialog that gets received during an interaction."""
        return self._custom_id

    @custom_id.setter
    def custom_id(self, value: str):
        if not isinstance(value, str):
            raise TypeError(f"expected custom_id to be str, not {value.__class__.__name__}")
        if len(value) > 100:
            raise ValueError("custom_id must be 100 characters or fewer")
        self._custom_id = value

    async def callback(self, interaction: Interaction):
        """|coro|

        The coroutine that is called when the modal dialog is submitted.
        Should be overridden to handle the values submitted by the user.

        Parameters
        ----------
        interaction: :class:`~discord.Interaction`
            The interaction that submitted the modal dialog.
        """
        self.stop()

    def to_components(self) -> list[dict[str, Any]]:
        def key(item: InputText) -> int:
            return item._rendered_row or 0

        children = sorted(self._children, key=key)
        components: list[dict[str, Any]] = []
        for _, group in groupby(children, key=key):
            children = [item.to_component_dict() for item in group]
            if not children:
                continue

            components.append(
                {
                    "type": 1,
                    "components": children,
                }
            )

        return components

    def add_item(self, item: InputText) -> Self:
        """Adds an InputText component to the modal dialog.

        Parameters
        ----------
        item: :class:`InputText`
            The item to add to the modal dialog
        """

        if len(self._children) > 5:
            raise ValueError("You can only have up to 5 items in a modal dialog.")

        if not isinstance(item, InputText):
            raise TypeError(f"expected InputText not {item.__class__!r}")

        self._weights.add_item(item)
        self._children.append(item)
        return self

    def remove_item(self, item: InputText) -> Self:
        """Removes an InputText component from the modal dialog.

        Parameters
        ----------
        item: :class:`InputText`
            The item to remove from the modal dialog.
        """
        try:
            self._children.remove(item)
        except ValueError:
            pass
        return self

    def stop(self) -> None:
        """Stops listening to interaction events from the modal dialog."""
        if not self._stopped.done():
            self._stopped.set_result(True)
        self.__timeout_expiry = None
        if self.__timeout_task is not None:
            self.__timeout_task.cancel()
            self.__timeout_task = None

    async def wait(self) -> bool:
        """Waits for the modal dialog to be submitted."""
        return await self._stopped

    def to_dict(self):
        return {
            "title": self.title,
            "custom_id": self.custom_id,
            "components": self.to_components(),
        }

    async def on_error(self, error: Exception, interaction: Interaction) -> None:
        """|coro|

        A callback that is called when the modal's callback fails with an error.

        The default implementation prints the traceback to stderr.

        Parameters
        ----------
        error: :class:`Exception`
            The exception that was raised.
        interaction: :class:`~discord.Interaction`
            The interaction that led to the failure.
        """
<<<<<<< HEAD
        print(f"Ignoring exception in modal {self}:", file=sys.stderr)
        traceback.print_exception(error.__class__, error, error.__traceback__, file=sys.stderr)
=======
        interaction.client.dispatch("modal_error", error, interaction)
>>>>>>> fce3fc18

    async def on_timeout(self) -> None:
        """|coro|

        A callback that is called when a modal's timeout elapses without being explicitly stopped.
        """


class _ModalWeights:
    __slots__ = ("weights",)

    def __init__(self, children: list[InputText]):
        self.weights: list[int] = [0, 0, 0, 0, 0]

        key = lambda i: sys.maxsize if i.row is None else i.row
        children = sorted(children, key=key)
        for row, group in groupby(children, key=key):
            for item in group:
                self.add_item(item)

    def find_open_space(self, item: InputText) -> int:
        for index, weight in enumerate(self.weights):
            if weight + item.width <= 5:
                return index

        raise ValueError("could not find open space for item")

    def add_item(self, item: InputText) -> None:
        if item.row is not None:
            total = self.weights[item.row] + item.width
            if total > 5:
                raise ValueError(f"item would not fit at row {item.row} ({total} > 5 width)")
            self.weights[item.row] = total
            item._rendered_row = item.row
        else:
            index = self.find_open_space(item)
            self.weights[index] += item.width
            item._rendered_row = index

    def remove_item(self, item: InputText) -> None:
        if item._rendered_row is not None:
            self.weights[item._rendered_row] -= item.width
            item._rendered_row = None

    def clear(self) -> None:
        self.weights = [0, 0, 0, 0, 0]


class ModalStore:
    def __init__(self, state: ConnectionState) -> None:
        # (user_id, custom_id) : Modal
        self._modals: dict[tuple[int, str], Modal] = {}
        self._state: ConnectionState = state

    def add_modal(self, modal: Modal, user_id: int):
        self._modals[(user_id, modal.custom_id)] = modal
        modal._start_listening_from_store(self)

    def remove_modal(self, modal: Modal, user_id):
        modal.stop()
        self._modals.pop((user_id, modal.custom_id))

    async def dispatch(self, user_id: int, custom_id: str, interaction: Interaction):
        key = (user_id, custom_id)
        value = self._modals.get(key)
        if value is None:
            return
        interaction.modal = value

        try:
            components = [
                component
                for parent_component in interaction.data["components"]
                for component in parent_component["components"]
            ]
            for component in components:
                for child in value.children:
                    if child.custom_id == component["custom_id"]:  # type: ignore
                        child.refresh_state(component)
                        break
            await value.callback(interaction)
            self.remove_modal(value, user_id)
        except Exception as e:
            return await value.on_error(e, interaction)<|MERGE_RESOLUTION|>--- conflicted
+++ resolved
@@ -75,9 +75,7 @@
         self.loop = asyncio.get_event_loop()
 
     def __repr__(self) -> str:
-        attrs = " ".join(
-            f"{key}={getattr(self, key)!r}" for key in self.__item_repr_attributes__
-        )
+        attrs = " ".join(f"{key}={getattr(self, key)!r}" for key in self.__item_repr_attributes__)
         return f"<{self.__class__.__name__} {attrs}>"
 
     def _start_listening_from_store(self, store: ModalStore) -> None:
@@ -259,12 +257,7 @@
         interaction: :class:`~discord.Interaction`
             The interaction that led to the failure.
         """
-<<<<<<< HEAD
-        print(f"Ignoring exception in modal {self}:", file=sys.stderr)
-        traceback.print_exception(error.__class__, error, error.__traceback__, file=sys.stderr)
-=======
         interaction.client.dispatch("modal_error", error, interaction)
->>>>>>> fce3fc18
 
     async def on_timeout(self) -> None:
         """|coro|
