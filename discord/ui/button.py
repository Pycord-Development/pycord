"""
The MIT License (MIT)

Copyright (c) 2015-2021 Rapptz
Copyright (c) 2021-present Pycord Development

Permission is hereby granted, free of charge, to any person obtaining a
copy of this software and associated documentation files (the "Software"),
to deal in the Software without restriction, including without limitation
the rights to use, copy, modify, merge, publish, distribute, sublicense,
and/or sell copies of the Software, and to permit persons to whom the
Software is furnished to do so, subject to the following conditions:

The above copyright notice and this permission notice shall be included in
all copies or substantial portions of the Software.

THE SOFTWARE IS PROVIDED "AS IS", WITHOUT WARRANTY OF ANY KIND, EXPRESS
OR IMPLIED, INCLUDING BUT NOT LIMITED TO THE WARRANTIES OF MERCHANTABILITY,
FITNESS FOR A PARTICULAR PURPOSE AND NONINFRINGEMENT. IN NO EVENT SHALL THE
AUTHORS OR COPYRIGHT HOLDERS BE LIABLE FOR ANY CLAIM, DAMAGES OR OTHER
LIABILITY, WHETHER IN AN ACTION OF CONTRACT, TORT OR OTHERWISE, ARISING
FROM, OUT OF OR IN CONNECTION WITH THE SOFTWARE OR THE USE OR OTHER
DEALINGS IN THE SOFTWARE.
"""

from __future__ import annotations

import inspect
import os
from typing import TYPE_CHECKING, Callable, Optional, Tuple, Type, TypeVar, Union

from ..components import Button as ButtonComponent
from ..enums import ButtonStyle, ComponentType
from ..partial_emoji import PartialEmoji, _EmojiTag
from .item import Item, ItemCallbackType

__all__ = (
    "Button",
    "button",
)

if TYPE_CHECKING:
    from ..emoji import Emoji
    from .view import View

B = TypeVar("B", bound="Button")
V = TypeVar("V", bound="View", covariant=True)


class Button(Item[V]):
    """Represents a UI button.

    .. versionadded:: 2.0

    Parameters
    ------------
    style: :class:`discord.ButtonStyle`
        The style of the button.
    custom_id: Optional[:class:`str`]
        The ID of the button that gets received during an interaction.
        If this button is for a URL, it does not have a custom ID.
    url: Optional[:class:`str`]
        The URL this button sends you to.
    disabled: :class:`bool`
        Whether the button is disabled or not.
    label: Optional[:class:`str`]
        The label of the button, if any.
    emoji: Optional[Union[:class:`.PartialEmoji`, :class:`.Emoji`, :class:`str`]]
        The emoji of the button, if available.
    row: Optional[:class:`int`]
        The relative row this button belongs to. A Discord component can only have 5
        rows. By default, items are arranged automatically into those 5 rows. If you'd
        like to control the relative positioning of the row then passing an index is advised.
        For example, row=1 will show up before row=2. Defaults to ``None``, which is automatic
        ordering. The row number must be between 0 and 4 (i.e. zero indexed).
    """

    __item_repr_attributes__: Tuple[str, ...] = (
        "style",
        "url",
        "disabled",
        "label",
        "emoji",
        "row",
    )

    def __init__(
        self,
        *,
        style: ButtonStyle = ButtonStyle.secondary,
        label: Optional[str] = None,
        disabled: bool = False,
        custom_id: Optional[str] = None,
        url: Optional[str] = None,
        emoji: Optional[Union[str, Emoji, PartialEmoji]] = None,
        row: Optional[int] = None,
    ):
        super().__init__()
        if custom_id is not None and url is not None:
            raise TypeError("cannot mix both url and custom_id with Button")

        self._provided_custom_id = custom_id is not None
        if url is None and custom_id is None:
            custom_id = os.urandom(16).hex()

        if url is not None:
            style = ButtonStyle.link

        if emoji is not None:
            if isinstance(emoji, str):
                emoji = PartialEmoji.from_str(emoji)
            elif isinstance(emoji, _EmojiTag):
                emoji = emoji._to_partial()
            else:
                raise TypeError(
                    f"expected emoji to be str, Emoji, or PartialEmoji not {emoji.__class__}"
                )

        self._underlying = ButtonComponent._raw_construct(
            type=ComponentType.button,
            custom_id=custom_id,
            url=url,
            disabled=disabled,
            label=label,
            style=style,
            emoji=emoji,
        )
        self.row = row

    @property
    def style(self) -> ButtonStyle:
        """:class:`discord.ButtonStyle`: The style of the button."""
        return self._underlying.style

    @style.setter
    def style(self, value: ButtonStyle):
        self._underlying.style = value

    @property
    def custom_id(self) -> Optional[str]:
        """Optional[:class:`str`]: The ID of the button that gets received during an interaction.

        If this button is for a URL, it does not have a custom ID.
        """
        return self._underlying.custom_id

    @custom_id.setter
    def custom_id(self, value: Optional[str]):
        if value is not None and not isinstance(value, str):
            raise TypeError("custom_id must be None or str")

        self._underlying.custom_id = value

    @property
    def url(self) -> Optional[str]:
        """Optional[:class:`str`]: The URL this button sends you to."""
        return self._underlying.url

    @url.setter
    def url(self, value: Optional[str]):
        if value is not None and not isinstance(value, str):
            raise TypeError("url must be None or str")
        self._underlying.url = value

    @property
    def disabled(self) -> bool:
        """:class:`bool`: Whether the button is disabled or not."""
        return self._underlying.disabled

    @disabled.setter
    def disabled(self, value: bool):
        self._underlying.disabled = bool(value)

    @property
    def label(self) -> Optional[str]:
        """Optional[:class:`str`]: The label of the button, if available."""
        return self._underlying.label

    @label.setter
    def label(self, value: Optional[str]):
        self._underlying.label = str(value) if value is not None else value

    @property
    def emoji(self) -> Optional[PartialEmoji]:
        """Optional[:class:`.PartialEmoji`]: The emoji of the button, if available."""
        return self._underlying.emoji

    @emoji.setter
<<<<<<< HEAD
    def emoji(self, value: Optional[Union[str, Emoji, PartialEmoji]]):
        if value is not None:
            if isinstance(value, str):
                self._underlying.emoji = PartialEmoji.from_str(value)
            elif isinstance(value, _EmojiTag):
                self._underlying.emoji = value._to_partial()
            else:
                raise TypeError(f'expected str, Emoji, or PartialEmoji, received {value.__class__} instead')
        else:
=======
    def emoji(self, value: Optional[Union[str, Emoji, PartialEmoji]]):  # type: ignore
        if value is None:
>>>>>>> 429dadce
            self._underlying.emoji = None
        elif isinstance(value, str):
            self._underlying.emoji = PartialEmoji.from_str(value)
        elif isinstance(value, _EmojiTag):
            self._underlying.emoji = value._to_partial()
        else:
            raise TypeError(
                f"expected str, Emoji, or PartialEmoji, received {value.__class__} instead"
            )

    @classmethod
    def from_component(cls: Type[B], button: ButtonComponent) -> B:
        return cls(
            style=button.style,
            label=button.label,
            disabled=button.disabled,
            custom_id=button.custom_id,
            url=button.url,
            emoji=button.emoji,
            row=None,
        )

    @property
    def type(self) -> ComponentType:
        return self._underlying.type

    def to_component_dict(self):
        return self._underlying.to_dict()

    def is_dispatchable(self) -> bool:
        return self.custom_id is not None

    def is_persistent(self) -> bool:
        if self.style is ButtonStyle.link:
            return self.url is not None
        return super().is_persistent()

    def refresh_component(self, button: ButtonComponent) -> None:
        self._underlying = button


def button(
    *,
    label: Optional[str] = None,
    custom_id: Optional[str] = None,
    disabled: bool = False,
    style: ButtonStyle = ButtonStyle.secondary,
    emoji: Optional[Union[str, Emoji, PartialEmoji]] = None,
    row: Optional[int] = None,
) -> Callable[[ItemCallbackType], ItemCallbackType]:
    """A decorator that attaches a button to a component.

    The function being decorated should have three parameters, ``self`` representing
    the :class:`discord.ui.View`, the :class:`discord.ui.Button` being pressed and
    the :class:`discord.Interaction` you receive.

    .. note::

        Buttons with a URL cannot be created with this function.
        Consider creating a :class:`Button` manually instead.
        This is because buttons with a URL do not have a callback
        associated with them since Discord does not do any processing
        with it.

    Parameters
    ------------
    label: Optional[:class:`str`]
        The label of the button, if any.
    custom_id: Optional[:class:`str`]
        The ID of the button that gets received during an interaction.
        It is recommended not to set this parameter to prevent conflicts.
    style: :class:`.ButtonStyle`
        The style of the button. Defaults to :attr:`.ButtonStyle.grey`.
    disabled: :class:`bool`
        Whether the button is disabled or not. Defaults to ``False``.
    emoji: Optional[Union[:class:`str`, :class:`.Emoji`, :class:`.PartialEmoji`]]
        The emoji of the button. This can be in string form or a :class:`.PartialEmoji`
        or a full :class:`.Emoji`.
    row: Optional[:class:`int`]
        The relative row this button belongs to. A Discord component can only have 5
        rows. By default, items are arranged automatically into those 5 rows. If you'd
        like to control the relative positioning of the row then passing an index is advised.
        For example, row=1 will show up before row=2. Defaults to ``None``, which is automatic
        ordering. The row number must be between 0 and 4 (i.e. zero indexed).
    """

    def decorator(func: ItemCallbackType) -> ItemCallbackType:
        if not inspect.iscoroutinefunction(func):
            raise TypeError("button function must be a coroutine function")

        func.__discord_ui_model_type__ = Button
        func.__discord_ui_model_kwargs__ = {
            "style": style,
            "custom_id": custom_id,
            "url": None,
            "disabled": disabled,
            "label": label,
            "emoji": emoji,
            "row": row,
        }
        return func

    return decorator<|MERGE_RESOLUTION|>--- conflicted
+++ resolved
@@ -186,20 +186,8 @@
         return self._underlying.emoji
 
     @emoji.setter
-<<<<<<< HEAD
     def emoji(self, value: Optional[Union[str, Emoji, PartialEmoji]]):
-        if value is not None:
-            if isinstance(value, str):
-                self._underlying.emoji = PartialEmoji.from_str(value)
-            elif isinstance(value, _EmojiTag):
-                self._underlying.emoji = value._to_partial()
-            else:
-                raise TypeError(f'expected str, Emoji, or PartialEmoji, received {value.__class__} instead')
-        else:
-=======
-    def emoji(self, value: Optional[Union[str, Emoji, PartialEmoji]]):  # type: ignore
         if value is None:
->>>>>>> 429dadce
             self._underlying.emoji = None
         elif isinstance(value, str):
             self._underlying.emoji = PartialEmoji.from_str(value)
