"""
The MIT License (MIT)

Copyright (c) 2015-2021 Rapptz
Copyright (c) 2021-present Pycord Development

Permission is hereby granted, free of charge, to any person obtaining a
copy of this software and associated documentation files (the "Software"),
to deal in the Software without restriction, including without limitation
the rights to use, copy, modify, merge, publish, distribute, sublicense,
and/or sell copies of the Software, and to permit persons to whom the
Software is furnished to do so, subject to the following conditions:

The above copyright notice and this permission notice shall be included in
all copies or substantial portions of the Software.

THE SOFTWARE IS PROVIDED "AS IS", WITHOUT WARRANTY OF ANY KIND, EXPRESS
OR IMPLIED, INCLUDING BUT NOT LIMITED TO THE WARRANTIES OF MERCHANTABILITY,
FITNESS FOR A PARTICULAR PURPOSE AND NONINFRINGEMENT. IN NO EVENT SHALL THE
AUTHORS OR COPYRIGHT HOLDERS BE LIABLE FOR ANY CLAIM, DAMAGES OR OTHER
LIABILITY, WHETHER IN AN ACTION OF CONTRACT, TORT OR OTHERWISE, ARISING
FROM, OUT OF OR IN CONNECTION WITH THE SOFTWARE OR THE USE OR OTHER
DEALINGS IN THE SOFTWARE.
"""

from __future__ import annotations

import asyncio
import os
import sys
import time
import traceback
from functools import partial
from itertools import groupby
from typing import TYPE_CHECKING, Any, Callable, ClassVar, Iterator, Sequence, TypeVar

from ..components import ActionRow as ActionRowComponent
from ..components import Button as ButtonComponent
from ..components import Component
from ..components import SelectMenu as SelectComponent
from ..components import _component_factory
from .. import utils
from .item import Item, ItemCallbackType

__all__ = ("View",)


if TYPE_CHECKING:
    from ..interactions import Interaction, InteractionMessage
    from ..message import Message
    from ..state import ConnectionState
    from ..types.components import Component as ComponentPayload

V = TypeVar("V", bound="View", covariant=True)


def _walk_all_components(components: list[Component]) -> Iterator[Component]:
    for item in components:
        if isinstance(item, ActionRowComponent):
            yield from item.children
        else:
            yield item


def _component_to_item(component: Component) -> Item[V]:
    if isinstance(component, ButtonComponent):
        from .button import Button  # noqa: PLC0415

        return Button.from_component(component)
    if isinstance(component, SelectComponent):
        from .select import Select  # noqa: PLC0415

        return Select.from_component(component)
    return Item.from_component(component)


class _ViewWeights:
    __slots__ = ("weights",)

    def __init__(self, children: list[Item[V]]):
        self.weights: list[int] = [0, 0, 0, 0, 0]

        key = lambda i: sys.maxsize if i.row is None else i.row
        children = sorted(children, key=key)
        for row, group in groupby(children, key=key):
            for item in group:
                self.add_item(item)

    def find_open_space(self, item: Item[V]) -> int:
        for index, weight in enumerate(self.weights):
            if weight + item.width <= 5:
                return index

        raise ValueError("could not find open space for item")

    def add_item(self, item: Item[V]) -> None:
        if item.row is not None:
            total = self.weights[item.row] + item.width
            if total > 5:
                raise ValueError(f"item would not fit at row {item.row} ({total} > 5 width)")
            self.weights[item.row] = total
            item._rendered_row = item.row
        else:
            index = self.find_open_space(item)
            self.weights[index] += item.width
            item._rendered_row = index

    def remove_item(self, item: Item[V]) -> None:
        if item._rendered_row is not None:
            self.weights[item._rendered_row] -= item.width
            item._rendered_row = None

    def clear(self) -> None:
        self.weights = [0, 0, 0, 0, 0]


class View:
    """Represents a UI view.

    This object must be inherited to create a UI within Discord.

    .. versionadded:: 2.0

    Parameters
    ----------
    *items: :class:`Item`
        The initial items attached to this view.
    timeout: Optional[:class:`float`]
        Timeout in seconds from last interaction with the UI before no longer accepting input. Defaults to 180.0.
        If ``None`` then there is no timeout.

    Attributes
    ----------
    timeout: Optional[:class:`float`]
        Timeout from last interaction with the UI before no longer accepting input.
        If ``None`` then there is no timeout.
    children: List[:class:`Item`]
        The list of children attached to this view.
    disable_on_timeout: :class:`bool`
        Whether to disable the view when the timeout is reached. Defaults to ``False``.
    message: Optional[:class:`.Message`]
        The message that this view is attached to.
        If ``None`` then the view has not been sent with a message.
    parent: Optional[:class:`.Interaction`]
        The parent interaction which this view was sent from.
        If ``None`` then the view was not sent using :meth:`InteractionResponse.send_message`.
    """

    __discord_ui_view__: ClassVar[bool] = True
    __view_children_items__: ClassVar[list[ItemCallbackType]] = []

    def __init_subclass__(cls) -> None:
        children: list[ItemCallbackType] = []
        for base in reversed(cls.__mro__):
            for member in base.__dict__.values():
                if hasattr(member, "__discord_ui_model_type__"):
                    children.append(member)

        if len(children) > 25:
            raise TypeError("View cannot have more than 25 children")

        cls.__view_children_items__ = children

    def __init__(
        self,
        *items: Item[V],
        timeout: float | None = 180.0,
        disable_on_timeout: bool = False,
    ):
        self.timeout = timeout
        self.disable_on_timeout = disable_on_timeout
        self.children: list[Item[V]] = []
        for func in self.__view_children_items__:
            item: Item[V] = func.__discord_ui_model_type__(**func.__discord_ui_model_kwargs__)
            item.callback = partial(func, self, item)
            item._view = self
            setattr(self, func.__name__, item)
            self.children.append(item)

        self.__weights = _ViewWeights(self.children)
        for item in items:
            self.add_item(item)

        loop = asyncio.get_running_loop()
        self.id: str = os.urandom(16).hex()
        self.__cancel_callback: Callable[[View], None] | None = None
        self.__timeout_expiry: float | None = None
        self.__timeout_task: asyncio.Task[None] | None = None
        self.__stopped: asyncio.Future[bool] = loop.create_future()
        self._message: Message | InteractionMessage | None = None
        self.parent: Interaction | None = None

    def __repr__(self) -> str:
        return f"<{self.__class__.__name__} timeout={self.timeout} children={len(self.children)}>"

    async def __timeout_task_impl(self) -> None:
        while True:
            # Guard just in case someone changes the value of the timeout at runtime
            if self.timeout is None:
                return

            if self.__timeout_expiry is None:
                return self._dispatch_timeout()

            # Check if we've elapsed our currently set timeout
            now = time.monotonic()
            if now >= self.__timeout_expiry:
                return self._dispatch_timeout()

            # Wait N seconds to see if timeout data has been refreshed
            await asyncio.sleep(self.__timeout_expiry - now)

    def to_components(self) -> list[dict[str, Any]]:
        def key(item: Item[V]) -> int:
            return item._rendered_row or 0

        children = sorted(self.children, key=key)
        components: list[dict[str, Any]] = []
        for _, group in groupby(children, key=key):
            children = [item.to_component_dict() for item in group]
            if not children:
                continue

            components.append(
                {
                    "type": 1,
                    "components": children,
                }
            )

        return components

    @classmethod
    def from_message(cls, message: Message, /, *, timeout: float | None = 180.0) -> View:
        """Converts a message's components into a :class:`View`.

        The :attr:`.Message.components` of a message are read-only
        and separate types from those in the ``discord.ui`` namespace.
        In order to modify and edit message components they must be
        converted into a :class:`View` first.

        Parameters
        ----------
        message: :class:`.Message`
            The message with components to convert into a view.
        timeout: Optional[:class:`float`]
            The timeout of the converted view.

        Returns
        -------
        :class:`View`
            The converted view. This always returns a :class:`View` and not
            one of its subclasses.
        """
        view = View(timeout=timeout)
        for component in _walk_all_components(message.components):
            view.add_item(_component_to_item(component))
        return view

    @property
    def _expires_at(self) -> float | None:
        if self.timeout:
            return time.monotonic() + self.timeout
        return None

    def add_item(self, item: Item[V]) -> None:
        """Adds an item to the view.

        Parameters
        ----------
        item: :class:`Item`
            The item to add to the view.

        Raises
        ------
        TypeError
            An :class:`Item` was not passed.
        ValueError
            Maximum number of children has been exceeded (25)
            or the row the item is trying to be added to is full.
        """

        if len(self.children) > 25:
            raise ValueError("maximum number of children exceeded")

        if not isinstance(item, Item):
            raise TypeError(f"expected Item not {item.__class__!r}")

        self.__weights.add_item(item)

        item._view = self
        self.children.append(item)

    def remove_item(self, item: Item[V]) -> None:
        """Removes an item from the view.

        Parameters
        ----------
        item: :class:`Item`
            The item to remove from the view.
        """

        try:
            self.children.remove(item)
        except ValueError:
            pass
        else:
            self.__weights.remove_item(item)

    def clear_items(self) -> None:
        """Removes all items from the view."""
        self.children.clear()
        self.__weights.clear()

<<<<<<< HEAD
    def get_item(self, custom_id: str) -> Item | None:
        """Get an item from the view with the given custom ID. Alias for `utils.find(lambda i: i.custom_id == custom_id, self.children)`.
=======
    def get_item(self, custom_id: str) -> Item[V] | None:
        """Get an item from the view with the given custom ID. Alias for `utils.get(view.children, custom_id=custom_id)`.
>>>>>>> 2078cef9

        Parameters
        ----------
        custom_id: :class:`str`
            The custom_id of the item to get

        Returns
        -------
        Optional[:class:`Item`]
            The item with the matching ``custom_id`` if it exists.
        """
        return utils.find(lambda i: i.custom_id == custom_id, self.children)

    async def interaction_check(self, interaction: Interaction) -> bool:
        """|coro|

        A callback that is called when an interaction happens within the view
        that checks whether the view should process item callbacks for the interaction.

        This is useful to override if, for example, you want to ensure that the
        interaction author is a given user.

        The default implementation of this returns ``True``.

        If this returns ``False``, :meth:`on_check_failure` is called.

        .. note::

            If an exception occurs within the body then the check
            is considered a failure and :meth:`on_error` is called.

        Parameters
        ----------
        interaction: :class:`~discord.Interaction`
            The interaction that occurred.

        Returns
        -------
        :class:`bool`
            Whether the view children's callbacks should be called.
        """
        return True

    async def on_timeout(self) -> None:
        """|coro|

        A callback that is called when a view's timeout elapses without being explicitly stopped.
        """
        if self.disable_on_timeout:
            self.disable_all_items()

            if not self._message or self._message.flags.ephemeral:
                message = self.parent
            else:
                message = self.message

            if message:
                m = await message.edit(view=self)
                if m:
                    self._message = m

    async def on_check_failure(self, interaction: Interaction) -> None:
        """|coro|
        A callback that is called when a :meth:`View.interaction_check` returns ``False``.
        This can be used to send a response when a check failure occurs.

        Parameters
        ----------
        interaction: :class:`~discord.Interaction`
            The interaction that occurred.
        """

    async def on_error(self, error: Exception, item: Item[V], interaction: Interaction) -> None:
        """|coro|

        A callback that is called when an item's callback or :meth:`interaction_check`
        fails with an error.

        The default implementation prints the traceback to stderr.

        Parameters
        ----------
        error: :class:`Exception`
            The exception that was raised.
        item: :class:`Item`
            The item that failed the dispatch.
        interaction: :class:`~discord.Interaction`
            The interaction that led to the failure.
        """
        print(f"Ignoring exception in view {self} for item {item}:", file=sys.stderr)
        traceback.print_exception(error.__class__, error, error.__traceback__, file=sys.stderr)

    async def _scheduled_task(self, item: Item[V], interaction: Interaction):
        try:
            if self.timeout:
                self.__timeout_expiry = time.monotonic() + self.timeout

            allow = await self.interaction_check(interaction)
            if not allow:
                return await self.on_check_failure(interaction)

            await item.callback(interaction)
        except Exception as e:
            return await self.on_error(e, item, interaction)

    def _start_listening_from_store(self, store: ViewStore) -> None:
        self.__cancel_callback = partial(store.remove_view)
        if self.timeout:
            loop = asyncio.get_running_loop()
            if self.__timeout_task is not None:
                self.__timeout_task.cancel()

            self.__timeout_expiry = time.monotonic() + self.timeout
            self.__timeout_task = loop.create_task(self.__timeout_task_impl())

    def _dispatch_timeout(self):
        if self.__stopped.done():
            return

        self.__stopped.set_result(True)
        asyncio.create_task(self.on_timeout(), name=f"discord-ui-view-timeout-{self.id}")

    def _dispatch_item(self, item: Item[V], interaction: Interaction):
        if self.__stopped.done():
            return

        if interaction.message:
            self.message = interaction.message

        asyncio.create_task(
            self._scheduled_task(item, interaction),
            name=f"discord-ui-view-dispatch-{self.id}",
        )

    def refresh(self, components: list[Component]):
        # This is pretty hacky at the moment
        old_state: dict[tuple[int, str], Item[V]] = {
            (item.type.value, item.custom_id): item
            for item in self.children
            if item.is_dispatchable()  # type: ignore
        }
        children: list[Item[V]] = [item for item in self.children if not item.is_dispatchable()]
        for component in _walk_all_components(components):
            try:
                older = old_state[(component.type.value, component.custom_id)]  # type: ignore
            except (KeyError, AttributeError):
                item = _component_to_item(component)
                if not item.is_dispatchable():
                    continue
                children.append(item)
            else:
                older.refresh_component(component)
                children.append(older)

        self.children = children

    def stop(self) -> None:
        """Stops listening to interaction events from this view.

        This operation cannot be undone.
        """
        if not self.__stopped.done():
            self.__stopped.set_result(False)

        self.__timeout_expiry = None
        if self.__timeout_task is not None:
            self.__timeout_task.cancel()
            self.__timeout_task = None

        if self.__cancel_callback:
            self.__cancel_callback(self)
            self.__cancel_callback = None

    def is_finished(self) -> bool:
        """Whether the view has finished interacting."""
        return self.__stopped.done()

    def is_dispatching(self) -> bool:
        """Whether the view has been added for dispatching purposes."""
        return self.__cancel_callback is not None

    def is_persistent(self) -> bool:
        """Whether the view is set up as persistent.

        A persistent view has all their components with a set ``custom_id`` and
        a :attr:`timeout` set to ``None``.
        """
        return self.timeout is None and all(item.is_persistent() for item in self.children)

    async def wait(self) -> bool:
        """Waits until the view has finished interacting.

        A view is considered finished when :meth:`stop`
        is called, or it times out.

        Returns
        -------
        :class:`bool`
            If ``True``, then the view timed out. If ``False`` then
            the view finished normally.
        """
        return await self.__stopped

    def disable_all_items(self, *, exclusions: list[Item[V]] | None = None) -> None:
        """
        Disables all items in the view.

        Parameters
        ----------
        exclusions: Optional[List[:class:`Item`]]
            A list of items in `self.children` to not disable from the view.
        """
        for child in self.children:
            if exclusions is None or child not in exclusions:
                child.disabled = True

    def enable_all_items(self, *, exclusions: list[Item[V]] | None = None) -> None:
        """
        Enables all items in the view.

        Parameters
        ----------
        exclusions: Optional[List[:class:`Item`]]
            A list of items in `self.children` to not enable from the view.
        """
        for child in self.children:
            if exclusions is None or child not in exclusions:
                child.disabled = False

    @property
    def message(self):
        return self._message

    @message.setter
    def message(self, value):
        self._message = value


class ViewStore:
    def __init__(self, state: ConnectionState):
        # (component_type, message_id, custom_id): (View, Item)
        self._views: dict[tuple[int, int | None, str], tuple[View, Item[V]]] = {}
        # message_id: View
        self._synced_message_views: dict[int, View] = {}
        self._state: ConnectionState = state

    @property
    def persistent_views(self) -> Sequence[View]:
        views = {view.id: view for (_, (view, _)) in self._views.items() if view.is_persistent()}
        return list(views.values())

    def __verify_integrity(self):
        to_remove: list[tuple[int, int | None, str]] = []
        for k, (view, _) in self._views.items():
            if view.is_finished():
                to_remove.append(k)

        for k in to_remove:
            del self._views[k]

    def add_view(self, view: View, message_id: int | None = None):
        self.__verify_integrity()

        view._start_listening_from_store(self)
        for item in view.children:
            if item.is_dispatchable():
                self._views[(item.type.value, message_id, item.custom_id)] = (view, item)  # type: ignore

        if message_id is not None:
            self._synced_message_views[message_id] = view

    def remove_view(self, view: View):
        for item in view.children:
            if item.is_dispatchable():
                self._views.pop((item.type.value, item.custom_id), None)  # type: ignore

        for key, value in self._synced_message_views.items():
            if value.id == view.id:
                del self._synced_message_views[key]
                break

    def dispatch(self, component_type: int, custom_id: str, interaction: Interaction):
        self.__verify_integrity()
        message_id: int | None = interaction.message and interaction.message.id
        key = (component_type, message_id, custom_id)
        # Fallback to None message_id searches in case a persistent view
        # was added without an associated message_id
        value = self._views.get(key) or self._views.get((component_type, None, custom_id))
        if value is None:
            return

        view, item = value
        item.refresh_state(interaction)
        view._dispatch_item(item, interaction)

    def is_message_tracked(self, message_id: int):
        return message_id in self._synced_message_views

    def remove_message_tracking(self, message_id: int) -> View | None:
        return self._synced_message_views.pop(message_id, None)

    def update_from_message(self, message_id: int, components: list[ComponentPayload]):
        # pre-req: is_message_tracked == true
        view = self._synced_message_views[message_id]
        view.refresh([_component_factory(d) for d in components])<|MERGE_RESOLUTION|>--- conflicted
+++ resolved
@@ -64,11 +64,11 @@
 
 def _component_to_item(component: Component) -> Item[V]:
     if isinstance(component, ButtonComponent):
-        from .button import Button  # noqa: PLC0415
+        from .button import Button
 
         return Button.from_component(component)
     if isinstance(component, SelectComponent):
-        from .select import Select  # noqa: PLC0415
+        from .select import Select
 
         return Select.from_component(component)
     return Item.from_component(component)
@@ -312,13 +312,8 @@
         self.children.clear()
         self.__weights.clear()
 
-<<<<<<< HEAD
-    def get_item(self, custom_id: str) -> Item | None:
+    def get_item(self, custom_id: str) -> Item[V] | None:
         """Get an item from the view with the given custom ID. Alias for `utils.find(lambda i: i.custom_id == custom_id, self.children)`.
-=======
-    def get_item(self, custom_id: str) -> Item[V] | None:
-        """Get an item from the view with the given custom ID. Alias for `utils.get(view.children, custom_id=custom_id)`.
->>>>>>> 2078cef9
 
         Parameters
         ----------
