"""
The MIT License (MIT)

Copyright (c) 2015-2021 Rapptz
Copyright (c) 2021-present Pycord Development

Permission is hereby granted, free of charge, to any person obtaining a
copy of this software and associated documentation files (the "Software"),
to deal in the Software without restriction, including without limitation
the rights to use, copy, modify, merge, publish, distribute, sublicense,
and/or sell copies of the Software, and to permit persons to whom the
Software is furnished to do so, subject to the following conditions:

The above copyright notice and this permission notice shall be included in
all copies or substantial portions of the Software.

THE SOFTWARE IS PROVIDED "AS IS", WITHOUT WARRANTY OF ANY KIND, EXPRESS
OR IMPLIED, INCLUDING BUT NOT LIMITED TO THE WARRANTIES OF MERCHANTABILITY,
FITNESS FOR A PARTICULAR PURPOSE AND NONINFRINGEMENT. IN NO EVENT SHALL THE
AUTHORS OR COPYRIGHT HOLDERS BE LIABLE FOR ANY CLAIM, DAMAGES OR OTHER
LIABILITY, WHETHER IN AN ACTION OF CONTRACT, TORT OR OTHERWISE, ARISING
FROM, OUT OF OR IN CONNECTION WITH THE SOFTWARE OR THE USE OR OTHER
DEALINGS IN THE SOFTWARE.
"""

from __future__ import annotations

import asyncio
import contextlib
import os
import sys
import time
from functools import partial
from itertools import groupby
from typing import (
    TYPE_CHECKING,
    Any,
    ClassVar,
    Iterator,
    Sequence,
    TypeVar,
)

from typing_extensions import Self

import discord

from ..components import ActionRow as ActionRowComponent
from ..components import Button as ButtonComponent
from ..components import Component
from ..components import Container as ContainerComponent
from ..components import FileComponent
from ..components import Label as LabelComponent
from ..components import MediaGallery as MediaGalleryComponent
from ..components import Section as SectionComponent
from ..components import SelectMenu as SelectComponent
from ..components import Separator as SeparatorComponent
from ..components import TextDisplay as TextDisplayComponent
from ..components import Thumbnail as ThumbnailComponent
from ..components import _component_factory
<<<<<<< HEAD
=======
from ..enums import ChannelType
from ..utils import find
>>>>>>> 2074aeaf
from .core import ItemInterface
from .item import ItemCallbackType, ViewItem

__all__ = (
    "BaseView",
    "View",
    "DesignerView",
    "_component_to_item",
    "_walk_all_components",
)


if TYPE_CHECKING:
    from ..interactions import Interaction, InteractionMessage
    from ..message import Message
    from ..state import ConnectionState
    from ..types.components import Component as ComponentPayload

V = TypeVar("V", bound="BaseView", covariant=True)


def _walk_all_components(components: list[Component]) -> Iterator[Component]:
    for item in components:
        if isinstance(item, ActionRowComponent):
            yield from item.children
        else:
            yield item


def _walk_all_components_v2(components: list[Component]) -> Iterator[Component]:
    for item in components:
        if isinstance(item, ActionRowComponent):
            yield from item.children
        elif isinstance(item, (SectionComponent, ContainerComponent)):
            yield from item.walk_components()
        else:
            yield item


def _component_to_item(component: Component) -> ViewItem[V]:
    if isinstance(component, ButtonComponent):
        from .button import Button

        return Button.from_component(component)
    if isinstance(component, SelectComponent):
        from .select import Select

        return Select.from_component(component)
    if isinstance(component, SectionComponent):
        from .section import Section

        return Section.from_component(component)
    if isinstance(component, TextDisplayComponent):
        from .text_display import TextDisplay

        return TextDisplay.from_component(component)
    if isinstance(component, ThumbnailComponent):
        from .thumbnail import Thumbnail

        return Thumbnail.from_component(component)
    if isinstance(component, MediaGalleryComponent):
        from .media_gallery import MediaGallery

        return MediaGallery.from_component(component)
    if isinstance(component, FileComponent):
        from .file import File

        return File.from_component(component)
    if isinstance(component, SeparatorComponent):
        from .separator import Separator

        return Separator.from_component(component)
    if isinstance(component, ContainerComponent):
        from .container import Container

        return Container.from_component(component)
    if isinstance(component, ActionRowComponent):
        from .action_row import ActionRow

        return ActionRow.from_component(component)
    if isinstance(component, LabelComponent):
        from .label import Label

        return Label.from_component(component)
    return ViewItem.from_component(component)


class _ViewWeights:
    __slots__ = ("weights",)

    def __init__(self, children: list[ViewItem[V]]):
        self.weights: list[int] = [0, 0, 0, 0, 0]

        key = lambda i: sys.maxsize if i.row is None else i.row
        children = sorted(children, key=key)
        for row, group in groupby(children, key=key):
            for item in group:
                self.add_item(item)

    def find_open_space(self, item: ViewItem[V]) -> int:
        for index, weight in enumerate(self.weights):
            # check if open space AND (next row has no items OR this is the last row)
            if (weight + item.width <= 5) and (
                (index < len(self.weights) - 1 and self.weights[index + 1] == 0)
                or index == len(self.weights) - 1
            ):
                return index

        raise ValueError("could not find open space for item")

    def add_item(self, item: ViewItem[V]) -> None:
        if item.row is not None:
            total = self.weights[item.row] + item.width
            if total > 5:
                raise ValueError(
                    f"item would not fit at row {item.row} ({total} > 5 width)"
                )
            self.weights[item.row] = total
            item._rendered_row = item.row
        else:
            index = self.find_open_space(item)
            self.weights[index] += item.width
            item._rendered_row = index

    def remove_item(self, item: ViewItem[V]) -> None:
        if item._rendered_row is not None:
            self.weights[item._rendered_row] -= item.width
            item._rendered_row = None

    def clear(self) -> None:
        self.weights = [0, 0, 0, 0, 0]


class BaseView(ItemInterface):
    """The base class for UI views used in messages.

    .. versionadded:: 2.7
    """

    __discord_ui_view__: ClassVar[bool] = True
    MAX_ITEMS: int

    def __init__(
        self,
        *items: ViewItem[V],
        timeout: float | None = 180.0,
        disable_on_timeout: bool = False,
        store: bool = True,
    ):
        super().__init__(*items, timeout=timeout, store=store)
        self.disable_on_timeout = disable_on_timeout
        self.id: str = os.urandom(16).hex()
        self._message: Message | InteractionMessage | None = None
        self.parent: Interaction | None = None

    def add_item(self, item: ViewItem[V]) -> Self:
        """Adds an item to the view.

        Parameters
        ----------
        item: :class:`ViewItem`
            The item to add to the view.

        Raises
        ------
        TypeError
            An :class:`ViewItem` was not passed.
        ValueError
            Maximum number of children has been exceeded
        """

        if len(self.children) >= self.MAX_ITEMS:
            raise ValueError("maximum number of children exceeded")

        if not isinstance(item, ViewItem):
            raise TypeError(f"expected ViewItem not {item.__class__!r}")

        item.parent = self
        item._view = self
        self.children.append(item)
        return self

    def remove_item(self, item: ViewItem[V] | int | str) -> None:
        """Removes an item from the view. If an :class:`int` or :class:`str` is passed,
        the item will be removed by ViewItem ``id`` or ``custom_id`` respectively.

        Parameters
        ----------
        item: Union[:class:`ViewItem`, :class:`int`, :class:`str`]
            The item, item ``id``, or item ``custom_id`` to remove from the view.
        """

        if isinstance(item, (str, int)):
            item = self.get_item(item)
        try:
            if isinstance(item.parent, BaseView):
                self.children.remove(item)
            else:
                item.parent.remove_item(item)
        except ValueError:
            pass
        return self

    def clear_items(self) -> None:
        """Removes all items from this view."""
        self.children.clear()
        return self

    async def interaction_check(self, interaction: Interaction) -> bool:
        """|coro|

        A callback that is called when an interaction happens within the view
        that checks whether the view should process item callbacks for the interaction.

        This is useful to override if, for example, you want to ensure that the
        interaction author is a given user.

        The default implementation of this returns ``True``.

        If this returns ``False``, :meth:`on_check_failure` is called.

        .. note::

            If an exception occurs within the body then the check
            is considered a failure and :meth:`on_error` is called.

        Parameters
        ----------
        interaction: :class:`~discord.Interaction`
            The interaction that occurred.

        Returns
        -------
        :class:`bool`
            Whether the view children's callbacks should be called.
        """
        return True

    async def on_timeout(self) -> None:
        """|coro|

        A callback that is called when a view's timeout elapses without being explicitly stopped.
        """
        if self.disable_on_timeout:
            self.disable_all_items()

            if (
                not self._message
                or self._message.flags.ephemeral
                or (self._message.channel.type == ChannelType.private)
            ):
                message = self.parent
            else:
                message = self.message

            if message:
                async with contextlib.suppress(discord.HTTPException):
                    m = await message.edit(view=self)
                if m:
                    self._message = m

    async def on_check_failure(self, interaction: Interaction) -> None:
        """|coro|
        A callback that is called when a :meth:`BaseView.interaction_check` returns ``False``.
        This can be used to send a response when a check failure occurs.

        Parameters
        ----------
        interaction: :class:`~discord.Interaction`
            The interaction that occurred.
        """

    async def on_error(
        self, error: Exception, item: ViewItem[V], interaction: Interaction
    ) -> None:
        """|coro|

        A callback that is called when an item's callback or :meth:`interaction_check`
        fails with an error.

        The default implementation prints the traceback to stderr.

        Parameters
        ----------
        error: :class:`Exception`
            The exception that was raised.
        item: :class:`ViewItem`
            The item that failed the dispatch.
        interaction: :class:`~discord.Interaction`
            The interaction that led to the failure.
        """
        interaction.client.dispatch("view_error", error, item, interaction)

    def is_components_v2(self) -> bool:
        """Whether the view contains V2 components.

        A view containing V2 components cannot be sent alongside message content or embeds.
        """
        return any([item._underlying.is_v2() for item in self.children])

    async def _scheduled_task(self, item: ViewItem[V], interaction: Interaction):
        try:
            if self.timeout:
                self._timeout_expiry = time.monotonic() + self.timeout

            allow = await self.interaction_check(interaction)
            if not allow:
                return await self.on_check_failure(interaction)

            await item.callback(interaction)
        except Exception as e:
            return await self.on_error(e, item, interaction)

    def _start_listening_from_store(self, store: ViewStore) -> None:
        self._cancel_callback = partial(store.remove_view)
        if self.timeout:
            loop = asyncio.get_running_loop()
            if self._timeout_task is not None:
                self._timeout_task.cancel()

            self._timeout_expiry = time.monotonic() + self.timeout
            self._timeout_task = loop.create_task(self._timeout_task_impl())

    def _dispatch_timeout(self):
        if self._stopped.done():
            return

        self._stopped.set_result(True)
        asyncio.create_task(
            self.on_timeout(), name=f"discord-ui-view-timeout-{self.id}"
        )

    def _dispatch_item(self, item: ViewItem[V], interaction: Interaction):
        if self._stopped.done():
            return

        if interaction.message:
            self.message = interaction.message

        asyncio.create_task(
            self._scheduled_task(item, interaction),
            name=f"discord-ui-view-dispatch-{self.id}",
        )

    def is_finished(self) -> bool:
        """Whether the view has finished interacting."""
        return self._stopped.done()

    def is_dispatchable(self) -> bool:
        return any(item.is_dispatchable() for item in self.children)

    def is_dispatching(self) -> bool:
        """Whether the view has been added for dispatching purposes."""
        return self._cancel_callback is not None

    def is_persistent(self) -> bool:
        """Whether the view is set up as persistent.

        A persistent view has all their components with a set ``custom_id`` and
        a :attr:`timeout` set to ``None``.
        """
        return self.timeout is None and all(
            item.is_persistent() for item in self.children
        )

    def stop(self) -> None:
        """Stops listening to interaction events from this view.

        This operation cannot be undone.
        """
        if not self._stopped.done():
            self._stopped.set_result(False)

        self._timeout_expiry = None
        if self._timeout_task is not None:
            self._timeout_task.cancel()
            self._timeout_task = None

        if self._cancel_callback:
            self._cancel_callback(self)
            self._cancel_callback = None

    async def wait(self) -> bool:
        """Waits until the view has finished interacting.

        A view is considered finished when :meth:`stop`
        is called, or it times out.

        Returns
        -------
        :class:`bool`
            If ``True``, then the view timed out. If ``False`` then
            the view finished normally.
        """
        return await self._stopped

    def disable_all_items(self, *, exclusions: list[ViewItem[V]] | None = None) -> Self:
        """
        Disables all buttons and select menus in the view.

        Parameters
        ----------
        exclusions: Optional[List[:class:`ViewItem`]]
            A list of items in `self.children` to not disable from the view.
        """
        for child in self.children:
            if hasattr(child, "disabled") and (
                exclusions is None or child not in exclusions
            ):
                child.disabled = True
            if hasattr(child, "disable_all_items"):
                child.disable_all_items(exclusions=exclusions)
        return self

    def enable_all_items(self, *, exclusions: list[ViewItem[V]] | None = None) -> Self:
        """
        Enables all buttons and select menus in the view.

        Parameters
        ----------
        exclusions: Optional[List[:class:`ViewItem`]]
            A list of items in `self.children` to not enable from the view.
        """
        for child in self.children:
            if hasattr(child, "disabled") and (
                exclusions is None or child not in exclusions
            ):
                child.disabled = False
            if hasattr(child, "enable_all_items"):
                child.enable_all_items(exclusions=exclusions)
        return self

    def copy_text(self) -> str:
        """Returns the text of all :class:`~discord.ui.TextDisplay` items in this View.
        Equivalent to the `Copy Text` option on Discord clients.
        """
        return "\n".join(t for i in self.children if (t := i.copy_text()))

    def walk_children(self) -> Iterator[ViewItem]:
        for item in self.children:
            if hasattr(item, "walk_items"):
                yield from item.walk_items()
            else:
                yield item

    @property
    def message(self):
        return self._message

    @message.setter
    def message(self, value):
        self._message = value


class View(BaseView):
    """Represents a legacy UI view for V1 components :class:`~discord.ui.Button` and :class:`~discord.ui.Select`.

    This object must be inherited to create a UI within Discord.

    .. versionadded:: 2.0

    .. versionchanged:: 2.7

        Now inherits from :class:`BaseView`

    Parameters
    ----------
    *items: :class:`ViewItem`
        The initial items attached to this view.
    timeout: Optional[:class:`float`]
        Timeout in seconds from last interaction with the UI before no longer accepting input. Defaults to 180.0.
        If ``None`` then there is no timeout.

    Attributes
    ----------
    timeout: Optional[:class:`float`]
        Timeout from last interaction with the UI before no longer accepting input.
        If ``None`` then there is no timeout.
    children: List[:class:`ViewItem`]
        The list of children attached to this view.
    disable_on_timeout: :class:`bool`
        Whether to disable the view when the timeout is reached. Defaults to ``False``.
    message: Optional[:class:`.Message`]
        The message that this view is attached to.
        If ``None`` then the view has not been sent with a message.
    parent: Optional[:class:`.Interaction`]
        The parent interaction which this view was sent from.
        If ``None`` then the view was not sent using :meth:`InteractionResponse.send_message`.
    store: Optional[:class:`bool`]
        Whether this view should be stored for callback listening. Setting it to ``False`` will ignore item callbacks and prevent their values from being refreshed. Defaults to ``True``.
    """

    __view_children_items__: ClassVar[list[ItemCallbackType]] = []
    MAX_ITEMS: int = 25

    def __init_subclass__(cls) -> None:
        children: list[ItemCallbackType] = []
        for base in reversed(cls.__mro__):
            for member in base.__dict__.values():
                if hasattr(member, "__discord_ui_model_type__"):
                    children.append(member)

        if len(children) > 40:
            raise TypeError("View cannot have more than 40 children")

        cls.__view_children_items__ = children

    def __init__(
        self,
        *items: ViewItem[V],
        timeout: float | None = 180.0,
        disable_on_timeout: bool = False,
        store: bool = True,
    ):
        super().__init__(
            timeout=timeout, disable_on_timeout=disable_on_timeout, store=store
        )

        for func in self.__view_children_items__:
            item: ViewItem[V] = func.__discord_ui_model_type__(
                **func.__discord_ui_model_kwargs__
            )
            item.callback = partial(func, self, item)
            item._view = self
            item.parent = self
            setattr(self, func.__name__, item)
            self.children.append(item)

        self.__weights = _ViewWeights(self.children)
        for item in items:
            self.add_item(item)

    def to_components(self) -> list[dict[str, Any]]:
        def key(item: ViewItem[V]) -> int:
            return item._rendered_row or 0

        children = sorted(self.children, key=key)
        components: list[dict[str, Any]] = []
        for _, group in groupby(children, key=key):
            items = list(group)
            children = [item.to_component_dict() for item in items]
            if not children:
                continue

            components.append(
                {
                    "type": 1,
                    "components": children,
                }
            )

        return components

    @classmethod
    def from_message(
        cls, message: Message, /, *, timeout: float | None = 180.0
    ) -> View:
        """Converts a message's components into a :class:`View`.

        The :attr:`.Message.components` of a message are read-only
        and separate types from those in the ``discord.ui`` namespace.
        In order to modify and edit message components they must be
        converted into a :class:`View` first.

        Parameters
        ----------
        message: :class:`.Message`
            The message with components to convert into a view.
        timeout: Optional[:class:`float`]
            The timeout of the converted view.

        Returns
        -------
        :class:`View`
            The converted view. This always returns a :class:`View` and not
            one of its subclasses.
        """
        view = View(timeout=timeout)
        for component in _walk_all_components(message.components):
            view.add_item(_component_to_item(component))
        return view

    @classmethod
    def from_dict(
        cls,
        data: list[Component],
        /,
        *,
        timeout: float | None = 180.0,
    ) -> View:
        """Converts a list of component dicts into a :class:`View`.

        Parameters
        ----------
        data: List[:class:`.Component`]
            The list of components to convert into a view.
        timeout: Optional[:class:`float`]
            The timeout of the converted view.

        Returns
        -------
        :class:`View`
            The converted view. This always returns a :class:`View` and not
            one of its subclasses.
        """
        view = View(timeout=timeout)
        components = [_component_factory(d) for d in data]
        for component in _walk_all_components(components):
            view.add_item(_component_to_item(component))

    def add_item(self, item: ViewItem[V]) -> Self:
        """Adds an item to the view. Attempting to add a :class:`~discord.ui.ActionRow` will add its children instead.

        Parameters
        ----------
        item: :class:`ViewItem`
            The item to add to the view.

        Raises
        ------
        TypeError
            An :class:`ViewItem` was not passed.
        ValueError
            Maximum number of children has been exceeded (25)
            or the row the item is trying to be added to is full.
        """

        if item._underlying.is_v2():
            raise ValueError(
                "cannot use V2 components in View. Use DesignerView instead."
            )
        if isinstance(item._underlying, ActionRowComponent):
            for i in item.children:
                self.add_item(i)
            return self

        super().add_item(item)
        self.__weights.add_item(item)
        return self

    def remove_item(self, item: ViewItem[V] | int | str) -> None:
        """Removes an item from the view. If an :class:`int` or :class:`str` is passed,
        the item will be removed by Item ``id`` or ``custom_id`` respectively.

        Parameters
        ----------
        item: Union[:class:`ViewItem`, :class:`int`, :class:`str`]
            The item, item ``id``, or item ``custom_id`` to remove from the view.
        """

        super().remove_item(item)
        try:
            self.__weights.remove_item(item)
        except ValueError:
            pass
        return self

    def clear_items(self) -> None:
        """Removes all items from the view."""
        super().clear_items()
        self.__weights.clear()
        return self

    def refresh(self, components: list[Component]):
        # This is pretty hacky at the moment
        old_state: dict[tuple[int, str], ViewItem[V]] = {
            (item.type.value, item.custom_id): item
            for item in self.children
            if item.is_dispatchable()  # type: ignore
        }
        children: list[ViewItem[V]] = [
            item for item in self.children if not item.is_dispatchable()
        ]
        for component in _walk_all_components(components):
            try:
                older = old_state[(component.type.value, component.custom_id)]  # type: ignore
            except (KeyError, AttributeError):
                item = _component_to_item(component)
                if not item.is_dispatchable():
                    continue
                children.append(item)
            else:
                older.refresh_component(component)
                children.append(older)

        self.children = children

    def is_components_v2(self) -> bool:
        """Whether the view contains V2 components.

        A view containing V2 components cannot be sent alongside message content or embeds.

        This is always ``False`` for :class:`View`.
        """
        return False


class DesignerView(BaseView):
    """Represents a UI view compatible with v2 components.

    This object must be inherited to create a UI within Discord.

    .. versionadded:: 2.7

    Parameters
    ----------
    *items: :class:`ViewItem`
        The initial items attached to this view.
    timeout: Optional[:class:`float`]
        Timeout in seconds from last interaction with the UI before no longer accepting input. Defaults to 180.0.
        If ``None`` then there is no timeout.

    Attributes
    ----------
    timeout: Optional[:class:`float`]
        Timeout from last interaction with the UI before no longer accepting input.
        If ``None`` then there is no timeout.
    children: List[:class:`ViewItem`]
        The list of items attached to this view.
    disable_on_timeout: :class:`bool`
        Whether to disable the view's items when the timeout is reached. Defaults to ``False``.
    message: Optional[:class:`.Message`]
        The message that this view is attached to.
        If ``None`` then the view has not been sent with a message.
    parent: Optional[:class:`.Interaction`]
        The parent interaction which this view was sent from.
        If ``None`` then the view was not sent using :meth:`InteractionResponse.send_message`.
    store: Optional[:class:`bool`]
        Whether this view should be stored for callback listening. Setting it to ``False`` will ignore item callbacks and prevent their values from being refreshed. Defaults to ``True``.
    """

    MAX_ITEMS: int = 40

    def __init_subclass__(cls) -> None:
        for base in reversed(cls.__mro__):
            for member in base.__dict__.values():
                if hasattr(member, "__discord_ui_model_type__"):
                    raise ValueError(
                        "The @button and @select decorators are incompatible with DesignerView. Use ActionRow instead."
                    )

    def __init__(
        self,
        *items: ViewItem[V],
        timeout: float | None = 180.0,
        disable_on_timeout: bool = False,
        store: bool = True,
    ):
        super().__init__(
            *items, timeout=timeout, disable_on_timeout=disable_on_timeout, store=store
        )

    @classmethod
    def from_message(
        cls, message: Message, /, *, timeout: float | None = 180.0
    ) -> View:
        """Converts a message's components into a :class:`DesignerView`.

        The :attr:`.Message.components` of a message are read-only
        and separate types from those in the ``discord.ui`` namespace.
        In order to modify and edit message components they must be
        converted into a :class:`View` first.

        Parameters
        ----------
        message: :class:`.Message`
            The message with components to convert into a view.
        timeout: Optional[:class:`float`]
            The timeout of the converted view.

        Returns
        -------
        :class:`View`
            The converted view. This always returns a :class:`View` and not
            one of its subclasses.
        """
        view = DesignerView(timeout=timeout)
        for component in message.components:
            view.add_item(_component_to_item(component))
        return view

    @classmethod
    def from_dict(
        cls,
        data: list[Component],
        /,
        *,
        timeout: float | None = 180.0,
    ) -> View:
        """Converts a list of component dicts into a :class:`DesignerView`.

        Parameters
        ----------
        data: List[:class:`.Component`]
            The list of components to convert into a view.
        timeout: Optional[:class:`float`]
            The timeout of the converted view.

        Returns
        -------
        :class:`DesignerView`
            The converted view. This always returns a :class:`View` and not
            one of its subclasses.
        """
        view = DesignerView(timeout=timeout)
        components = [_component_factory(d) for d in data]
        for component in components:
            view.add_item(_component_to_item(component))
        return view

    def add_item(self, item: ViewItem[V]) -> Self:
        """Adds an item to the view.

        Parameters
        ----------
        item: :class:`ViewItem`
            The item to add to the view.

        Raises
        ------
        TypeError
            An :class:`ViewItem` was not passed.
        ValueError
            Maximum number of items has been exceeded (40)
        """

        if isinstance(item._underlying, (SelectComponent, ButtonComponent)):
            raise ValueError(
                "cannot add Select or Button to DesignerView directly. Use ActionRow instead."
            )

        super().add_item(item)
        if hasattr(item, "items"):
            item.view = self
        return self

    def refresh(self, components: list[Component]):
        # Refreshes view data using discord's values
        # Assumes the components and items are identical
        if not components:
            return

        i = 0
        for c in components:
            try:
                item = self.children[i]
            except:
                break
            else:
                item.refresh_component(c)
                i += 1

    def is_components_v2(self) -> bool:
        return len(self.children) > 5 or super().is_components_v2()


class ViewStore:
    def __init__(self, state: ConnectionState):
        # (component_type, message_id, custom_id): (BaseView, ViewItem)
        self._views: dict[tuple[int, int | None, str], tuple[BaseView, ViewItem[V]]] = (
            {}
        )
        # message_id: View
        self._synced_message_views: dict[int, BaseView] = {}
        self._state: ConnectionState = state

    @property
    def persistent_views(self) -> Sequence[BaseView]:
        views = {
            view.id: view
            for (_, (view, _)) in self._views.items()
            if view.is_persistent()
        }
        return list(views.values())

    def __verify_integrity(self):
        to_remove: list[tuple[int, int | None, str]] = []
        for k, (view, _) in self._views.items():
            if view.is_finished():
                to_remove.append(k)

        for k in to_remove:
            del self._views[k]

    def add_view(self, view: BaseView, message_id: int | None = None):
        if not view._store:
            return
        self.__verify_integrity()

        view._start_listening_from_store(self)
        for item in view.walk_children():
            if item.is_storable():
                self._views[(item.type.value, message_id, item.custom_id)] = (
                    view,
                    item,
                )  # type: ignore

        if message_id is not None:
            self._synced_message_views[message_id] = view

    def remove_view(self, view: BaseView):
        for item in view.walk_children():
            if item.is_storable():
                self._views.pop((item.type.value, item.custom_id), None)  # type: ignore

        for key, value in self._synced_message_views.items():
            if value.id == view.id:
                self.remove_message_view(key)
                break

    def remove_message_view(self, message_id):
        del self._synced_message_views[message_id]

    def dispatch(self, component_type: int, custom_id: str, interaction: Interaction):
        self.__verify_integrity()
        message_id: int | None = interaction.message and interaction.message.id
        key = (component_type, message_id, custom_id)
        # Fallback to None message_id searches in case a persistent view
        # was added without an associated message_id
        value = self._views.get(key) or self._views.get(
            (component_type, None, custom_id)
        )
        if value is None:
            return

        view, item = value
        interaction.view = view
        item.refresh_state(interaction)
        view._dispatch_item(item, interaction)

    def is_message_tracked(self, message_id: int):
        return message_id in self._synced_message_views

    def remove_message_tracking(self, message_id: int) -> BaseView | None:
        return self._synced_message_views.pop(message_id, None)

    def update_from_message(self, message_id: int, components: list[ComponentPayload]):
        # pre-req: is_message_tracked == true
        view = self._synced_message_views[message_id]
        components = [_component_factory(d, state=self._state) for d in components]
        view.refresh(components)<|MERGE_RESOLUTION|>--- conflicted
+++ resolved
@@ -58,11 +58,8 @@
 from ..components import TextDisplay as TextDisplayComponent
 from ..components import Thumbnail as ThumbnailComponent
 from ..components import _component_factory
-<<<<<<< HEAD
-=======
 from ..enums import ChannelType
 from ..utils import find
->>>>>>> 2074aeaf
 from .core import ItemInterface
 from .item import ItemCallbackType, ViewItem
 
