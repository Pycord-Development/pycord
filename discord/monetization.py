"""
The MIT License (MIT)

Copyright (c) 2015-2021 Rapptz
Copyright (c) 2021-present Pycord Development

Permission is hereby granted, free of charge, to any person obtaining a
copy of this software and associated documentation files (the "Software"),
to deal in the Software without restriction, including without limitation
the rights to use, copy, modify, merge, publish, distribute, sublicense,
and/or sell copies of the Software, and to permit persons to whom the
Software is furnished to do so, subject to the following conditions:

The above copyright notice and this permission notice shall be included in
all copies or substantial portions of the Software.

THE SOFTWARE IS PROVIDED "AS IS", WITHOUT WARRANTY OF ANY KIND, EXPRESS
OR IMPLIED, INCLUDING BUT NOT LIMITED TO THE WARRANTIES OF MERCHANTABILITY,
FITNESS FOR A PARTICULAR PURPOSE AND NONINFRINGEMENT. IN NO EVENT SHALL THE
AUTHORS OR COPYRIGHT HOLDERS BE LIABLE FOR ANY CLAIM, DAMAGES OR OTHER
LIABILITY, WHETHER IN AN ACTION OF CONTRACT, TORT OR OTHERWISE, ARISING
FROM, OUT OF OR IN CONNECTION WITH THE SOFTWARE OR THE USE OR OTHER
DEALINGS IN THE SOFTWARE.
"""

from __future__ import annotations

from typing import TYPE_CHECKING

from .enums import EntitlementType, SKUType, SubscriptionStatus, try_enum
from .flags import SKUFlags
from .iterators import SubscriptionIterator
from .mixins import Hashable
from .utils import MISSING, parse_time
from .utils.private import get_as_snowflake

if TYPE_CHECKING:
    from datetime import datetime

    from .abc import Snowflake, SnowflakeTime
    from .state import ConnectionState
    from .types.monetization import SKU as SKUPayload
    from .types.monetization import Entitlement as EntitlementPayload
    from .types.monetization import Subscription as SubscriptionPayload


__all__ = (
    "SKU",
    "Entitlement",
    "Subscription",
)


class SKU(Hashable):
    """Represents a Discord SKU (stock-keeping unit).

    .. versionadded:: 2.5

    Attributes
    ----------
    id: :class:`int`
        The SKU's ID.
    type: :class:`SKUType`
        The type of SKU.
    application_id: :class:`int`
        The ID of the application this SKU belongs to.
    name: :class:`str`
        The name of the SKU.
    slug: :class:`str`
        The SKU's slug.
    flags: :class:`SKUFlags`
        The SKU's flags.
    """

    __slots__ = (
        "_state",
        "id",
        "type",
        "application_id",
        "name",
        "slug",
        "flags",
    )

    def __init__(self, *, state: ConnectionState, data: SKUPayload) -> None:
        self._state: ConnectionState = state
        self.id: int = int(data["id"])
        self.type: SKUType = try_enum(SKUType, data["type"])
        self.application_id: int = int(data["application_id"])
        self.name: str = data["name"]
        self.slug: str = data["slug"]
        self.flags: SKUFlags = SKUFlags._from_value(data["flags"])

    def __repr__(self) -> str:
        return (
            f"<SKU id={self.id} name={self.name!r} application_id={self.application_id} "
            f"slug={self.slug!r} flags={self.flags!r}>"
        )

    def __str__(self) -> str:
        return self.name

    def __eq__(self, other: object) -> bool:
        return isinstance(other, self.__class__) and other.id == self.id

    @property
    def url(self) -> str:
        """:class:`str`: Returns the URL for the SKU."""
        return f"https://discord.com/application-directory/{self.application_id}/store/{self.id}"

    def fetch_subscriptions(
        self,
        user: Snowflake,  # user is required because this is a bot, we are not using oauth2
        *,
        before: SnowflakeTime | None = None,
        after: SnowflakeTime | None = None,
        limit: int | None = 100,
    ) -> SubscriptionIterator:
        """Returns an :class:`.AsyncIterator` that enables fetching the SKU's subscriptions.

        .. versionadded:: 2.7

        Parameters
        ----------
        user: :class:`.abc.Snowflake`
            The user for which to retrieve subscriptions.
        before: :class:`.abc.Snowflake` | :class:`datetime.datetime` | None
            Retrieves subscriptions before this date or object.
            If a datetime is provided, it is recommended to use a UTC-aware datetime.
            If the datetime is naive, it is assumed to be local time.
        after: :class:`.abc.Snowflake` | :class:`datetime.datetime` | None
            Retrieve subscriptions after this date or object.
            If a datetime is provided, it is recommended to use a UTC-aware datetime.
            If the datetime is naive, it is assumed to be local time.
        limit: :class:`int` | None
            The number of subscriptions to retrieve. If ``None``, retrieves all subscriptions.

        Yields
        ------
        :class:`Subscription`
            A subscription that the user has for this SKU.

        Raises
        ------
        :exc:`HTTPException`
            Getting the subscriptions failed.

        Examples
        --------

        Usage ::

            async for subscription in sku.fetch_subscriptions(discord.Object(id=123456789)):
                print(subscription.status)

        Flattening into a list ::

            subscriptions = await sku.fetch_subscriptions(discord.Object(id=123456789)).flatten()
            # subscriptions is now a list of Subscription...

        All parameters except for ``user`` are optional.
        """
        return SubscriptionIterator(
            self._state,
            self.id,
            user_id=user.id,
            before=before,
            after=after,
            limit=limit,
        )


class Entitlement(Hashable):
    """Represents a Discord entitlement.

    .. versionadded:: 2.5

    .. note::

        As of October 1, 2024, entitlements that have been purchased will have ``ends_at`` set to ``None``
        unless the parent :class:`Subscription` has been cancelled.

        `See the Discord changelog. <https://discord.com/developers/docs/change-log#premium-apps-entitlement-migration-and-new-subscription-api>`_

    Attributes
    ----------
    id: :class:`int`
        The entitlement's ID.
    sku_id: :class:`int`
        The ID of the SKU this entitlement is for.
    application_id: :class:`int`
        The ID of the application this entitlement belongs to.
    user_id: Union[:class:`int`, :class:`MISSING`]
        The ID of the user that owns this entitlement.
    type: :class:`EntitlementType`
        The type of entitlement.
    deleted: :class:`bool`
        Whether the entitlement has been deleted.
    starts_at: Union[:class:`datetime.datetime`, :class:`MISSING`]
        When the entitlement starts.
    ends_at: Union[:class:`datetime.datetime`, :class:`MISSING`]
        When the entitlement expires.
    guild_id: Union[:class:`int`, :class:`MISSING`]
        The ID of the guild that owns this entitlement.
    consumed: :class:`bool`
        Whether or not this entitlement has been consumed.
        This will always be ``False`` for entitlements that are not
        from an SKU of type :attr:`SKUType.consumable`.
    """

    __slots__ = (
        "_state",
        "id",
        "sku_id",
        "application_id",
        "user_id",
        "type",
        "deleted",
        "starts_at",
        "ends_at",
        "guild_id",
        "consumed",
    )

    def __init__(self, *, data: EntitlementPayload, state: ConnectionState) -> None:
        self._state = state
        self.id: int = int(data["id"])
        self.sku_id: int = int(data["sku_id"])
        self.application_id: int = int(data["application_id"])
        self.user_id: int | MISSING = get_as_snowflake(data, "user_id") or MISSING
        self.type: EntitlementType = try_enum(EntitlementType, data["type"])
        self.deleted: bool = data["deleted"]
<<<<<<< HEAD
        self.starts_at: datetime | MISSING = (
            parse_time(data.get("starts_at")) or MISSING
        )
        self.ends_at: datetime | MISSING | None = (
            parse_time(ea) if (ea := data.get("ends_at")) is not None else MISSING
        )
        self.guild_id: int | MISSING = get_as_snowflake(data, "guild_id") or MISSING
=======
        self.starts_at: datetime | MISSING = parse_time(data.get("starts_at")) or MISSING
        self.ends_at: datetime | MISSING | None = parse_time(ea) if (ea := data.get("ends_at")) is not None else MISSING
        self.guild_id: int | MISSING = _get_as_snowflake(data, "guild_id") or MISSING
>>>>>>> f2a4eb62
        self.consumed: bool = data.get("consumed", False)

    def __repr__(self) -> str:
        return (
            f"<Entitlement id={self.id} sku_id={self.sku_id} application_id={self.application_id} "
            f"user_id={self.user_id} type={self.type} deleted={self.deleted} "
            f"starts_at={self.starts_at} ends_at={self.ends_at} guild_id={self.guild_id} consumed={self.consumed}>"
        )

    def __eq__(self, other: object) -> bool:
        return isinstance(other, self.__class__) and other.id == self.id

    async def consume(self) -> None:
        """|coro|

        Consumes this entitlement.

        This can only be done on entitlements from an SKU of type :attr:`SKUType.consumable`.

        Raises
        ------
        HTTPException
            Consuming the entitlement failed.
        """
        await self._state.http.consume_entitlement(self._state.application_id, self.id)
        self.consumed = True

    async def delete(self) -> None:
        """|coro|

        Deletes a test entitlement.

        A test entitlement is an entitlement that was created using :meth:`Guild.create_test_entitlement` or :meth:`User.create_test_entitlement`.

        Raises
        ------
        HTTPException
            Deleting the entitlement failed.
        """
        await self._state.http.delete_test_entitlement(self.application_id, self.id)


class Subscription(Hashable):
    """Represents a user making recurring payments for one or more SKUs.

    Successful payments grant the user access to entitlements associated with the SKU.

    .. versionadded:: 2.7

    Attributes
    ----------
    id: :class:`int`
        The subscription's ID.
    user_id: :class:`int`
        The ID of the user that owns this subscription.
    sku_ids: List[:class:`int`]
        The IDs of the SKUs this subscription is for.
    entitlement_ids: List[:class:`int`]
        The IDs of the entitlements this subscription is for.
    renewal_sku_ids: List[:class:`int`]
        The IDs of the SKUs that the buyer will be subscribed to at renewal.
    current_period_start: :class:`datetime.datetime`
        The start of the current subscription period.
    current_period_end: :class:`datetime.datetime`
        The end of the current subscription period.
    status: :class:`SubscriptionStatus`
        The status of the subscription.
    canceled_at: :class:`datetime.datetime` | ``None``
        When the subscription was canceled.
    """

    __slots__ = (
        "_state",
        "id",
        "user_id",
        "sku_ids",
        "entitlement_ids",
        "renewal_sku_ids",
        "current_period_start",
        "current_period_end",
        "status",
        "canceled_at",
        "country",
    )

    def __init__(self, *, state: ConnectionState, data: SubscriptionPayload) -> None:
        self._state: ConnectionState = state
        self.id: int = int(data["id"])
        self.user_id: int = int(data["user_id"])
        self.sku_ids: list[int] = list(map(int, data["sku_ids"]))
        self.entitlement_ids: list[int] = list(map(int, data["entitlement_ids"]))
        self.renewal_sku_ids: list[int] = list(map(int, data["renewal_sku_ids"] or []))
        self.current_period_start: datetime = parse_time(data["current_period_start"])
        self.current_period_end: datetime = parse_time(data["current_period_end"])
        self.status: SubscriptionStatus = try_enum(SubscriptionStatus, data["status"])
        self.canceled_at: datetime | None = parse_time(data.get("canceled_at"))
        self.country: str | None = data.get("country")  # Not documented, it is only available with oauth2, not bots

    def __repr__(self) -> str:
        return f"<Subscription id={self.id} user_id={self.user_id} status={self.status}>"

    def __eq__(self, other: object) -> bool:
        return isinstance(other, self.__class__) and other.id == self.id

    @property
    def user(self):
        """Optional[:class:`User`]: The user that owns this subscription."""
        return self._state.get_user(self.user_id)<|MERGE_RESOLUTION|>--- conflicted
+++ resolved
@@ -230,19 +230,9 @@
         self.user_id: int | MISSING = get_as_snowflake(data, "user_id") or MISSING
         self.type: EntitlementType = try_enum(EntitlementType, data["type"])
         self.deleted: bool = data["deleted"]
-<<<<<<< HEAD
-        self.starts_at: datetime | MISSING = (
-            parse_time(data.get("starts_at")) or MISSING
-        )
-        self.ends_at: datetime | MISSING | None = (
-            parse_time(ea) if (ea := data.get("ends_at")) is not None else MISSING
-        )
-        self.guild_id: int | MISSING = get_as_snowflake(data, "guild_id") or MISSING
-=======
         self.starts_at: datetime | MISSING = parse_time(data.get("starts_at")) or MISSING
         self.ends_at: datetime | MISSING | None = parse_time(ea) if (ea := data.get("ends_at")) is not None else MISSING
-        self.guild_id: int | MISSING = _get_as_snowflake(data, "guild_id") or MISSING
->>>>>>> f2a4eb62
+        self.guild_id: int | MISSING = get_as_snowflake(data, "guild_id") or MISSING
         self.consumed: bool = data.get("consumed", False)
 
     def __repr__(self) -> str:
