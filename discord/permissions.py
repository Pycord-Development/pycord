"""
The MIT License (MIT)

Copyright (c) 2015-2021 Rapptz
Copyright (c) 2021-present Pycord Development

Permission is hereby granted, free of charge, to any person obtaining a
copy of this software and associated documentation files (the "Software"),
to deal in the Software without restriction, including without limitation
the rights to use, copy, modify, merge, publish, distribute, sublicense,
and/or sell copies of the Software, and to permit persons to whom the
Software is furnished to do so, subject to the following conditions:

The above copyright notice and this permission notice shall be included in
all copies or substantial portions of the Software.

THE SOFTWARE IS PROVIDED "AS IS", WITHOUT WARRANTY OF ANY KIND, EXPRESS
OR IMPLIED, INCLUDING BUT NOT LIMITED TO THE WARRANTIES OF MERCHANTABILITY,
FITNESS FOR A PARTICULAR PURPOSE AND NONINFRINGEMENT. IN NO EVENT SHALL THE
AUTHORS OR COPYRIGHT HOLDERS BE LIABLE FOR ANY CLAIM, DAMAGES OR OTHER
LIABILITY, WHETHER IN AN ACTION OF CONTRACT, TORT OR OTHERWISE, ARISING
FROM, OUT OF OR IN CONNECTION WITH THE SOFTWARE OR THE USE OR OTHER
DEALINGS IN THE SOFTWARE.
"""

from __future__ import annotations

from typing import TYPE_CHECKING, Any, Callable, ClassVar, Iterator, TypeVar

from .flags import BaseFlags, alias_flag_value, fill_with_flags, flag_value

__all__ = (
    "Permissions",
    "PermissionOverwrite",
)


# A permission alias works like a regular flag but is marked
# So the PermissionOverwrite knows to work with it
class permission_alias(alias_flag_value):
    alias: str


def make_permission_alias(
    alias: str,
) -> Callable[[Callable[[Any], int]], permission_alias]:
    def decorator(func: Callable[[Any], int]) -> permission_alias:
        ret = permission_alias(func)
        ret.alias = alias
        return ret

    return decorator


P = TypeVar("P", bound="Permissions")


@fill_with_flags()
class Permissions(BaseFlags):
    """Wraps up the Discord permission value.

    The properties provided are two way. You can set and retrieve individual
    bits using the properties as if they were regular bools. This allows
    you to edit permissions.

    .. versionchanged:: 1.3
        You can now use keyword arguments to initialize :class:`Permissions`
        similar to :meth:`update`.

    .. container:: operations

        .. describe:: x == y

            Checks if two permissions are equal.
        .. describe:: x != y

            Checks if two permissions are not equal.
        .. describe:: x <= y

            Checks if a permission is a subset of another permission.
        .. describe:: x >= y

            Checks if a permission is a superset of another permission.
        .. describe:: x < y

             Checks if a permission is a strict subset of another permission.
        .. describe:: x > y

        .. describe:: x + y

            Adds two permissions together. Equivalent to ``x | y``.
        .. describe:: x - y

            Subtracts two permissions from each other.
        .. describe:: x | y

            Returns the union of two permissions. Equivalent to ``x + y``.
        .. describe:: x & y

            Returns the intersection of two permissions.
        .. describe:: ~x

            Returns the inverse of a permission.

             Checks if a permission is a strict superset of another permission.
        .. describe:: hash(x)

               Return the permission's hash.
        .. describe:: iter(x)

               Returns an iterator of ``(perm, value)`` pairs. This allows it
               to be, for example, constructed as a dict or a list of pairs.
               Note that aliases are not shown.

    Attributes
    ----------
    value: :class:`int`
        The raw value. This value is a bit array field of a 53-bit integer
        representing the currently available permissions. You should query
        permissions via the properties rather than using this raw value.
    """

    __slots__ = ()

    def __init__(self, permissions: int = 0, **kwargs: bool):
        if not isinstance(permissions, int):
            raise TypeError(
                "Expected int parameter, received"
                f" {permissions.__class__.__name__} instead."
            )

        self.value = permissions
        for key, value in kwargs.items():
            if key not in self.VALID_FLAGS:
                raise TypeError(f"{key!r} is not a valid permission name.")
            setattr(self, key, value)

    def is_subset(self, other: Permissions) -> bool:
        """Returns ``True`` if self has the same or fewer permissions as other."""
        if isinstance(other, Permissions):
            return (self.value & other.value) == self.value
        else:
            raise TypeError(
                f"cannot compare {self.__class__.__name__} with"
                f" {other.__class__.__name__}"
            )

    def is_superset(self, other: Permissions) -> bool:
        """Returns ``True`` if self has the same or more permissions as other."""
        if isinstance(other, Permissions):
            return (self.value | other.value) == self.value
        else:
            raise TypeError(
                f"cannot compare {self.__class__.__name__} with"
                f" {other.__class__.__name__}"
            )

    def is_strict_subset(self, other: Permissions) -> bool:
        """Returns ``True`` if the permissions on other are a strict subset of those on self."""
        return self.is_subset(other) and self != other

    def is_strict_superset(self, other: Permissions) -> bool:
        """Returns ``True`` if the permissions on other are a strict superset of those on self."""
        return self.is_superset(other) and self != other

    __le__: Callable[[Permissions], bool] = is_subset
    __ge__: Callable[[Permissions], bool] = is_superset
    __lt__: Callable[[Permissions], bool] = is_strict_subset
    __gt__: Callable[[Permissions], bool] = is_strict_superset

    @classmethod
    def none(cls: type[P]) -> P:
        """A factory method that creates a :class:`Permissions` with all
        permissions set to ``False``.
        """
        return cls(0)

    @classmethod
    def all(cls: type[P]) -> P:
        """A factory method that creates a :class:`Permissions` with all
        permissions set to ``True``.
        """
        return cls(0b1111111111111111111111111111111111111111111111111)

    @classmethod
    def all_channel(cls: type[P]) -> P:
        """A :class:`Permissions` with all channel-specific permissions set to
        ``True`` and the guild-specific ones set to ``False``. The guild-specific
        permissions are currently:

        - :attr:`manage_emojis`
        - :attr:`view_audit_log`
        - :attr:`view_guild_insights`
        - :attr:`manage_guild`
        - :attr:`change_nickname`
        - :attr:`manage_nicknames`
        - :attr:`kick_members`
        - :attr:`ban_members`
        - :attr:`administrator`

        .. versionchanged:: 1.7
           Added :attr:`stream`, :attr:`priority_speaker` and :attr:`use_slash_commands` permissions.

        .. versionchanged:: 2.0
           Added :attr:`create_public_threads`, :attr:`create_private_threads`, :attr:`manage_threads`,
           :attr:`use_external_stickers`, :attr:`send_messages_in_threads` and
           :attr:`request_to_speak` permissions.
        """
        return cls(0b111110110110011111101111111111101010001)

    @classmethod
    def general(cls: type[P]) -> P:
        """A factory method that creates a :class:`Permissions` with all
        "General" permissions from the official Discord UI set to ``True``.

        .. versionchanged:: 1.7
           Permission :attr:`read_messages` is now included in the general permissions, but
           permissions :attr:`administrator`, :attr:`create_instant_invite`, :attr:`kick_members`,
           :attr:`ban_members`, :attr:`change_nickname` and :attr:`manage_nicknames` are
           no longer part of the general permissions.
        """
        return cls(0b01110000000010000000010010110000)

    @classmethod
    def membership(cls: type[P]) -> P:
        """A factory method that creates a :class:`Permissions` with all
        "Membership" permissions from the official Discord UI set to ``True``.

        .. versionadded:: 1.7
        """
        return cls(0b00001100000000000000000000000111)

    @classmethod
    def text(cls: type[P]) -> P:
        """A factory method that creates a :class:`Permissions` with all
        "Text" permissions from the official Discord UI set to ``True``.

        .. versionchanged:: 1.7
           Permission :attr:`read_messages` is no longer part of the text permissions.
           Added :attr:`use_slash_commands` permission.

        .. versionchanged:: 2.0
           Added :attr:`create_public_threads`, :attr:`create_private_threads`, :attr:`manage_threads`,
           :attr:`send_messages_in_threads` and :attr:`use_external_stickers` permissions.
        """
        return cls(0b111110010000000000001111111100001000000)

    @classmethod
    def voice(cls: type[P]) -> P:
        """A factory method that creates a :class:`Permissions` with all
        "Voice" permissions from the official Discord UI set to ``True``.
        """
        return cls(0b1000000001000000000000011111100000000001100000000)

    @classmethod
    def stage(cls: type[P]) -> P:
        """A factory method that creates a :class:`Permissions` with all
        "Stage Channel" permissions from the official Discord UI set to ``True``.

        .. versionadded:: 1.7
        """
        return cls(1 << 32)

    @classmethod
    def stage_moderator(cls: type[P]) -> P:
        """A factory method that creates a :class:`Permissions` with all
        "Stage Moderator" permissions from the official Discord UI set to ``True``.

        .. versionadded:: 1.7
        """
        return cls(0b100000001010000000000000000000000)

    @classmethod
    def advanced(cls: type[P]) -> P:
        """A factory method that creates a :class:`Permissions` with all
        "Advanced" permissions from the official Discord UI set to ``True``.

        .. versionadded:: 1.7
        """
        return cls(1 << 3)

    def update(self, **kwargs: bool) -> None:
        r"""Bulk updates this permission object.

        Allows you to set multiple attributes by using keyword
        arguments. The names must be equivalent to the properties
        listed. Extraneous key/value pairs will be silently ignored.

        Parameters
        ------------
        \*\*kwargs
            A list of key/value pairs to bulk update permissions with.
        """
        for key, value in kwargs.items():
            if key in self.VALID_FLAGS:
                setattr(self, key, value)

    def handle_overwrite(self, allow: int, deny: int) -> None:
        # Basically this is what's happening here.
        # We have an original bit array, e.g. 1010
        # Then we have another bit array that is 'denied', e.g. 1111
        # And then we have the last one which is 'allowed', e.g. 0101
        # We want original OP denied to end up resulting in
        # whatever is in denied to be set to 0.
        # So 1010 OP 1111 -> 0000
        # Then we take this value and look at the allowed values.
        # And whatever is allowed is set to 1.
        # So 0000 OP2 0101 -> 0101
        # The OP is base  & ~denied.
        # The OP2 is base | allowed.
        self.value = (self.value & ~deny) | allow

    @flag_value
    def create_instant_invite(self) -> int:
        """:class:`bool`: Returns ``True`` if the user can create instant invites."""
        return 1 << 0

    @flag_value
    def kick_members(self) -> int:
        """:class:`bool`: Returns ``True`` if the user can kick users from the guild."""
        return 1 << 1

    @flag_value
    def ban_members(self) -> int:
        """:class:`bool`: Returns ``True`` if a user can ban users from the guild."""
        return 1 << 2

    @flag_value
    def administrator(self) -> int:
        """:class:`bool`: Returns ``True`` if a user is an administrator. This role overrides all other permissions.

        This also bypasses all channel-specific overrides.
        """
        return 1 << 3

    @flag_value
    def manage_channels(self) -> int:
        """:class:`bool`: Returns ``True`` if a user can edit, delete, or create channels in the guild.

        This also corresponds to the "Manage Channel" channel-specific override.
        """
        return 1 << 4

    @flag_value
    def manage_guild(self) -> int:
        """:class:`bool`: Returns ``True`` if a user can edit guild properties."""
        return 1 << 5

    @flag_value
    def add_reactions(self) -> int:
        """:class:`bool`: Returns ``True`` if a user can add reactions to messages."""
        return 1 << 6

    @flag_value
    def view_audit_log(self) -> int:
        """:class:`bool`: Returns ``True`` if a user can view the guild's audit log."""
        return 1 << 7

    @flag_value
    def priority_speaker(self) -> int:
        """:class:`bool`: Returns ``True`` if a user can be more easily heard while talking."""
        return 1 << 8

    @flag_value
    def stream(self) -> int:
        """:class:`bool`: Returns ``True`` if a user can stream in a voice channel."""
        return 1 << 9

    @flag_value
    def view_channel(self) -> int:
        """:class:`bool`: Returns ``True`` if a user can view all or specific channels."""
        return 1 << 10

    @make_permission_alias("view_channel")
    def read_messages(self) -> int:
        """:class:`bool`: An alias for :attr:`view_channel`.

        .. versionadded:: 1.3
        """
        return 1 << 10

    @flag_value
    def send_messages(self) -> int:
        """:class:`bool`: Returns ``True`` if a user can send messages from all or specific text channels."""
        return 1 << 11

    @flag_value
    def send_tts_messages(self) -> int:
        """:class:`bool`: Returns ``True`` if a user can send TTS messages from all or specific text channels."""
        return 1 << 12

    @flag_value
    def manage_messages(self) -> int:
        """:class:`bool`: Returns ``True`` if a user can delete or pin messages in a text channel.

        .. note::

            Note that there are currently no ways to edit other people's messages.
        """
        return 1 << 13

    @flag_value
    def embed_links(self) -> int:
        """:class:`bool`: Returns ``True`` if a user's messages will automatically be embedded by Discord."""
        return 1 << 14

    @flag_value
    def attach_files(self) -> int:
        """:class:`bool`: Returns ``True`` if a user can send files in their messages."""
        return 1 << 15

    @flag_value
    def read_message_history(self) -> int:
        """:class:`bool`: Returns ``True`` if a user can read a text channel's previous messages."""
        return 1 << 16

    @flag_value
    def mention_everyone(self) -> int:
        """:class:`bool`: Returns ``True`` if a user's @everyone or @here will mention everyone in the text channel."""
        return 1 << 17

    @flag_value
    def external_emojis(self) -> int:
        """:class:`bool`: Returns ``True`` if a user can use emojis from other guilds."""
        return 1 << 18

    @make_permission_alias("external_emojis")
    def use_external_emojis(self) -> int:
        """:class:`bool`: An alias for :attr:`external_emojis`.

        .. versionadded:: 1.3
        """
        return 1 << 18

    @flag_value
    def view_guild_insights(self) -> int:
        """:class:`bool`: Returns ``True`` if a user can view the guild's insights.

        .. versionadded:: 1.3
        """
        return 1 << 19

    @flag_value
    def connect(self) -> int:
        """:class:`bool`: Returns ``True`` if a user can connect to a voice channel."""
        return 1 << 20

    @flag_value
    def speak(self) -> int:
        """:class:`bool`: Returns ``True`` if a user can speak in a voice channel."""
        return 1 << 21

    @flag_value
    def mute_members(self) -> int:
        """:class:`bool`: Returns ``True`` if a user can mute other users."""
        return 1 << 22

    @flag_value
    def deafen_members(self) -> int:
        """:class:`bool`: Returns ``True`` if a user can deafen other users."""
        return 1 << 23

    @flag_value
    def move_members(self) -> int:
        """:class:`bool`: Returns ``True`` if a user can move users between other voice channels."""
        return 1 << 24

    @flag_value
    def use_voice_activation(self) -> int:
        """:class:`bool`: Returns ``True`` if a user can use voice activation in voice channels."""
        return 1 << 25

    @flag_value
    def change_nickname(self) -> int:
        """:class:`bool`: Returns ``True`` if a user can change their nickname in the guild."""
        return 1 << 26

    @flag_value
    def manage_nicknames(self) -> int:
        """:class:`bool`: Returns ``True`` if a user can change other user's nickname in the guild."""
        return 1 << 27

    @flag_value
    def manage_roles(self) -> int:
        """:class:`bool`: Returns ``True`` if a user can create or edit roles less than their role's position.

        This also corresponds to the "Manage Permissions" channel-specific override.
        """
        return 1 << 28

    @make_permission_alias("manage_roles")
    def manage_permissions(self) -> int:
        """:class:`bool`: An alias for :attr:`manage_roles`.

        .. versionadded:: 1.3
        """
        return 1 << 28

    @flag_value
    def manage_webhooks(self) -> int:
        """:class:`bool`: Returns ``True`` if a user can create, edit, or delete webhooks."""
        return 1 << 29

    @flag_value
    def manage_emojis(self) -> int:
        """:class:`bool`: Returns ``True`` if a user can create, edit, or delete emojis."""
        return 1 << 30

    @make_permission_alias("manage_emojis")
    def manage_emojis_and_stickers(self) -> int:
        """:class:`bool`: An alias for :attr:`manage_emojis`.

        .. versionadded:: 2.0
        """
        return 1 << 30

    @flag_value
    def use_slash_commands(self) -> int:
        """:class:`bool`: Returns ``True`` if a user can use slash commands.

        .. versionadded:: 1.7
        """
        return 1 << 31

    @make_permission_alias("use_slash_commands")
    def use_application_commands(self) -> int:
        """:class:`bool`: An alias for :attr:`use_slash_commands`.

        .. versionadded:: 2.0
        """
        return 1 << 31

    @flag_value
    def request_to_speak(self) -> int:
        """:class:`bool`: Returns ``True`` if a user can request to speak in a stage channel.

        .. versionadded:: 1.7
        """
        return 1 << 32

    @flag_value
    def manage_events(self) -> int:
        """:class:`bool`: Returns ``True`` if a user can manage guild events.

        .. versionadded:: 2.0
        """
        return 1 << 33

    @flag_value
    def manage_threads(self) -> int:
        """:class:`bool`: Returns ``True`` if a user can manage threads.

        .. versionadded:: 2.0
        """
        return 1 << 34

    @flag_value
    def create_public_threads(self) -> int:
        """:class:`bool`: Returns ``True`` if a user can create public threads.

        .. versionadded:: 2.0
        """
        return 1 << 35

    @flag_value
    def create_private_threads(self) -> int:
        """:class:`bool`: Returns ``True`` if a user can create private threads.

        .. versionadded:: 2.0
        """
        return 1 << 36

    @flag_value
    def external_stickers(self) -> int:
        """:class:`bool`: Returns ``True`` if a user can use stickers from other guilds.

        .. versionadded:: 2.0
        """
        return 1 << 37

    @make_permission_alias("external_stickers")
    def use_external_stickers(self) -> int:
        """:class:`bool`: An alias for :attr:`external_stickers`.

        .. versionadded:: 2.0
        """
        return 1 << 37

    @flag_value
    def send_messages_in_threads(self) -> int:
        """:class:`bool`: Returns ``True`` if a user can send messages in threads.

        .. versionadded:: 2.0
        """
        return 1 << 38

    @flag_value
    def start_embedded_activities(self) -> int:
        """:class:`bool`: Returns ``True`` if a user can launch an activity flagged 'EMBEDDED' in a voice channel.

        .. versionadded:: 2.0
        """
        return 1 << 39

    @flag_value
    def moderate_members(self) -> int:
        """:class:`bool`: Returns ``True`` if a user can moderate members (timeout).

        .. versionadded:: 2.0
        """
        return 1 << 40

    @flag_value
    def send_voice_messages(self) -> int:
        """:class:`bool`: Returns ``True`` if a member can send voice messages.

        .. versionadded:: 2.5
        """
        return 1 << 46

    @flag_value
    def set_voice_channel_status(self) -> int:
        """:class:`bool`: Returns ``True`` if a member can set voice channel status.

        .. versionadded:: 2.5
        """
        return 1 << 48

    @flag_value
<<<<<<< HEAD
    def use_external_apps(self) -> int:
        """:class:`bool`: Returns ``True`` if a member's user-installed apps can show public responses.
        Users will still be able to use user-installed apps, but responses will be ephemeral.
        
        This only applies to apps that are also not installed to the guild.

        .. versionadded:: 2.6
        """
        return 1 << 50
=======
    def send_polls(self) -> int:
        """:class:`bool`: Returns ``True`` if a member can send polls.

        .. versionadded:: 2.6
        """
        return 1 << 49
>>>>>>> 284d40c7


PO = TypeVar("PO", bound="PermissionOverwrite")


def _augment_from_permissions(cls):
    cls.VALID_NAMES = set(Permissions.VALID_FLAGS)
    aliases = set()

    # make descriptors for all the valid names and aliases
    for name, value in Permissions.__dict__.items():
        if isinstance(value, permission_alias):
            key = value.alias
            aliases.add(name)
        elif isinstance(value, flag_value):
            key = name
        else:
            continue

        # god bless Python
        def getter(self, x=key):
            return self._values.get(x)

        def setter(self, value, x=key):
            self._set(x, value)

        prop = property(getter, setter)
        setattr(cls, name, prop)

    cls.PURE_FLAGS = cls.VALID_NAMES - aliases
    return cls


@_augment_from_permissions
class PermissionOverwrite:
    r"""A type that is used to represent a channel specific permission.

    Unlike a regular :class:`Permissions`\, the default value of a
    permission is equivalent to ``None`` and not ``False``. Setting
    a value to ``False`` is **explicitly** denying that permission,
    while setting a value to ``True`` is **explicitly** allowing
    that permission.

    The values supported by this are the same as :class:`Permissions`
    with the added possibility of it being set to ``None``.

    .. container:: operations

        .. describe:: x == y

            Checks if two overwrites are equal.
        .. describe:: x != y

            Checks if two overwrites are not equal.
        .. describe:: iter(x)

           Returns an iterator of ``(perm, value)`` pairs. This allows it
           to be, for example, constructed as a dict or a list of pairs.
           Note that aliases are not shown.

    Parameters
    -----------
    \*\*kwargs
        Set the value of permissions by their name.
    """

    __slots__ = ("_values",)

    if TYPE_CHECKING:
        VALID_NAMES: ClassVar[set[str]]
        PURE_FLAGS: ClassVar[set[str]]
        # I wish I didn't have to do this
        create_instant_invite: bool | None
        kick_members: bool | None
        ban_members: bool | None
        administrator: bool | None
        manage_channels: bool | None
        manage_guild: bool | None
        add_reactions: bool | None
        view_audit_log: bool | None
        priority_speaker: bool | None
        stream: bool | None
        read_messages: bool | None
        view_channel: bool | None
        send_messages: bool | None
        send_tts_messages: bool | None
        manage_messages: bool | None
        embed_links: bool | None
        attach_files: bool | None
        read_message_history: bool | None
        mention_everyone: bool | None
        external_emojis: bool | None
        use_external_emojis: bool | None
        view_guild_insights: bool | None
        connect: bool | None
        speak: bool | None
        mute_members: bool | None
        deafen_members: bool | None
        move_members: bool | None
        use_voice_activation: bool | None
        change_nickname: bool | None
        manage_nicknames: bool | None
        manage_roles: bool | None
        manage_permissions: bool | None
        manage_webhooks: bool | None
        manage_emojis: bool | None
        manage_emojis_and_stickers: bool | None
        use_slash_commands: bool | None
        request_to_speak: bool | None
        manage_events: bool | None
        manage_threads: bool | None
        create_public_threads: bool | None
        create_private_threads: bool | None
        send_messages_in_threads: bool | None
        external_stickers: bool | None
        use_external_stickers: bool | None
        start_embedded_activities: bool | None
        moderate_members: bool | None
        send_voice_messages: bool | None
        set_voice_channel_status: bool | None
<<<<<<< HEAD
        use_external_apps: bool | None
        
=======
        send_polls: bool | None
>>>>>>> 284d40c7

    def __init__(self, **kwargs: bool | None):
        self._values: dict[str, bool | None] = {}

        for key, value in kwargs.items():
            if key not in self.VALID_NAMES:
                raise ValueError(f"no permission called {key}.")

            setattr(self, key, value)

    def __eq__(self, other: Any) -> bool:
        return isinstance(other, PermissionOverwrite) and self._values == other._values

    def _set(self, key: str, value: bool | None) -> None:
        if value not in (True, None, False):
            raise TypeError(
                f"Expected bool or NoneType, received {value.__class__.__name__}"
            )

        if value is None:
            self._values.pop(key, None)
        else:
            self._values[key] = value

    def pair(self) -> tuple[Permissions, Permissions]:
        """Returns the (allow, deny) pair from this overwrite."""

        allow = Permissions.none()
        deny = Permissions.none()

        for key, value in self._values.items():
            if value is True:
                setattr(allow, key, True)
            elif value is False:
                setattr(deny, key, True)

        return allow, deny

    @classmethod
    def from_pair(cls: type[PO], allow: Permissions, deny: Permissions) -> PO:
        """Creates an overwrite from an allow/deny pair of :class:`Permissions`."""
        ret = cls()
        for key, value in allow:
            if value is True:
                setattr(ret, key, True)

        for key, value in deny:
            if value is True:
                setattr(ret, key, False)

        return ret

    def is_empty(self) -> bool:
        """Checks if the permission overwrite is currently empty.

        An empty permission overwrite is one that has no overwrites set
        to ``True`` or ``False``.

        Returns
        -------
        :class:`bool`
            Indicates if the overwrite is empty.
        """
        return len(self._values) == 0

    def update(self, **kwargs: bool) -> None:
        r"""Bulk updates this permission overwrite object.

        Allows you to set multiple attributes by using keyword
        arguments. The names must be equivalent to the properties
        listed. Extraneous key/value pairs will be silently ignored.

        Parameters
        ------------
        \*\*kwargs
            A list of key/value pairs to bulk update with.
        """
        for key, value in kwargs.items():
            if key not in self.VALID_NAMES:
                continue

            setattr(self, key, value)

    def __iter__(self) -> Iterator[tuple[str, bool | None]]:
        for key in self.PURE_FLAGS:
            yield key, self._values.get(key)<|MERGE_RESOLUTION|>--- conflicted
+++ resolved
@@ -627,7 +627,14 @@
         return 1 << 48
 
     @flag_value
-<<<<<<< HEAD
+    def send_polls(self) -> int:
+        """:class:`bool`: Returns ``True`` if a member can send polls.
+
+        .. versionadded:: 2.6
+        """
+        return 1 << 49
+      
+    @flag_value
     def use_external_apps(self) -> int:
         """:class:`bool`: Returns ``True`` if a member's user-installed apps can show public responses.
         Users will still be able to use user-installed apps, but responses will be ephemeral.
@@ -637,14 +644,6 @@
         .. versionadded:: 2.6
         """
         return 1 << 50
-=======
-    def send_polls(self) -> int:
-        """:class:`bool`: Returns ``True`` if a member can send polls.
-
-        .. versionadded:: 2.6
-        """
-        return 1 << 49
->>>>>>> 284d40c7
 
 
 PO = TypeVar("PO", bound="PermissionOverwrite")
@@ -765,12 +764,8 @@
         moderate_members: bool | None
         send_voice_messages: bool | None
         set_voice_channel_status: bool | None
-<<<<<<< HEAD
+        send_polls: bool | None
         use_external_apps: bool | None
-        
-=======
-        send_polls: bool | None
->>>>>>> 284d40c7
 
     def __init__(self, **kwargs: bool | None):
         self._values: dict[str, bool | None] = {}
