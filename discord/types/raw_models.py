--- conflicted
+++ resolved
@@ -87,21 +87,21 @@
     id: Snowflake
     guild_id: Snowflake
 
-<<<<<<< HEAD
-
-class _TypingEventOptional(TypedDict, total=False):
-    guild_id: Snowflake
-    member: Member
-
-
-class TypingEvent(_TypingEventOptional):
-    channel_id: Snowflake
-    user_id: Snowflake
-    timestamp: int
-=======
+      
 class ThreadDeleteEvent(TypedDict, total=False):
     thread_id: Snowflake
     thread_type: int
     guild_id: Snowflake
     parent_id: Snowflake
->>>>>>> 27e0b42d
+
+      
+class _TypingEventOptional(TypedDict, total=False):
+    guild_id: Snowflake
+    member: Member
+
+      
+class TypingEvent(_TypingEventOptional):
+    channel_id: Snowflake
+    user_id: Snowflake
+    timestamp: int
+
