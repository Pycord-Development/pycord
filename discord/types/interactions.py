"""
The MIT License (MIT)

Copyright (c) 2015-2021 Rapptz
Copyright (c) 2021-present Pycord Development

Permission is hereby granted, free of charge, to any person obtaining a
copy of this software and associated documentation files (the "Software"),
to deal in the Software without restriction, including without limitation
the rights to use, copy, modify, merge, publish, distribute, sublicense,
and/or sell copies of the Software, and to permit persons to whom the
Software is furnished to do so, subject to the following conditions:

The above copyright notice and this permission notice shall be included in
all copies or substantial portions of the Software.

THE SOFTWARE IS PROVIDED "AS IS", WITHOUT WARRANTY OF ANY KIND, EXPRESS
OR IMPLIED, INCLUDING BUT NOT LIMITED TO THE WARRANTIES OF MERCHANTABILITY,
FITNESS FOR A PARTICULAR PURPOSE AND NONINFRINGEMENT. IN NO EVENT SHALL THE
AUTHORS OR COPYRIGHT HOLDERS BE LIABLE FOR ANY CLAIM, DAMAGES OR OTHER
LIABILITY, WHETHER IN AN ACTION OF CONTRACT, TORT OR OTHERWISE, ARISING
FROM, OUT OF OR IN CONNECTION WITH THE SOFTWARE OR THE USE OR OTHER
DEALINGS IN THE SOFTWARE.
"""

from __future__ import annotations

from typing import TYPE_CHECKING, Dict, List, Literal, Optional, TypedDict, Union

from .channel import ChannelType
from .components import Component, ComponentType
from .embed import Embed
from .member import Member
from .message import Attachment
from .role import Role
from .snowflake import Snowflake
from .user import User

if TYPE_CHECKING:
    from .message import AllowedMentions, Message


ApplicationCommandType = Literal[1, 2, 3]


class _ApplicationCommandOptional(TypedDict, total=False):
    options: List[ApplicationCommandOption]
    type: ApplicationCommandType


class ApplicationCommand(_ApplicationCommandOptional):
    id: Snowflake
    application_id: Snowflake
    name: str
    description: str


class _ApplicationCommandOptionOptional(TypedDict, total=False):
    choices: List[ApplicationCommandOptionChoice]
    options: List[ApplicationCommandOption]


ApplicationCommandOptionType = Literal[1, 2, 3, 4, 5, 6, 7, 8, 9, 10, 11]


class ApplicationCommandOption(_ApplicationCommandOptionOptional):
    type: ApplicationCommandOptionType
    name: str
    description: str
    required: bool


class ApplicationCommandOptionChoice(TypedDict):
    name: str
    value: Union[str, int]


ApplicationCommandPermissionType = Literal[1, 2]


class ApplicationCommandPermissions(TypedDict):
    id: Snowflake
    type: ApplicationCommandPermissionType
    permission: bool


class BaseGuildApplicationCommandPermissions(TypedDict):
    permissions: List[ApplicationCommandPermissions]


class PartialGuildApplicationCommandPermissions(BaseGuildApplicationCommandPermissions):
    id: Snowflake


class GuildApplicationCommandPermissions(PartialGuildApplicationCommandPermissions):
    application_id: Snowflake
    guild_id: Snowflake


InteractionType = Literal[1, 2, 3]


class _ApplicationCommandInteractionDataOption(TypedDict):
    name: str


class _ApplicationCommandInteractionDataOptionSubcommand(
    _ApplicationCommandInteractionDataOption
):
    type: Literal[1, 2]
    options: List[ApplicationCommandInteractionDataOption]


class _ApplicationCommandInteractionDataOptionString(
    _ApplicationCommandInteractionDataOption
):
    type: Literal[3]
    value: str


class _ApplicationCommandInteractionDataOptionInteger(
    _ApplicationCommandInteractionDataOption
):
    type: Literal[4]
    value: int


class _ApplicationCommandInteractionDataOptionBoolean(
    _ApplicationCommandInteractionDataOption
):
    type: Literal[5]
    value: bool


class _ApplicationCommandInteractionDataOptionSnowflake(
    _ApplicationCommandInteractionDataOption
):
<<<<<<< HEAD
    type: Literal[6, 7, 8, 9]
=======
    type: Literal[6, 7, 8, 9, 11]
>>>>>>> e108370d
    value: Snowflake


class _ApplicationCommandInteractionDataOptionNumber(
    _ApplicationCommandInteractionDataOption
):
    type: Literal[10]
    value: float


ApplicationCommandInteractionDataOption = Union[
    _ApplicationCommandInteractionDataOptionString,
    _ApplicationCommandInteractionDataOptionInteger,
    _ApplicationCommandInteractionDataOptionSubcommand,
    _ApplicationCommandInteractionDataOptionBoolean,
    _ApplicationCommandInteractionDataOptionSnowflake,
    _ApplicationCommandInteractionDataOptionNumber,
]


class ApplicationCommandResolvedPartialChannel(TypedDict):
    id: Snowflake
    type: ChannelType
    permissions: str
    name: str


class ApplicationCommandInteractionDataResolved(TypedDict, total=False):
    users: Dict[Snowflake, User]
    members: Dict[Snowflake, Member]
    roles: Dict[Snowflake, Role]
    channels: Dict[Snowflake, ApplicationCommandResolvedPartialChannel]
    attachments: Dict[Snowflake, Attachment]


class _ApplicationCommandInteractionDataOptional(TypedDict, total=False):
    options: List[ApplicationCommandInteractionDataOption]
    resolved: ApplicationCommandInteractionDataResolved
    target_id: Snowflake
    type: ApplicationCommandType


class ApplicationCommandInteractionData(_ApplicationCommandInteractionDataOptional):
    id: Snowflake
    name: str


class _ComponentInteractionDataOptional(TypedDict, total=False):
    values: List[str]


class ComponentInteractionData(_ComponentInteractionDataOptional):
    custom_id: str
    component_type: ComponentType


InteractionData = Union[ApplicationCommandInteractionData, ComponentInteractionData]


class _InteractionOptional(TypedDict, total=False):
    data: InteractionData
    guild_id: Snowflake
    channel_id: Snowflake
    member: Member
    user: User
    message: Message
    locale: str
    guild_locale: str


class Interaction(_InteractionOptional):
    id: Snowflake
    application_id: Snowflake
    type: InteractionType
    token: str
    version: int


class InteractionApplicationCommandCallbackData(TypedDict, total=False):
    tts: bool
    content: str
    embeds: List[Embed]
    allowed_mentions: AllowedMentions
    flags: int
    components: List[Component]


InteractionResponseType = Literal[1, 4, 5, 6, 7]


class _InteractionResponseOptional(TypedDict, total=False):
    data: InteractionApplicationCommandCallbackData


class InteractionResponse(_InteractionResponseOptional):
    type: InteractionResponseType


class MessageInteraction(TypedDict):
    id: Snowflake
    type: InteractionType
    name: str
    user: User


class _EditApplicationCommandOptional(TypedDict, total=False):
    description: str
    options: Optional[List[ApplicationCommandOption]]
    type: ApplicationCommandType


class EditApplicationCommand(_EditApplicationCommandOptional):
    name: str
    default_permission: bool<|MERGE_RESOLUTION|>--- conflicted
+++ resolved
@@ -135,11 +135,7 @@
 class _ApplicationCommandInteractionDataOptionSnowflake(
     _ApplicationCommandInteractionDataOption
 ):
-<<<<<<< HEAD
-    type: Literal[6, 7, 8, 9]
-=======
     type: Literal[6, 7, 8, 9, 11]
->>>>>>> e108370d
     value: Snowflake
 
 
