"""
The MIT License (MIT)

Copyright (c) 2015-2021 Rapptz
Copyright (c) 2021-present Pycord Development

Permission is hereby granted, free of charge, to any person obtaining a
copy of this software and associated documentation files (the "Software"),
to deal in the Software without restriction, including without limitation
the rights to use, copy, modify, merge, publish, distribute, sublicense,
and/or sell copies of the Software, and to permit persons to whom the
Software is furnished to do so, subject to the following conditions:

The above copyright notice and this permission notice shall be included in
all copies or substantial portions of the Software.

THE SOFTWARE IS PROVIDED "AS IS", WITHOUT WARRANTY OF ANY KIND, EXPRESS
OR IMPLIED, INCLUDING BUT NOT LIMITED TO THE WARRANTIES OF MERCHANTABILITY,
FITNESS FOR A PARTICULAR PURPOSE AND NONINFRINGEMENT. IN NO EVENT SHALL THE
AUTHORS OR COPYRIGHT HOLDERS BE LIABLE FOR ANY CLAIM, DAMAGES OR OTHER
LIABILITY, WHETHER IN AN ACTION OF CONTRACT, TORT OR OTHERWISE, ARISING
FROM, OUT OF OR IN CONNECTION WITH THE SOFTWARE OR THE USE OR OTHER
DEALINGS IN THE SOFTWARE.
"""

from __future__ import annotations

from typing import Optional, TYPE_CHECKING, Dict, TypedDict, Union, List, Literal
from .snowflake import Snowflake
from .components import Component, ComponentType
from .embed import Embed
from .channel import ChannelType
from .member import Member
from .role import Role
from .user import User

if TYPE_CHECKING:
    from .message import AllowedMentions, Message


ApplicationCommandType = Literal[1, 2, 3]


class _ApplicationCommandOptional(TypedDict, total=False):
    type: ApplicationCommandType
    guild_id: Snowflake
    options: List[ApplicationCommandOption]
    default_permission: bool


class ApplicationCommand(_ApplicationCommandOptional):
    id: Snowflake
    application_id: Snowflake
    name: str
    description: str
    version: Snowflake


class _ApplicationCommandOptionOptional(TypedDict, total=False):
    required: bool
    choices: List[ApplicationCommandOptionChoice]
    options: List[ApplicationCommandOption]
    channel_types: List[ChannelType]
    min_value: int
    max_value: int
    autocomplete: bool


ApplicationCommandOptionType = Literal[1, 2, 3, 4, 5, 6, 7, 8, 9, 10]


class ApplicationCommandOption(_ApplicationCommandOptionOptional):
    type: ApplicationCommandOptionType
    name: str
    description: str


class ApplicationCommandOptionChoice(TypedDict):
    name: str
    value: Union[str, int, float]


ApplicationCommandPermissionType = Literal[1, 2]


class ApplicationCommandPermissions(TypedDict):
    id: Snowflake
    type: ApplicationCommandPermissionType
    permission: bool


class BaseGuildApplicationCommandPermissions(TypedDict):
    permissions: List[ApplicationCommandPermissions]


class PartialGuildApplicationCommandPermissions(BaseGuildApplicationCommandPermissions):
    id: Snowflake


class GuildApplicationCommandPermissions(PartialGuildApplicationCommandPermissions):
    application_id: Snowflake
    guild_id: Snowflake


InteractionType = Literal[1, 2, 3, 4]


class _ApplicationCommandInteractionDataOption(TypedDict):
    name: str


class _ApplicationCommandInteractionDataOptionSubcommand(_ApplicationCommandInteractionDataOption):
    type: Literal[1, 2]
    options: List[ApplicationCommandInteractionDataOption]


class _ApplicationCommandInteractionDataOptionString(_ApplicationCommandInteractionDataOption):
    type: Literal[3]
    value: str


class _ApplicationCommandInteractionDataOptionInteger(_ApplicationCommandInteractionDataOption):
    type: Literal[4]
    value: int


class _ApplicationCommandInteractionDataOptionBoolean(_ApplicationCommandInteractionDataOption):
    type: Literal[5]
    value: bool


class _ApplicationCommandInteractionDataOptionSnowflake(_ApplicationCommandInteractionDataOption):
    type: Literal[6, 7, 8, 9]
    value: Snowflake


class _ApplicationCommandInteractionDataOptionNumber(_ApplicationCommandInteractionDataOption):
    type: Literal[10]
    value: float


ApplicationCommandInteractionDataOption = Union[
    _ApplicationCommandInteractionDataOptionString,
    _ApplicationCommandInteractionDataOptionInteger,
    _ApplicationCommandInteractionDataOptionSubcommand,
    _ApplicationCommandInteractionDataOptionBoolean,
    _ApplicationCommandInteractionDataOptionSnowflake,
    _ApplicationCommandInteractionDataOptionNumber,
]


class ApplicationCommandResolvedPartialChannel(TypedDict):
    id: Snowflake
    type: ChannelType
    permissions: str
    name: str


class ApplicationCommandInteractionDataResolved(TypedDict, total=False):
    users: Dict[Snowflake, User]
    members: Dict[Snowflake, Member]
    roles: Dict[Snowflake, Role]
    channels: Dict[Snowflake, ApplicationCommandResolvedPartialChannel]


class _ApplicationCommandInteractionDataOptional(TypedDict, total=False):
    options: List[ApplicationCommandInteractionDataOption]
    resolved: ApplicationCommandInteractionDataResolved
    target_id: Snowflake
    type: ApplicationCommandType


class ApplicationCommandInteractionData(_ApplicationCommandInteractionDataOptional):
    id: Snowflake
    name: str


class _ComponentInteractionDataOptional(TypedDict, total=False):
    values: List[str]


class ComponentInteractionData(_ComponentInteractionDataOptional):
    custom_id: str
    component_type: ComponentType


InteractionData = Union[ApplicationCommandInteractionData, ComponentInteractionData]


class _InteractionOptional(TypedDict, total=False):
    data: InteractionData
    guild_id: Snowflake
    channel_id: Snowflake
    member: Member
    user: User
    message: Message
    locale: str
    guild_locale: str


class Interaction(_InteractionOptional):
    id: Snowflake
    application_id: Snowflake
    type: InteractionType
    token: str
    version: int


class InteractionApplicationCommandCallbackData(TypedDict, total=False):
    tts: bool
    content: str
    embeds: List[Embed]
    allowed_mentions: AllowedMentions
    flags: int
    components: List[Component]


InteractionResponseType = Literal[1, 4, 5, 6, 7]


class _InteractionResponseOptional(TypedDict, total=False):
    data: InteractionApplicationCommandCallbackData


class InteractionResponse(_InteractionResponseOptional):
    type: InteractionResponseType


class MessageInteraction(TypedDict):
    id: Snowflake
    type: InteractionType
    name: str
    user: User


<<<<<<< HEAD
class _CreateApplicationCommandOptional(TypedDict, total=False):
    options: List[ApplicationCommandOption]
    default_permission: bool
    type: ApplicationCommandType


class CreateApplicationCommand(_CreateApplicationCommandOptional):
    name: str
    description: str


=======
>>>>>>> d2878166
class _EditApplicationCommandOptional(TypedDict, total=False):
    name: str
    description: str
    options: List[ApplicationCommandOption]
    type: ApplicationCommandType
    default_permission: bool


class EditApplicationCommand(_EditApplicationCommandOptional):
    pass
<|MERGE_RESOLUTION|>--- conflicted
+++ resolved
@@ -233,7 +233,6 @@
     user: User
 
 
-<<<<<<< HEAD
 class _CreateApplicationCommandOptional(TypedDict, total=False):
     options: List[ApplicationCommandOption]
     default_permission: bool
@@ -245,8 +244,6 @@
     description: str
 
 
-=======
->>>>>>> d2878166
 class _EditApplicationCommandOptional(TypedDict, total=False):
     name: str
     description: str
