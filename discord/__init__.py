--- conflicted
+++ resolved
@@ -9,19 +9,11 @@
 
 """
 
-<<<<<<< HEAD
-__title__ = 'pycord'
-__author__ = 'Pycord Development'
-__license__ = 'MIT'
-__copyright__ = 'Copyright 2015-2021 Rapptz & Copyright 2021-present Pycord Development'
-__version__ = '2.0.0b4'
-=======
-__title__ = "discord"
+__title__ = "pycord"
 __author__ = "Pycord Development"
 __license__ = "MIT"
 __copyright__ = "Copyright 2015-2021 Rapptz & Copyright 2021-present Pycord Development"
 __version__ = "2.0.0b4"
->>>>>>> 19226949
 
 __path__ = __import__("pkgutil").extend_path(__path__, __name__)
 
