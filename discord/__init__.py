"""
Discord API Wrapper
~~~~~~~~~~~~~~~~~~~

A basic wrapper for the Discord API.

:copyright: (c) 2015-2021 Rapptz & (c) 2021-present Pycord Development
:license: MIT, see LICENSE for more details.
"""

__title__ = "pycord"
__author__ = "Pycord Development"
__license__ = "MIT"
__copyright__ = "Copyright 2015-2021 Rapptz & Copyright 2021-present Pycord Development"
__version__ = "2.2.2"

__path__ = __import__("pkgutil").extend_path(__path__, __name__)

import logging

from . import abc, opus, sinks, ui, utils
from ._version import *
from .activity import *
from .appinfo import *
from .asset import *
from .audit_logs import *
from .automod import *
from .bot import *
from .channel import *
from .client import *
from .cog import *
from .colour import *
from .commands import *
from .components import *
from .embeds import *
from .emoji import *
from .enums import *
from .errors import *
from .file import *
from .flags import *
from .guild import *
from .http import *
from .integrations import *
from .interactions import *
from .invite import *
from .member import *
from .mentions import *
from .message import *
from .object import *
from .partial_emoji import *
from .permissions import *
from .player import *
from .raw_models import *
from .reaction import *
from .role import *
from .scheduled_events import *
from .shard import *
from .stage_instance import *
from .sticker import *
from .team import *
from .template import *
from .threads import *
from .user import *
from .voice_client import *
from .webhook import *
from .welcome_screen import *
from .widget import *

<<<<<<< HEAD
=======

class VersionInfo(NamedTuple):
    major: int
    minor: int
    micro: int
    releaselevel: Literal["alpha", "beta", "candidate", "final"]
    serial: int


version_info: VersionInfo = VersionInfo(
    major=2, minor=2, micro=2, releaselevel="final", serial=0
)

>>>>>>> fe495224
logging.getLogger(__name__).addHandler(logging.NullHandler())<|MERGE_RESOLUTION|>--- conflicted
+++ resolved
@@ -66,20 +66,4 @@
 from .welcome_screen import *
 from .widget import *
 
-<<<<<<< HEAD
-=======
-
-class VersionInfo(NamedTuple):
-    major: int
-    minor: int
-    micro: int
-    releaselevel: Literal["alpha", "beta", "candidate", "final"]
-    serial: int
-
-
-version_info: VersionInfo = VersionInfo(
-    major=2, minor=2, micro=2, releaselevel="final", serial=0
-)
-
->>>>>>> fe495224
 logging.getLogger(__name__).addHandler(logging.NullHandler())