--- conflicted
+++ resolved
@@ -24,36 +24,6 @@
 """
 
 from __future__ import annotations
-
-<<<<<<< HEAD
-import collections
-import collections.abc
-import sys
-import traceback
-import types
-from typing import Any, Callable, TYPE_CHECKING, Optional, TypeVar, Type, Union
-=======
-import asyncio
-import collections
-import collections.abc
-import importlib.util
-import inspect
-import sys
-import traceback
-import types
-from typing import (
-    TYPE_CHECKING,
-    Any,
-    Callable,
-    Dict,
-    List,
-    Mapping,
-    Optional,
-    Type,
-    TypeVar,
-    Union,
-)
->>>>>>> 1198c2ae
 
 import discord
 
