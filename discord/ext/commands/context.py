"""
The MIT License (MIT)

Copyright (c) 2015-2021 Rapptz
Copyright (c) 2021-present Pycord Development

Permission is hereby granted, free of charge, to any person obtaining a
copy of this software and associated documentation files (the "Software"),
to deal in the Software without restriction, including without limitation
the rights to use, copy, modify, merge, publish, distribute, sublicense,
and/or sell copies of the Software, and to permit persons to whom the
Software is furnished to do so, subject to the following conditions:

The above copyright notice and this permission notice shall be included in
all copies or substantial portions of the Software.

THE SOFTWARE IS PROVIDED "AS IS", WITHOUT WARRANTY OF ANY KIND, EXPRESS
OR IMPLIED, INCLUDING BUT NOT LIMITED TO THE WARRANTIES OF MERCHANTABILITY,
FITNESS FOR A PARTICULAR PURPOSE AND NONINFRINGEMENT. IN NO EVENT SHALL THE
AUTHORS OR COPYRIGHT HOLDERS BE LIABLE FOR ANY CLAIM, DAMAGES OR OTHER
LIABILITY, WHETHER IN AN ACTION OF CONTRACT, TORT OR OTHERWISE, ARISING
FROM, OUT OF OR IN CONNECTION WITH THE SOFTWARE OR THE USE OR OTHER
DEALINGS IN THE SOFTWARE.
"""
from __future__ import annotations

import inspect
import re
from typing import TYPE_CHECKING, Any, Generic, TypeVar, Union

import discord.abc
import discord.utils
from discord.message import Message
from ...commands import BaseContext, ApplicationContext

if TYPE_CHECKING:
    from typing_extensions import ParamSpec

    from .bot import AutoShardedBot, Bot
    from .cog import Cog
    from .core import Command
    from .view import StringView
    from .help import HelpCommand

__all__ = ("Context",)

MISSING: Any = discord.utils.MISSING


T = TypeVar("T")
BotT = TypeVar("BotT", bound="Union[Bot, AutoShardedBot]")
CogT = TypeVar("CogT", bound="Cog")

if TYPE_CHECKING:
    P = ParamSpec("P")
else:
    P = TypeVar("P")


class Context(BaseContext, Generic[BotT]):
    """Represents the context in which a command is being invoked under.

    This class contains a lot of metadata to help you understand more about
    the invocation context. This class is not created manually and is instead
    passed around to commands as the first parameter.

    This class implements the :class:`~discord.abc.Messageable` ABC.

    Attributes
    -----------
    message: :class:`.Message`
        The message that triggered the command being executed.
    current_parameter: Optional[:class:`inspect.Parameter`]
        The parameter that is currently being inspected and converted.
        This is only of use for within converters.

        .. versionadded:: 2.0
    prefix: Optional[:class:`str`]
        The prefix that was used to invoke the command.
    command_failed: :class:`bool`
        A boolean that indicates if the command failed to be parsed, checked,
        or invoked.
    """
    command: Optional[Command]

    def __init__(
        self,
        *,
        message: Message,
        bot: BotT,
        view: StringView,
<<<<<<< HEAD
        args: List[Any] = MISSING,
        kwargs: Dict[str, Any] = MISSING,
        prefix: Optional[str] = None,
        command: Optional[Command] = None,
        current_parameter: Optional[inspect.Parameter] = None,
        **kwargs2,
=======
        args: list[Any] = MISSING,
        kwargs: dict[str, Any] = MISSING,
        prefix: str | None = None,
        command: Command | None = None,
        invoked_with: str | None = None,
        invoked_parents: list[str] = MISSING,
        invoked_subcommand: Command | None = None,
        subcommand_passed: str | None = None,
        command_failed: bool = False,
        current_parameter: inspect.Parameter | None = None,
>>>>>>> 9b7f5c6b
    ):
        super().__init__(bot=bot, command=command, args=args, kwargs=kwargs, **kwargs2)

        self.message: Message = message
<<<<<<< HEAD
        self.prefix: Optional[str] = prefix
        self.view: StringView = view
        self.current_parameter: Optional[inspect.Parameter] = current_parameter
=======
        self.bot: BotT = bot
        self.args: list[Any] = args or []
        self.kwargs: dict[str, Any] = kwargs or {}
        self.prefix: str | None = prefix
        self.command: Command | None = command
        self.view: StringView = view
        self.invoked_with: str | None = invoked_with
        self.invoked_parents: list[str] = invoked_parents or []
        self.invoked_subcommand: Command | None = invoked_subcommand
        self.subcommand_passed: str | None = subcommand_passed
        self.command_failed: bool = command_failed
        self.current_parameter: inspect.Parameter | None = current_parameter
        self._state: ConnectionState = self.message._state

    async def invoke(
        self, command: Command[CogT, P, T], /, *args: P.args, **kwargs: P.kwargs
    ) -> T:
        r"""|coro|

        Calls a command with the arguments given.

        This is useful if you want to just call the callback that a
        :class:`.Command` holds internally.

        .. note::

            This does not handle converters, checks, cooldowns, pre-invoke,
            or after-invoke hooks in any matter. It calls the internal callback
            directly as-if it was a regular function.

            You must take care in passing the proper arguments when
            using this function.
>>>>>>> 9b7f5c6b

    @property
    def source(self) -> Message:
        return self.message

    @discord.utils.copy_doc(ApplicationContext.reinvoke)
    async def reinvoke(self, *, call_hooks: bool = False, restart: bool = True) -> None:
<<<<<<< HEAD
=======
        """|coro|

        Calls the command again.

        This is similar to :meth:`~.Context.invoke` except that it bypasses
        checks, cooldowns, and error handlers.

        .. note::

            If you want to bypass :exc:`.UserInputError` derived exceptions,
            it is recommended to use the regular :meth:`~.Context.invoke`
            as it will work more naturally. After all, this will end up
            using the old arguments the user has used and will thus just
            fail again.

        Parameters
        ----------
        call_hooks: :class:`bool`
            Whether to call the before and after invoke hooks.
        restart: :class:`bool`
            Whether to start the call chain from the very beginning
            or where we left off (i.e. the command that caused the error).
            The default is to start where we left off.

        Raises
        ------
        ValueError
            The context to reinvoke is not valid.
        """
>>>>>>> 9b7f5c6b
        cmd = self.command
        view = self.view
        if cmd is None:
            raise ValueError("This context is not valid.")

        # some state to revert to when we're done
        index, previous = view.index, view.previous
        invoked_with = self.invoked_with
        invoked_subcommand = self.invoked_subcommand
        invoked_parents = self.invoked_parents
        subcommand_passed = self.subcommand_passed

        if restart:
            to_call = cmd.root_parent or cmd
            view.index = len(self.prefix or "")
            view.previous = 0
            self.invoked_parents = []
            self.invoked_with = view.get_word()  # advance to get the root command
        else:
            to_call = cmd

        try:
            await to_call.reinvoke(self, call_hooks=call_hooks)
        finally:
            self.command = cmd
            view.index = index
            view.previous = previous
            self.invoked_with = invoked_with
            self.invoked_subcommand = invoked_subcommand
            self.invoked_parents = invoked_parents
            self.subcommand_passed = subcommand_passed

    @property
    def valid(self) -> bool:
        """:class:`bool`: Checks if the invocation context is valid to be invoked with."""
        return self.prefix is not None and self.command is not None

    @property
    def clean_prefix(self) -> str:
        """:class:`str`: The cleaned up invoke prefix. i.e. mentions are ``@name`` instead of ``<@id>``.

        .. versionadded:: 2.0
        """
        if self.prefix is None:
            return ""

        user = self.me
        # this breaks if the prefix mention is not the bot itself, but I
        # consider this to be an *incredibly* strange use case. I'd rather go
        # for this common use case rather than waste performance for the
        # odd one.
        pattern = re.compile(r"<@!?%s>" % user.id)
        return pattern.sub("@%s" % user.display_name.replace("\\", r"\\"), self.prefix)

<<<<<<< HEAD
=======
    @property
    def cog(self) -> Cog | None:
        """Optional[:class:`.Cog`]: Returns the cog associated with this context's command.
        None if it does not exist.
        """

        if self.command is None:
            return None
        return self.command.cog

    @discord.utils.cached_property
    def guild(self) -> Guild | None:
        """Optional[:class:`.Guild`]: Returns the guild associated with this context's command.
        None if not available.
        """
        return self.message.guild

    @discord.utils.cached_property
    def channel(self) -> MessageableChannel:
        """Union[:class:`.abc.Messageable`]: Returns the channel associated with this context's command.
        Shorthand for :attr:`.Message.channel`.
        """
        return self.message.channel

    @discord.utils.cached_property
    def author(self) -> User | Member:
        """Union[:class:`~discord.User`, :class:`.Member`]:
        Returns the author associated with this context's command. Shorthand for :attr:`.Message.author`
        """
        return self.message.author

    @discord.utils.cached_property
    def me(self) -> Member | ClientUser:
        """Union[:class:`.Member`, :class:`.ClientUser`]:
        Similar to :attr:`.Guild.me` except it may return the :class:`.ClientUser` in private message
        message contexts, or when :meth:`Intents.guilds` is absent.
        """
        # bot.user will never be None at this point.
        return self.guild.me if self.guild is not None and self.guild.me is not None else self.bot.user  # type: ignore

    @property
    def voice_client(self) -> VoiceProtocol | None:
        r"""Optional[:class:`.VoiceProtocol`]: A shortcut to :attr:`.Guild.voice_client`\, if applicable."""
        g = self.guild
        return g.voice_client if g else None

>>>>>>> 9b7f5c6b
    async def send_help(self, *args: Any) -> Any:
        """send_help(entity=<bot>)

        |coro|

        Shows the help command for the specified entity if given.
        The entity can be a command or a cog.

        If no entity is given, then it'll show help for the
        entire bot.

        If the entity is a string, then it looks up whether it's a
        :class:`Cog` or a :class:`Command`.

        .. note::

            Due to the way this function works, instead of returning
            something similar to :meth:`~.commands.HelpCommand.command_not_found`
            this returns :class:`None` on bad input or no help command.

        Parameters
        ----------
        entity: Optional[Union[:class:`Command`, :class:`Cog`, :class:`str`]]
            The entity to show help for.

        Returns
        -------
        Any
            The result of the help command, if any.
        """
        from .core import Command, Group, wrap_callback
        from .errors import CommandError

        bot = self.bot
        cmd = bot.help_command

        if cmd is None:
            return None

        cmd = cmd.copy()
        cmd.context = self
        if len(args) == 0:
            await cmd.prepare_help_command(self, None)
            mapping = cmd.get_bot_mapping()
            injected = wrap_callback(cmd.send_bot_help)
            try:
                return await injected(mapping)
            except CommandError as e:
                await cmd.on_help_command_error(self, e)
                return None

        entity = args[0]
        if isinstance(entity, str):
            entity = bot.get_cog(entity) or bot.get_command(entity)

        if entity is None:
            return None

        try:
            entity.qualified_name
        except AttributeError:
            # if we're here then it's not a cog, group, or command.
            return None

        await cmd.prepare_help_command(self, entity.qualified_name)

        try:
            if hasattr(entity, "__cog_commands__"):
                injected = wrap_callback(cmd.send_cog_help)
                return await injected(entity)
            elif isinstance(entity, Group):
                injected = wrap_callback(cmd.send_group_help)
                return await injected(entity)
            elif isinstance(entity, Command):
                injected = wrap_callback(cmd.send_command_help)
                return await injected(entity)
            else:
                return None
        except CommandError as e:
            await cmd.on_help_command_error(self, e)

    @discord.utils.copy_doc(Message.reply)
    async def reply(self, content: str | None = None, **kwargs: Any) -> Message:
        return await self.message.reply(content, **kwargs)<|MERGE_RESOLUTION|>--- conflicted
+++ resolved
@@ -89,67 +89,19 @@
         message: Message,
         bot: BotT,
         view: StringView,
-<<<<<<< HEAD
-        args: List[Any] = MISSING,
-        kwargs: Dict[str, Any] = MISSING,
-        prefix: Optional[str] = None,
-        command: Optional[Command] = None,
-        current_parameter: Optional[inspect.Parameter] = None,
-        **kwargs2,
-=======
         args: list[Any] = MISSING,
         kwargs: dict[str, Any] = MISSING,
         prefix: str | None = None,
         command: Command | None = None,
-        invoked_with: str | None = None,
-        invoked_parents: list[str] = MISSING,
-        invoked_subcommand: Command | None = None,
-        subcommand_passed: str | None = None,
-        command_failed: bool = False,
         current_parameter: inspect.Parameter | None = None,
->>>>>>> 9b7f5c6b
+        **kwargs2,
     ):
         super().__init__(bot=bot, command=command, args=args, kwargs=kwargs, **kwargs2)
 
         self.message: Message = message
-<<<<<<< HEAD
-        self.prefix: Optional[str] = prefix
+        self.prefix: str | None = prefix
         self.view: StringView = view
-        self.current_parameter: Optional[inspect.Parameter] = current_parameter
-=======
-        self.bot: BotT = bot
-        self.args: list[Any] = args or []
-        self.kwargs: dict[str, Any] = kwargs or {}
-        self.prefix: str | None = prefix
-        self.command: Command | None = command
-        self.view: StringView = view
-        self.invoked_with: str | None = invoked_with
-        self.invoked_parents: list[str] = invoked_parents or []
-        self.invoked_subcommand: Command | None = invoked_subcommand
-        self.subcommand_passed: str | None = subcommand_passed
-        self.command_failed: bool = command_failed
         self.current_parameter: inspect.Parameter | None = current_parameter
-        self._state: ConnectionState = self.message._state
-
-    async def invoke(
-        self, command: Command[CogT, P, T], /, *args: P.args, **kwargs: P.kwargs
-    ) -> T:
-        r"""|coro|
-
-        Calls a command with the arguments given.
-
-        This is useful if you want to just call the callback that a
-        :class:`.Command` holds internally.
-
-        .. note::
-
-            This does not handle converters, checks, cooldowns, pre-invoke,
-            or after-invoke hooks in any matter. It calls the internal callback
-            directly as-if it was a regular function.
-
-            You must take care in passing the proper arguments when
-            using this function.
->>>>>>> 9b7f5c6b
 
     @property
     def source(self) -> Message:
@@ -157,38 +109,6 @@
 
     @discord.utils.copy_doc(ApplicationContext.reinvoke)
     async def reinvoke(self, *, call_hooks: bool = False, restart: bool = True) -> None:
-<<<<<<< HEAD
-=======
-        """|coro|
-
-        Calls the command again.
-
-        This is similar to :meth:`~.Context.invoke` except that it bypasses
-        checks, cooldowns, and error handlers.
-
-        .. note::
-
-            If you want to bypass :exc:`.UserInputError` derived exceptions,
-            it is recommended to use the regular :meth:`~.Context.invoke`
-            as it will work more naturally. After all, this will end up
-            using the old arguments the user has used and will thus just
-            fail again.
-
-        Parameters
-        ----------
-        call_hooks: :class:`bool`
-            Whether to call the before and after invoke hooks.
-        restart: :class:`bool`
-            Whether to start the call chain from the very beginning
-            or where we left off (i.e. the command that caused the error).
-            The default is to start where we left off.
-
-        Raises
-        ------
-        ValueError
-            The context to reinvoke is not valid.
-        """
->>>>>>> 9b7f5c6b
         cmd = self.command
         view = self.view
         if cmd is None:
@@ -243,55 +163,6 @@
         pattern = re.compile(r"<@!?%s>" % user.id)
         return pattern.sub("@%s" % user.display_name.replace("\\", r"\\"), self.prefix)
 
-<<<<<<< HEAD
-=======
-    @property
-    def cog(self) -> Cog | None:
-        """Optional[:class:`.Cog`]: Returns the cog associated with this context's command.
-        None if it does not exist.
-        """
-
-        if self.command is None:
-            return None
-        return self.command.cog
-
-    @discord.utils.cached_property
-    def guild(self) -> Guild | None:
-        """Optional[:class:`.Guild`]: Returns the guild associated with this context's command.
-        None if not available.
-        """
-        return self.message.guild
-
-    @discord.utils.cached_property
-    def channel(self) -> MessageableChannel:
-        """Union[:class:`.abc.Messageable`]: Returns the channel associated with this context's command.
-        Shorthand for :attr:`.Message.channel`.
-        """
-        return self.message.channel
-
-    @discord.utils.cached_property
-    def author(self) -> User | Member:
-        """Union[:class:`~discord.User`, :class:`.Member`]:
-        Returns the author associated with this context's command. Shorthand for :attr:`.Message.author`
-        """
-        return self.message.author
-
-    @discord.utils.cached_property
-    def me(self) -> Member | ClientUser:
-        """Union[:class:`.Member`, :class:`.ClientUser`]:
-        Similar to :attr:`.Guild.me` except it may return the :class:`.ClientUser` in private message
-        message contexts, or when :meth:`Intents.guilds` is absent.
-        """
-        # bot.user will never be None at this point.
-        return self.guild.me if self.guild is not None and self.guild.me is not None else self.bot.user  # type: ignore
-
-    @property
-    def voice_client(self) -> VoiceProtocol | None:
-        r"""Optional[:class:`.VoiceProtocol`]: A shortcut to :attr:`.Guild.voice_client`\, if applicable."""
-        g = self.guild
-        return g.voice_client if g else None
-
->>>>>>> 9b7f5c6b
     async def send_help(self, *args: Any) -> Any:
         """send_help(entity=<bot>)
 
