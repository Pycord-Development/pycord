--- conflicted
+++ resolved
@@ -39,18 +39,11 @@
     from .context import Context
 
 __all__ = (
-<<<<<<< HEAD
     'Paginator',
     'HelpCommand',
     'DefaultHelpCommand',
     'MinimalHelpCommand',
     'EmbeddedHelpCommand',
-=======
-    "Paginator",
-    "HelpCommand",
-    "DefaultHelpCommand",
-    "MinimalHelpCommand",
->>>>>>> 0fc0afd1
 )
 
 # help -> shows info of bot on top/bottom and lists subcommands
