"""
The MIT License (MIT)

Copyright (c) 2015-2021 Rapptz
Copyright (c) 2021-present Pycord Development

Permission is hereby granted, free of charge, to any person obtaining a
copy of this software and associated documentation files (the "Software"),
to deal in the Software without restriction, including without limitation
the rights to use, copy, modify, merge, publish, distribute, sublicense,
and/or sell copies of the Software, and to permit persons to whom the
Software is furnished to do so, subject to the following conditions:

The above copyright notice and this permission notice shall be included in
all copies or substantial portions of the Software.

THE SOFTWARE IS PROVIDED "AS IS", WITHOUT WARRANTY OF ANY KIND, EXPRESS
OR IMPLIED, INCLUDING BUT NOT LIMITED TO THE WARRANTIES OF MERCHANTABILITY,
FITNESS FOR A PARTICULAR PURPOSE AND NONINFRINGEMENT. IN NO EVENT SHALL THE
AUTHORS OR COPYRIGHT HOLDERS BE LIABLE FOR ANY CLAIM, DAMAGES OR OTHER
LIABILITY, WHETHER IN AN ACTION OF CONTRACT, TORT OR OTHERWISE, ARISING
FROM, OUT OF OR IN CONNECTION WITH THE SOFTWARE OR THE USE OR OTHER
DEALINGS IN THE SOFTWARE.
"""

from __future__ import annotations

import copy
import functools
import itertools
import re
from typing import TYPE_CHECKING, Any

from ... import utils
from ...utils.private import string_width

from .core import Command, Group
from .errors import CommandError

if TYPE_CHECKING:
    from .context import Context

__all__ = (
    "Paginator",
    "HelpCommand",
    "DefaultHelpCommand",
    "MinimalHelpCommand",
)

# help -> shows info of bot on top/bottom and lists subcommands
# help command -> shows detailed info of command
# help command <subcommand chain> -> same as above

# <description>

# <command signature with aliases>

# <long doc>

# Cog:
#   <command> <shortdoc>
#   <command> <shortdoc>
# Other Cog:
#   <command> <shortdoc>
# No Category:
#   <command> <shortdoc>

# Type <prefix>help command for more info on a command.
# You can also type <prefix>help category for more info on a category.


class Paginator:
    """A class that aids in paginating code blocks for Discord messages.

    .. container:: operations

        .. describe:: len(x)

            Returns the total number of characters in the paginator.

    Attributes
    ----------
    prefix: :class:`str`
        The prefix inserted to every page. e.g. three backticks.
    suffix: :class:`str`
        The suffix appended at the end of every page. e.g. three backticks.
    max_size: :class:`int`
        The maximum amount of codepoints allowed in a page.
    linesep: :class:`str`
        The character string inserted between lines. e.g. a newline character.
            .. versionadded:: 1.7
    """

    def __init__(
        self,
        prefix: str | None = "```",
        suffix: str | None = "```",
        max_size: int = 2000,
        linesep: str = "\n",
    ):
        self.prefix = prefix
        self.suffix = suffix
        self.max_size = max_size
        self.linesep = linesep
        self.clear()

    def clear(self):
        """Clears the paginator to have no pages."""
        if self.prefix is not None:
            self._current_page = [self.prefix]
            self._count = len(self.prefix) + self._linesep_len  # prefix + newline
        else:
            self._current_page = []
            self._count = 0
        self._pages = []

    @property
    def _prefix_len(self):
        return len(self.prefix) if self.prefix else 0

    @property
    def _suffix_len(self):
        return len(self.suffix) if self.suffix else 0

    @property
    def _linesep_len(self):
        return len(self.linesep)

    def add_line(self, line="", *, empty=False):
        """Adds a line to the current page.

        If the line exceeds the :attr:`max_size` then an exception
        is raised.

        Parameters
        ----------
        line: :class:`str`
            The line to add.
        empty: :class:`bool`
            Indicates if another empty line should be added.

        Raises
        ------
        RuntimeError
            The line was too big for the current :attr:`max_size`.
        """
        max_page_size = self.max_size - self._prefix_len - self._suffix_len - 2 * self._linesep_len
        if len(line) > max_page_size:
            raise RuntimeError(f"Line exceeds maximum page size {max_page_size}")

        if self._count + len(line) + self._linesep_len > self.max_size - self._suffix_len:
            self.close_page()

        self._count += len(line) + self._linesep_len
        self._current_page.append(line)

        if empty:
            self._current_page.append("")
            self._count += self._linesep_len

    def close_page(self):
        """Prematurely terminate a page."""
        if self.suffix is not None:
            self._current_page.append(self.suffix)
        self._pages.append(self.linesep.join(self._current_page))

        if self.prefix is not None:
            self._current_page = [self.prefix]
            self._count = len(self.prefix) + self._linesep_len  # prefix + linesep
        else:
            self._current_page = []
            self._count = 0

    def __len__(self):
        total = sum(len(p) for p in self._pages)
        return total + self._count

    @property
    def pages(self) -> list[str]:
        """Returns the rendered list of pages."""
        # we have more than just the prefix in our current page
        if len(self._current_page) > (0 if self.prefix is None else 1):
            self.close_page()
        return self._pages

    def __repr__(self):
        return (
            f"<Paginator prefix: {self.prefix!r} suffix: {self.suffix!r} linesep:"
            f" {self.linesep!r} max_size: {self.max_size} count: {self._count}>"
        )


def _not_overridden(f):
    f.__help_command_not_overridden__ = True
    return f


class _HelpCommandImpl(Command):
    def __init__(self, inject, *args, **kwargs):
        super().__init__(inject.command_callback, *args, **kwargs)
        self._original = inject
        self._injected = inject

    async def prepare(self, ctx):
        self._injected = injected = self._original.copy()
        injected.context = ctx
        self.callback = injected.command_callback

        on_error = injected.on_help_command_error
        if not hasattr(on_error, "__help_command_not_overridden__"):
            if self.cog is not None:
                self.on_error = self._on_error_cog_implementation
            else:
                self.on_error = on_error

        await super().prepare(ctx)

    async def _parse_arguments(self, ctx):
        # Make the parser think we don't have a cog so it doesn't
        # inject the parameter into `ctx.args`.
        original_cog = self.cog
        self.cog = None
        try:
            await super()._parse_arguments(ctx)
        finally:
            self.cog = original_cog

    async def _on_error_cog_implementation(self, dummy, ctx, error):
        await self._injected.on_help_command_error(ctx, error)

    @property
    def clean_params(self):
        result = self.params.copy()
        try:
            del result[next(iter(result))]
        except StopIteration:
            raise ValueError("Missing context parameter") from None
        else:
            return result

    def _inject_into_cog(self, cog):
        # Warning: hacky

        # Make the cog think that get_commands returns this command
        # as well if we inject it without modifying __cog_commands__
        # since that's used for the injection and ejection of cogs.
        def wrapped_get_commands(*, _original=cog.get_commands):
            ret = _original()
            ret.append(self)
            return ret

        # Ditto here
        def wrapped_walk_commands(*, _original=cog.walk_commands):
            yield from _original()
            yield self

        functools.update_wrapper(wrapped_get_commands, cog.get_commands)
        functools.update_wrapper(wrapped_walk_commands, cog.walk_commands)
        cog.get_commands = wrapped_get_commands
        cog.walk_commands = wrapped_walk_commands
        self.cog = cog

    def _eject_cog(self):
        if self.cog is None:
            return

        # revert into their original methods
        cog = self.cog
        cog.get_commands = cog.get_commands.__wrapped__
        cog.walk_commands = cog.walk_commands.__wrapped__
        self.cog = None


class HelpCommand:
    r"""The base implementation for help command formatting.

    .. note::

        Internally instances of this class are deep copied every time
        the command itself is invoked to prevent a race condition
        mentioned in :dpy-issue:`2123`.

        This means that relying on the state of this class to be
        the same between command invocations would not work as expected.

    Attributes
    ------------
    context: Optional[:class:`Context`]
        The context that invoked this help formatter. This is generally set after
        the help command assigned, :func:`command_callback`\, has been called.
    show_hidden: :class:`bool`
        Specifies if hidden commands should be shown in the output.
        Defaults to ``False``.
    verify_checks: Optional[:class:`bool`]
        Specifies if commands should have their :attr:`.Command.checks` called
        and verified. If ``True``, always calls :attr:`.Command.checks`.
        If ``None``, only calls :attr:`.Command.checks` in a guild setting.
        If ``False``, never calls :attr:`.Command.checks`. Defaults to ``True``.

        .. versionchanged:: 1.7
    command_attrs: :class:`dict`
        A dictionary of options to pass in for the construction of the help command.
        This allows you to change the command behaviour without actually changing
        the implementation of the command. The attributes will be the same as the
        ones passed in the :class:`.Command` constructor.
    """

    MENTION_TRANSFORMS = {
        "@everyone": "@\u200beveryone",
        "@here": "@\u200bhere",
        r"<@!?[0-9]{17,22}>": "@deleted-user",
        r"<@&[0-9]{17,22}>": "@deleted-role",
    }

    MENTION_PATTERN = re.compile("|".join(MENTION_TRANSFORMS.keys()))

    def __new__(cls, *args, **kwargs):
        # To prevent race conditions of a single instance while also allowing
        # for settings to be passed the original arguments passed must be assigned
        # to allow for easier copies (which will be made when the help command is actually called)
        # see issue 2123
        self = super().__new__(cls)

        # Shallow copies cannot be used in this case since it is not unusual to pass
        # instances that need state, e.g. Paginator or what have you into the function
        # The keys can be safely copied as-is since they're 99.99% certain of being
        # string keys
        deepcopy = copy.deepcopy
        self.__original_kwargs__ = {k: deepcopy(v) for k, v in kwargs.items()}
        self.__original_args__ = deepcopy(args)
        return self

    def __init__(self, **options):
        self.show_hidden = options.pop("show_hidden", False)
        self.verify_checks = options.pop("verify_checks", True)
        self.command_attrs = attrs = options.pop("command_attrs", {})
        attrs.setdefault("name", "help")
        attrs.setdefault("help", "Shows this message")
        self.context: Context = utils.MISSING
        self._command_impl = _HelpCommandImpl(self, **self.command_attrs)

    def copy(self):
        obj = self.__class__(*self.__original_args__, **self.__original_kwargs__)
        obj._command_impl = self._command_impl
        return obj

    def _add_to_bot(self, bot):
        command = _HelpCommandImpl(self, **self.command_attrs)
        bot.add_command(command)
        self._command_impl = command

    def _remove_from_bot(self, bot):
        bot.remove_command(self._command_impl.name)
        self._command_impl._eject_cog()

    def add_check(self, func):
        """
        Adds a check to the help command.

        .. versionadded:: 1.4

        Parameters
        ----------
        func
            The function that will be used as a check.
        """

        self._command_impl.add_check(func)

    def remove_check(self, func):
        """
        Removes a check from the help command.

        This function is idempotent and will not raise an exception if
        the function is not in the command's checks.

        .. versionadded:: 1.4

        Parameters
        ----------
        func
            The function to remove from the checks.
        """

        self._command_impl.remove_check(func)

    def get_bot_mapping(self):
        """Retrieves the bot mapping passed to :meth:`send_bot_help`."""
        bot = self.context.bot
        mapping = {cog: cog.get_commands() for cog in bot.cogs.values()}
        mapping[None] = [c for c in bot.commands if not c.cog]
        return mapping

    @property
    def invoked_with(self):
        """Similar to :attr:`Context.invoked_with` except properly handles
        the case where :meth:`Context.send_help` is used.

        If the help command was used regularly then this returns
        the :attr:`Context.invoked_with` attribute. Otherwise, if
        the help command was called using :meth:`Context.send_help`
        then it returns the internal command name of the help command.

        Returns
        -------
        :class:`str`
            The command name that triggered this invocation.
        """
        command_name = self._command_impl.name
        ctx = self.context
        if ctx is None or ctx.command is None or ctx.command.qualified_name != command_name:
            return command_name
        return ctx.invoked_with

    def get_command_signature(self, command):
        """Retrieves the signature portion of the help page.

        Parameters
        ----------
        command: :class:`Command`
            The command to get the signature of.

        Returns
        -------
        :class:`str`
            The signature for the command.
        """

        parent = command.parent
        entries = []
        while parent is not None:
            if not parent.signature or parent.invoke_without_command:
                entries.append(parent.name)
            else:
                entries.append(f"{parent.name} {parent.signature}")
            parent = parent.parent
        parent_sig = " ".join(reversed(entries))

        if hasattr(command, "aliases") and len(command.aliases) > 0:
            aliases = "|".join(command.aliases)
            fmt = f"[{command.name}|{aliases}]"
            if parent_sig:
                fmt = f"{parent_sig} {fmt}"
            alias = fmt
        else:
            alias = command.name if not parent_sig else f"{parent_sig} {command.name}"

        return f"{self.context.clean_prefix}{alias} {command.signature}"

    def remove_mentions(self, string):
        """Removes mentions from the string to prevent abuse.

        This includes ``@everyone``, ``@here``, member mentions and role mentions.

        Returns
        -------
        :class:`str`
            The string with mentions removed.
        """

        def replace(obj, *, transforms=self.MENTION_TRANSFORMS):
            return transforms.get(obj.group(0), "@invalid")

        return self.MENTION_PATTERN.sub(replace, string)

    @property
    def cog(self):
        """A property for retrieving or setting the cog for the help command.

        When a cog is set for the help command, it is as-if the help command
        belongs to that cog. All cog special methods will apply to the help
        command, and it will be automatically unset on unload.

        To unbind the cog from the help command, you can set it to ``None``.

        Returns
        -------
        Optional[:class:`Cog`]
            The cog that is currently set for the help command.
        """
        return self._command_impl.cog

    @cog.setter
    def cog(self, cog):
        # Remove whatever cog is currently valid, if any
        self._command_impl._eject_cog()

        # If a new cog is set then inject it.
        if cog is not None:
            self._command_impl._inject_into_cog(cog)

    def command_not_found(self, string):
        """|maybecoro|

        A method called when a command is not found in the help command.
        This is useful to override for i18n.

        Defaults to ``No command called {0} found.``

        Parameters
        ----------
        string: :class:`str`
            The string that contains the invalid command. Note that this has
            had mentions removed to prevent abuse.

        Returns
        -------
        :class:`str`
            The string to use when a command has not been found.
        """
        return f'No command called "{string}" found.'

    def subcommand_not_found(self, command, string):
        """|maybecoro|

        A method called when a command did not have a subcommand requested in the help command.
        This is useful to override for i18n.

        Defaults to either:

        - ``'Command "{command.qualified_name}" has no subcommands.'``
            - If there is no subcommand in the ``command`` parameter.
        - ``'Command "{command.qualified_name}" has no subcommand named {string}'``
            - If the ``command`` parameter has subcommands but not one named ``string``.

        Parameters
        ----------
        command: :class:`Command`
            The command that did not have the subcommand requested.
        string: :class:`str`
            The string that contains the invalid subcommand. Note that this has
            had mentions removed to prevent abuse.

        Returns
        -------
        :class:`str`
            The string to use when the command did not have the subcommand requested.
        """
        if isinstance(command, Group) and len(command.all_commands) > 0:
            return f'Command "{command.qualified_name}" has no subcommand named {string}'
        return f'Command "{command.qualified_name}" has no subcommands.'

    async def filter_commands(self, commands, *, sort=False, key=None, exclude: tuple[Any] | None = None):
        """|coro|

        Returns a filtered list of commands and optionally sorts them.

        This takes into account the :attr:`verify_checks` and :attr:`show_hidden`
        attributes.

        Parameters
        ----------
        commands: Iterable[:class:`Command`]
            An iterable of commands that are getting filtered.
        sort: :class:`bool`
            Whether to sort the result.
        key: Optional[Callable[:class:`Command`, Any]]
            An optional key function to pass to :func:`py:sorted` that
            takes a :class:`Command` as its sole parameter. If ``sort`` is
            passed as ``True`` then this will default as the command name.
        exclude: Optional[Tuple[Any, ...]]
            A tuple of command types to exclude from the filter.

        Returns
        -------
        List[:class:`Command`]
            A list of commands that passed the filter.
        """

        if sort and key is None:
            key = lambda c: c.name

        # Ignore Application Commands because they don't have hidden/docs
        new_commands = [
            command
            for command in commands
            if not isinstance(
                command,
                (discord.commands.ApplicationCommand, *(exclude if exclude else ())),
            )
        ]
        iterator = new_commands if self.show_hidden else filter(lambda c: not c.hidden, new_commands)

        if self.verify_checks is False:
            # if we do not need to verify the checks then we can just
            # run it straight through normally without using await.
            return sorted(iterator, key=key) if sort else list(iterator)

        if self.verify_checks is None and not self.context.guild:
            # if verify_checks is None, and we're in a DM, don't verify
            return sorted(iterator, key=key) if sort else list(iterator)

        # if we're here then we need to check every command if it can run
        async def predicate(cmd):
            try:
                return await cmd.can_run(self.context)
            except CommandError:
                return False

        ret = []
        for cmd in iterator:
            valid = await predicate(cmd)
            if valid:
                ret.append(cmd)

        if sort:
            ret.sort(key=key)
        return ret

    def get_max_size(self, commands):
        """Returns the largest name length of the specified command list.

        Parameters
        ----------
        commands: Sequence[:class:`Command`]
            A sequence of commands to check for the largest size.

        Returns
        -------
        :class:`int`
            The maximum width of the commands.
        """

        as_lengths = (string_width(c.name) for c in commands)
        return max(as_lengths, default=0)

    def get_destination(self):
        """Returns the :class:`~discord.abc.Messageable` where the help command will be output.

        You can override this method to customise the behaviour.

        By default, this returns the context's channel.

        Returns
        -------
        :class:`.abc.Messageable`
            The destination where the help command will be output.
        """
        return self.context.channel

    async def send_error_message(self, error):
        """|coro|

        Handles the implementation when an error happens in the help command.
        For example, the result of :meth:`command_not_found` will be passed here.

        You can override this method to customise the behaviour.

        By default, this sends the error message to the destination
        specified by :meth:`get_destination`.

        .. note::

            You can access the invocation context with :attr:`HelpCommand.context`.

        Parameters
        ----------
        error: :class:`str`
            The error message to display to the user. Note that this has
            had mentions removed to prevent abuse.
        """
        destination = self.get_destination()
        await destination.send(error)

    @_not_overridden
    async def on_help_command_error(self, ctx, error):
        """|coro|

        The help command's error handler, as specified by :ref:`ext_commands_error_handler`.

        Useful to override if you need some specific behaviour when the error handler
        is called.

        By default, this method does nothing and just propagates to the default
        error handlers.

        Parameters
        ----------
        ctx: :class:`Context`
            The invocation context.
        error: :class:`CommandError`
            The error that was raised.
        """

    async def send_bot_help(self, mapping):
        """|coro|

        Handles the implementation of the bot command page in the help command.
        This function is called when the help command is called with no arguments.

        It should be noted that this method does not return anything -- rather the
        actual message sending should be done inside this method. Well-behaved subclasses
        should use :meth:`get_destination` to know where to send, as this is a customisation
        point for other users.

        You can override this method to customise the behaviour.

        .. note::

            You can access the invocation context with :attr:`HelpCommand.context`.

            Also, the commands in the mapping are not filtered. To do the filtering
            you will have to call :meth:`filter_commands` yourself.

        Parameters
        ----------
        mapping: Mapping[Optional[:class:`Cog`], List[:class:`Command`]]
            A mapping of cogs to commands that have been requested by the user for help.
            The key of the mapping is the :class:`~.commands.Cog` that the command belongs to, or
            ``None`` if there isn't one, and the value is a list of commands that belongs to that cog.
        """
        return None

    async def send_cog_help(self, cog):
        """|coro|

        Handles the implementation of the cog page in the help command.
        This function is called when the help command is called with a cog as the argument.

        It should be noted that this method does not return anything -- rather the
        actual message sending should be done inside this method. Well-behaved subclasses
        should use :meth:`get_destination` to know where to send, as this is a customisation
        point for other users.

        You can override this method to customise the behaviour.

        .. note::

            You can access the invocation context with :attr:`HelpCommand.context`.

            To get the commands that belong to this cog see :meth:`Cog.get_commands`.
            The commands returned not filtered. To do the filtering you will have to call
            :meth:`filter_commands` yourself.

        Parameters
        ----------
        cog: :class:`Cog`
            The cog that was requested for help.
        """
        return None

    async def send_group_help(self, group):
        """|coro|

        Handles the implementation of the group page in the help command.
        This function is called when the help command is called with a group as the argument.

        It should be noted that this method does not return anything -- rather the
        actual message sending should be done inside this method. Well-behaved subclasses
        should use :meth:`get_destination` to know where to send, as this is a customisation
        point for other users.

        You can override this method to customise the behaviour.

        .. note::

            You can access the invocation context with :attr:`HelpCommand.context`.

            To get the commands that belong to this group without aliases see
            :attr:`Group.commands`. The commands returned not filtered. To do the
            filtering you will have to call :meth:`filter_commands` yourself.

        Parameters
        ----------
        group: :class:`Group`
            The group that was requested for help.
        """
        return None

    async def send_command_help(self, command):
        """|coro|

        Handles the implementation of the single command page in the help command.

        It should be noted that this method does not return anything -- rather the
        actual message sending should be done inside this method. Well-behaved subclasses
        should use :meth:`get_destination` to know where to send, as this is a customisation
        point for other users.

        You can override this method to customise the behaviour.

        .. note::

            You can access the invocation context with :attr:`HelpCommand.context`.

        .. admonition:: Showing Help
            :class: helpful

            There are certain attributes and methods that are helpful for a help command
            to show such as the following:

            - :attr:`Command.help`
            - :attr:`Command.brief`
            - :attr:`Command.short_doc`
            - :attr:`Command.description`
            - :meth:`get_command_signature`

            There are more than just these attributes but feel free to play around with
            these to help you get started to get the output that you want.

        Parameters
        ----------
        command: :class:`Command`
            The command that was requested for help.
        """
        return None

    async def prepare_help_command(self, ctx, command=None):
        """|coro|

        A low level method that can be used to prepare the help command
        before it does anything. For example, if you need to prepare
        some state in your subclass before the command does its processing
        then this would be the place to do it.

        The default implementation does nothing.

        .. note::

            This is called *inside* the help command callback body. So all
            the usual rules that happen inside apply here as well.

        Parameters
        ----------
        ctx: :class:`Context`
            The invocation context.
        command: Optional[:class:`str`]
            The argument passed to the help command.
        """

    async def command_callback(self, ctx, *, command=None):
        """|coro|

        The actual implementation of the help command.

        It is not recommended to override this method and instead change
        the behaviour through the methods that actually get dispatched.

        - :meth:`send_bot_help`
        - :meth:`send_cog_help`
        - :meth:`send_group_help`
        - :meth:`send_command_help`
        - :meth:`get_destination`
        - :meth:`command_not_found`
        - :meth:`subcommand_not_found`
        - :meth:`send_error_message`
        - :meth:`on_help_command_error`
        - :meth:`prepare_help_command`
        """
        await self.prepare_help_command(ctx, command)
        bot = ctx.bot

        if command is None:
            mapping = self.get_bot_mapping()
            return await self.send_bot_help(mapping)

        # Check if it's a cog
        cog = bot.get_cog(command)
        if cog is not None:
            return await self.send_cog_help(cog)


        # If it's not a cog then it's a command.
        # Since we want to have detailed errors when someone
        # passes an invalid subcommand, we need to walk through
        # the command group chain ourselves.
        keys = command.split(" ")
        cmd = bot.all_commands.get(keys[0])
        if cmd is None:
<<<<<<< HEAD
            string = await utils.maybe_coroutine(
                self.command_not_found, self.remove_mentions(keys[0])
            )
=======
            string = await maybe_coro(self.command_not_found, self.remove_mentions(keys[0]))
>>>>>>> f2a4eb62
            return await self.send_error_message(string)

        for key in keys[1:]:
            try:
                found = cmd.all_commands.get(key)
            except AttributeError:
<<<<<<< HEAD
                string = await utils.maybe_coroutine(
                    self.subcommand_not_found, cmd, self.remove_mentions(key)
                )
                return await self.send_error_message(string)
            else:
                if found is None:
                    string = await utils.maybe_coroutine(
                        self.subcommand_not_found, cmd, self.remove_mentions(key)
                    )
=======
                string = await maybe_coro(self.subcommand_not_found, cmd, self.remove_mentions(key))
                return await self.send_error_message(string)
            else:
                if found is None:
                    string = await maybe_coro(self.subcommand_not_found, cmd, self.remove_mentions(key))
>>>>>>> f2a4eb62
                    return await self.send_error_message(string)
                cmd = found

        if isinstance(cmd, Group):
            return await self.send_group_help(cmd)
        else:
            return await self.send_command_help(cmd)


class DefaultHelpCommand(HelpCommand):
    """The implementation of the default help command.

    This inherits from :class:`HelpCommand`.

    It extends it with the following attributes.

    Attributes
    ----------
    width: :class:`int`
        The maximum number of characters that fit in a line.
        Defaults to 80.
    sort_commands: :class:`bool`
        Whether to sort the commands in the output alphabetically. Defaults to ``True``.
    dm_help: Optional[:class:`bool`]
        A tribool that indicates if the help command should DM the user instead of
        sending it to the channel it received it from. If the boolean is set to
        ``True``, then all help output is DM'd. If ``False``, none of the help
        output is DM'd. If ``None``, then the bot will only DM when the help
        message becomes too long (dictated by more than :attr:`dm_help_threshold` characters).
        Defaults to ``False``.
    dm_help_threshold: Optional[:class:`int`]
        The number of characters the paginator must accumulate before getting DM'd to the
        user if :attr:`dm_help` is set to ``None``. Defaults to 1000.
    indent: :class:`int`
        How much to indent the commands from a heading. Defaults to ``2``.
    commands_heading: :class:`str`
        The command list's heading string used when the help command is invoked with a category name.
        Useful for i18n. Defaults to ``"Commands:"``
    no_category: :class:`str`
        The string used when there is a command which does not belong to any category(cog).
        Useful for i18n. Defaults to ``"No Category"``
    paginator: :class:`Paginator`
        The paginator used to paginate the help command output.
    """

    def __init__(self, **options):
        self.width = options.pop("width", 80)
        self.indent = options.pop("indent", 2)
        self.sort_commands = options.pop("sort_commands", True)
        self.dm_help = options.pop("dm_help", False)
        self.dm_help_threshold = options.pop("dm_help_threshold", 1000)
        self.commands_heading = options.pop("commands_heading", "Commands:")
        self.no_category = options.pop("no_category", "No Category")
        self.paginator = options.pop("paginator", None)

        if self.paginator is None:
            self.paginator = Paginator()

        super().__init__(**options)

    def shorten_text(self, text: str) -> str:
        """Shortens text to fit into the :attr:`width`."""
        if len(text) > self.width:
            return f"{text[: self.width - 3].rstrip()}..."
        return text

    def get_ending_note(self) -> str:
        """Returns help command's ending note. This is mainly useful to override for i18n purposes."""
        command_name = self.invoked_with
        return (
            f"Type {self.context.clean_prefix}{command_name} command for more info on a"
            " command.\nYou can also type"
            f" {self.context.clean_prefix}{command_name} category for more info on a"
            " category."
        )

    def add_indented_commands(self, commands, *, heading, max_size=None):
        """Indents a list of commands after the specified heading.

        The formatting is added to the :attr:`paginator`.

        The default implementation is the command name indented by
        :attr:`indent` spaces, padded to ``max_size`` followed by
        the command's :attr:`Command.short_doc` and then shortened
        to fit into the :attr:`width`.

        Parameters
        ----------
        commands: Sequence[:class:`Command`]
            A list of commands to indent for output.
        heading: :class:`str`
            The heading to add to the output. This is only added
            if the list of commands is greater than 0.
        max_size: Optional[:class:`int`]
            The max size to use for the gap between indents.
            If unspecified, calls :meth:`~HelpCommand.get_max_size` on the
            commands parameter.
        """

        if not commands:
            return

        self.paginator.add_line(heading)
        max_size = max_size or self.get_max_size(commands)

        for command in commands:
            name = command.name
<<<<<<< HEAD
            width = max_size - (string_width(name) - len(name))
            entry = f'{self.indent * " "}{name:<{width}} {command.short_doc}'
=======
            width = max_size - (get_width(name) - len(name))
            entry = f"{self.indent * ' '}{name:<{width}} {command.short_doc}"
>>>>>>> f2a4eb62
            self.paginator.add_line(self.shorten_text(entry))

    async def send_pages(self):
        """A helper utility to send the page output from :attr:`paginator` to the destination."""
        destination = self.get_destination()
        for page in self.paginator.pages:
            await destination.send(page)

    def add_command_formatting(self, command):
        """A utility function to format the non-indented block of commands and groups.

        Parameters
        ----------
        command: :class:`Command`
            The command to format.
        """

        if command.description:
            self.paginator.add_line(command.description, empty=True)

        signature = self.get_command_signature(command)
        self.paginator.add_line(signature, empty=True)

        if command.help:
            try:
                self.paginator.add_line(command.help, empty=True)
            except RuntimeError:
                for line in command.help.splitlines():
                    self.paginator.add_line(line)
                self.paginator.add_line()

    def get_destination(self):
        ctx = self.context
        if self.dm_help is True:
            return ctx.author
        elif self.dm_help is None and len(self.paginator) > self.dm_help_threshold:
            return ctx.author
        else:
            return ctx.channel

    async def prepare_help_command(self, ctx, command):
        self.paginator.clear()
        await super().prepare_help_command(ctx, command)

    async def send_bot_help(self, mapping):
        ctx = self.context
        bot = ctx.bot

        if bot.description:
            # <description> portion
            self.paginator.add_line(bot.description, empty=True)

        no_category = f"\u200b{self.no_category}:"

        def get_category(command, *, no_category=no_category):
            cog = command.cog
            return f"{cog.qualified_name}:" if cog is not None else no_category

        filtered = await self.filter_commands(bot.commands, sort=True, key=get_category)
        max_size = self.get_max_size(filtered)
        to_iterate = itertools.groupby(filtered, key=get_category)

        # Now we can add the commands to the page.
        for category, commands in to_iterate:
            commands = sorted(commands, key=lambda c: c.name) if self.sort_commands else list(commands)
            self.add_indented_commands(commands, heading=category, max_size=max_size)

        note = self.get_ending_note()
        if note:
            self.paginator.add_line()
            self.paginator.add_line(note)

        await self.send_pages()

    async def send_command_help(self, command):
        self.add_command_formatting(command)
        self.paginator.close_page()
        await self.send_pages()

    async def send_group_help(self, group):
        self.add_command_formatting(group)

        filtered = await self.filter_commands(group.commands, sort=self.sort_commands)
        self.add_indented_commands(filtered, heading=self.commands_heading)

        if filtered:
            note = self.get_ending_note()
            if note:
                self.paginator.add_line()
                self.paginator.add_line(note)

        await self.send_pages()

    async def send_cog_help(self, cog):
        from discord.ext.bridge import BridgeExtCommand

        if cog.description:
            self.paginator.add_line(cog.description, empty=True)

        filtered = await self.filter_commands(
            cog.get_commands(),
            sort=self.sort_commands,
            exclude=(BridgeExtCommand,),
        )
        self.add_indented_commands(filtered, heading=self.commands_heading)

        note = self.get_ending_note()
        if note:
            self.paginator.add_line()
            self.paginator.add_line(note)

        await self.send_pages()


class MinimalHelpCommand(HelpCommand):
    """An implementation of a help command with minimal output.

    This inherits from :class:`HelpCommand`.

    Attributes
    ----------
    sort_commands: :class:`bool`
        Whether to sort the commands in the output alphabetically. Defaults to ``True``.
    commands_heading: :class:`str`
        The command list's heading string used when the help command is invoked with a category name.
        Useful for i18n. Defaults to ``"Commands"``
    aliases_heading: :class:`str`
        The alias list's heading string used to list the aliases of the command. Useful for i18n.
        Defaults to ``"Aliases:"``.
    dm_help: Optional[:class:`bool`]
        A tribool that indicates if the help command should DM the user instead of
        sending it to the channel it received it from. If the boolean is set to
        ``True``, then all help output is DM'd. If ``False``, none of the help
        output is DM'd. If ``None``, then the bot will only DM when the help
        message becomes too long (dictated by more than :attr:`dm_help_threshold` characters).
        Defaults to ``False``.
    dm_help_threshold: Optional[:class:`int`]
        The number of characters the paginator must accumulate before getting DM'd to the
        user if :attr:`dm_help` is set to ``None``. Defaults to 1000.
    no_category: :class:`str`
        The string used when there is a command which does not belong to any category(cog).
        Useful for i18n. Defaults to ``"No Category"``
    paginator: :class:`Paginator`
        The paginator used to paginate the help command output.
    """

    def __init__(self, **options):
        self.sort_commands = options.pop("sort_commands", True)
        self.commands_heading = options.pop("commands_heading", "Commands")
        self.dm_help = options.pop("dm_help", False)
        self.dm_help_threshold = options.pop("dm_help_threshold", 1000)
        self.aliases_heading = options.pop("aliases_heading", "Aliases:")
        self.no_category = options.pop("no_category", "No Category")
        self.paginator = options.pop("paginator", None)

        if self.paginator is None:
            self.paginator = Paginator(suffix=None, prefix=None)

        super().__init__(**options)

    async def send_pages(self):
        """A helper utility to send the page output from :attr:`paginator` to the destination."""
        destination = self.get_destination()
        for page in self.paginator.pages:
            await destination.send(page)

    def get_opening_note(self):
        """Returns help command's opening note. This is mainly useful to override for i18n purposes.

        The default implementation returns ::

            Use `{prefix}{command_name} [command]` for more info on a command.
            You can also use `{prefix}{command_name} [category]` for more info on a category.

        Returns
        -------
        :class:`str`
            The help command opening note.
        """
        command_name = self.invoked_with
        return (
            f"Use `{self.context.clean_prefix}{command_name} [command]` for more info"
            " on a command.\nYou can also use"
            f" `{self.context.clean_prefix}{command_name} [category]` for more info on"
            " a category."
        )

    def get_command_signature(self, command):
        return f"{self.context.clean_prefix}{command.qualified_name} {command.signature}"

    def get_ending_note(self):
        """Return the help command's ending note. This is mainly useful to override for i18n purposes.

        The default implementation does nothing.

        Returns
        -------
        :class:`str`
            The help command ending note.
        """
        return None

    def add_bot_commands_formatting(self, commands, heading):
        """Adds the minified bot heading with commands to the output.

        The formatting should be added to the :attr:`paginator`.

        The default implementation is a bold underline heading followed
        by commands separated by an EN SPACE (U+2002) in the next line.

        Parameters
        ----------
        commands: Sequence[:class:`Command`]
            A list of commands that belong to the heading.
        heading: :class:`str`
            The heading to add to the line.
        """
        if commands:
            # U+2002 Middle Dot
            joined = "\u2002".join(c.name for c in commands)
            self.paginator.add_line(f"__**{heading}**__")
            self.paginator.add_line(joined)

    def add_subcommand_formatting(self, command):
        """Adds formatting information on a subcommand.

        The formatting should be added to the :attr:`paginator`.

        The default implementation is the prefix and the :attr:`Command.qualified_name`
        optionally followed by an En dash and the command's :attr:`Command.short_doc`.

        Parameters
        ----------
        command: :class:`Command`
            The command to show information of.
        """
        fmt = "{0}{1} \N{EN DASH} {2}" if command.short_doc else "{0}{1}"
        self.paginator.add_line(fmt.format(self.context.clean_prefix, command.qualified_name, command.short_doc))

    def add_aliases_formatting(self, aliases):
        """Adds the formatting information on a command's aliases.

        The formatting should be added to the :attr:`paginator`.

        The default implementation is the :attr:`aliases_heading` bolded
        followed by a comma separated list of aliases.

        This is not called if there are no aliases to format.

        Parameters
        ----------
        aliases: Sequence[:class:`str`]
            A list of aliases to format.
        """
        self.paginator.add_line(f"**{self.aliases_heading}** {', '.join(aliases)}", empty=True)

    def add_command_formatting(self, command):
        """A utility function to format commands and groups.

        Parameters
        ----------
        command: :class:`Command`
            The command to format.
        """

        if command.description:
            self.paginator.add_line(command.description, empty=True)

        signature = self.get_command_signature(command)
        if command.aliases:
            self.paginator.add_line(signature)
            self.add_aliases_formatting(command.aliases)
        else:
            self.paginator.add_line(signature, empty=True)

        if command.help:
            try:
                self.paginator.add_line(command.help, empty=True)
            except RuntimeError:
                for line in command.help.splitlines():
                    self.paginator.add_line(line)
                self.paginator.add_line()

    def get_destination(self):
        ctx = self.context
        if self.dm_help is True:
            return ctx.author
        elif self.dm_help is None and len(self.paginator) > self.dm_help_threshold:
            return ctx.author
        else:
            return ctx.channel

    async def prepare_help_command(self, ctx, command):
        self.paginator.clear()
        await super().prepare_help_command(ctx, command)

    async def send_bot_help(self, mapping):
        ctx = self.context
        bot = ctx.bot

        if bot.description:
            self.paginator.add_line(bot.description, empty=True)

        note = self.get_opening_note()
        if note:
            self.paginator.add_line(note, empty=True)

        no_category = f"\u200b{self.no_category}"

        def get_category(command, *, no_category=no_category):
            cog = command.cog
            return cog.qualified_name if cog is not None else no_category

        filtered = await self.filter_commands(bot.commands, sort=True, key=get_category)
        to_iterate = itertools.groupby(filtered, key=get_category)

        for category, commands in to_iterate:
            commands = sorted(commands, key=lambda c: c.name) if self.sort_commands else list(commands)
            self.add_bot_commands_formatting(commands, category)

        note = self.get_ending_note()
        if note:
            self.paginator.add_line()
            self.paginator.add_line(note)

        await self.send_pages()

    async def send_cog_help(self, cog):
        from discord.ext.bridge import BridgeExtCommand

        bot = self.context.bot
        if bot.description:
            self.paginator.add_line(bot.description, empty=True)

        note = self.get_opening_note()
        if note:
            self.paginator.add_line(note, empty=True)

        if cog.description:
            self.paginator.add_line(cog.description, empty=True)

        filtered = await self.filter_commands(
            cog.get_commands(),
            sort=self.sort_commands,
            exclude=(BridgeExtCommand,),
        )
        if filtered:
            self.paginator.add_line(f"**{cog.qualified_name} {self.commands_heading}**")
            for command in filtered:
                self.add_subcommand_formatting(command)

            note = self.get_ending_note()
            if note:
                self.paginator.add_line()
                self.paginator.add_line(note)

        await self.send_pages()

    async def send_group_help(self, group):
        self.add_command_formatting(group)

        filtered = await self.filter_commands(group.commands, sort=self.sort_commands)
        if filtered:
            note = self.get_opening_note()
            if note:
                self.paginator.add_line(note, empty=True)

            self.paginator.add_line(f"**{self.commands_heading}**")
            for command in filtered:
                self.add_subcommand_formatting(command)

            note = self.get_ending_note()
            if note:
                self.paginator.add_line()
                self.paginator.add_line(note)

        await self.send_pages()

    async def send_command_help(self, command):
        self.add_command_formatting(command)
        self.paginator.close_page()
        await self.send_pages()<|MERGE_RESOLUTION|>--- conflicted
+++ resolved
@@ -571,12 +571,14 @@
             key = lambda c: c.name
 
         # Ignore Application Commands because they don't have hidden/docs
+        from ...commands import ApplicationCommand
+
         new_commands = [
             command
             for command in commands
             if not isinstance(
                 command,
-                (discord.commands.ApplicationCommand, *(exclude if exclude else ())),
+                (ApplicationCommand, *(exclude if exclude else ())),
             )
         ]
         iterator = new_commands if self.show_hidden else filter(lambda c: not c.hidden, new_commands)
@@ -859,7 +861,6 @@
         if cog is not None:
             return await self.send_cog_help(cog)
 
-
         # If it's not a cog then it's a command.
         # Since we want to have detailed errors when someone
         # passes an invalid subcommand, we need to walk through
@@ -867,36 +868,18 @@
         keys = command.split(" ")
         cmd = bot.all_commands.get(keys[0])
         if cmd is None:
-<<<<<<< HEAD
-            string = await utils.maybe_coroutine(
-                self.command_not_found, self.remove_mentions(keys[0])
-            )
-=======
-            string = await maybe_coro(self.command_not_found, self.remove_mentions(keys[0]))
->>>>>>> f2a4eb62
+            string = await utils.maybe_coroutine(self.command_not_found, self.remove_mentions(keys[0]))
             return await self.send_error_message(string)
 
         for key in keys[1:]:
             try:
                 found = cmd.all_commands.get(key)
             except AttributeError:
-<<<<<<< HEAD
-                string = await utils.maybe_coroutine(
-                    self.subcommand_not_found, cmd, self.remove_mentions(key)
-                )
+                string = await utils.maybe_coroutine(self.subcommand_not_found, cmd, self.remove_mentions(key))
                 return await self.send_error_message(string)
             else:
                 if found is None:
-                    string = await utils.maybe_coroutine(
-                        self.subcommand_not_found, cmd, self.remove_mentions(key)
-                    )
-=======
-                string = await maybe_coro(self.subcommand_not_found, cmd, self.remove_mentions(key))
-                return await self.send_error_message(string)
-            else:
-                if found is None:
-                    string = await maybe_coro(self.subcommand_not_found, cmd, self.remove_mentions(key))
->>>>>>> f2a4eb62
+                    string = await utils.maybe_coroutine(self.subcommand_not_found, cmd, self.remove_mentions(key))
                     return await self.send_error_message(string)
                 cmd = found
 
@@ -1004,13 +987,8 @@
 
         for command in commands:
             name = command.name
-<<<<<<< HEAD
             width = max_size - (string_width(name) - len(name))
-            entry = f'{self.indent * " "}{name:<{width}} {command.short_doc}'
-=======
-            width = max_size - (get_width(name) - len(name))
             entry = f"{self.indent * ' '}{name:<{width}} {command.short_doc}"
->>>>>>> f2a4eb62
             self.paginator.add_line(self.shorten_text(entry))
 
     async def send_pages(self):
