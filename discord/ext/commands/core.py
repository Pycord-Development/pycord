--- conflicted
+++ resolved
@@ -44,11 +44,8 @@
 
 from ...commands import (
     ApplicationCommand,
-<<<<<<< HEAD
     BaseContext,
-=======
     Option,
->>>>>>> fc7b1042
     _BaseCommand,
     message_command,
     slash_command,
