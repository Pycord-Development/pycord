--- conflicted
+++ resolved
@@ -48,7 +48,7 @@
     slash_command,
     user_command,
 )
-from ...commands.mixins import CogT, Invokable, hooked_wrapped_callback, unwrap_function
+from ...commands.mixins import CogT, Invokable, hook_wrapped_callback, unwrap_function
 from ...enums import ChannelType
 from ...errors import *
 from .context import Context
@@ -408,73 +408,6 @@
 
         return result
 
-<<<<<<< HEAD
-=======
-    @property
-    def full_parent_name(self) -> str:
-        """Retrieves the fully qualified parent command name.
-
-        This the base command name required to execute it. For example,
-        in ``?one two three`` the parent name would be ``one two``.
-        """
-        entries = []
-        command = self
-        # command.parent is type-hinted as GroupMixin some attributes are resolved via MRO
-        while command.parent is not None:  # type: ignore
-            command = command.parent  # type: ignore
-            entries.append(command.name)  # type: ignore
-
-        return " ".join(reversed(entries))
-
-    @property
-    def parents(self) -> list[Group]:
-        """Retrieves the parents of this command.
-
-        If the command has no parents then it returns an empty :class:`list`.
-
-        For example in commands ``?a b c test``, the parents are ``[c, b, a]``.
-
-        .. versionadded:: 1.1
-        """
-        entries = []
-        command = self
-        while command.parent is not None:  # type: ignore
-            command = command.parent  # type: ignore
-            entries.append(command)
-
-        return entries
-
-    @property
-    def root_parent(self) -> Group | None:
-        """Retrieves the root parent of this command.
-
-        If the command has no parents then it returns ``None``.
-
-        For example in commands ``?a b c test``, the root parent is ``a``.
-        """
-        if not self.parent:
-            return None
-        return self.parents[-1]
-
-    @property
-    def qualified_name(self) -> str:
-        """Retrieves the fully qualified command name.
-
-        This is the full parent name with the command name as well.
-        For example, in ``?one two three`` the qualified name would be
-        ``one two three``.
-        """
-
-        parent = self.full_parent_name
-        if parent:
-            return f"{parent} {self.name}"
-        else:
-            return self.name
-
-    def __str__(self) -> str:
-        return self.qualified_name
-
->>>>>>> 46f971cf
     async def _parse_arguments(self, ctx: Context) -> None:
         ctx.args = [ctx] if self.cog is None else [self.cog, ctx]
         ctx.kwargs = {}
@@ -531,268 +464,6 @@
                 f"Too many arguments passed to {self.qualified_name}"
             )
 
-<<<<<<< HEAD
-=======
-    async def call_before_hooks(self, ctx: Context) -> None:
-        # now that we're done preparing we can call the pre-command hooks
-        # first, call the command local hook:
-        cog = self.cog
-        if self._before_invoke is not None:
-            # should be cog if @commands.before_invoke is used
-            instance = getattr(self._before_invoke, "__self__", cog)
-            # __self__ only exists for methods, not functions
-            # however, if @command.before_invoke is used, it will be a function
-            if instance:
-                await self._before_invoke(instance, ctx)  # type: ignore
-            else:
-                await self._before_invoke(ctx)  # type: ignore
-
-        # call the cog local hook if applicable:
-        if cog is not None:
-            hook = Cog._get_overridden_method(cog.cog_before_invoke)
-            if hook is not None:
-                await hook(ctx)
-
-        # call the bot global hook if necessary
-        hook = ctx.bot._before_invoke
-        if hook is not None:
-            await hook(ctx)
-
-    async def call_after_hooks(self, ctx: Context) -> None:
-        cog = self.cog
-        if self._after_invoke is not None:
-            instance = getattr(self._after_invoke, "__self__", cog)
-            if instance:
-                await self._after_invoke(instance, ctx)  # type: ignore
-            else:
-                await self._after_invoke(ctx)  # type: ignore
-
-        # call the cog local hook if applicable:
-        if cog is not None:
-            hook = Cog._get_overridden_method(cog.cog_after_invoke)
-            if hook is not None:
-                await hook(ctx)
-
-        hook = ctx.bot._after_invoke
-        if hook is not None:
-            await hook(ctx)
-
-    def _prepare_cooldowns(self, ctx: Context) -> None:
-        if self._buckets.valid:
-            dt = ctx.message.edited_at or ctx.message.created_at
-            current = dt.replace(tzinfo=datetime.timezone.utc).timestamp()
-            bucket = self._buckets.get_bucket(ctx.message, current)
-            if bucket is not None:
-                retry_after = bucket.update_rate_limit(current)
-                if retry_after:
-                    raise CommandOnCooldown(bucket, retry_after, self._buckets.type)  # type: ignore
-
-    async def prepare(self, ctx: Context) -> None:
-        ctx.command = self
-
-        if not await self.can_run(ctx):
-            raise CheckFailure(
-                f"The check functions for command {self.qualified_name} failed."
-            )
-
-        if self._max_concurrency is not None:
-            # For this application, context can be duck-typed as a Message
-            await self._max_concurrency.acquire(ctx)  # type: ignore
-
-        try:
-            if self.cooldown_after_parsing:
-                await self._parse_arguments(ctx)
-                self._prepare_cooldowns(ctx)
-            else:
-                self._prepare_cooldowns(ctx)
-                await self._parse_arguments(ctx)
-
-            await self.call_before_hooks(ctx)
-        except:
-            if self._max_concurrency is not None:
-                await self._max_concurrency.release(ctx)  # type: ignore
-            raise
-
-    @property
-    def cooldown(self) -> Cooldown | None:
-        return self._buckets._cooldown
-
-    def is_on_cooldown(self, ctx: Context) -> bool:
-        """Checks whether the command is currently on cooldown.
-
-        Parameters
-        ----------
-        ctx: :class:`.Context`
-            The invocation context to use when checking the command's cooldown status.
-
-        Returns
-        -------
-        :class:`bool`
-            A boolean indicating if the command is on cooldown.
-        """
-        if not self._buckets.valid:
-            return False
-
-        bucket = self._buckets.get_bucket(ctx.message)
-        dt = ctx.message.edited_at or ctx.message.created_at
-        current = dt.replace(tzinfo=datetime.timezone.utc).timestamp()
-        return bucket.get_tokens(current) == 0
-
-    def reset_cooldown(self, ctx: Context) -> None:
-        """Resets the cooldown on this command.
-
-        Parameters
-        ----------
-        ctx: :class:`.Context`
-            The invocation context to reset the cooldown under.
-        """
-        if self._buckets.valid:
-            bucket = self._buckets.get_bucket(ctx.message)
-            bucket.reset()
-
-    def get_cooldown_retry_after(self, ctx: Context) -> float:
-        """Retrieves the amount of seconds before this command can be tried again.
-
-        .. versionadded:: 1.4
-
-        Parameters
-        ----------
-        ctx: :class:`.Context`
-            The invocation context to retrieve the cooldown from.
-
-        Returns
-        -------
-        :class:`float`
-            The amount of time left on this command's cooldown in seconds.
-            If this is ``0.0`` then the command isn't on cooldown.
-        """
-        if self._buckets.valid:
-            bucket = self._buckets.get_bucket(ctx.message)
-            dt = ctx.message.edited_at or ctx.message.created_at
-            current = dt.replace(tzinfo=datetime.timezone.utc).timestamp()
-            return bucket.get_retry_after(current)
-
-        return 0.0
-
-    async def invoke(self, ctx: Context) -> None:
-        await self.prepare(ctx)
-
-        # terminate the invoked_subcommand chain.
-        # since we're in a regular command (and not a group) then
-        # the invoked subcommand is None.
-        ctx.invoked_subcommand = None
-        ctx.subcommand_passed = None
-        injected = hooked_wrapped_callback(self, ctx, self.callback)
-        await injected(*ctx.args, **ctx.kwargs)
-
-    async def reinvoke(self, ctx: Context, *, call_hooks: bool = False) -> None:
-        ctx.command = self
-        await self._parse_arguments(ctx)
-
-        if call_hooks:
-            await self.call_before_hooks(ctx)
-
-        ctx.invoked_subcommand = None
-        try:
-            await self.callback(*ctx.args, **ctx.kwargs)  # type: ignore
-        except:
-            ctx.command_failed = True
-            raise
-        finally:
-            if call_hooks:
-                await self.call_after_hooks(ctx)
-
-    def error(self, coro: ErrorT) -> ErrorT:
-        """A decorator that registers a coroutine as a local error handler.
-
-        A local error handler is an :func:`.on_command_error` event limited to
-        a single command. However, the :func:`.on_command_error` is still
-        invoked afterwards as the catch-all.
-
-        Parameters
-        ----------
-        coro: :ref:`coroutine <coroutine>`
-            The coroutine to register as the local error handler.
-
-        Raises
-        ------
-        TypeError
-            The coroutine passed is not actually a coroutine.
-        """
-
-        if not asyncio.iscoroutinefunction(coro):
-            raise TypeError("The error handler must be a coroutine.")
-
-        self.on_error: Error = coro
-        return coro
-
-    def has_error_handler(self) -> bool:
-        """Checks whether the command has an error handler registered.
-
-        .. versionadded:: 1.7
-        """
-        return hasattr(self, "on_error")
-
-    def before_invoke(self, coro: HookT) -> HookT:
-        """A decorator that registers a coroutine as a pre-invoke hook.
-
-        A pre-invoke hook is called directly before the command is
-        called. This makes it a useful function to set up database
-        connections or any type of set up required.
-
-        This pre-invoke hook takes a sole parameter, a :class:`.Context`.
-
-        See :meth:`.Bot.before_invoke` for more info.
-
-        Parameters
-        ----------
-        coro: :ref:`coroutine <coroutine>`
-            The coroutine to register as the pre-invoke hook.
-
-        Raises
-        ------
-        TypeError
-            The coroutine passed is not actually a coroutine.
-        """
-        if not asyncio.iscoroutinefunction(coro):
-            raise TypeError("The pre-invoke hook must be a coroutine.")
-
-        self._before_invoke = coro
-        return coro
-
-    def after_invoke(self, coro: HookT) -> HookT:
-        """A decorator that registers a coroutine as a post-invoke hook.
-
-        A post-invoke hook is called directly after the command is
-        called. This makes it a useful function to clean-up database
-        connections or any type of clean up required.
-
-        This post-invoke hook takes a sole parameter, a :class:`.Context`.
-
-        See :meth:`.Bot.after_invoke` for more info.
-
-        Parameters
-        ----------
-        coro: :ref:`coroutine <coroutine>`
-            The coroutine to register as the post-invoke hook.
-
-        Raises
-        ------
-        TypeError
-            The coroutine passed is not actually a coroutine.
-        """
-        if not asyncio.iscoroutinefunction(coro):
-            raise TypeError("The post-invoke hook must be a coroutine.")
-
-        self._after_invoke = coro
-        return coro
-
-    @property
-    def cog_name(self) -> str | None:
-        """The name of the cog this command belongs to, if any."""
-        return type(self.cog).__cog_name__ if self.cog is not None else None
-
->>>>>>> 46f971cf
     @property
     def short_doc(self) -> str:
         """Gets the "short" documentation of a command.
@@ -879,69 +550,6 @@
 
         return " ".join(result)
 
-<<<<<<< HEAD
-=======
-    async def can_run(self, ctx: Context) -> bool:
-        """|coro|
-
-        Checks if the command can be executed by checking all the predicates
-        inside the :attr:`~Command.checks` attribute. This also checks whether the
-        command is disabled.
-
-        .. versionchanged:: 1.3
-            Checks whether the command is disabled or not
-
-        Parameters
-        ----------
-        ctx: :class:`.Context`
-            The ctx of the command currently being invoked.
-
-        Returns
-        -------
-        :class:`bool`
-            A boolean indicating if the command can be invoked.
-
-        Raises
-        ------
-        :class:`CommandError`
-            Any command error that was raised during a check call will be propagated
-            by this function.
-        """
-
-        if not self.enabled:
-            raise DisabledCommand(f"{self.name} command is disabled")
-
-        original = ctx.command
-        ctx.command = self
-
-        try:
-            if not await ctx.bot.can_run(ctx):
-                raise CheckFailure(
-                    "The global check functions for command"
-                    f" {self.qualified_name} failed."
-                )
-
-            cog = self.cog
-            if cog is not None:
-                local_check = Cog._get_overridden_method(cog.cog_check)
-                if local_check is not None:
-                    ret = await discord.utils.maybe_coroutine(local_check, ctx)
-                    if not ret:
-                        return False
-
-            predicates = self.checks
-            if not predicates:
-                # since we have no checks, then we just return True.
-                return True
-
-            return await discord.utils.async_all(predicate(ctx) for predicate in predicates)  # type: ignore
-        finally:
-            ctx.command = original
-
-    def _set_cog(self, cog):
-        self.cog = cog
-
->>>>>>> 46f971cf
 
 class GroupMixin(Generic[CogT]):
     """A mixin that implements common functionality for classes that behave
@@ -1275,7 +883,7 @@
             ctx.invoked_subcommand = self.prefixed_commands.get(trigger, None)
 
         if early_invoke:
-            injected = hooked_wrapped_callback(self, ctx, self.callback)
+            injected = hook_wrapped_callback(self, ctx, self.callback)
             await injected(*ctx.args, **ctx.kwargs)
 
         ctx.invoked_parents.append(ctx.invoked_with)  # type: ignore
