--- conflicted
+++ resolved
@@ -253,20 +253,7 @@
 
     def __init__(
         self,
-<<<<<<< HEAD
         func: CallbackT,
-=======
-        func: Union[
-            Callable[
-                Concatenate[CogT, ContextT, P],
-                Coro[T]
-            ],
-            Callable[
-                Concatenate[ContextT, P],
-                Coro[T]
-            ],
-        ],
->>>>>>> 7c8cd56c
         **kwargs: Any,
     ):
         super().__init__(func, **kwargs)
@@ -299,39 +286,13 @@
     @property
     def callback(
         self,
-<<<<<<< HEAD
     ) -> CallbackT:
-=======
-    ) -> Union[
-        Callable[
-            Concatenate[CogT, Context, P],
-            Coro[T]
-        ],
-        Callable[
-            Concatenate[Context, P],
-            Coro[T]
-        ],
-    ]:
->>>>>>> 7c8cd56c
         return self._callback
 
     @callback.setter
     def callback(
         self,
-<<<<<<< HEAD
         func: CallbackT
-=======
-        function: Union[
-            Callable[
-                Concatenate[CogT, Context, P],
-                Coro[T]
-            ],
-            Callable[
-                Concatenate[Context, P],
-                Coro[T]
-            ],
-        ],
->>>>>>> 7c8cd56c
     ) -> None:
         self._callback = func
         unwrap = unwrap_function(func)
