--- conflicted
+++ resolved
@@ -834,14 +834,6 @@
         files = page.update_files()
 
         if interaction:
-<<<<<<< HEAD
-            if interaction.response.is_done():
-                await interaction.followup.edit_message(
-                    self.message.id, content=page.content, embeds=page.embeds, view=self
-                )
-            else:
-                await interaction.response.edit_message(content=page.content, embeds=page.embeds, view=self)
-=======
             await interaction.response.defer()  # needed to force webhook message edit route for files kwarg support
             await interaction.followup.edit_message(
                 message_id=self.message.id,
@@ -851,7 +843,6 @@
                 files=files or [],
                 view=self,
             )
->>>>>>> fe5803f2
         else:
             await self.message.edit(
                 content=page.content,
