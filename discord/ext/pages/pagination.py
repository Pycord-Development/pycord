"""
The MIT License (MIT)

Copyright (c) 2021-present Pycord Development

Permission is hereby granted, free of charge, to any person obtaining a
copy of this software and associated documentation files (the "Software"),
to deal in the Software without restriction, including without limitation
the rights to use, copy, modify, merge, publish, distribute, sublicense,
and/or sell copies of the Software, and to permit persons to whom the
Software is furnished to do so, subject to the following conditions:

The above copyright notice and this permission notice shall be included in
all copies or substantial portions of the Software.

THE SOFTWARE IS PROVIDED "AS IS", WITHOUT WARRANTY OF ANY KIND, EXPRESS
OR IMPLIED, INCLUDING BUT NOT LIMITED TO THE WARRANTIES OF MERCHANTABILITY,
FITNESS FOR A PARTICULAR PURPOSE AND NONINFRINGEMENT. IN NO EVENT SHALL THE
AUTHORS OR COPYRIGHT HOLDERS BE LIABLE FOR ANY CLAIM, DAMAGES OR OTHER
LIABILITY, WHETHER IN AN ACTION OF CONTRACT, TORT OR OTHERWISE, ARISING
FROM, OUT OF OR IN CONNECTION WITH THE SOFTWARE OR THE USE OR OTHER
DEALINGS IN THE SOFTWARE.
"""

from __future__ import annotations

from typing import List

import discord
from discord.errors import DiscordException
from discord.ext.bridge import BridgeContext
from discord.ext.commands import Context
from discord.file import File
from discord.member import Member
from discord.user import User

__all__ = (
    "PaginatorButton",
    "Paginator",
    "PageGroup",
    "PaginatorMenu",
    "Page",
)


class PaginatorButton(discord.ui.Button):
    """Creates a button used to navigate the paginator.

    Parameters
    ----------
    button_type: :class:`str`
        The type of button being created.
        Must be one of ``first``, ``prev``, ``next``, ``last``, or ``page_indicator``.
    label: :class:`str`
        The label shown on the button.
        Defaults to a capitalized version of ``button_type`` (e.g. "Next", "Prev", etc.)
    emoji: Union[:class:`str`, :class:`discord.GuildEmoji`, :class:`discord.AppEmoji`, :class:`discord.PartialEmoji`]
        The emoji shown on the button in front of the label.
    disabled: :class:`bool`
        Whether to initially show the button as disabled.
    loop_label: :class:`str`
        The label shown on the button when ``loop_pages`` is set to ``True`` in the Paginator class.

    Attributes
    ----------
    paginator: :class:`Paginator`
        The paginator class where this button is being used.
        Assigned to the button when ``Paginator.add_button`` is called.
    """

    def __init__(
        self,
        button_type: str,
        label: str = None,
        emoji: (str | discord.GuildEmoji | discord.AppEmoji | discord.PartialEmoji) = None,
        style: discord.ButtonStyle = discord.ButtonStyle.green,
        disabled: bool = False,
        custom_id: str = None,
        row: int = 0,
        loop_label: str = None,
    ):
        super().__init__(
            label=label if label or emoji else button_type.capitalize(),
            emoji=emoji,
            style=style,
            disabled=disabled,
            custom_id=custom_id,
            row=row,
        )
        self.button_type = button_type
        self.label = label if label or emoji else button_type.capitalize()
        self.emoji: str | discord.GuildEmoji | discord.AppEmoji | discord.PartialEmoji = emoji
        self.style = style
        self.disabled = disabled
        self.loop_label = self.label if not loop_label else loop_label
        self.paginator = None

    async def callback(self, interaction: discord.Interaction):
        """|coro|

        The coroutine that is called when the navigation button is clicked.

        Parameters
        ----------
        interaction: :class:`discord.Interaction`
            The interaction created by clicking the navigation button.
        """
        new_page = self.paginator.current_page
        if self.button_type == "first":
            new_page = 0
        elif self.button_type == "prev":
            if self.paginator.loop_pages and self.paginator.current_page == 0:
                new_page = self.paginator.page_count
            else:
                new_page -= 1
        elif self.button_type == "next":
            if self.paginator.loop_pages and self.paginator.current_page == self.paginator.page_count:
                new_page = 0
            else:
                new_page += 1
        elif self.button_type == "last":
            new_page = self.paginator.page_count
        await self.paginator.goto_page(page_number=new_page, interaction=interaction)


class Page:
    """Represents a page shown in the paginator.

    Allows for directly referencing and modifying each page as a class instance.

    Parameters
    ----------
    content: :class:`str`
        The content of the page. Corresponds to the :class:`discord.Message.content` attribute.
    embeds: Optional[List[Union[List[:class:`discord.Embed`], :class:`discord.Embed`]]]
        The embeds of the page. Corresponds to the :class:`discord.Message.embeds` attribute.
    files: Optional[List[:class:`discord.File`]]
        A list of local files to be shown with the page.
    custom_view: Optional[:class:`discord.ui.View`]
        The custom view shown when the page is visible. Overrides the `custom_view` attribute of the main paginator.
    """

    def __init__(
        self,
        content: str | None = None,
        embeds: list[list[discord.Embed] | discord.Embed] | None = None,
        custom_view: discord.ui.View | None = None,
        files: list[discord.File] | None = None,
        **kwargs,
    ):
<<<<<<< HEAD
        if content is None and embeds is None:
            raise discord.InvalidArgument("A page cannot have both content and embeds equal to None.")
=======
        if content is None and embeds is None and custom_view is None:
            raise discord.InvalidArgument(
                "A page must at least have content, embeds, or custom_view set."
            )
>>>>>>> fce3fc18
        self._content = content
        self._embeds = embeds or []
        self._custom_view = custom_view
        self._files = files or []

    async def callback(self, interaction: discord.Interaction | None = None):
        """|coro|

        The coroutine associated to a specific page. If `Paginator.page_action()` is used, this coroutine is called.

        Parameters
        ----------
        interaction: Optional[:class:`discord.Interaction`]
            The interaction associated with the callback, if any.
        """

    def update_files(self) -> list[discord.File] | None:
        """Updates :class:`discord.File` objects so that they can be sent multiple
        times. This is called internally each time the page is sent.
        """
        for file in self._files:
            if file.fp.closed and (fn := getattr(file.fp, "name", None)):
                file.fp = open(fn, "rb")
            file.reset()
            file.fp.close = lambda: None
        return self._files

    @property
    def content(self) -> str | None:
        """Gets the content for the page."""
        return self._content

    @content.setter
    def content(self, value: str | None):
        """Sets the content for the page."""
        self._content = value

    @property
    def embeds(self) -> list[list[discord.Embed] | discord.Embed] | None:
        """Gets the embeds for the page."""
        return self._embeds

    @embeds.setter
    def embeds(self, value: list[list[discord.Embed] | discord.Embed] | None):
        """Sets the embeds for the page."""
        self._embeds = value

    @property
    def custom_view(self) -> discord.ui.View | None:
        """Gets the custom view assigned to the page."""
        return self._custom_view

    @custom_view.setter
    def custom_view(self, value: discord.ui.View | None):
        """Assigns a custom view to be shown when the page is displayed."""
        self._custom_view = value

    @property
    def files(self) -> list[discord.File] | None:
        """Gets the files associated with the page."""
        return self._files

    @files.setter
    def files(self, value: list[discord.File] | None):
        """Sets the files associated with the page."""
        self._files = value


class PageGroup:
    """Creates a group of pages which the user can switch between.

    Each group of pages can have its own options, custom buttons, custom views, etc.

    .. note::

        If multiple :class:`PageGroup` objects have different options,
        they should all be set explicitly when creating each instance.

    Parameters
    ----------
    pages: Union[List[:class:`str`], List[:class:`Page`], List[Union[List[:class:`discord.Embed`], :class:`discord.Embed`]]]
        The list of :class:`Page` objects, strings, embeds, or list of embeds to include in the page group.
    label: :class:`str`
        The label shown on the corresponding PaginatorMenu dropdown option.
        Also used as the SelectOption value.
    description: Optional[:class:`str`]
        The description shown on the corresponding PaginatorMenu dropdown option.
    emoji: Union[:class:`str`, :class:`discord.GuildEmoji`, :class:`discord.AppEmoji`, :class:`discord.PartialEmoji`]
        The emoji shown on the corresponding PaginatorMenu dropdown option.
    default: Optional[:class:`bool`]
        Whether the page group should be the default page group initially shown when the paginator response is sent.
        Only one ``PageGroup`` can be the default page group.
    show_disabled: :class:`bool`
        Whether to show disabled buttons.
    show_indicator: :class:`bool`
        Whether to show the page indicator when using the default buttons.
    author_check: :class:`bool`
        Whether only the original user of the command can change pages.
    disable_on_timeout: :class:`bool`
        Whether the buttons get disabled when the paginator view times out.
    use_default_buttons: :class:`bool`
        Whether to use the default buttons (i.e. ``first``, ``prev``, ``page_indicator``, ``next``, ``last``)
    default_button_row: :class:`int`
        The row where the default paginator buttons are displayed. Has no effect if custom buttons are used.
    loop_pages: :class:`bool`
        Whether to loop the pages when clicking prev/next while at the first/last page in the list.
    custom_view: Optional[:class:`discord.ui.View`]
        A custom view whose items are appended below the pagination buttons.
    timeout: Optional[:class:`float`]
        Timeout in seconds from last interaction with the paginator before no longer accepting input.
    custom_buttons: Optional[List[:class:`PaginatorButton`]]
        A list of PaginatorButtons to initialize the Paginator with.
        If ``use_default_buttons`` is ``True``, this parameter is ignored.
    trigger_on_display: :class:`bool`
        Whether to automatically trigger the callback associated with a `Page` whenever it is displayed.
        Has no effect if no callback exists for a `Page`.
    """

    def __init__(
        self,
        pages: list[str] | list[Page] | list[list[discord.Embed] | discord.Embed],
        label: str,
        description: str | None = None,
        emoji: (str | discord.GuildEmoji | discord.AppEmoji | discord.PartialEmoji) = None,
        default: bool | None = None,
        show_disabled: bool | None = None,
        show_indicator: bool | None = None,
        author_check: bool | None = None,
        disable_on_timeout: bool | None = None,
        use_default_buttons: bool | None = None,
        default_button_row: int = 0,
        loop_pages: bool | None = None,
        custom_view: discord.ui.View | None = None,
        timeout: float | None = None,
        custom_buttons: list[PaginatorButton] | None = None,
        trigger_on_display: bool | None = None,
    ):
        self.label = label
        self.description: str | None = description
        self.emoji: str | discord.GuildEmoji | discord.AppEmoji | discord.PartialEmoji = emoji
        self.pages: list[str] | list[list[discord.Embed] | discord.Embed] = pages
        self.default: bool | None = default
        self.show_disabled = show_disabled
        self.show_indicator = show_indicator
        self.author_check = author_check
        self.disable_on_timeout = disable_on_timeout
        self.use_default_buttons = use_default_buttons
        self.default_button_row = default_button_row
        self.loop_pages = loop_pages
        self.custom_view: discord.ui.View = custom_view
        self.timeout: float = timeout
        self.custom_buttons: list = custom_buttons
        self.trigger_on_display = trigger_on_display


class Paginator(discord.ui.View):
    """Creates a paginator which can be sent as a message and uses buttons for navigation.

    Parameters
    ----------
    pages: Union[List[:class:`PageGroup`], List[:class:`Page`], List[:class:`str`], List[Union[List[:class:`discord.Embed`], :class:`discord.Embed`]]]
        The list of :class:`PageGroup` objects, :class:`Page` objects, strings, embeds, or list of embeds to paginate.
        If a list of :class:`PageGroup` objects is provided and `show_menu` is ``False``,
        only the first page group will be displayed.
    show_disabled: :class:`bool`
        Whether to show disabled buttons.
    show_indicator: :class:`bool`
        Whether to show the page indicator when using the default buttons.
    show_menu: :class:`bool`
        Whether to show a select menu that allows the user to switch between groups of pages.
    menu_placeholder: :class:`str`
        The placeholder text to show in the page group menu when no page group has been selected yet.
        Defaults to "Select Page Group" if not provided.
    author_check: :class:`bool`
        Whether only the original user of the command can change pages.
    disable_on_timeout: :class:`bool`
        Whether the buttons get disabled when the paginator view times out.
    use_default_buttons: :class:`bool`
        Whether to use the default buttons (i.e. ``first``, ``prev``, ``page_indicator``, ``next``, ``last``)
    default_button_row: :class:`int`
        The row where the default paginator buttons are displayed. Has no effect if custom buttons are used.
    loop_pages: :class:`bool`
        Whether to loop the pages when clicking prev/next while at the first/last page in the list.
    custom_view: Optional[:class:`discord.ui.View`]
        A custom view whose items are appended below the pagination components.
        If the currently displayed page has a `custom_view` assigned, it will replace these
        view components when that page is displayed.
    timeout: Optional[:class:`float`]
        Timeout in seconds from last interaction with the paginator before no longer accepting input.
    custom_buttons: Optional[List[:class:`PaginatorButton`]]
        A list of PaginatorButtons to initialize the Paginator with.
        If ``use_default_buttons`` is ``True``, this parameter is ignored.
    trigger_on_display: :class:`bool`
        Whether to automatically trigger the callback associated with a `Page` whenever it is displayed.
        Has no effect if no callback exists for a `Page`.

    Attributes
    ----------
    menu: Optional[List[:class:`PaginatorMenu`]]
        The page group select menu associated with this paginator.
    page_groups: Optional[List[:class:`PageGroup`]]
        List of :class:`PageGroup` objects the user can switch between.
    default_page_group: Optional[:class:`int`]
        The index of the default page group shown when the paginator is initially sent.
        Defined by setting ``default`` to ``True`` on a :class:`PageGroup`.
    current_page: :class:`int`
        A zero-indexed value showing the current page number.
    page_count: :class:`int`
        A zero-indexed value showing the total number of pages.
    buttons: Dict[:class:`str`, Dict[:class:`str`, Union[:class:`~PaginatorButton`, :class:`bool`]]]
        A dictionary containing the :class:`~PaginatorButton` objects included in this paginator.
    user: Optional[Union[:class:`~discord.User`, :class:`~discord.Member`]]
        The user or member that invoked the paginator.
    message: Union[:class:`~discord.Message`, :class:`~discord.WebhookMessage`]
        The message the paginator is attached to.
    """

    def __init__(
        self,
        pages: (list[PageGroup] | list[Page] | list[str] | list[list[discord.Embed] | discord.Embed]),
        show_disabled: bool = True,
        show_indicator=True,
        show_menu=False,
        menu_placeholder: str = "Select Page Group",
        author_check=True,
        disable_on_timeout=True,
        use_default_buttons=True,
        default_button_row: int = 0,
        loop_pages=False,
        custom_view: discord.ui.View | None = None,
        timeout: float | None = 180.0,
        custom_buttons: list[PaginatorButton] | None = None,
        trigger_on_display: bool | None = None,
    ) -> None:
        super().__init__(timeout=timeout)
        self.timeout: float = timeout
        self.pages: list[PageGroup] | list[str] | list[Page] | list[list[discord.Embed] | discord.Embed] = pages
        self.current_page = 0
        self.menu: PaginatorMenu | None = None
        self.show_menu = show_menu
        self.menu_placeholder = menu_placeholder
        self.page_groups: list[PageGroup] | None = None
        self.default_page_group: int = 0

        if all(isinstance(pg, PageGroup) for pg in pages):
            self.page_groups = self.pages if show_menu else None
            if sum(pg.default is True for pg in self.page_groups) > 1:
                raise ValueError("Only one PageGroup can be set as the default.")
            for pg in self.page_groups:
                if pg.default:
                    self.default_page_group = self.page_groups.index(pg)
                    break
            self.pages: list[Page] = self.get_page_group_content(self.page_groups[self.default_page_group])

        self.page_count = max(len(self.pages) - 1, 0)
        self.buttons = {}
        self.custom_buttons: list = custom_buttons
        self.show_disabled = show_disabled
        self.show_indicator = show_indicator
        self.disable_on_timeout = disable_on_timeout
        self.use_default_buttons = use_default_buttons
        self.default_button_row = default_button_row
        self.loop_pages = loop_pages
        self.custom_view: discord.ui.View = custom_view
        self.trigger_on_display = trigger_on_display
        self.message: discord.Message | discord.WebhookMessage | None = None

        if self.custom_buttons and not self.use_default_buttons:
            for button in custom_buttons:
                self.add_button(button)
        elif not self.custom_buttons and self.use_default_buttons:
            self.add_default_buttons()

        if self.show_menu:
            self.add_menu()

        self.usercheck = author_check
        self.user = None

    async def update(
        self,
        pages: None | (list[PageGroup] | list[Page] | list[str] | list[list[discord.Embed] | discord.Embed]) = None,
        show_disabled: bool | None = None,
        show_indicator: bool | None = None,
        show_menu: bool | None = None,
        author_check: bool | None = None,
        menu_placeholder: str | None = None,
        disable_on_timeout: bool | None = None,
        use_default_buttons: bool | None = None,
        default_button_row: int | None = None,
        loop_pages: bool | None = None,
        custom_view: discord.ui.View | None = None,
        timeout: float | None = None,
        custom_buttons: list[PaginatorButton] | None = None,
        trigger_on_display: bool | None = None,
        interaction: discord.Interaction | None = None,
        current_page: int = 0,
    ):
        """Updates the existing :class:`Paginator` instance with the provided options.

        Parameters
        ----------
        pages: Optional[Union[List[:class:`PageGroup`], List[:class:`Page`], List[:class:`str`], List[Union[List[:class:`discord.Embed`], :class:`discord.Embed`]]]]
            The list of :class:`PageGroup` objects, :class:`Page` objects, strings,
            embeds, or list of embeds to paginate.
        show_disabled: :class:`bool`
            Whether to show disabled buttons.
        show_indicator: :class:`bool`
            Whether to show the page indicator when using the default buttons.
        show_menu: :class:`bool`
            Whether to show a select menu that allows the user to switch between groups of pages.
        author_check: :class:`bool`
            Whether only the original user of the command can change pages.
        menu_placeholder: :class:`str`
            The placeholder text to show in the page group menu when no page group has been selected yet.
            Defaults to "Select Page Group" if not provided.
        disable_on_timeout: :class:`bool`
            Whether the buttons get disabled when the paginator view times out.
        use_default_buttons: :class:`bool`
            Whether to use the default buttons (i.e. ``first``, ``prev``, ``page_indicator``, ``next``, ``last``)
        default_button_row: Optional[:class:`int`]
            The row where the default paginator buttons are displayed. Has no effect if custom buttons are used.
        loop_pages: :class:`bool`
            Whether to loop the pages when clicking prev/next while at the first/last page in the list.
        custom_view: Optional[:class:`discord.ui.View`]
            A custom view whose items are appended below the pagination components.
        timeout: Optional[:class:`float`]
            Timeout in seconds from last interaction with the paginator before no longer accepting input.
        custom_buttons: Optional[List[:class:`PaginatorButton`]]
            A list of PaginatorButtons to initialize the Paginator with.
            If ``use_default_buttons`` is ``True``, this parameter is ignored.
        trigger_on_display: :class:`bool`
            Whether to automatically trigger the callback associated with a `Page` whenever it is displayed.
            Has no effect if no callback exists for a `Page`.
        interaction: Optional[:class:`discord.Interaction`]
            The interaction to use when updating the paginator. If not provided, the paginator will be updated
            by using its stored :attr:`message` attribute instead.
        current_page: :class:`int`
            The initial page number to display when updating the paginator.
        """

        # Update pages and reset current_page to 0 (default)
        self.pages: list[PageGroup] | list[str] | list[Page] | list[list[discord.Embed] | discord.Embed] = (
            pages if pages is not None else self.pages
        )
        self.show_menu = show_menu if show_menu is not None else self.show_menu
        if pages is not None and all(isinstance(pg, PageGroup) for pg in pages):
            self.page_groups = self.pages if self.show_menu else None
            if sum(pg.default is True for pg in self.page_groups) > 1:
                raise ValueError("Only one PageGroup can be set as the default.")
            for pg in self.page_groups:
                if pg.default:
                    self.default_page_group = self.page_groups.index(pg)
                    break
            self.pages: list[Page] = self.get_page_group_content(self.page_groups[self.default_page_group])
        self.page_count = max(len(self.pages) - 1, 0)
        self.current_page = current_page if current_page <= self.page_count else 0
        # Apply config changes, if specified
        self.show_disabled = show_disabled if show_disabled is not None else self.show_disabled
        self.show_indicator = show_indicator if show_indicator is not None else self.show_indicator
        self.usercheck = author_check if author_check is not None else self.usercheck
        self.menu_placeholder = menu_placeholder if menu_placeholder is not None else self.menu_placeholder
        self.disable_on_timeout = disable_on_timeout if disable_on_timeout is not None else self.disable_on_timeout
        self.use_default_buttons = use_default_buttons if use_default_buttons is not None else self.use_default_buttons
        self.default_button_row = default_button_row if default_button_row is not None else self.default_button_row
        self.loop_pages = loop_pages if loop_pages is not None else self.loop_pages
        self.custom_view: discord.ui.View = None if custom_view is None else custom_view
        self.timeout: float = timeout if timeout is not None else self.timeout
        self.custom_buttons = custom_buttons if custom_buttons is not None else self.custom_buttons
        self.trigger_on_display = trigger_on_display if trigger_on_display is not None else self.trigger_on_display
        self.buttons = {}
        if self.use_default_buttons:
            self.add_default_buttons()
        elif self.custom_buttons:
            for button in self.custom_buttons:
                self.add_button(button)

        await self.goto_page(self.current_page, interaction=interaction)

    async def on_timeout(self) -> None:
        """Disables all buttons when the view times out."""
        if self.disable_on_timeout:
            for item in self.walk_children():
                if hasattr(item, "disabled"):
                    item.disabled = True
            page = self.pages[self.current_page]
            page = self.get_page_content(page)
            files = page.update_files()
            await self.message.edit(
                view=self,
                files=files or [],
                attachments=[],
            )

    async def disable(
        self,
        include_custom: bool = False,
        page: None | (str | Page | list[discord.Embed] | discord.Embed) = None,
    ) -> None:
        """Stops the paginator, disabling all of its components.

        Parameters
        ----------
        include_custom: :class:`bool`
            Whether to disable components added via custom views.
        page: Optional[Union[:class:`str`, Union[List[:class:`discord.Embed`], :class:`discord.Embed`]]]
            The page content to show after disabling the paginator.
        """
        page = self.get_page_content(page)
<<<<<<< HEAD
        for item in self.children:
            if include_custom or not self.custom_view or item not in self.custom_view.children:
=======
        for item in self.walk_children():
            if (
                include_custom
                or not self.custom_view
                or item not in self.custom_view.children
            ) and hasattr(item, "disabled"):
>>>>>>> fce3fc18
                item.disabled = True
        if page:
            await self.message.edit(
                content=page.content,
                embeds=page.embeds,
                view=self,
            )
        else:
            await self.message.edit(view=self)

    async def cancel(
        self,
        include_custom: bool = False,
        page: None | (str | Page | list[discord.Embed] | discord.Embed) = None,
    ) -> None:
        """Cancels the paginator, removing all of its components from the message.

        Parameters
        ----------
        include_custom: :class:`bool`
            Whether to remove components added via custom views.
        page: Optional[Union[:class:`str`, Union[List[:class:`discord.Embed`], :class:`discord.Embed`]]]
            The page content to show after canceling the paginator.
        """
        items = self.children.copy()
        page = self.get_page_content(page)
        for item in items:
            if include_custom or not self.custom_view or item not in self.custom_view.children:
                self.remove_item(item)
        if page:
            await self.message.edit(
                content=page.content,
                embeds=page.embeds,
                view=self,
            )
        else:
            await self.message.edit(view=self)

    def _goto_page(self, page_number: int = 0) -> tuple[Page, list[File] | None]:
        self.current_page = page_number
        self.update_buttons()

        page = self.pages[page_number]
        page = self.get_page_content(page)

        if page.custom_view:
            self.update_custom_view(page.custom_view)

        files = page.update_files()

        return page, files

    async def goto_page(self, page_number: int = 0, *, interaction: discord.Interaction | None = None) -> None:
        """Updates the paginator message to show the specified page number.

        Parameters
        ----------
        page_number: :class:`int`
            The page to display.

            .. note::

                Page numbers are zero-indexed when referenced internally,
                but appear as one-indexed when shown to the user.

        interaction: Optional[:class:`discord.Interaction`]
            The interaction to use when editing the message. If not provided, the message will be
            edited using the paginator's stored :attr:`message` attribute instead.

        Returns
        -------
        :class:`~discord.Message`
            The message associated with the paginator.
        """
        old_page = self.current_page
        page, files = self._goto_page(page_number)

        try:
            if interaction:
                await interaction.response.defer()  # needed to force webhook message edit route for files kwarg support
                await interaction.followup.edit_message(
                    message_id=self.message.id,
                    content=page.content,
                    embeds=page.embeds,
                    attachments=[],
                    files=files or [],
                    view=self,
                )
            else:
                await self.message.edit(
                    content=page.content,
                    embeds=page.embeds,
                    attachments=[],
                    files=files or [],
                    view=self,
                )
        except DiscordException:
            # Something went wrong, and the paginator couldn't be updated.
            # Revert our changes and propagate the error.
            self._goto_page(old_page)
            raise

        if self.trigger_on_display:
            await self.page_action(interaction=interaction)

    async def interaction_check(self, interaction: discord.Interaction) -> bool:
        if self.usercheck:
            return self.user == interaction.user
        return True

    def add_menu(self):
        """Adds the default :class:`PaginatorMenu` instance to the paginator."""
        self.menu = PaginatorMenu(self.page_groups, placeholder=self.menu_placeholder)
        self.menu.paginator = self
        self.add_item(self.menu)

    def add_default_buttons(self):
        """Adds the full list of default buttons that can be used with the paginator.
        Includes ``first``, ``prev``, ``page_indicator``, ``next``, and ``last``.
        """
        default_buttons = [
            PaginatorButton(
                "first",
                label="<<",
                style=discord.ButtonStyle.blurple,
                row=self.default_button_row,
            ),
            PaginatorButton(
                "prev",
                label="<",
                style=discord.ButtonStyle.red,
                loop_label="↪",
                row=self.default_button_row,
            ),
            PaginatorButton(
                "page_indicator",
                style=discord.ButtonStyle.gray,
                disabled=True,
                row=self.default_button_row,
            ),
            PaginatorButton(
                "next",
                label=">",
                style=discord.ButtonStyle.green,
                loop_label="↩",
                row=self.default_button_row,
            ),
            PaginatorButton(
                "last",
                label=">>",
                style=discord.ButtonStyle.blurple,
                row=self.default_button_row,
            ),
        ]
        for button in default_buttons:
            self.add_button(button)

    def add_button(self, button: PaginatorButton):
        """Adds a :class:`PaginatorButton` to the paginator."""
        self.buttons[button.button_type] = {
            "object": discord.ui.Button(
                style=button.style,
                label=(
                    button.label
                    if button.label or button.emoji
                    else (
                        button.button_type.capitalize()
                        if button.button_type != "page_indicator"
                        else f"{self.current_page + 1}/{self.page_count + 1}"
                    )
                ),
                disabled=button.disabled,
                custom_id=button.custom_id,
                emoji=button.emoji,
                row=button.row,
            ),
            "label": button.label,
            "loop_label": button.loop_label,
            "hidden": (button.disabled if button.button_type != "page_indicator" else not self.show_indicator),
        }
        self.buttons[button.button_type]["object"].callback = button.callback
        button.paginator = self

    def remove_button(self, button_type: str):
        """Removes a :class:`PaginatorButton` from the paginator."""
        if button_type not in self.buttons.keys():
            raise ValueError(f"no button_type {button_type} was found in this paginator.")
        self.buttons.pop(button_type)

    def update_buttons(self) -> dict:
        """Updates the display state of the buttons (disabled/hidden)

        Returns
        -------
        Dict[:class:`str`, Dict[:class:`str`, Union[:class:`~PaginatorButton`, :class:`bool`]]]
            The dictionary of buttons that were updated.
        """
        for key, button in self.buttons.items():
            if key == "first":
                if self.current_page <= 1:
                    button["hidden"] = True
                elif self.current_page >= 1:
                    button["hidden"] = False
            elif key == "last":
                if self.current_page >= self.page_count - 1:
                    button["hidden"] = True
                if self.current_page < self.page_count - 1:
                    button["hidden"] = False
            elif key == "next":
                if self.current_page == self.page_count:
                    if not self.loop_pages:
                        button["hidden"] = True
                        button["object"].label = button["label"]
                    else:
                        button["object"].label = button["loop_label"]
                elif self.current_page < self.page_count:
                    button["hidden"] = False
                    button["object"].label = button["label"]
            elif key == "prev":
                if self.current_page <= 0:
                    if not self.loop_pages:
                        button["hidden"] = True
                        button["object"].label = button["label"]
                    else:
                        button["object"].label = button["loop_label"]
                elif self.current_page >= 0:
                    button["hidden"] = False
                    button["object"].label = button["label"]
        self.clear_items()
        if self.show_indicator:
            try:
                self.buttons["page_indicator"]["object"].label = f"{self.current_page + 1}/{self.page_count + 1}"
            except KeyError:
                pass
        for key, button in self.buttons.items():
            if key != "page_indicator":
                if button["hidden"]:
                    button["object"].disabled = True
                    if self.show_disabled:
                        self.add_item(button["object"])
                else:
                    button["object"].disabled = False
                    self.add_item(button["object"])
            elif self.show_indicator:
                self.add_item(button["object"])

        if self.show_menu:
            self.add_menu()

        # We're done adding standard buttons and menus, so we can now add any specified custom view items below them
        # The bot developer should handle row assignments for their view before passing it to Paginator
        if self.custom_view:
            self.update_custom_view(self.custom_view)

        return self.buttons

    def update_custom_view(self, custom_view: discord.ui.View):
        """Updates the custom view shown on the paginator."""
        if isinstance(self.custom_view, discord.ui.View):
            for item in self.custom_view.children:
                self.remove_item(item)
        for item in custom_view.children:
            self.add_item(item)

    def get_page_group_content(self, page_group: PageGroup) -> list[Page]:
        """Returns a converted list of `Page` objects for the given page group based on the content of its pages."""
        return [self.get_page_content(page) for page in page_group.pages]

    @staticmethod
    def get_page_content(
        page: Page | str | discord.Embed | list[discord.Embed],
    ) -> Page:
        """Converts a page into a :class:`Page` object based on its content."""
        if isinstance(page, Page):
            return page
        elif isinstance(page, str):
            return Page(content=page, embeds=[], files=[])
        elif isinstance(page, discord.Embed):
            return Page(content=None, embeds=[page], files=[])
        elif isinstance(page, discord.File):
            return Page(content=None, embeds=[], files=[page])
        elif isinstance(page, discord.ui.View):
            return Page(content=None, embeds=[], files=[], custom_view=page)
        elif isinstance(page, List):
            if all(isinstance(x, discord.Embed) for x in page):
                return Page(content=None, embeds=page, files=[])
            if all(isinstance(x, discord.File) for x in page):
                return Page(content=None, embeds=[], files=page)
            else:
                raise TypeError("All list items must be embeds or files.")
        else:
            raise TypeError(
<<<<<<< HEAD
                "Page content must be a Page object, string, an embed, a list of embeds, a file, or a list of files."
=======
                "Page content must be a Page object, string, an embed, a view, a list of"
                " embeds, a file, or a list of files."
>>>>>>> fce3fc18
            )

    async def page_action(self, interaction: discord.Interaction | None = None) -> None:
        """Triggers the callback associated with the current page, if any.

        Parameters
        ----------
        interaction: Optional[:class:`discord.Interaction`]
            The interaction that was used to trigger the page action.
        """
        if self.get_page_content(self.pages[self.current_page]).callback:
            await self.get_page_content(self.pages[self.current_page]).callback(interaction=interaction)

    async def send(
        self,
        ctx: Context,
        target: discord.abc.Messageable | None = None,
        target_message: str | None = None,
        reference: None | (discord.Message | discord.MessageReference | discord.PartialMessage) = None,
        allowed_mentions: discord.AllowedMentions | None = None,
        mention_author: bool | None = None,
        delete_after: float | None = None,
    ) -> discord.Message:
        """Sends a message with the paginated items.

        Parameters
        ----------
        ctx: Union[:class:`~discord.ext.commands.Context`]
            A command's invocation context.
        target: Optional[:class:`~discord.abc.Messageable`]
            A target where the paginated message should be sent, if different from the original :class:`Context`
        target_message: Optional[:class:`str`]
            An optional message shown when the paginator message is sent elsewhere.
        reference: Optional[Union[:class:`discord.Message`, :class:`discord.MessageReference`, :class:`discord.PartialMessage`]]
            A reference to the :class:`~discord.Message` to which you are replying with the paginator.
            This can be created using :meth:`~discord.Message.to_reference` or passed directly as a
            :class:`~discord.Message`. You can control whether this mentions the author of the referenced message
            using the :attr:`~discord.AllowedMentions.replied_user` attribute of ``allowed_mentions`` or by
            setting ``mention_author``.
        allowed_mentions: Optional[:class:`~discord.AllowedMentions`]
            Controls the mentions being processed in this message. If this is
            passed, then the object is merged with :attr:`~discord.Client.allowed_mentions`.
            The merging behaviour only overrides attributes that have been explicitly passed
            to the object, otherwise it uses the attributes set in :attr:`~discord.Client.allowed_mentions`.
            If no object is passed at all then the defaults given by :attr:`~discord.Client.allowed_mentions`
            are used instead.
        mention_author: Optional[:class:`bool`]
            If set, overrides the :attr:`~discord.AllowedMentions.replied_user` attribute of ``allowed_mentions``.
        delete_after: Optional[:class:`float`]
            If set, deletes the paginator after the specified time.

        Returns
        -------
        :class:`~discord.Message`
            The message that was sent with the paginator.
        """
        if not isinstance(ctx, Context):
            raise TypeError(f"expected Context not {ctx.__class__!r}")

        if target is not None and not isinstance(target, discord.abc.Messageable):
            raise TypeError(f"expected abc.Messageable not {target.__class__!r}")

        if reference is not None and not isinstance(
            reference,
            (discord.Message, discord.MessageReference, discord.PartialMessage),
        ):
            raise TypeError(f"expected Message, MessageReference, or PartialMessage not {reference.__class__!r}")

        if allowed_mentions is not None and not isinstance(allowed_mentions, discord.AllowedMentions):
            raise TypeError(f"expected AllowedMentions not {allowed_mentions.__class__!r}")

        if mention_author is not None and not isinstance(mention_author, bool):
            raise TypeError(f"expected bool not {mention_author.__class__!r}")

        self.update_buttons()
        page = self.pages[self.current_page]
        page_content = self.get_page_content(page)

        if page_content.custom_view:
            self.update_custom_view(page_content.custom_view)

        self.user = ctx.author

        if target:
            if target_message:
                await ctx.send(
                    target_message,
                    reference=reference,
                    allowed_mentions=allowed_mentions,
                    mention_author=mention_author,
                )
            ctx = target

        self.message = await ctx.send(
            content=page_content.content,
            embeds=page_content.embeds,
            files=page_content.files,
            view=self,
            reference=reference,
            allowed_mentions=allowed_mentions,
            mention_author=mention_author,
            delete_after=delete_after,
        )

        return self.message

    async def edit(
        self,
        message: discord.Message,
        suppress: bool | None = None,
        allowed_mentions: discord.AllowedMentions | None = None,
        delete_after: float | None = None,
        user: User | Member | None = None,
    ) -> discord.Message | None:
        """Edits an existing message to replace it with the paginator contents.

        .. note::

            If invoked from an interaction, you will still need to respond to the interaction.

        Parameters
        ----------
        message: :class:`discord.Message`
            The message to edit with the paginator.
        suppress: :class:`bool`
            Whether to suppress embeds for the message. This removes
            all the embeds if set to ``True``. If set to ``False``
            this brings the embeds back if they were suppressed.
            Using this parameter requires :attr:`~.Permissions.manage_messages`.
        allowed_mentions: Optional[:class:`~discord.AllowedMentions`]
            Controls the mentions being processed in this message. If this is
            passed, then the object is merged with :attr:`~discord.Client.allowed_mentions`.
            The merging behaviour only overrides attributes that have been explicitly passed
            to the object, otherwise it uses the attributes set in :attr:`~discord.Client.allowed_mentions`.
            If no object is passed at all then the defaults given by :attr:`~discord.Client.allowed_mentions`
            are used instead.
        delete_after: Optional[:class:`float`]
            If set, deletes the paginator after the specified time.
        user: Optional[Union[:class:`~discord.User`, :class:`~discord.Member`]]
            If set, changes the user that this paginator belongs to.

        Returns
        -------
        Optional[:class:`discord.Message`]
            The message that was edited. Returns ``None`` if the operation failed.
        """
        if not isinstance(message, discord.Message):
            raise TypeError(f"expected Message not {message.__class__!r}")

        self.update_buttons()

        page: Page | str | discord.Embed | list[discord.Embed] = self.pages[self.current_page]
        page_content: Page = self.get_page_content(page)

        if page_content.custom_view:
            self.update_custom_view(page_content.custom_view)

        self.user = user or self.user

        if not self.user:
            self.usercheck = False

        try:
            self.message = await message.edit(
                content=page_content.content,
                embeds=page_content.embeds,
                files=page_content.files,
                attachments=[],
                view=self,
                suppress=suppress,
                allowed_mentions=allowed_mentions,
                delete_after=delete_after,
            )
        except (discord.NotFound, discord.Forbidden):
            pass

        return self.message

    async def respond(
        self,
        interaction: discord.Interaction | BridgeContext,
        ephemeral: bool = False,
        target: discord.abc.Messageable | None = None,
        target_message: str = "Paginator sent!",
    ) -> discord.Message | discord.WebhookMessage:
        """Sends an interaction response or followup with the paginated items.

        Parameters
        ----------
        interaction: Union[:class:`discord.Interaction`, :class:`BridgeContext`]
            The interaction or BridgeContext which invoked the paginator.
            If passing a BridgeContext object, you cannot make this an ephemeral paginator.
        ephemeral: :class:`bool`
            Whether the paginator message and its components are ephemeral.
            If ``target`` is specified, the ephemeral message content will be ``target_message`` instead.

            .. warning::

                If your paginator is ephemeral, it cannot have a timeout
                longer than 15 minutes (and cannot be persistent).

        target: Optional[:class:`~discord.abc.Messageable`]
            A target where the paginated message should be sent,
            if different from the original :class:`discord.Interaction`
        target_message: :class:`str`
            The content of the interaction response shown when the paginator message is sent elsewhere.

        Returns
        -------
        Union[:class:`~discord.Message`, :class:`~discord.WebhookMessage`]
            The :class:`~discord.Message` or :class:`~discord.WebhookMessage` that was sent with the paginator.
        """

        if not isinstance(interaction, (discord.Interaction, BridgeContext)):
            raise TypeError(f"expected Interaction or BridgeContext, not {interaction.__class__!r}")

        if target is not None and not isinstance(target, discord.abc.Messageable):
            raise TypeError(f"expected abc.Messageable not {target.__class__!r}")

        if ephemeral and (self.timeout is None or self.timeout >= 900):
            raise ValueError(
                "paginator responses cannot be ephemeral if the paginator timeout is 15 minutes or greater"
            )

        self.update_buttons()

        page: Page | str | discord.Embed | list[discord.Embed] = self.pages[self.current_page]
        page_content: Page = self.get_page_content(page)

        if page_content.custom_view:
            self.update_custom_view(page_content.custom_view)

        if isinstance(interaction, discord.Interaction):
            self.user = interaction.user

            if target:
                await interaction.response.send_message(target_message, ephemeral=ephemeral)
                msg = await target.send(
                    content=page_content.content,
                    embeds=page_content.embeds,
                    files=page_content.files,
                    view=self,
                )
            elif interaction.response.is_done():
                msg = await interaction.followup.send(
                    content=page_content.content,
                    embeds=page_content.embeds,
                    files=page_content.files,
                    view=self,
                    ephemeral=ephemeral,
                )
                # convert from WebhookMessage to Message reference to bypass
                # 15min webhook token timeout (non-ephemeral messages only)
                if not ephemeral and not msg.flags.ephemeral:
                    msg = await msg.channel.fetch_message(msg.id)
            else:
                msg = await interaction.response.send_message(
                    content=page_content.content,
                    embeds=page_content.embeds,
                    files=page_content.files,
                    view=self,
                    ephemeral=ephemeral,
                )
        else:
            ctx = interaction
            self.user = ctx.author
            if target:
                await ctx.respond(target_message, ephemeral=ephemeral)
                msg = await ctx.send(
                    content=page_content.content,
                    embeds=page_content.embeds,
                    files=page_content.files,
                    view=self,
                )
            else:
                msg = await ctx.respond(
                    content=page_content.content,
                    embeds=page_content.embeds,
                    files=page_content.files,
                    view=self,
                )
        if isinstance(msg, (discord.Message, discord.WebhookMessage)):
            self.message = msg
        elif isinstance(msg, discord.Interaction):
            self.message = await msg.original_response()

        return self.message


class PaginatorMenu(discord.ui.Select):
    """Creates a select menu used to switch between page groups, which can each have their own set of buttons.

    Parameters
    ----------
    placeholder: :class:`str`
        The placeholder text that is shown if nothing is selected.

    Attributes
    ----------
    paginator: :class:`Paginator`
        The paginator class where this menu is being used.
        Assigned to the menu when ``Paginator.add_menu`` is called.
    """

    def __init__(
        self,
        page_groups: list[PageGroup],
        placeholder: str | None = None,
        custom_id: str | None = None,
    ):
        self.page_groups = page_groups
        self.paginator: Paginator | None = None
        opts = [
            discord.SelectOption(
                label=page_group.label,
                value=page_group.label,
                description=page_group.description,
                emoji=page_group.emoji,
            )
            for page_group in self.page_groups
        ]
        super().__init__(
            placeholder=placeholder,
            max_values=1,
            min_values=1,
            options=opts,
            custom_id=custom_id,
        )

    async def callback(self, interaction: discord.Interaction):
        """|coro|

        The coroutine that is called when a menu option is selected.

        Parameters
        ----------
        interaction: :class:`discord.Interaction`
            The interaction created by selecting the menu option.
        """
        selection = self.values[0]
        for page_group in self.page_groups:
            if selection == page_group.label:
                return await self.paginator.update(
                    pages=page_group.pages,
                    show_disabled=page_group.show_disabled,
                    show_indicator=page_group.show_indicator,
                    author_check=page_group.author_check,
                    disable_on_timeout=page_group.disable_on_timeout,
                    use_default_buttons=page_group.use_default_buttons,
                    default_button_row=page_group.default_button_row,
                    loop_pages=page_group.loop_pages,
                    custom_view=page_group.custom_view,
                    timeout=page_group.timeout,
                    custom_buttons=page_group.custom_buttons,
                    trigger_on_display=page_group.trigger_on_display,
                    interaction=interaction,
                )<|MERGE_RESOLUTION|>--- conflicted
+++ resolved
@@ -148,15 +148,8 @@
         files: list[discord.File] | None = None,
         **kwargs,
     ):
-<<<<<<< HEAD
-        if content is None and embeds is None:
-            raise discord.InvalidArgument("A page cannot have both content and embeds equal to None.")
-=======
         if content is None and embeds is None and custom_view is None:
-            raise discord.InvalidArgument(
-                "A page must at least have content, embeds, or custom_view set."
-            )
->>>>>>> fce3fc18
+            raise discord.InvalidArgument("A page must at least have content, embeds, or custom_view set.")
         self._content = content
         self._embeds = embeds or []
         self._custom_view = custom_view
@@ -566,17 +559,10 @@
             The page content to show after disabling the paginator.
         """
         page = self.get_page_content(page)
-<<<<<<< HEAD
-        for item in self.children:
-            if include_custom or not self.custom_view or item not in self.custom_view.children:
-=======
         for item in self.walk_children():
-            if (
-                include_custom
-                or not self.custom_view
-                or item not in self.custom_view.children
-            ) and hasattr(item, "disabled"):
->>>>>>> fce3fc18
+            if (include_custom or not self.custom_view or item not in self.custom_view.children) and hasattr(
+                item, "disabled"
+            ):
                 item.disabled = True
         if page:
             await self.message.edit(
@@ -869,12 +855,8 @@
                 raise TypeError("All list items must be embeds or files.")
         else:
             raise TypeError(
-<<<<<<< HEAD
-                "Page content must be a Page object, string, an embed, a list of embeds, a file, or a list of files."
-=======
                 "Page content must be a Page object, string, an embed, a view, a list of"
                 " embeds, a file, or a list of files."
->>>>>>> fce3fc18
             )
 
     async def page_action(self, interaction: discord.Interaction | None = None) -> None:
