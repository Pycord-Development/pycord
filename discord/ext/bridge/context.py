"""
The MIT License (MIT)

Copyright (c) 2015-2021 Rapptz
Copyright (c) 2021-present Pycord Development

Permission is hereby granted, free of charge, to any person obtaining a
copy of this software and associated documentation files (the "Software"),
to deal in the Software without restriction, including without limitation
the rights to use, copy, modify, merge, publish, distribute, sublicense,
and/or sell copies of the Software, and to permit persons to whom the
Software is furnished to do so, subject to the following conditions:

The above copyright notice and this permission notice shall be included in
all copies or substantial portions of the Software.

THE SOFTWARE IS PROVIDED "AS IS", WITHOUT WARRANTY OF ANY KIND, EXPRESS
OR IMPLIED, INCLUDING BUT NOT LIMITED TO THE WARRANTIES OF MERCHANTABILITY,
FITNESS FOR A PARTICULAR PURPOSE AND NONINFRINGEMENT. IN NO EVENT SHALL THE
AUTHORS OR COPYRIGHT HOLDERS BE LIABLE FOR ANY CLAIM, DAMAGES OR OTHER
LIABILITY, WHETHER IN AN ACTION OF CONTRACT, TORT OR OTHERWISE, ARISING
FROM, OUT OF OR IN CONNECTION WITH THE SOFTWARE OR THE USE OR OTHER
DEALINGS IN THE SOFTWARE.
"""
from abc import ABC, abstractmethod
from typing import TYPE_CHECKING, Any, Optional, Union

from discord.commands import ApplicationContext
from discord.interactions import Interaction, InteractionMessage
from discord.message import Message
from discord.webhook import WebhookMessage

from ..commands import Context

__all__ = ("BridgeContext", "BridgeExtContext", "BridgeApplicationContext")


class BridgeContext(ABC):
    """
    The base context class for compatibility commands. This class is an :term:`abstract base class` (also known as an
    ``abc``), which is subclassed by :class:`BridgeExtContext` and :class:`BridgeApplicationContext`. The methods in
    this class are meant to give parity between the two contexts, while still allowing for all of their functionality.

    When this is passed to a command, it will either be passed as :class:`BridgeExtContext`, or
    :class:`BridgeApplicationContext`. Since they are two separate classes, it is quite simple to use :func:`isinstance`
    to make different functionality for each context. For example, if you want to respond to a command with the command
    type that it was invoked with, you can do the following:

    .. code-block:: python3

        @bot.bridge_command()
        async def example(ctx: BridgeContext):
            if isinstance(ctx, BridgeExtContext):
                command_type = "Traditional (prefix-based) command"
            elif isinstance(ctx, BridgeApplicationContext):
                command_type = "Application command"
            await ctx.send(f"This command was invoked with a(n) {command_type}.")

    .. versionadded:: 2.0
    """

    @abstractmethod
    async def _respond(
        self, *args, **kwargs
    ) -> Union[Union[Interaction, WebhookMessage], Message]:
        ...

    @abstractmethod
    async def _defer(self, *args, **kwargs) -> None:
        ...

    @abstractmethod
    async def _edit(self, *args, **kwargs) -> Union[InteractionMessage, Message]:
        ...

    async def respond(
        self, *args, **kwargs
    ) -> Union[Union[Interaction, WebhookMessage], Message]:
        """|coro|

        Responds to the command with the respective response type to the current context. In :class:`BridgeExtContext`,
        this will be :meth:`~.Context.reply` while in :class:`BridgeApplicationContext`, this will be
        :meth:`~.ApplicationContext.respond`.
        """
        return await self._respond(*args, **kwargs)

    async def reply(
        self, *args, **kwargs
    ) -> Union[Union[Interaction, WebhookMessage], Message]:
        """|coro|

        Alias for :meth:`~.BridgeContext.respond`.
        """
        return await self.respond(*args, **kwargs)

    async def defer(self, *args, **kwargs) -> None:
        """|coro|

        Defers the command with the respective approach to the current context. In :class:`BridgeExtContext`, this will
        be :meth:`~discord.Messageable.trigger_typing` while in :class:`BridgeApplicationContext`, this will be
        :attr:`~.ApplicationContext.defer`.

        .. note::
            There is no ``trigger_typing`` alias for this method. ``trigger_typing`` will always provide the same
            functionality across contexts.
        """
        return await self._defer(*args, **kwargs)

    async def edit(self, *args, **kwargs) -> Union[InteractionMessage, Message]:
        """|coro|

        Edits the original response message with the respective approach to the current context. In
        :class:`BridgeExtContext`, this will have a custom approach where :meth:`.respond` caches the message to be
        edited here. In :class:`BridgeApplicationContext`, this will be :attr:`~.ApplicationContext.edit`.
        """
        return await self._edit(*args, **kwargs)

    def _get_super(self, attr: str) -> Any:
        return getattr(super(), attr)


class BridgeApplicationContext(BridgeContext, ApplicationContext):
    """
    The application context class for compatibility commands. This class is a subclass of :class:`BridgeContext` and
    :class:`~.ApplicationContext`. This class is meant to be used with :class:`BridgeCommand`.

    .. versionadded:: 2.0
    """

    def __init__(self, *args, **kwargs):
        # This is needed in order to represent the correct class init signature on the docs
        super().__init__(*args, **kwargs)

    async def _respond(self, *args, **kwargs) -> Union[Interaction, WebhookMessage]:
        return await self._get_super("respond")(*args, **kwargs)

    async def _defer(self, *args, **kwargs) -> None:
        return await self._get_super("defer")(*args, **kwargs)

    async def _edit(self, *args, **kwargs) -> InteractionMessage:
        return await self._get_super("edit")(*args, **kwargs)


class BridgeExtContext(BridgeContext, Context):
    """
    The ext.commands context class for compatibility commands. This class is a subclass of :class:`BridgeContext` and
    :class:`~.Context`. This class is meant to be used with :class:`BridgeCommand`.

    .. versionadded:: 2.0
    """

    def __init__(self, *args, **kwargs):
        super().__init__(*args, **kwargs)
        self._original_response_message: Optional[Message] = None

    async def _respond(self, *args, **kwargs) -> Message:
        kwargs.pop("ephemeral", None)
        message = await self._get_super("reply")(*args, **kwargs)
        if self._original_response_message is None:
            self._original_response_message = message
        return message

    async def _defer(self, *args, **kwargs) -> None:
        kwargs.pop("ephemeral", None)
        return await self._get_super("trigger_typing")(*args, **kwargs)

    async def _edit(self, *args, **kwargs) -> Optional[Message]:
        if self._original_response_message:
            return await self._original_response_message.edit(*args, **kwargs)

    async def delete(
        self, *, delay: Optional[float] = None, reason: Optional[str] = None
    ) -> None:
        """|coro|

        Deletes the original response message, if it exists.

        Parameters
        -----------
        delay: Optional[:class:`float`]
            If provided, the number of seconds to wait before deleting the message.
        reason: Optional[:class:`str`]
            The reason for deleting the message. Shows up on the audit log.
        """
        if self._original_response_message:
<<<<<<< HEAD
            await self._original_response_message.delete(delay=delay, reason=reason)


if TYPE_CHECKING:
    # This is a workaround for mypy not being able to resolve the type of BridgeContext.
    class BridgeContext(ApplicationContext, Context):
        ...
=======
            await self._original_response_message.delete(delay=delay, reason=reason)
>>>>>>> 08aa4a22
<|MERGE_RESOLUTION|>--- conflicted
+++ resolved
@@ -183,14 +183,4 @@
             The reason for deleting the message. Shows up on the audit log.
         """
         if self._original_response_message:
-<<<<<<< HEAD
-            await self._original_response_message.delete(delay=delay, reason=reason)
-
-
-if TYPE_CHECKING:
-    # This is a workaround for mypy not being able to resolve the type of BridgeContext.
-    class BridgeContext(ApplicationContext, Context):
-        ...
-=======
-            await self._original_response_message.delete(delay=delay, reason=reason)
->>>>>>> 08aa4a22
+            await self._original_response_message.delete(delay=delay, reason=reason)