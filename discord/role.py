--- conflicted
+++ resolved
@@ -90,17 +90,9 @@
     )
 
     def __init__(self, data: RoleTagPayload):
-<<<<<<< HEAD
         self.bot_id: int | None = get_as_snowflake(data, "bot_id")
         self.integration_id: int | None = get_as_snowflake(data, "integration_id")
-        self.subscription_listing_id: int | None = get_as_snowflake(
-            data, "subscription_listing_id"
-        )
-=======
-        self.bot_id: int | None = _get_as_snowflake(data, "bot_id")
-        self.integration_id: int | None = _get_as_snowflake(data, "integration_id")
-        self.subscription_listing_id: int | None = _get_as_snowflake(data, "subscription_listing_id")
->>>>>>> f2a4eb62
+        self.subscription_listing_id: int | None = get_as_snowflake(data, "subscription_listing_id")
         # NOTE: The API returns "null" for each of the following tags if they are True, and omits them if False.
         # However, "null" corresponds to None.
         # This is different from other fields where "null" means "not there".
