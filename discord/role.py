--- conflicted
+++ resolved
@@ -162,14 +162,9 @@
     that gives it context for the reason the role is managed.
 
     Role tags are a fairly complex topic, since it's usually hard to determine which role tag combination represents which role type.
-<<<<<<< HEAD
     In order to make your life easier, pycord provides a :attr:`RoleTags.type` attribute that attempts to determine the role type based on the role tags. It's value is not provided by discord but is rather computed by pycord based on the role tags.
     If you find an issue, please open an issue on `GitHub <https://github.com/Pycord-Development/pycord/issues/new?template=bug_report.yml>`_.
-    Read `this <https://lulalaby.notion.site/Special-Roles-Documentation-17411d3839e680abbb1eff63c51bd7a7?pvs=4>`_ if you need detailed information about how role tags work.
-=======
-    We aim to improve the documentation / introduce new attributes in future.
-    For the meantime read `this <https://discord-lib-devs.notion.site/special-roles-role-tags>`_ if you need detailed information about how role tags work.
->>>>>>> ace28d8e
+    Read `this <https://discord-lib-devs.notion.site/special-roles-role-tags>`_ if you need detailed information about how role tags work.
 
     .. versionadded:: 1.6
     .. versionchanged:: 2.7
