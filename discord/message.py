"""
The MIT License (MIT)

Copyright (c) 2015-2021 Rapptz
Copyright (c) 2021-present Pycord Development

Permission is hereby granted, free of charge, to any person obtaining a
copy of this software and associated documentation files (the "Software"),
to deal in the Software without restriction, including without limitation
the rights to use, copy, modify, merge, publish, distribute, sublicense,
and/or sell copies of the Software, and to permit persons to whom the
Software is furnished to do so, subject to the following conditions:

The above copyright notice and this permission notice shall be included in
all copies or substantial portions of the Software.

THE SOFTWARE IS PROVIDED "AS IS", WITHOUT WARRANTY OF ANY KIND, EXPRESS
OR IMPLIED, INCLUDING BUT NOT LIMITED TO THE WARRANTIES OF MERCHANTABILITY,
FITNESS FOR A PARTICULAR PURPOSE AND NONINFRINGEMENT. IN NO EVENT SHALL THE
AUTHORS OR COPYRIGHT HOLDERS BE LIABLE FOR ANY CLAIM, DAMAGES OR OTHER
LIABILITY, WHETHER IN AN ACTION OF CONTRACT, TORT OR OTHERWISE, ARISING
FROM, OUT OF OR IN CONNECTION WITH THE SOFTWARE OR THE USE OR OTHER
DEALINGS IN THE SOFTWARE.
"""

from __future__ import annotations

import datetime
import io
import re
from os import PathLike
from typing import (
    TYPE_CHECKING,
    Any,
    Callable,
    ClassVar,
    Sequence,
    TypeVar,
    Union,
    overload,
)
from urllib.parse import parse_qs, urlparse

from .utils.private import get_as_snowflake, parse_time, warn_deprecated, delay_task, cached_slot_property
from . import utils
from .channel import PartialMessageable
from .components import _component_factory
from .embeds import Embed
from .emoji import AppEmoji, GuildEmoji
from .enums import ChannelType, MessageReferenceType, MessageType, try_enum
from .errors import InvalidArgument
from .file import File
from .flags import AttachmentFlags, MessageFlags
from .guild import Guild
from .member import Member
from .mixins import Hashable
from .object import Object
from .partial_emoji import PartialEmoji
from .poll import Poll
from .reaction import Reaction
from .sticker import StickerItem
from .threads import Thread
from .utils import MISSING, escape_mentions

if TYPE_CHECKING:
    from .abc import (
        GuildChannel,
        MessageableChannel,
        PartialMessageableChannel,
        Snowflake,
    )
    from .channel import TextChannel
    from .components import Component
    from .interactions import MessageInteraction
    from .mentions import AllowedMentions
    from .role import Role
    from .state import ConnectionState
    from .types.components import Component as ComponentPayload
    from .types.embed import Embed as EmbedPayload
    from .types.member import Member as MemberPayload
    from .types.member import UserWithMember as UserWithMemberPayload
    from .types.message import Attachment as AttachmentPayload
    from .types.message import ForwardedMessage as ForwardedMessagePayload
    from .types.message import Message as MessagePayload
    from .types.message import MessageActivity as MessageActivityPayload
    from .types.message import MessageApplication as MessageApplicationPayload
    from .types.message import MessageCall as MessageCallPayload
    from .types.message import MessageReference as MessageReferencePayload
    from .types.message import MessageSnapshot as MessageSnapshotPayload
    from .types.message import Reaction as ReactionPayload
    from .types.poll import Poll as PollPayload
    from .types.snowflake import SnowflakeList
    from .types.threads import ThreadArchiveDuration
    from .types.user import User as UserPayload
    from .ui.view import View
    from .user import User

    MR = TypeVar("MR", bound="MessageReference")
    EmojiInputType = Union[GuildEmoji, AppEmoji, PartialEmoji, str]

__all__ = (
    "Attachment",
    "Message",
    "PartialMessage",
    "MessageReference",
    "MessageCall",
    "DeletedReferencedMessage",
    "ForwardedMessage",
)


def convert_emoji_reaction(emoji):
    if isinstance(emoji, Reaction):
        emoji = emoji.emoji

    if isinstance(emoji, (GuildEmoji, AppEmoji)):
        return f"{emoji.name}:{emoji.id}"
    if isinstance(emoji, PartialEmoji):
        return emoji._as_reaction()
    if isinstance(emoji, str):
        # Reactions can be in :name:id format, but not <:name:id>.
        # No existing emojis have <> in them, so this should be okay.
        return emoji.strip("<>")

    raise InvalidArgument(
        f"emoji argument must be str, GuildEmoji, AppEmoji, or Reaction not {emoji.__class__.__name__}."
    )


class Attachment(Hashable):
    """Represents an attachment from Discord.

    .. container:: operations

        .. describe:: str(x)

            Returns the URL of the attachment.

        .. describe:: x == y

            Checks if the attachment is equal to another attachment.

        .. describe:: x != y

            Checks if the attachment is not equal to another attachment.

        .. describe:: hash(x)

            Returns the hash of the attachment.

    .. versionchanged:: 1.7
        Attachment can now be cast to :class:`str` and is hashable.

    Attributes
    ----------
    id: :class:`int`
        The attachment ID.
    size: :class:`int`
        The attachment size in bytes.
    height: Optional[:class:`int`]
        The attachment's height, in pixels. Only applicable to images and videos.
    width: Optional[:class:`int`]
        The attachment's width, in pixels. Only applicable to images and videos.
    filename: :class:`str`
        The attachment's filename.
    title: Optional[:class:`str`]
        The attachment's title. This is equal to the original :attr:`filename` (without an extension)
        if special characters were filtered from it.

        .. versionadded:: 2.6
    url: :class:`str`
        The attachment URL. If the message this attachment was attached
        to is deleted, then this will 404.
    proxy_url: :class:`str`
        The proxy URL. This is a cached version of the :attr:`~Attachment.url` in the
        case of images. When the message is deleted, this URL might be valid for a few
        minutes or not valid at all.
    content_type: Optional[:class:`str`]
        The attachment's `media type <https://en.wikipedia.org/wiki/Media_type>`_.
    ephemeral: :class:`bool`
        Whether the attachment is ephemeral or not.

        .. versionadded:: 1.7

    description: Optional[:class:`str`]
        The attachment's description.

        .. versionadded:: 2.0

    duration_secs: Optional[:class:`float`]
        The duration of the audio file (currently for voice messages).

        .. versionadded:: 2.5

    waveform: Optional[:class:`str`]
        The base64 encoded bytearray representing a sampled waveform (currently for voice messages).

        .. versionadded:: 2.5

    flags: :class:`AttachmentFlags`
        Extra attributes of the attachment.

        .. versionadded:: 2.5

    hm: :class:`str`
        The unique signature of this attachment's instance.

        .. versionadded:: 2.5
    """

    __slots__ = (
        "id",
        "size",
        "height",
        "width",
        "filename",
        "url",
        "proxy_url",
        "_http",
        "content_type",
        "ephemeral",
        "description",
        "duration_secs",
        "waveform",
        "flags",
        "_ex",
        "_is",
        "hm",
        "title",
    )

    def __init__(self, *, data: AttachmentPayload, state: ConnectionState):
        self.id: int = int(data["id"])
        self.size: int = data["size"]
        self.height: int | None = data.get("height")
        self.width: int | None = data.get("width")
        self.filename: str = data["filename"]
        self.title: str | None = data.get("title")
        self.url: str = data.get("url")
        self.proxy_url: str = data.get("proxy_url")
        self._http = state.http
        self.content_type: str | None = data.get("content_type")
        self.ephemeral: bool = data.get("ephemeral", False)
        self.description: str | None = data.get("description")
        self.duration_secs: float | None = data.get("duration_secs")
        self.waveform: str | None = data.get("waveform")
        self.flags: AttachmentFlags = AttachmentFlags._from_value(data.get("flags", 0))
        self._ex: str | None = None
        self._is: str | None = None
        self.hm: str | None = None

        query = urlparse(self.url).query
        extras = ["_ex", "_is", "hm"]
        if query_params := parse_qs(query):
            for attr in extras:
                value = "".join(query_params.get(attr.replace("_", ""), []))
                if value:
                    setattr(self, attr, value)

    @property
    def expires_at(self) -> datetime.datetime | None:
        """This attachment URL's expiry time in UTC."""
        if not self._ex:
            return None
        return datetime.datetime.utcfromtimestamp(int(self._ex, 16))

    @property
    def issued_at(self) -> datetime.datetime | None:
        """The attachment URL's issue time in UTC."""
        if not self._is:
            return None
        return datetime.datetime.utcfromtimestamp(int(self._is, 16))

    def is_spoiler(self) -> bool:
        """Whether this attachment contains a spoiler."""
        return self.filename.startswith("SPOILER_")

    def __repr__(self) -> str:
        return f"<Attachment id={self.id} filename={self.filename!r} url={self.url!r}>"

    def __str__(self) -> str:
        return self.url or ""

    async def save(
        self,
        fp: io.BufferedIOBase | PathLike,
        *,
        seek_begin: bool = True,
        use_cached: bool = False,
    ) -> int:
        """|coro|

        Saves this attachment into a file-like object.

        Parameters
        ----------
        fp: Union[:class:`io.BufferedIOBase`, :class:`os.PathLike`]
            The file-like object to save this attachment to or the filename
            to use. If a filename is passed then a file is created with that
            filename and used instead.
        seek_begin: :class:`bool`
            Whether to seek to the beginning of the file after saving is
            successfully done.
        use_cached: :class:`bool`
            Whether to use :attr:`proxy_url` rather than :attr:`url` when downloading
            the attachment. This will allow attachments to be saved after deletion
            more often, compared to the regular URL which is generally deleted right
            after the message is deleted. Note that this can still fail to download
            deleted attachments if too much time has passed, and it does not work
            on some types of attachments.

        Returns
        -------
        :class:`int`
            The number of bytes written.

        Raises
        ------
        HTTPException
            Saving the attachment failed.
        NotFound
            The attachment was deleted.
        """
        data = await self.read(use_cached=use_cached)
        if isinstance(fp, io.BufferedIOBase):
            written = fp.write(data)
            if seek_begin:
                fp.seek(0)
            return written
        else:
            with open(fp, "wb") as f:
                return f.write(data)

    async def read(self, *, use_cached: bool = False) -> bytes:
        """|coro|

        Retrieves the content of this attachment as a :class:`bytes` object.

        .. versionadded:: 1.1

        Parameters
        ----------
        use_cached: :class:`bool`
            Whether to use :attr:`proxy_url` rather than :attr:`url` when downloading
            the attachment. This will allow attachments to be saved after deletion
            more often, compared to the regular URL which is generally deleted right
            after the message is deleted. Note that this can still fail to download
            deleted attachments if too much time has passed, and it does not work
            on some types of attachments.

        Returns
        -------
        :class:`bytes`
            The contents of the attachment.

        Raises
        ------
        HTTPException
            Downloading the attachment failed.
        Forbidden
            You do not have permissions to access this attachment
        NotFound
            The attachment was deleted.
        """
        url = self.proxy_url if use_cached else self.url
        data = await self._http.get_from_cdn(url)
        return data

    async def to_file(self, *, use_cached: bool = False, spoiler: bool = False) -> File:
        """|coro|

        Converts the attachment into a :class:`File` suitable for sending via
        :meth:`abc.Messageable.send`.

        .. versionadded:: 1.3

        Parameters
        ----------
        use_cached: :class:`bool`
            Whether to use :attr:`proxy_url` rather than :attr:`url` when downloading
            the attachment. This will allow attachments to be saved after deletion
            more often, compared to the regular URL which is generally deleted right
            after the message is deleted. Note that this can still fail to download
            deleted attachments if too much time has passed, and it does not work
            on some types of attachments.

            .. versionadded:: 1.4
        spoiler: :class:`bool`
            Whether the file is a spoiler.

            .. versionadded:: 1.4

        Returns
        -------
        :class:`File`
            The attachment as a file suitable for sending.

        Raises
        ------
        HTTPException
            Downloading the attachment failed.
        Forbidden
            You do not have permissions to access this attachment
        NotFound
            The attachment was deleted.
        """

        data = await self.read(use_cached=use_cached)
        return File(
            io.BytesIO(data),
            filename=self.filename,
            spoiler=spoiler,
            description=self.description,
        )

    def to_dict(self) -> AttachmentPayload:
        result: AttachmentPayload = {
            "filename": self.filename,
            "id": self.id,
            "proxy_url": self.proxy_url,
            "size": self.size,
            "url": self.url,
            "spoiler": self.is_spoiler(),
        }
        if self.height:
            result["height"] = self.height
        if self.width:
            result["width"] = self.width
        if self.content_type:
            result["content_type"] = self.content_type
        if self.description:
            result["description"] = self.description
        return result


class DeletedReferencedMessage:
    """A special sentinel type that denotes whether the
    resolved message referenced message had since been deleted.

    The purpose of this class is to separate referenced messages that could not be
    fetched and those that were previously fetched but have since been deleted.

    .. versionadded:: 1.6
    """

    __slots__ = ("_parent",)

    def __init__(self, parent: MessageReference):
        self._parent: MessageReference = parent

    def __repr__(self) -> str:
        return f"<DeletedReferencedMessage id={self.id} channel_id={self.channel_id} guild_id={self.guild_id!r}>"

    @property
    def id(self) -> int:
        """The message ID of the deleted referenced message."""
        # the parent's message id won't be None here
        return self._parent.message_id  # type: ignore

    @property
    def channel_id(self) -> int:
        """The channel ID of the deleted referenced message."""
        return self._parent.channel_id

    @property
    def guild_id(self) -> int | None:
        """The guild ID of the deleted referenced message."""
        return self._parent.guild_id


class MessageReference:
    """Represents a reference to a :class:`~discord.Message`.

    .. versionadded:: 1.5

    .. versionchanged:: 1.6
        This class can now be constructed by users.

    Attributes
    ----------
    type: Optional[:class:`~discord.MessageReferenceType`]
        The type of message reference. If this is not provided, assume the default behavior (i.e., reply).

        .. versionadded:: 2.7

    message_id: Optional[:class:`int`]
        The id of the message referenced.
    channel_id: :class:`int`
        The channel id of the message referenced.
    guild_id: Optional[:class:`int`]
        The guild id of the message referenced.
    fail_if_not_exists: :class:`bool`
        Whether replying to the referenced message should raise :class:`HTTPException`
        if the message no longer exists or Discord could not fetch the message.

        .. versionadded:: 1.7

    resolved: Optional[Union[:class:`Message`, :class:`DeletedReferencedMessage`]]
        The message that this reference resolved to. If this is ``None``
        then the original message was not fetched either due to the Discord API
        not attempting to resolve it or it not being available at the time of creation.
        If the message was resolved at a prior point but has since been deleted then
        this will be of type :class:`DeletedReferencedMessage`.

        Currently, this is mainly the replied to message when a user replies to a message.

        .. versionadded:: 1.6
    """

    __slots__ = (
        "message_id",
        "channel_id",
        "guild_id",
        "fail_if_not_exists",
        "resolved",
        "type",
        "_state",
    )

    def __init__(
        self,
        *,
        message_id: int,
        channel_id: int,
        guild_id: int | None = None,
        fail_if_not_exists: bool = True,
        type: MessageReferenceType = MessageReferenceType.default,
    ):
        self._state: ConnectionState | None = None
        self.resolved: Message | DeletedReferencedMessage | None = None
        self.type: MessageReferenceType = type
        self.message_id: int | None = message_id
        self.channel_id: int = channel_id
        self.guild_id: int | None = guild_id
        self.fail_if_not_exists: bool = fail_if_not_exists

    @classmethod
    def with_state(cls: type[MR], state: ConnectionState, data: MessageReferencePayload) -> MR:
        self = cls.__new__(cls)
        self.type = try_enum(MessageReferenceType, data.get("type")) or MessageReferenceType.default
        self.message_id = get_as_snowflake(data, "message_id")
        self.channel_id = get_as_snowflake(data, "channel_id")
        self.guild_id = get_as_snowflake(data, "guild_id")
        self.fail_if_not_exists = data.get("fail_if_not_exists", True)
        self._state = state
        self.resolved = None
        return self

    @classmethod
    def from_message(
        cls: type[MR],
        message: Message,
        *,
        fail_if_not_exists: bool = True,
        type: MessageReferenceType = MessageReferenceType.default,
    ) -> MR:
        """Creates a :class:`MessageReference` from an existing :class:`~discord.Message`.

        .. versionadded:: 1.6

        Parameters
        ----------
        message: :class:`~discord.Message`
            The message to be converted into a reference.
        fail_if_not_exists: :class:`bool`
            Whether replying to the referenced message should raise :class:`HTTPException`
            if the message no longer exists or Discord could not fetch the message.

            .. versionadded:: 1.7

        type: Optional[:class:`~discord.MessageReferenceType`]
            The type of reference to create. Defaults to :attr:`MessageReferenceType.default` (reply).

            .. versionadded:: 2.7

        Returns
        -------
        :class:`MessageReference`
            A reference to the message.
        """
        self = cls(
            message_id=message.id,
            channel_id=message.channel.id,
            guild_id=getattr(message.guild, "id", None),
            fail_if_not_exists=fail_if_not_exists,
            type=type,
        )
        self._state = message._state
        return self

    @property
    def cached_message(self) -> Message | None:
        """The cached message, if found in the internal message cache."""
        return self._state and self._state._get_message(self.message_id)

    @property
    def jump_url(self) -> str:
        """Returns a URL that allows the client to jump to the referenced message.

        .. versionadded:: 1.7
        """
        guild_id = self.guild_id if self.guild_id is not None else "@me"
        return f"https://discord.com/channels/{guild_id}/{self.channel_id}/{self.message_id}"

    def __repr__(self) -> str:
        return (
            f"<MessageReference message_id={self.message_id!r}"
            f" channel_id={self.channel_id!r} guild_id={self.guild_id!r}"
            f" type={self.type!r}>"
        )

    def to_dict(self) -> MessageReferencePayload:
        result: MessageReferencePayload = {"message_id": self.message_id} if self.message_id is not None else {}
        result["channel_id"] = self.channel_id
        result["type"] = self.type and self.type.value
        if self.guild_id is not None:
            result["guild_id"] = self.guild_id
        if self.fail_if_not_exists is not None:
            result["fail_if_not_exists"] = self.fail_if_not_exists
        return result

    to_message_reference_dict = to_dict


class MessageCall:
    """Represents information about a call in a private channel.

    .. versionadded:: 2.6
    """

    def __init__(self, state: ConnectionState, data: MessageCallPayload):
        self._state: ConnectionState = state
        self._participants: SnowflakeList = data.get("participants", [])
        self._ended_timestamp: datetime.datetime | None = parse_time(data["ended_timestamp"])

    @property
    def participants(self) -> list[User | Object]:
        """A list of :class:`User` that participated in this call.

        If a user is not found in the client's cache,
        then it will be returned as an :class:`Object`.
        """
        return [self._state.get_user(int(i)) or Object(i) for i in self._participants]

    @property
    def ended_at(self) -> datetime.datetime | None:
        """An aware timestamp of when the call ended."""
        return self._ended_timestamp


class ForwardedMessage:
    """Represents the snapshotted contents from a forwarded message. Forwarded messages are immutable; any updates to the original message will not be reflected.

    .. versionadded:: 2.7

    Attributes
    ----------
    type: :class:`MessageType`
        The type of the original message. In most cases this should not be checked, but it is helpful
        in cases where it might be a system message for :attr:`system_content`.
    original_message: Optional[Union[:class:`Message`, :class:`PartialMessage`]]
        The original message that was forwarded, if available.
    channel: Union[:class:`TextChannel`, :class:`Thread`, :class:`DMChannel`, :class:`GroupChannel`, :class:`PartialMessageable`]
        The :class:`TextChannel` or :class:`Thread` that the original message was sent from.
    guild: Optional[Union[:class:`Guild`, :class:`Object`]]
        The guild that the original message belonged to, if applicable.
    content: :class:`str`
        The contents of the original message.
    embeds: List[:class:`Embed`]
        A list of embeds the original message had.
    attachments: List[:class:`Attachment`]
        A list of attachments given to the original message.
    flags: :class:`MessageFlags`
        Extra features of the original message.
    mentions: List[Union[:class:`abc.User`, :class:`Object`]]
        A list of :class:`Member` that were originally mentioned.
    role_mentions: List[Union[:class:`Role`, :class:`Object`]]
        A list of :class:`Role` that were originally mentioned.
    stickers: List[:class:`StickerItem`]
        A list of sticker items given to the original message.
    components: List[:class:`Component`]
        A list of components in the original message.
    """

    def __init__(
        self,
        *,
        state: ConnectionState,
        reference: MessageReference,
        data: ForwardedMessagePayload,
    ):
        self._state: ConnectionState = state
        self._reference = reference
        self.id: int = reference.message_id
        self.channel = state.get_channel(reference.channel_id) or (
            reference.channel_id
            and PartialMessageable(
                state=state,
                id=reference.channel_id,
            )
        )
        self.guild = state._get_guild(reference.guild_id) or (reference.guild_id and Object(reference.guild_id))
        self.original_message = state._get_message(self.id) or (self.id and self.channel.get_partial_message(self.id))
        self.content: str = data["content"]
        self.embeds: list[Embed] = [Embed.from_dict(a) for a in data["embeds"]]
        self.attachments: list[Attachment] = [Attachment(data=a, state=state) for a in data["attachments"]]
        self.flags: MessageFlags = MessageFlags._from_value(data.get("flags", 0))
        self.stickers: list[StickerItem] = [StickerItem(data=d, state=state) for d in data.get("sticker_items", [])]
        self.components: list[Component] = [_component_factory(d) for d in data.get("components", [])]
        self._edited_timestamp: datetime.datetime | None = parse_time(data["edited_timestamp"])

    @property
    def created_at(self) -> datetime.datetime:
        """The original message's creation time in UTC."""
        return utils.snowflake_time(self.id)

    @property
    def edited_at(self) -> datetime.datetime | None:
        """An aware UTC datetime object containing the
        edited time of the original message.
        """
        return self._edited_timestamp

    def __repr__(self) -> str:
        return f"<ForwardedMessage reference={self._reference!r}>"


class MessageSnapshot:
    """Represents a message snapshot.

    .. versionadded:: 2.7

    Attributes
    ----------
    message: :class:`ForwardedMessage`
        The forwarded message, which includes a minimal subset of fields from the original message.
    """

    def __init__(
        self,
        *,
        state: ConnectionState,
        reference: MessageReference,
        data: MessageSnapshotPayload,
    ):
        self._state: ConnectionState = state
        self.message: ForwardedMessage | None
        if fm := data.get("message"):
            self.message = ForwardedMessage(state=state, reference=reference, data=fm)

    def __repr__(self) -> str:
        return f"<MessageSnapshot message={self.message!r}>"


def flatten_handlers(cls):
    prefix = len("_handle_")
    handlers = [
        (key[prefix:], value)
        for key, value in cls.__dict__.items()
        if key.startswith("_handle_") and key != "_handle_member"
    ]

    # store _handle_member last
    handlers.append(("member", cls._handle_member))
    cls._HANDLERS = handlers
    cls._CACHED_SLOTS = [attr for attr in cls.__slots__ if attr.startswith("_cs_")]
    return cls


@flatten_handlers
class Message(Hashable):
    r"""Represents a message from Discord.

    .. container:: operations

        .. describe:: x == y

            Checks if two messages are equal.

        .. describe:: x != y

            Checks if two messages are not equal.

        .. describe:: hash(x)

            Returns the message's hash.

    Attributes
    -----------
    tts: :class:`bool`
        Specifies if the message was done with text-to-speech.
        This can only be accurately received in :func:`on_message` due to
        a discord limitation.
    type: :class:`MessageType`
        The type of message. In most cases this should not be checked, but it is helpful
        in cases where it might be a system message for :attr:`system_content`.
    author: Union[:class:`Member`, :class:`abc.User`]
        A :class:`Member` that sent the message. If :attr:`channel` is a
        private channel or the user has the left the guild, then it is a :class:`User` instead.
    content: :class:`str`
        The actual contents of the message.
    nonce: Optional[Union[:class:`str`, :class:`int`]]
        The value used by the discord guild and the client to verify that the message is successfully sent.
        This is not stored long term within Discord's servers and is only used ephemerally.
    embeds: List[:class:`Embed`]
        A list of embeds the message has.
    channel: Union[:class:`TextChannel`, :class:`Thread`, :class:`DMChannel`, :class:`GroupChannel`, :class:`PartialMessageable`]
        The :class:`TextChannel` or :class:`Thread` that the message was sent from.
        Could be a :class:`DMChannel` or :class:`GroupChannel` if it's a private message.
    reference: Optional[:class:`~discord.MessageReference`]
        The message that this message references. This is only applicable to messages of
        type :attr:`MessageType.pins_add`, crossposted messages created by a
        followed channel integration, or message replies.

        .. versionadded:: 1.5

    mention_everyone: :class:`bool`
        Specifies if the message mentions everyone.

        .. note::

            This does not check if the ``@everyone`` or the ``@here`` text is in the message itself.
            Rather this boolean indicates if either the ``@everyone`` or the ``@here`` text is in the message
            **and** it did end up mentioning.
    mentions: List[:class:`abc.User`]
        A list of :class:`Member` that were mentioned. If the message is in a private message
        then the list will be of :class:`User` instead. For messages that are not of type
        :attr:`MessageType.default`\, this array can be used to aid in system messages.
        For more information, see :attr:`system_content`.

        .. warning::

            The order of the mentions list is not in any particular order, so you should
            not rely on it. This is a Discord limitation, not one with the library.
    channel_mentions: List[:class:`abc.GuildChannel`]
        A list of :class:`abc.GuildChannel` that were mentioned. If the message is in a private message
        then the list is always empty.
    role_mentions: List[:class:`Role`]
        A list of :class:`Role` that were mentioned. If the message is in a private message
        then the list is always empty.
    id: :class:`int`
        The message ID.
    webhook_id: Optional[:class:`int`]
        If this message was sent by a webhook, then this is the webhook ID's that sent this
        message.
    attachments: List[:class:`Attachment`]
        A list of attachments given to a message.
    pinned: :class:`bool`
        Specifies if the message is currently pinned.
    flags: :class:`MessageFlags`
        Extra features of the message.

        .. versionadded:: 1.3

    reactions : List[:class:`Reaction`]
        Reactions to a message. Reactions can be either custom emoji or standard unicode emoji.
    activity: Optional[:class:`dict`]
        The activity associated with this message. Sent with Rich-Presence related messages that for
        example, request joining, spectating, or listening to or with another member.

        It is a dictionary with the following optional keys:

        - ``type``: An integer denoting the type of message activity being requested.
        - ``party_id``: The party ID associated with the party.
    application: Optional[:class:`dict`]
        The rich presence enabled application associated with this message.

        It is a dictionary with the following keys:

        - ``id``: A string representing the application's ID.
        - ``name``: A string representing the application's name.
        - ``description``: A string representing the application's description.
        - ``icon``: A string representing the icon ID of the application.
        - ``cover_image``: A string representing the embed's image asset ID.
    stickers: List[:class:`StickerItem`]
        A list of sticker items given to the message.

        .. versionadded:: 1.6
    components: List[:class:`Component`]
        A list of components in the message.

        .. versionadded:: 2.0
    guild: Optional[:class:`Guild`]
        The guild that the message belongs to, if applicable.
    interaction: Optional[:class:`MessageInteraction`]
        The interaction associated with the message, if applicable.

        .. deprecated:: 2.6

            Use :attr:`interaction_metadata` instead.
    interaction_metadata: Optional[:class:`InteractionMetadata`]
        The interaction metadata associated with the message, if applicable.

        .. versionadded:: 2.6
    thread: Optional[:class:`Thread`]
        The thread created from this message, if applicable.

        .. versionadded:: 2.0
    poll: Optional[:class:`Poll`]
        The poll associated with this message, if applicable.

        .. versionadded:: 2.6
    call: Optional[:class:`MessageCall`]
        The call information associated with this message, if applicable.

        .. versionadded:: 2.6
    snapshots: Optional[List[:class:`MessageSnapshots`]]
        The snapshots attached to this message, if applicable.

        .. versionadded:: 2.7
    """

    __slots__ = (
        "_state",
        "_raw_data",
        "_edited_timestamp",
        "_cs_channel_mentions",
        "_cs_raw_mentions",
        "_cs_clean_content",
        "_cs_raw_channel_mentions",
        "_cs_raw_role_mentions",
        "_cs_system_content",
        "tts",
        "content",
        "channel",
        "webhook_id",
        "mention_everyone",
        "embeds",
        "id",
        "mentions",
        "author",
        "attachments",
        "nonce",
        "pinned",
        "role_mentions",
        "type",
        "flags",
        "reactions",
        "reference",
        "application",
        "activity",
        "stickers",
        "components",
        "guild",
        "_interaction",
        "interaction_metadata",
        "thread",
        "_poll",
        "call",
        "snapshots",
    )

    if TYPE_CHECKING:
        _HANDLERS: ClassVar[list[tuple[str, Callable[..., None]]]]
        _CACHED_SLOTS: ClassVar[list[str]]
        guild: Guild | None
        reference: MessageReference | None
        mentions: list[User | Member]
        author: User | Member
        role_mentions: list[Role]

    def __init__(
        self,
        *,
        state: ConnectionState,
        channel: MessageableChannel,
        data: MessagePayload,
    ):
        self._state: ConnectionState = state
        self._raw_data: MessagePayload = data
        self.id: int = int(data["id"])
        self.webhook_id: int | None = get_as_snowflake(data, "webhook_id")
        self.reactions: list[Reaction] = [Reaction(message=self, data=d) for d in data.get("reactions", [])]
        self.attachments: list[Attachment] = [Attachment(data=a, state=self._state) for a in data["attachments"]]
        self.embeds: list[Embed] = [Embed.from_dict(a) for a in data["embeds"]]
        self.application: MessageApplicationPayload | None = data.get("application")
        self.activity: MessageActivityPayload | None = data.get("activity")
        self.channel: MessageableChannel = channel
        self._edited_timestamp: datetime.datetime | None = parse_time(data["edited_timestamp"])
        self.type: MessageType = try_enum(MessageType, data["type"])
        self.pinned: bool = data["pinned"]
        self.flags: MessageFlags = MessageFlags._from_value(data.get("flags", 0))
        self.mention_everyone: bool = data["mention_everyone"]
        self.tts: bool = data["tts"]
        self.content: str = data["content"]
        self.nonce: int | str | None = data.get("nonce")
<<<<<<< HEAD
        self.stickers: list[StickerItem] = [StickerItem(data=d, state=state) for d in data.get("sticker_items", [])]
        self.components: list[Component] = [_component_factory(d) for d in data.get("components", [])]
=======
        self.stickers: list[StickerItem] = [
            StickerItem(data=d, state=state) for d in data.get("sticker_items", [])
        ]
        self.components: list[Component] = [
            _component_factory(d, state=state) for d in data.get("components", [])
        ]
>>>>>>> fce3fc18

        try:
            # if the channel doesn't have a guild attribute, we handle that
            self.guild = channel.guild  # type: ignore
        except AttributeError:
            self.guild = state._get_guild(get_as_snowflake(data, "guild_id"))

        try:
            ref = data["message_reference"]
        except KeyError:
            self.reference = None
        else:
            self.reference = ref = MessageReference.with_state(state, ref)
            try:
                resolved = data["referenced_message"]
            except KeyError:
                pass
            else:
                if resolved is None:
                    ref.resolved = DeletedReferencedMessage(ref)
                else:
                    # Right now the channel IDs match but maybe in the future they won't.
                    if ref.channel_id == channel.id:
                        chan = channel
                    else:
                        chan, _ = state._get_guild_channel(resolved, guild_id=self.guild.id)

                    # the channel will be the correct type here
                    ref.resolved = self.__class__(channel=chan, data=resolved, state=state)  # type: ignore

        self.snapshots: list[MessageSnapshot]
        try:
            self.snapshots = [
                MessageSnapshot(
                    state=state,
                    reference=self.reference,
                    data=ms,
                )
                for ms in data["message_snapshots"]
            ]
        except KeyError:
            self.snapshots = []

        from .interactions import InteractionMetadata, MessageInteraction  # noqa: PLC0415

        self._interaction: MessageInteraction | None
        try:
            self._interaction = MessageInteraction(data=data["interaction"], state=state)
        except KeyError:
            self._interaction = None
        try:
            self.interaction_metadata = InteractionMetadata(data=data["interaction_metadata"], state=state)
        except KeyError:
            self.interaction_metadata = None

        self._poll: Poll | None
        try:
            self._poll = Poll.from_dict(data["poll"], self)
            self._state.store_poll(self._poll, self.id)
        except KeyError:
            self._poll = None

        self.thread: Thread | None
        try:
            self.thread = Thread(guild=self.guild, state=self._state, data=data["thread"])
        except KeyError:
            self.thread = None

        self.call: MessageCall | None
        try:
            self.call = MessageCall(state=self._state, data=data["call"])
        except KeyError:
            self.call = None

        for handler in ("author", "member", "mentions", "mention_roles"):
            try:
                getattr(self, f"_handle_{handler}")(data[handler])
            except KeyError:
                continue

    def __repr__(self) -> str:
        name = self.__class__.__name__
        return (
            f"<{name} id={self.id} channel={self.channel!r} type={self.type!r}"
            f" author={self.author!r} flags={self.flags!r}>"
        )

    def _try_patch(self, data, key, transform=None) -> None:
        try:
            value = data[key]
        except KeyError:
            pass
        else:
            if transform is None:
                setattr(self, key, value)
            else:
                setattr(self, key, transform(value))

    def _add_reaction(self, data, emoji, user_id) -> Reaction:
        reaction = utils.find(lambda r: r.emoji == emoji, self.reactions)
        is_me = data["me"] = user_id == self._state.self_id

        if reaction is None:
            reaction = Reaction(message=self, data=data, emoji=emoji)
            self.reactions.append(reaction)
        else:
            reaction.count += 1
            if is_me:
                reaction.me = is_me

        return reaction

    def _remove_reaction(self, data: ReactionPayload, emoji: EmojiInputType, user_id: int) -> Reaction:
        reaction = utils.find(lambda r: r.emoji == emoji, self.reactions)

        if reaction is None:
            # already removed?
            raise ValueError("Emoji already removed?")

        # if reaction isn't in the list, we crash. This means discord
        # sent bad data, or we stored improperly
        reaction.count -= 1

        if user_id == self._state.self_id:
            reaction.me = False
        if reaction.count == 0:
            # this raises ValueError if something went wrong as well.
            self.reactions.remove(reaction)

        return reaction

    def _clear_emoji(self, emoji) -> Reaction | None:
        to_check = str(emoji)
        for index, reaction in enumerate(self.reactions):
            if str(reaction.emoji) == to_check:
                break
        else:
            # didn't find anything so just return
            return

        del self.reactions[index]
        return reaction

    def _update(self, data):
        # In an update scheme, 'author' key has to be handled before 'member'
        # otherwise they overwrite each other which is undesirable.
        # Since there's no good way to do this we have to iterate over every
        # handler rather than iterating over the keys which is a little slower
        for key, handler in self._HANDLERS:
            try:
                value = data[key]
            except KeyError:
                continue
            else:
                handler(self, value)

        # clear the cached properties
        for attr in self._CACHED_SLOTS:
            try:
                delattr(self, attr)
            except AttributeError:
                pass

    def _handle_edited_timestamp(self, value: str) -> None:
        self._edited_timestamp = parse_time(value)

    def _handle_pinned(self, value: bool) -> None:
        self.pinned = value

    def _handle_flags(self, value: int) -> None:
        self.flags = MessageFlags._from_value(value)

    def _handle_application(self, value: MessageApplicationPayload) -> None:
        self.application = value

    def _handle_activity(self, value: MessageActivityPayload) -> None:
        self.activity = value

    def _handle_mention_everyone(self, value: bool) -> None:
        self.mention_everyone = value

    def _handle_tts(self, value: bool) -> None:
        self.tts = value

    def _handle_type(self, value: int) -> None:
        self.type = try_enum(MessageType, value)

    def _handle_content(self, value: str) -> None:
        self.content = value

    def _handle_attachments(self, value: list[AttachmentPayload]) -> None:
        self.attachments = [Attachment(data=a, state=self._state) for a in value]

    def _handle_embeds(self, value: list[EmbedPayload]) -> None:
        self.embeds = [Embed.from_dict(data) for data in value]

    def _handle_nonce(self, value: str | int) -> None:
        self.nonce = value

    def _handle_poll(self, value: PollPayload) -> None:
        self._poll = Poll.from_dict(value, self)
        self._state.store_poll(self._poll, self.id)

    def _handle_author(self, author: UserPayload) -> None:
        self.author = self._state.store_user(author)
        if isinstance(self.guild, Guild):
            found = self.guild.get_member(self.author.id)
            if found is not None:
                self.author = found

    def _handle_member(self, member: MemberPayload) -> None:
        # The gateway now gives us full Member objects sometimes with the following keys
        # deaf, mute, joined_at, roles
        # For the sake of performance I'm going to assume that the only
        # field that needs *updating* would be the joined_at field.
        # If there is no Member object (for some strange reason), then we can upgrade
        # ourselves to a more "partial" member object.
        author = self.author
        try:
            # Update member reference
            author._update_from_message(member)  # type: ignore
        except AttributeError:
            # It's a user here
            # TODO: consider adding to cache here
            self.author = Member._from_message(message=self, data=member)

    def _handle_mentions(self, mentions: list[UserWithMemberPayload]) -> None:
        self.mentions = r = []
        guild = self.guild
        state = self._state
        if not isinstance(guild, Guild):
            self.mentions = [state.store_user(m) for m in mentions]
            return

        for mention in filter(None, mentions):
            id_search = int(mention["id"])
            member = guild.get_member(id_search)
            if member is not None:
                r.append(member)
            else:
                r.append(Member._try_upgrade(data=mention, guild=guild, state=state))

    def _handle_mention_roles(self, role_mentions: list[int]) -> None:
        self.role_mentions = []
        if isinstance(self.guild, Guild):
            for role_id in map(int, role_mentions):
                role = self.guild.get_role(role_id)
                if role is not None:
                    self.role_mentions.append(role)

    def _handle_components(self, components: list[ComponentPayload]):
        self.components = [_component_factory(d, state=self._state) for d in components]

    def _rebind_cached_references(self, new_guild: Guild, new_channel: TextChannel | Thread) -> None:
        self.guild = new_guild
        self.channel = new_channel

    @property
    def interaction(self) -> MessageInteraction | None:
        warn_deprecated(
            "interaction",
            "interaction_metadata",
            "2.6",
            reference="https://discord.com/developers/docs/change-log#userinstallable-apps-preview",
        )
        return self._interaction

    @interaction.setter
    def interaction(self, value: MessageInteraction | None) -> None:
        warn_deprecated(
            "interaction",
            "interaction_metadata",
            "2.6",
            reference="https://discord.com/developers/docs/change-log#userinstallable-apps-preview",
        )
        self._interaction = value

    @cached_slot_property("_cs_raw_mentions")
    def raw_mentions(self) -> list[int]:
        """A property that returns an array of user IDs matched with
        the syntax of ``<@user_id>`` in the message content.

        This allows you to receive the user IDs of mentioned users
        even in a private message context.
        """
        return [int(x) for x in re.findall(r"<@!?([0-9]{15,20})>", self.content)]

    @cached_slot_property("_cs_raw_channel_mentions")
    def raw_channel_mentions(self) -> list[int]:
        """A property that returns an array of channel IDs matched with
        the syntax of ``<#channel_id>`` in the message content.
        """
        return [int(x) for x in re.findall(r"<#([0-9]{15,20})>", self.content)]

    @cached_slot_property("_cs_raw_role_mentions")
    def raw_role_mentions(self) -> list[int]:
        """A property that returns an array of role IDs matched with
        the syntax of ``<@&role_id>`` in the message content.
        """
        return [int(x) for x in re.findall(r"<@&([0-9]{15,20})>", self.content)]

    @cached_slot_property("_cs_channel_mentions")
    def channel_mentions(self) -> list[GuildChannel]:
        if self.guild is None:
            return []
        it = filter(None, map(self.guild.get_channel, self.raw_channel_mentions))
        return list(dict.fromkeys(it))  # using dict.fromkeys and not set to preserve order

    @cached_slot_property("_cs_clean_content")
    def clean_content(self) -> str:
        """A property that returns the content in a "cleaned up"
        manner. This basically means that mentions are transformed
        into the way the client shows it. e.g. ``<#id>`` will transform
        into ``#name``.

        This will also transform @everyone and @here mentions into
        non-mentions.

        .. note::

            This *does not* affect markdown. If you want to escape
            or remove markdown then use :func:`utils.escape_markdown` or :func:`utils.remove_markdown`
            respectively, along with this function.
        """

        transformations = {re.escape(f"<#{channel.id}>"): f"#{channel.name}" for channel in self.channel_mentions}

        mention_transforms = {re.escape(f"<@{member.id}>"): f"@{member.display_name}" for member in self.mentions}

        # add the <@!user_id> cases as well..
        second_mention_transforms = {
            re.escape(f"<@!{member.id}>"): f"@{member.display_name}" for member in self.mentions
        }

        transformations.update(mention_transforms)
        transformations.update(second_mention_transforms)

        if self.guild is not None:
            role_transforms = {re.escape(f"<@&{role.id}>"): f"@{role.name}" for role in self.role_mentions}
            transformations.update(role_transforms)

        def repl(obj):
            return transformations.get(re.escape(obj.group(0)), "")

        pattern = re.compile("|".join(transformations.keys()))
        result = pattern.sub(repl, self.content)
        return escape_mentions(result)

    @property
    def created_at(self) -> datetime.datetime:
        """The message's creation time in UTC."""
        return utils.snowflake_time(self.id)

    @property
    def edited_at(self) -> datetime.datetime | None:
        """An aware UTC datetime object containing the
        edited time of the message.
        """
        return self._edited_timestamp

    @property
    def jump_url(self) -> str:
        """Returns a URL that allows the client to jump to this message."""
        guild_id = getattr(self.guild, "id", "@me")
        return f"https://discord.com/channels/{guild_id}/{self.channel.id}/{self.id}"

    @property
    def poll(self) -> Poll | None:
        return self._state._polls.get(self.id)

    def is_system(self) -> bool:
        """Whether the message is a system message.

        A system message is a message that is constructed entirely by the Discord API
        in response to something.

        .. versionadded:: 1.3
        """
        return self.type not in (
            MessageType.default,
            MessageType.reply,
            MessageType.application_command,
            MessageType.thread_starter_message,
        )

    @cached_slot_property("_cs_system_content")
    def system_content(self) -> str:
        r"""A property that returns the content that is rendered
        regardless of the :attr:`Message.type`.

        In the case of :attr:`MessageType.default` and :attr:`MessageType.reply`\,
        this just returns the regular :attr:`Message.content`, and forwarded messages
        will display the original message's content from :attr:`Message.snapshots`. Otherwise, this
        returns an English message denoting the contents of the system message.
        """

        if self.type is MessageType.default:
            if self.snapshots:
                return self.snapshots[0].message and self.snapshots[0].message.content
            return self.content

        if self.type is MessageType.recipient_add:
            if self.channel.type is ChannelType.group:
                return f"{self.author.name} added {self.mentions[0].name} to the group."
            else:
                return f"{self.author.name} added {self.mentions[0].name} to the thread."

        if self.type is MessageType.recipient_remove:
            if self.channel.type is ChannelType.group:
                return f"{self.author.name} removed {self.mentions[0].name} from the group."
            else:
                return f"{self.author.name} removed {self.mentions[0].name} from the thread."

        if self.type is MessageType.channel_name_change:
            return f"{self.author.name} changed the channel name: **{self.content}**"

        if self.type is MessageType.channel_icon_change:
            return f"{self.author.name} changed the channel icon."

        if self.type is MessageType.pins_add:
            return f"{self.author.name} pinned a message to this channel."

        if self.type is MessageType.new_member:
            formats = [
                "{0} joined the party.",
                "{0} is here.",
                "Welcome, {0}. We hope you brought pizza.",
                "A wild {0} appeared.",
                "{0} just landed.",
                "{0} just slid into the server.",
                "{0} just showed up!",
                "Welcome {0}. Say hi!",
                "{0} hopped into the server.",
                "Everyone welcome {0}!",
                "Glad you're here, {0}.",
                "Good to see you, {0}.",
                "Yay you made it, {0}!",
            ]

            created_at_ms = int(self.created_at.timestamp() * 1000)
            return formats[created_at_ms % len(formats)].format(self.author.name)

        if self.type is MessageType.premium_guild_subscription:
            if not self.content:
                return f"{self.author.name} just boosted the server!"
            else:
                return f"{self.author.name} just boosted the server **{self.content}** times!"

        if self.type is MessageType.premium_guild_tier_1:
            if not self.content:
                return f"{self.author.name} just boosted the server! {self.guild} has achieved **Level 1!**"
            else:
                return (
                    f"{self.author.name} just boosted the server **{self.content}**"
                    f" times! {self.guild} has achieved **Level 1!**"
                )

        if self.type is MessageType.premium_guild_tier_2:
            if not self.content:
                return f"{self.author.name} just boosted the server! {self.guild} has achieved **Level 2!**"
            else:
                return (
                    f"{self.author.name} just boosted the server **{self.content}**"
                    f" times! {self.guild} has achieved **Level 2!**"
                )

        if self.type is MessageType.premium_guild_tier_3:
            if not self.content:
                return f"{self.author.name} just boosted the server! {self.guild} has achieved **Level 3!**"
            else:
                return (
                    f"{self.author.name} just boosted the server **{self.content}**"
                    f" times! {self.guild} has achieved **Level 3!**"
                )

        if self.type is MessageType.channel_follow_add:
            return f"{self.author.name} has added {self.content} to this channel"

        if self.type is MessageType.guild_stream:
            # the author will be a Member
            return f"{self.author.name} is live! Now streaming {self.author.activity.name}"  # type: ignore

        if self.type is MessageType.guild_discovery_disqualified:
            return (
                "This server has been removed from Server Discovery because it no"
                " longer passes all the requirements. Check Server Settings for more"
                " details."
            )

        if self.type is MessageType.guild_discovery_requalified:
            return "This server is eligible for Server Discovery again and has been automatically relisted!"

        if self.type is MessageType.guild_discovery_grace_period_initial_warning:
            return (
                "This server has failed Discovery activity requirements for 1 week. If"
                " this server fails for 4 weeks in a row, it will be automatically"
                " removed from Discovery."
            )

        if self.type is MessageType.guild_discovery_grace_period_final_warning:
            return (
                "This server has failed Discovery activity requirements for 3 weeks in"
                " a row. If this server fails for 1 more week, it will be removed from"
                " Discovery."
            )

        if self.type is MessageType.thread_created:
            return f"{self.author.name} started a thread: **{self.content}**. See all **threads**."

        if self.type is MessageType.reply:
            return self.content

        if self.type is MessageType.thread_starter_message:
            if self.reference is None or self.reference.resolved is None:
                return "Sorry, we couldn't load the first message in this thread"

            # the resolved message for the reference will be a Message
            return self.reference.resolved.content  # type: ignore

        if self.type is MessageType.guild_invite_reminder:
            return "Wondering who to invite?\nStart by inviting anyone who can help you build the server!"

    async def delete(self, *, delay: float | None = None, reason: str | None = None) -> None:
        """|coro|

        Deletes the message.

        Your own messages could be deleted without any proper permissions. However, to
        delete other people's messages, you need the :attr:`~Permissions.manage_messages`
        permission.

        .. versionchanged:: 1.1
            Added the new ``delay`` keyword-only parameter.

        Parameters
        ----------
        delay: Optional[:class:`float`]
            If provided, the number of seconds to wait in the background
            before deleting the message. If the deletion fails then it is silently ignored.
        reason: Optional[:class:`str`]
            The reason for deleting the message. Shows up on the audit log.

        Raises
        ------
        Forbidden
            You do not have proper permissions to delete the message.
        NotFound
            The message was deleted already
        HTTPException
            Deleting the message failed.
        """
        del_func = self._state.http.delete_message(self.channel.id, self.id, reason=reason)
        if delay is not None:
            delay_task(delay, del_func)
        else:
            await del_func

    @overload
    async def edit(
        self,
        *,
        content: str | None = ...,
        embed: Embed | None = ...,
        embeds: list[Embed] = ...,
        file: File | None = ...,
        files: list[File] | None = ...,
        attachments: list[Attachment] = ...,
        suppress: bool = ...,
        delete_after: float | None = ...,
        allowed_mentions: AllowedMentions | None = ...,
        view: View | None = ...,
    ) -> Message: ...

    async def edit(
        self,
        content: str | None | utils.Undefined = MISSING,
        embed: Embed | None | utils.Undefined = MISSING,
        embeds: list[Embed] | utils.Undefined = MISSING,
        file: Sequence[File] | utils.Undefined = MISSING,
        files: list[Sequence[File]] | utils.Undefined = MISSING,
        attachments: list[Attachment] | utils.Undefined = MISSING,
        suppress: bool | utils.Undefined = MISSING,
        delete_after: float | None = None,
        allowed_mentions: AllowedMentions | None | utils.Undefined = MISSING,
        view: View | None | utils.Undefined = MISSING,
    ) -> Message:
        """|coro|

        Edits the message.

        The content must be able to be transformed into a string via ``str(content)``.

        .. versionchanged:: 1.3
            The ``suppress`` keyword-only parameter was added.

        Parameters
        ----------
        content: Optional[:class:`str`]
            The new content to replace the message with.
            Could be ``None`` to remove the content.
        embed: Optional[:class:`Embed`]
            The new embed to replace the original with.
            Could be ``None`` to remove the embed.
        embeds: List[:class:`Embed`]
            The new embeds to replace the original with. Must be a maximum of 10.
            To remove all embeds ``[]`` should be passed.

            .. versionadded:: 2.0
        file: Sequence[:class:`File`]
            A new file to add to the message.
        files: List[Sequence[:class:`File`]]
            New files to add to the message.
        attachments: List[:class:`Attachment`]
            A list of attachments to keep in the message. If ``[]`` is passed
            then all attachments are removed.
        suppress: :class:`bool`
            Whether to suppress embeds for the message. This removes
            all the embeds if set to ``True``. If set to ``False``
            this brings the embeds back if they were suppressed.
            Using this parameter requires :attr:`~.Permissions.manage_messages`.
        delete_after: Optional[:class:`float`]
            If provided, the number of seconds to wait in the background
            before deleting the message we just edited. If the deletion fails,
            then it is silently ignored.
        allowed_mentions: Optional[:class:`~discord.AllowedMentions`]
            Controls the mentions being processed in this message. If this is
            passed, then the object is merged with :attr:`~discord.Client.allowed_mentions`.
            The merging behaviour only overrides attributes that have been explicitly passed
            to the object, otherwise it uses the attributes set in :attr:`~discord.Client.allowed_mentions`.
            If no object is passed at all then the defaults given by :attr:`~discord.Client.allowed_mentions`
            are used instead.

            .. versionadded:: 1.4
        view: Optional[:class:`~discord.ui.View`]
            The updated view to update this message with. If ``None`` is passed then
            the view is removed.

        Raises
        ------
        NotFound
            The message was not found.
        HTTPException
            Editing the message failed.
        Forbidden
            Tried to suppress a message without permissions or
            edited a message's content or embed that isn't yours.
        ~discord.InvalidArgument
            You specified both ``embed`` and ``embeds``,
            specified both ``file`` and ``files``, or either``file``
            or ``files`` were of the wrong type.
        """

        payload: dict[str, Any] = {}
        if content is not MISSING:
            payload["content"] = str(content) if content is not None else None
        if embed is not MISSING and embeds is not MISSING:
            raise InvalidArgument("cannot pass both embed and embeds parameter to edit()")

        if embed is not MISSING:
            payload["embeds"] = [] if embed is None else [embed.to_dict()]
        elif embeds is not MISSING:
            payload["embeds"] = [e.to_dict() for e in embeds]

        flags = MessageFlags._from_value(self.flags.value)

        if suppress is not MISSING:
            flags.suppress_embeds = suppress

        if allowed_mentions is MISSING:
            if self._state.allowed_mentions is not None and self.author.id == self._state.self_id:
                payload["allowed_mentions"] = self._state.allowed_mentions.to_dict()
        elif allowed_mentions is not None:
            if self._state.allowed_mentions is not None:
                payload["allowed_mentions"] = self._state.allowed_mentions.merge(allowed_mentions).to_dict()
            else:
                payload["allowed_mentions"] = allowed_mentions.to_dict()

        if attachments is not MISSING:
            payload["attachments"] = [a.to_dict() for a in attachments]

        if view is not MISSING:
            self._state.prevent_view_updates_for(self.id)
            payload["components"] = view.to_components() if view else []
            if view and view.is_components_v2():
                flags.is_components_v2 = True
        if file is not MISSING and files is not MISSING:
            raise InvalidArgument("cannot pass both file and files parameter to edit()")

        if flags.value != self.flags.value:
            payload["flags"] = flags.value

        if file is not MISSING or files is not MISSING:
            if file is not MISSING:
                if not isinstance(file, File):
                    raise InvalidArgument("file parameter must be of type File")
                files = [file]
            else:
                if len(files) > 10:
                    raise InvalidArgument("files parameter must be a list of up to 10 elements")
                elif not all(isinstance(file, File) for file in files):
                    raise InvalidArgument("files parameter must be a list of File")

            if "attachments" not in payload:
                # don't want it to remove any attachments when we just add a new file
                payload["attachments"] = [a.to_dict() for a in self.attachments]
            try:
                data = await self._state.http.edit_files(
                    self.channel.id,
                    self.id,
                    files=files,
                    **payload,
                )
            finally:
                for f in files:
                    f.close()
        else:
            data = await self._state.http.edit_message(self.channel.id, self.id, **payload)
        message = Message(state=self._state, channel=self.channel, data=data)

        if view and not view.is_finished():
            view.message = message
            view.refresh(message.components)
            if view.is_dispatchable():
                self._state.store_view(view, self.id)

        if delete_after is not None:
            await self.delete(delay=delete_after)

        return message

    async def publish(self) -> None:
        """|coro|

        Publishes this message to your announcement channel.

        You must have the :attr:`~Permissions.send_messages` permission to do this.

        If the message is not your own then the :attr:`~Permissions.manage_messages`
        permission is also needed.

        Raises
        ------
        Forbidden
            You do not have the proper permissions to publish this message.
        HTTPException
            Publishing the message failed.
        """

        await self._state.http.publish_message(self.channel.id, self.id)

    async def pin(self, *, reason: str | None = None) -> None:
        """|coro|

        Pins the message.

        You must have the :attr:`~Permissions.manage_messages` permission to do
        this in a non-private channel context.

        Parameters
        ----------
        reason: Optional[:class:`str`]
            The reason for pinning the message. Shows up on the audit log.

            .. versionadded:: 1.4

        Raises
        ------
        Forbidden
            You do not have permissions to pin the message.
        NotFound
            The message or channel was not found or deleted.
        HTTPException
            Pinning the message failed, probably due to the channel
            having more than 50 pinned messages.
        """

        await self._state.http.pin_message(self.channel.id, self.id, reason=reason)
        self.pinned = True

    async def unpin(self, *, reason: str | None = None) -> None:
        """|coro|

        Unpins the message.

        You must have the :attr:`~Permissions.manage_messages` permission to do
        this in a non-private channel context.

        Parameters
        ----------
        reason: Optional[:class:`str`]
            The reason for unpinning the message. Shows up on the audit log.

            .. versionadded:: 1.4

        Raises
        ------
        Forbidden
            You do not have permissions to unpin the message.
        NotFound
            The message or channel was not found or deleted.
        HTTPException
            Unpinning the message failed.
        """

        await self._state.http.unpin_message(self.channel.id, self.id, reason=reason)
        self.pinned = False

    async def add_reaction(self, emoji: EmojiInputType) -> None:
        """|coro|

        Add a reaction to the message.

        The emoji may be a unicode emoji, a custom :class:`GuildEmoji`, or an :class:`AppEmoji`.

        You must have the :attr:`~Permissions.read_message_history` permission
        to use this. If nobody else has reacted to the message using this
        emoji, the :attr:`~Permissions.add_reactions` permission is required.

        Parameters
        ----------
        emoji: Union[:class:`GuildEmoji`, :class:`AppEmoji`, :class:`Reaction`, :class:`PartialEmoji`, :class:`str`]
            The emoji to react with.

        Raises
        ------
        HTTPException
            Adding the reaction failed.
        Forbidden
            You do not have the proper permissions to react to the message.
        NotFound
            The emoji you specified was not found.
        InvalidArgument
            The emoji parameter is invalid.
        """

        emoji = convert_emoji_reaction(emoji)
        await self._state.http.add_reaction(self.channel.id, self.id, emoji)

    async def remove_reaction(self, emoji: EmojiInputType | Reaction, member: Snowflake) -> None:
        """|coro|

        Remove a reaction by the member from the message.

        The emoji may be a unicode emoji, a custom :class:`GuildEmoji`, or an :class:`AppEmoji`.

        If the reaction is not your own (i.e. ``member`` parameter is not you) then
        the :attr:`~Permissions.manage_messages` permission is needed.

        The ``member`` parameter must represent a member and meet
        the :class:`abc.Snowflake` abc.

        Parameters
        ----------
        emoji: Union[:class:`GuildEmoji`, :class:`AppEmoji`, :class:`Reaction`, :class:`PartialEmoji`, :class:`str`]
            The emoji to remove.
        member: :class:`abc.Snowflake`
            The member for which to remove the reaction.

        Raises
        ------
        HTTPException
            Removing the reaction failed.
        Forbidden
            You do not have the proper permissions to remove the reaction.
        NotFound
            The member or emoji you specified was not found.
        InvalidArgument
            The emoji parameter is invalid.
        """

        emoji = convert_emoji_reaction(emoji)

        if member.id == self._state.self_id:
            await self._state.http.remove_own_reaction(self.channel.id, self.id, emoji)
        else:
            await self._state.http.remove_reaction(self.channel.id, self.id, emoji, member.id)

    async def clear_reaction(self, emoji: EmojiInputType | Reaction) -> None:
        """|coro|

        Clears a specific reaction from the message.

        The emoji may be a unicode emoji, a custom :class:`GuildEmoji`, or an :class:`AppEmoji`.

        You need the :attr:`~Permissions.manage_messages` permission to use this.

        .. versionadded:: 1.3

        Parameters
        ----------
        emoji: Union[:class:`GuildEmoji`, :class:`AppEmoji`, :class:`Reaction`, :class:`PartialEmoji`, :class:`str`]
            The emoji to clear.

        Raises
        ------
        HTTPException
            Clearing the reaction failed.
        Forbidden
            You do not have the proper permissions to clear the reaction.
        NotFound
            The emoji you specified was not found.
        InvalidArgument
            The emoji parameter is invalid.
        """

        emoji = convert_emoji_reaction(emoji)
        await self._state.http.clear_single_reaction(self.channel.id, self.id, emoji)

    async def clear_reactions(self) -> None:
        """|coro|

        Removes all the reactions from the message.

        You need the :attr:`~Permissions.manage_messages` permission to use this.

        Raises
        ------
        HTTPException
            Removing the reactions failed.
        Forbidden
            You do not have the proper permissions to remove all the reactions.
        """
        await self._state.http.clear_reactions(self.channel.id, self.id)

    async def create_thread(
        self,
        *,
        name: str,
        auto_archive_duration: ThreadArchiveDuration | utils.Undefined = MISSING,
        slowmode_delay: int | utils.Undefined = MISSING,
    ) -> Thread:
        """|coro|

        Creates a public thread from this message.

        You must have :attr:`~discord.Permissions.create_public_threads` in order to
        create a public thread from a message.

        The channel this message belongs in must be a :class:`TextChannel`.

        .. versionadded:: 2.0

        Parameters
        ----------
        name: :class:`str`
            The name of the thread.
        auto_archive_duration:  Optional[:class:`int`]
            The duration in minutes before a thread is automatically archived for inactivity.
            If not provided, the channel's default auto archive duration is used.
        slowmode_delay: Optional[:class:`int`]
            Specifies the slowmode rate limit for user in this thread, in seconds.
            A value of ``0`` disables slowmode. The maximum value possible is ``21600``.

        Returns
        -------
        :class:`.Thread`
            The created thread.

        Raises
        ------
        Forbidden
            You do not have permissions to create a thread.
        HTTPException
            Creating the thread failed.
        InvalidArgument
            This message does not have guild info attached.
        """
        if self.guild is None:
            raise InvalidArgument("This message does not have guild info attached.")

        default_auto_archive_duration: ThreadArchiveDuration = getattr(
            self.channel, "default_auto_archive_duration", 1440
        )

        data = await self._state.http.start_thread_with_message(
            self.channel.id,
            self.id,
            name=name,
            auto_archive_duration=auto_archive_duration or default_auto_archive_duration,
            rate_limit_per_user=slowmode_delay or 0,
        )

        self.thread = Thread(guild=self.guild, state=self._state, data=data)
        return self.thread

    async def reply(self, content: str | None = None, **kwargs) -> Message:
        """|coro|

        A shortcut method to :meth:`.abc.Messageable.send` to reply to the
        :class:`.Message`.

        .. versionadded:: 1.6

        Returns
        -------
        :class:`.Message`
            The message that was sent.

        Raises
        ------
        ~discord.HTTPException
            Sending the message failed.
        ~discord.Forbidden
            You do not have the proper permissions to send the message.
        ~discord.InvalidArgument
            The ``files`` list is not of the appropriate size, or
            you specified both ``file`` and ``files``.
        """

        return await self.channel.send(content, reference=self.to_reference(), **kwargs)

    async def forward_to(self, channel: MessageableChannel | PartialMessageableChannel, **kwargs) -> Message:
        """|coro|

        A shortcut method to :meth:`.abc.Messageable.send` to forward the
        :class:`.Message` to a channel.

        .. versionadded:: 2.7

        Parameters
        ----------
        channel: Union[:class:`TextChannel`, :class:`Thread`, :class:`DMChannel`, :class:`GroupChannel`, :class:`PartialMessageable`]
            The channel to forward this to.

        Returns
        -------
        :class:`.Message`
            The message that was sent.

        Raises
        ------
        ~discord.HTTPException
            Sending the message failed.
        ~discord.Forbidden
            You do not have the proper permissions to send the message.
        ~discord.InvalidArgument
            The ``files`` list is not of the appropriate size, or
            you specified both ``file`` and ``files``.
        """

        return await channel.send(reference=self.to_reference(type=MessageReferenceType.forward), **kwargs)

    async def end_poll(self) -> Message:
        """|coro|

        Immediately ends the poll associated with this message. Only doable by the poll's owner.

        .. versionadded:: 2.6

        Returns
        -------
        :class:`Message`
            The updated message.

        Raises
        ------
        Forbidden
            You do not have permissions to end this poll.
        HTTPException
            Ending this poll failed.
        """

        data = await self._state.http.expire_poll(
            self.channel.id,
            self.id,
        )
        message = Message(state=self._state, channel=self.channel, data=data)

        return message

    def to_reference(self, *, fail_if_not_exists: bool = True, type: MessageReferenceType = None) -> MessageReference:
        """Creates a :class:`~discord.MessageReference` from the current message.

        .. versionadded:: 1.6

        Parameters
        ----------
        fail_if_not_exists: :class:`bool`
            Whether replying using the message reference should raise :class:`HTTPException`
            if the message no longer exists or Discord could not fetch the message.

            .. versionadded:: 1.7

        type: Optional[:class:`~discord.MessageReferenceType`]
            The type of message reference. Defaults to a reply.

            .. versionadded:: 2.7

        Returns
        -------
        :class:`~discord.MessageReference`
            The reference to this message.
        """

        return MessageReference.from_message(self, fail_if_not_exists=fail_if_not_exists, type=type)

    def to_message_reference_dict(self, type: MessageReferenceType = None) -> MessageReferencePayload:
        data: MessageReferencePayload = {
            "message_id": self.id,
            "channel_id": self.channel.id,
            "type": type and type.value,
        }

        if self.guild is not None:
            data["guild_id"] = self.guild.id

        return data


class PartialMessage(Hashable):
    """Represents a partial message to aid with working messages when only
    a message and channel ID are present.

    There are two ways to construct this class. The first one is through
    the constructor itself, and the second is via the following:

    - :meth:`TextChannel.get_partial_message`
    - :meth:`Thread.get_partial_message`
    - :meth:`DMChannel.get_partial_message`
    - :meth:`VoiceChannel.get_partial_message`
    - :meth:`StageChannel.get_partial_message`
    - :meth:`PartialMessageable.get_partial_message`

    Note that this class is trimmed down and has no rich attributes.

    .. versionadded:: 1.6

    .. container:: operations

        .. describe:: x == y

            Checks if two partial messages are equal.

        .. describe:: x != y

            Checks if two partial messages are not equal.

        .. describe:: hash(x)

            Returns the partial message's hash.

    Attributes
    ----------
    channel: Union[:class:`TextChannel`, :class:`Thread`, :class:`DMChannel`, :class:`VoiceChannel`, :class:`StageChannel`, :class:`PartialMessageable`]
        The channel associated with this partial message.
    id: :class:`int`
        The message ID.
    """

    __slots__ = ("channel", "id", "_cs_guild", "_state")

    jump_url: str = Message.jump_url  # type: ignore
    delete = Message.delete
    publish = Message.publish
    pin = Message.pin
    unpin = Message.unpin
    add_reaction = Message.add_reaction
    remove_reaction = Message.remove_reaction
    clear_reaction = Message.clear_reaction
    clear_reactions = Message.clear_reactions
    reply = Message.reply
    forward_to = Message.forward_to
    to_reference = Message.to_reference
    to_message_reference_dict = Message.to_message_reference_dict

    def __init__(self, *, channel: PartialMessageableChannel, id: int):
        if channel.type not in (
            ChannelType.text,
            ChannelType.voice,
            ChannelType.stage_voice,
            ChannelType.news,
            ChannelType.private,
            ChannelType.news_thread,
            ChannelType.public_thread,
            ChannelType.private_thread,
        ) and not isinstance(channel, PartialMessageable):
            raise TypeError(
                "Expected TextChannel, VoiceChannel, StageChannel, DMChannel, Thread or PartialMessageable not"
                f" {type(channel)!r}"
            )

        self.channel: PartialMessageableChannel = channel
        self._state: ConnectionState = channel._state
        self.id: int = id

    def _update(self, data) -> None:
        # This is used for duck typing purposes.
        # Just do nothing with the data.
        pass

    # Also needed for duck typing purposes
    # n.b. not exposed
    pinned = property(None, lambda x, y: None)

    def __repr__(self) -> str:
        return f"<PartialMessage id={self.id} channel={self.channel!r}>"

    @property
    def created_at(self) -> datetime.datetime:
        """The partial message's creation time in UTC."""
        return utils.snowflake_time(self.id)

    @property
    def poll(self) -> Poll | None:
        return self._state._polls.get(self.id)

    @cached_slot_property("_cs_guild")
    def guild(self) -> Guild | None:
        """The guild that the partial message belongs to, if applicable."""
        return getattr(self.channel, "guild", None)

    async def fetch(self) -> Message:
        """|coro|

        Fetches the partial message to a full :class:`Message`.

        Returns
        -------
        :class:`Message`
            The full message.

        Raises
        ------
        NotFound
            The message was not found.
        Forbidden
            You do not have the permissions required to get a message.
        HTTPException
            Retrieving the message failed.
        """

        data = await self._state.http.get_message(self.channel.id, self.id)
        return self._state.create_message(channel=self.channel, data=data)

    async def edit(self, **fields: Any) -> Message | None:
        """|coro|

        Edits the message.

        .. versionchanged:: 1.7
            :class:`discord.Message` is returned instead of ``None`` if an edit took place.

        Parameters
        ----------
        content: Optional[:class:`str`]
            The new content to replace the message with.
            Could be ``None`` to remove the content.
        embed: Optional[:class:`~discord.Embed`]
            The new embed to replace the original with.
            Could be ``None`` to remove the embed.
        embeds: Optional[List[:class:`~discord.Embed`]]
            A list of embeds to upload. Must be a maximum of 10.

            .. versionadded:: 2.0
        suppress: :class:`bool`
            Whether to suppress embeds for the message. This removes
            all the embeds if set to ``True``. If set to ``False``
            this brings the embeds back if they were suppressed.
            Using this parameter requires :attr:`~.Permissions.manage_messages`.
        delete_after: Optional[:class:`float`]
            If provided, the number of seconds to wait in the background
            before deleting the message we just edited. If the deletion fails,
            then it is silently ignored.
        allowed_mentions: Optional[:class:`~discord.AllowedMentions`]
            Controls the mentions being processed in this message. If this is
            passed, then the object is merged with :attr:`~discord.Client.allowed_mentions`.
            The merging behaviour only overrides attributes that have been explicitly passed
            to the object, otherwise it uses the attributes set in :attr:`~discord.Client.allowed_mentions`.
            If no object is passed at all then the defaults given by :attr:`~discord.Client.allowed_mentions`
            are used instead.
        view: Optional[:class:`~discord.ui.View`]
            The updated view to update this message with. If ``None`` is passed then
            the view is removed.

            .. versionadded:: 2.0

        Returns
        -------
        Optional[:class:`Message`]
            The message that was edited.

        Raises
        ------
        NotFound
            The message was not found.
        HTTPException
            Editing the message failed.
        Forbidden
            Tried to suppress a message without permissions or
            edited a message's content or embed that isn't yours.
        """

        content = fields.pop("content", MISSING)
        if content is not MISSING:
            fields["content"] = str(content) if content is not None else None

        embed = fields.pop("embed", MISSING)
        embeds = fields.pop("embeds", MISSING)

        if embed is not MISSING and embeds is not MISSING:
            raise InvalidArgument("Cannot pass both embed and embeds parameters.")

        if embed is not MISSING:
            fields["embeds"] = [] if embed is None else [embed.to_dict()]

        if embeds is not MISSING:
            fields["embeds"] = [embed.to_dict() for embed in embeds]

        suppress = fields.pop("suppress", False)
        flags = MessageFlags._from_value(0)
        flags.suppress_embeds = suppress
        fields["flags"] = flags.value

        delete_after = fields.pop("delete_after", None)

        allowed_mentions = fields.get("allowed_mentions", MISSING)
        if allowed_mentions is not MISSING:
            if self._state.allowed_mentions is not None:
                allowed_mentions = self._state.allowed_mentions.merge(allowed_mentions).to_dict()
            else:
                allowed_mentions = allowed_mentions.to_dict()
            fields["allowed_mentions"] = allowed_mentions
        else:
            fields["allowed_mentions"] = (
                self._state.allowed_mentions.to_dict() if self._state.allowed_mentions else None
            )

        view = fields.pop("view", MISSING)
        if view is not MISSING:
            self._state.prevent_view_updates_for(self.id)
            fields["components"] = view.to_components() if view else []

        if fields:
            data = await self._state.http.edit_message(self.channel.id, self.id, **fields)

        if delete_after is not None:
            await self.delete(delay=delete_after)

        if fields:
            # data isn't unbound
            msg = self._state.create_message(channel=self.channel, data=data)  # type: ignore
            if view and not view.is_finished():
                view.message = msg
                view.refresh(msg.components)
                if view.is_dispatchable():
                    self._state.store_view(view, self.id)
            return msg

    async def end_poll(self) -> Message:
        """|coro|

        Immediately ends the poll associated with this message. Only doable by the poll's owner.

        .. versionadded:: 2.6

        Returns
        -------
        :class:`Message`
            The updated message.

        Raises
        ------
        Forbidden
            You do not have permissions to end this poll.
        HTTPException
            Ending this poll failed.
        """

        data = await self._state.http.expire_poll(
            self.channel.id,
            self.id,
        )
        message = self._state.create_message(channel=self.channel, data=data)

        return message<|MERGE_RESOLUTION|>--- conflicted
+++ resolved
@@ -984,17 +984,8 @@
         self.tts: bool = data["tts"]
         self.content: str = data["content"]
         self.nonce: int | str | None = data.get("nonce")
-<<<<<<< HEAD
         self.stickers: list[StickerItem] = [StickerItem(data=d, state=state) for d in data.get("sticker_items", [])]
-        self.components: list[Component] = [_component_factory(d) for d in data.get("components", [])]
-=======
-        self.stickers: list[StickerItem] = [
-            StickerItem(data=d, state=state) for d in data.get("sticker_items", [])
-        ]
-        self.components: list[Component] = [
-            _component_factory(d, state=state) for d in data.get("components", [])
-        ]
->>>>>>> fce3fc18
+        self.components: list[Component] = [_component_factory(d, state=state) for d in data.get("components", [])]
 
         try:
             # if the channel doesn't have a guild attribute, we handle that
