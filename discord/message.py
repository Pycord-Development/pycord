--- conflicted
+++ resolved
@@ -537,20 +537,10 @@
     @classmethod
     def with_state(cls: type[MR], state: ConnectionState, data: MessageReferencePayload) -> MR:
         self = cls.__new__(cls)
-<<<<<<< HEAD
-        self.type = (
-            try_enum(MessageReferenceType, data.get("type"))
-            or MessageReferenceType.default
-        )
+        self.type = try_enum(MessageReferenceType, data.get("type")) or MessageReferenceType.default
         self.message_id = get_as_snowflake(data, "message_id")
         self.channel_id = get_as_snowflake(data, "channel_id")
         self.guild_id = get_as_snowflake(data, "guild_id")
-=======
-        self.type = try_enum(MessageReferenceType, data.get("type")) or MessageReferenceType.default
-        self.message_id = utils._get_as_snowflake(data, "message_id")
-        self.channel_id = utils._get_as_snowflake(data, "channel_id")
-        self.guild_id = utils._get_as_snowflake(data, "guild_id")
->>>>>>> f2a4eb62
         self.fail_if_not_exists = data.get("fail_if_not_exists", True)
         self._state = state
         self.resolved = None
@@ -979,19 +969,9 @@
         self._state: ConnectionState = state
         self._raw_data: MessagePayload = data
         self.id: int = int(data["id"])
-<<<<<<< HEAD
         self.webhook_id: int | None = get_as_snowflake(data, "webhook_id")
-        self.reactions: list[Reaction] = [
-            Reaction(message=self, data=d) for d in data.get("reactions", [])
-        ]
-        self.attachments: list[Attachment] = [
-            Attachment(data=a, state=self._state) for a in data["attachments"]
-        ]
-=======
-        self.webhook_id: int | None = utils._get_as_snowflake(data, "webhook_id")
         self.reactions: list[Reaction] = [Reaction(message=self, data=d) for d in data.get("reactions", [])]
         self.attachments: list[Attachment] = [Attachment(data=a, state=self._state) for a in data["attachments"]]
->>>>>>> f2a4eb62
         self.embeds: list[Embed] = [Embed.from_dict(a) for a in data["embeds"]]
         self.application: MessageApplicationPayload | None = data.get("application")
         self.activity: MessageActivityPayload | None = data.get("activity")
