"""
The MIT License (MIT)

Copyright (c) 2015-2021 Rapptz
Copyright (c) 2021-present Pycord Development

Permission is hereby granted, free of charge, to any person obtaining a
copy of this software and associated documentation files (the "Software"),
to deal in the Software without restriction, including without limitation
the rights to use, copy, modify, merge, publish, distribute, sublicense,
and/or sell copies of the Software, and to permit persons to whom the
Software is furnished to do so, subject to the following conditions:

The above copyright notice and this permission notice shall be included in
all copies or substantial portions of the Software.

THE SOFTWARE IS PROVIDED "AS IS", WITHOUT WARRANTY OF ANY KIND, EXPRESS
OR IMPLIED, INCLUDING BUT NOT LIMITED TO THE WARRANTIES OF MERCHANTABILITY,
FITNESS FOR A PARTICULAR PURPOSE AND NONINFRINGEMENT. IN NO EVENT SHALL THE
AUTHORS OR COPYRIGHT HOLDERS BE LIABLE FOR ANY CLAIM, DAMAGES OR OTHER
LIABILITY, WHETHER IN AN ACTION OF CONTRACT, TORT OR OTHERWISE, ARISING
FROM, OUT OF OR IN CONNECTION WITH THE SOFTWARE OR THE USE OR OTHER
DEALINGS IN THE SOFTWARE.
"""

from __future__ import annotations

<<<<<<< HEAD
from typing import Any, Dict, Optional, TYPE_CHECKING
=======
from typing import TYPE_CHECKING, Optional
>>>>>>> 429dadce

from .enums import StagePrivacyLevel, try_enum
from .errors import InvalidArgument
from .mixins import Hashable
from .utils import MISSING, cached_slot_property

__all__ = ("StageInstance",)

if TYPE_CHECKING:
    from .channel import StageChannel
    from .guild import Guild
    from .state import ConnectionState
    from .types.channel import StageInstance as StageInstancePayload


class StageInstance(Hashable):
    """Represents a stage instance of a stage channel in a guild.

    .. versionadded:: 2.0

    .. container:: operations

        .. describe:: x == y

            Checks if two stage instances are equal.

        .. describe:: x != y

            Checks if two stage instances are not equal.

        .. describe:: hash(x)

            Returns the stage instance's hash.

    Attributes
    -----------
    id: :class:`int`
        The stage instance's ID.
    guild: :class:`Guild`
        The guild that the stage instance is running in.
    channel_id: :class:`int`
        The ID of the channel that the stage instance is running in.
    topic: :class:`str`
        The topic of the stage instance.
    privacy_level: :class:`StagePrivacyLevel`
        The privacy level of the stage instance.
    discoverable_disabled: :class:`bool`
        Whether discoverability for the stage instance is disabled.
    """

    __slots__ = (
        "_state",
        "id",
        "guild",
        "channel_id",
        "topic",
        "privacy_level",
        "discoverable_disabled",
        "_cs_channel",
    )

    def __init__(
        self, *, state: ConnectionState, guild: Guild, data: StageInstancePayload
    ) -> None:
        self._state = state
        self.guild = guild
        self._update(data)

<<<<<<< HEAD
    def _update(self, data: StageInstancePayload) -> None:
        self.id: int = int(data['id'])
        self.channel_id: int = int(data['channel_id'])
        self.topic: str = data['topic']
        self.privacy_level: StagePrivacyLevel = try_enum(StagePrivacyLevel, data['privacy_level'])
        self.discoverable_disabled: bool = data.get('discoverable_disabled', False)
=======
    def _update(self, data: StageInstancePayload):
        self.id: int = int(data["id"])
        self.channel_id: int = int(data["channel_id"])
        self.topic: str = data["topic"]
        self.privacy_level: StagePrivacyLevel = try_enum(
            StagePrivacyLevel, data["privacy_level"]
        )
        self.discoverable_disabled: bool = data.get("discoverable_disabled", False)
>>>>>>> 429dadce

    def __repr__(self) -> str:
        return f"<StageInstance id={self.id} guild={self.guild!r} channel_id={self.channel_id} topic={self.topic!r}>"

    @cached_slot_property("_cs_channel")
    def channel(self) -> Optional[StageChannel]:
        """Optional[:class:`StageChannel`]: The channel that stage instance is running in."""
        # the returned channel will always be a StageChannel or None
<<<<<<< HEAD
        ch = self._state.get_channel(self.channel_id)
        if isinstance(ch, StageChannel):
            return ch
        return None
=======
        return self._state.get_channel(self.channel_id)  # type: ignore
>>>>>>> 429dadce

    def is_public(self) -> bool:
        return self.privacy_level is StagePrivacyLevel.public

    async def edit(
        self,
        *,
        topic: str = MISSING,
        privacy_level: StagePrivacyLevel = MISSING,
        reason: Optional[str] = None,
    ) -> None:
        """|coro|

        Edits the stage instance.

        You must have the :attr:`~Permissions.manage_channels` permission to
        use this.

        Parameters
        -----------
        topic: :class:`str`
            The stage instance's new topic.
        privacy_level: :class:`StagePrivacyLevel`
            The stage instance's new privacy level.
        reason: :class:`str`
            The reason the stage instance was edited. Shows up on the audit log.

        Raises
        ------
        InvalidArgument
            If the ``privacy_level`` parameter is not the proper type.
        Forbidden
            You do not have permissions to edit the stage instance.
        HTTPException
            Editing a stage instance failed.
        """

        payload: Dict[str, Any] = {}

        if topic is not MISSING:
            payload["topic"] = topic

        if privacy_level is not MISSING:
            if not isinstance(privacy_level, StagePrivacyLevel):
                raise InvalidArgument(
                    "privacy_level field must be of type PrivacyLevel"
                )

            payload["privacy_level"] = privacy_level.value

        if payload:
            await self._state.http.edit_stage_instance(
                self.channel_id, **payload, reason=reason
            )

    async def delete(self, *, reason: Optional[str] = None) -> None:
        """|coro|

        Deletes the stage instance.

        You must have the :attr:`~Permissions.manage_channels` permission to
        use this.

        Parameters
        -----------
        reason: :class:`str`
            The reason the stage instance was deleted. Shows up on the audit log.

        Raises
        ------
        Forbidden
            You do not have permissions to delete the stage instance.
        HTTPException
            Deleting the stage instance failed.
        """
        await self._state.http.delete_stage_instance(self.channel_id, reason=reason)<|MERGE_RESOLUTION|>--- conflicted
+++ resolved
@@ -25,11 +25,7 @@
 
 from __future__ import annotations
 
-<<<<<<< HEAD
 from typing import Any, Dict, Optional, TYPE_CHECKING
-=======
-from typing import TYPE_CHECKING, Optional
->>>>>>> 429dadce
 
 from .enums import StagePrivacyLevel, try_enum
 from .errors import InvalidArgument
@@ -98,23 +94,12 @@
         self.guild = guild
         self._update(data)
 
-<<<<<<< HEAD
     def _update(self, data: StageInstancePayload) -> None:
-        self.id: int = int(data['id'])
-        self.channel_id: int = int(data['channel_id'])
-        self.topic: str = data['topic']
-        self.privacy_level: StagePrivacyLevel = try_enum(StagePrivacyLevel, data['privacy_level'])
-        self.discoverable_disabled: bool = data.get('discoverable_disabled', False)
-=======
-    def _update(self, data: StageInstancePayload):
         self.id: int = int(data["id"])
         self.channel_id: int = int(data["channel_id"])
         self.topic: str = data["topic"]
-        self.privacy_level: StagePrivacyLevel = try_enum(
-            StagePrivacyLevel, data["privacy_level"]
-        )
+        self.privacy_level: StagePrivacyLevel = try_enum(StagePrivacyLevel, data["privacy_level"])
         self.discoverable_disabled: bool = data.get("discoverable_disabled", False)
->>>>>>> 429dadce
 
     def __repr__(self) -> str:
         return f"<StageInstance id={self.id} guild={self.guild!r} channel_id={self.channel_id} topic={self.topic!r}>"
@@ -123,14 +108,10 @@
     def channel(self) -> Optional[StageChannel]:
         """Optional[:class:`StageChannel`]: The channel that stage instance is running in."""
         # the returned channel will always be a StageChannel or None
-<<<<<<< HEAD
         ch = self._state.get_channel(self.channel_id)
         if isinstance(ch, StageChannel):
             return ch
         return None
-=======
-        return self._state.get_channel(self.channel_id)  # type: ignore
->>>>>>> 429dadce
 
     def is_public(self) -> bool:
         return self.privacy_level is StagePrivacyLevel.public
