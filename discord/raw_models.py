--- conflicted
+++ resolved
@@ -301,21 +301,17 @@
         The guild ID where the reactions got cleared.
     emoji: :class:`PartialEmoji`
         The custom or unicode emoji being removed.
-<<<<<<< HEAD
     burst: :class:`bool`
         Whether this reaction is a burst (super) reaction.
-    """
-
-    __slots__ = ("message_id", "channel_id", "guild_id", "emoji", "burst")
-=======
+
+        .. versionadded:: 2.5
     data: :class:`dict`
         The raw data sent by the `gateway <https://discord.com/developers/docs/topics/gateway-events#message-reaction-remove-emoji>`_.
 
         .. versionadded:: 2.5
     """
 
-    __slots__ = ("message_id", "channel_id", "guild_id", "emoji", "data")
->>>>>>> ea3e3db0
+    __slots__ = ("message_id", "channel_id", "guild_id", "emoji", "burst", "data")
 
     def __init__(self, data: ReactionClearEmojiEvent, emoji: PartialEmoji) -> None:
         self.emoji: PartialEmoji = emoji
