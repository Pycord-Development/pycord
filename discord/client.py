--- conflicted
+++ resolved
@@ -73,11 +73,8 @@
     from .member import Member
     from .message import Message
     from .poll import Poll
-<<<<<<< HEAD
     from .soundboard import SoundboardSound
-=======
     from .ui.item import Item
->>>>>>> 84a68e54
     from .voice_client import VoiceProtocol
 
 __all__ = ("Client",)
