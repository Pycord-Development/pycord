"""
The MIT License (MIT)

Copyright (c) 2015-2021 Rapptz
Copyright (c) 2021-present Pycord Development

Permission is hereby granted, free of charge, to any person obtaining a
copy of this software and associated documentation files (the "Software"),
to deal in the Software without restriction, including without limitation
the rights to use, copy, modify, merge, publish, distribute, sublicense,
and/or sell copies of the Software, and to permit persons to whom the
Software is furnished to do so, subject to the following conditions:

The above copyright notice and this permission notice shall be included in
all copies or substantial portions of the Software.

THE SOFTWARE IS PROVIDED "AS IS", WITHOUT WARRANTY OF ANY KIND, EXPRESS
OR IMPLIED, INCLUDING BUT NOT LIMITED TO THE WARRANTIES OF MERCHANTABILITY,
FITNESS FOR A PARTICULAR PURPOSE AND NONINFRINGEMENT. IN NO EVENT SHALL THE
AUTHORS OR COPYRIGHT HOLDERS BE LIABLE FOR ANY CLAIM, DAMAGES OR OTHER
LIABILITY, WHETHER IN AN ACTION OF CONTRACT, TORT OR OTHERWISE, ARISING
FROM, OUT OF OR IN CONNECTION WITH THE SOFTWARE OR THE USE OR OTHER
DEALINGS IN THE SOFTWARE.
"""

from __future__ import annotations

import asyncio
import logging
import signal
import sys
import traceback
from types import TracebackType
from typing import (
    TYPE_CHECKING,
    Any,
    Callable,
    Coroutine,
    Generator,
    Sequence,
    TypeVar,
)

import aiohttp

from . import utils
from .activity import ActivityTypes, BaseActivity, create_activity
from .appinfo import AppInfo, PartialAppInfo
from .application_role_connection import ApplicationRoleConnectionMetadata
from .backoff import ExponentialBackoff
from .channel import PartialMessageable, _threaded_channel_factory
from .emoji import AppEmoji, GuildEmoji
from .enums import ChannelType, Status
from .errors import *
from .flags import ApplicationFlags, Intents
from .gateway import *
from .guild import Guild
from .http import HTTPClient
from .invite import Invite
from .iterators import EntitlementIterator, GuildIterator
from .mentions import AllowedMentions
from .monetization import SKU, Entitlement
from .object import Object
from .soundboard import SoundboardSound
from .stage_instance import StageInstance
from .state import ConnectionState
from .sticker import GuildSticker, StandardSticker, StickerPack, _sticker_factory
from .template import Template
from .threads import Thread
from .ui.view import BaseView
from .user import ClientUser, User
from .utils import _D, _FETCHABLE, MISSING
from .voice_client import VoiceClient
from .webhook import Webhook
from .widget import Widget

if TYPE_CHECKING:
    from .abc import GuildChannel, PrivateChannel, Snowflake, SnowflakeTime
    from .channel import (
        CategoryChannel,
        DMChannel,
        ForumChannel,
        StageChannel,
        TextChannel,
        VoiceChannel,
    )
    from .interactions import Interaction
    from .member import Member
    from .message import Message
    from .poll import Poll
    from .soundboard import SoundboardSound
<<<<<<< HEAD
    from .ui.item import Item, ViewItem
=======
    from .threads import Thread, ThreadMember
    from .ui.item import Item
>>>>>>> aef54ebf
    from .voice_client import VoiceProtocol

__all__ = ("Client",)

Coro = TypeVar("Coro", bound=Callable[..., Coroutine[Any, Any, Any]])


_log = logging.getLogger(__name__)


def _cancel_tasks(loop: asyncio.AbstractEventLoop) -> None:
    tasks = {t for t in asyncio.all_tasks(loop=loop) if not t.done()}

    if not tasks:
        return

    _log.info("Cleaning up after %d tasks.", len(tasks))
    for task in tasks:
        task.cancel()

    loop.run_until_complete(asyncio.gather(*tasks, return_exceptions=True))
    _log.info("All tasks finished cancelling.")

    for task in tasks:
        if task.cancelled():
            continue
        if task.exception() is not None:
            loop.call_exception_handler(
                {
                    "message": "Unhandled exception during Client.run shutdown.",
                    "exception": task.exception(),
                    "task": task,
                }
            )


def _cleanup_loop(loop: asyncio.AbstractEventLoop) -> None:
    try:
        _cancel_tasks(loop)
        loop.run_until_complete(loop.shutdown_asyncgens())
    finally:
        _log.info("Closing the event loop.")
        loop.close()


class Client:
    r"""Represents a client connection that connects to Discord.
    This class is used to interact with the Discord WebSocket and API.

    A number of options can be passed to the :class:`Client`.

    Parameters
    -----------
    max_messages: Optional[:class:`int`]
        The maximum number of messages to store in the internal message cache.
        This defaults to ``1000``. Passing in ``None`` disables the message cache.

        .. versionchanged:: 1.3
            Allow disabling the message cache and change the default size to ``1000``.
    loop: Optional[:class:`asyncio.AbstractEventLoop`]
        The :class:`asyncio.AbstractEventLoop` to use for asynchronous operations.
        Defaults to ``None``, in which case the default event loop is used via
        :func:`asyncio.get_event_loop()`.
    connector: Optional[:class:`aiohttp.BaseConnector`]
        The connector to use for connection pooling.
    proxy: Optional[:class:`str`]
        Proxy URL.
    proxy_auth: Optional[:class:`aiohttp.BasicAuth`]
        An object that represents proxy HTTP Basic Authorization.
    shard_id: Optional[:class:`int`]
        Integer starting at ``0`` and less than :attr:`.shard_count`.
    shard_count: Optional[:class:`int`]
        The total number of shards.
    application_id: :class:`int`
        The client's application ID.
    intents: :class:`Intents`
        The intents that you want to enable for the session. This is a way of
        disabling and enabling certain gateway events from triggering and being sent.
        If not given, defaults to a regularly constructed :class:`Intents` class.

        .. versionadded:: 1.5
    member_cache_flags: :class:`MemberCacheFlags`
        Allows for finer control over how the library caches members.
        If not given, defaults to cache as much as possible with the
        currently selected intents.

        .. versionadded:: 1.5
    chunk_guilds_at_startup: :class:`bool`
        Indicates if :func:`.on_ready` should be delayed to chunk all guilds
        at start-up if necessary. This operation is incredibly slow for large
        amounts of guilds. The default is ``True`` if :attr:`Intents.members`
        is ``True``.

        .. versionadded:: 1.5
    status: Optional[:class:`.Status`]
        A status to start your presence with upon logging on to Discord.
    activity: Optional[:class:`.BaseActivity`]
        An activity to start your presence with upon logging on to Discord.
    allowed_mentions: Optional[:class:`AllowedMentions`]
        Control how the client handles mentions by default on every message sent.

        .. versionadded:: 1.4
    heartbeat_timeout: :class:`float`
        The maximum numbers of seconds before timing out and restarting the
        WebSocket in the case of not receiving a HEARTBEAT_ACK. Useful if
        processing the initial packets take too long to the point of disconnecting
        you. The default timeout is 60 seconds.
    guild_ready_timeout: :class:`float`
        The maximum number of seconds to wait for the GUILD_CREATE stream to end before
        preparing the member cache and firing READY. The default timeout is 2 seconds.

        .. versionadded:: 1.4
    assume_unsync_clock: :class:`bool`
        Whether to assume the system clock is unsynced. This applies to the ratelimit handling
        code. If this is set to ``True``, the default, then the library uses the time to reset
        a rate limit bucket given by Discord. If this is ``False`` then your system clock is
        used to calculate how long to sleep for. If this is set to ``False`` it is recommended to
        sync your system clock to Google's NTP server.

        .. versionadded:: 1.3
    enable_debug_events: :class:`bool`
        Whether to enable events that are useful only for debugging gateway related information.

        Right now this involves :func:`on_socket_raw_receive` and :func:`on_socket_raw_send`. If
        this is ``False`` then those events will not be dispatched (due to performance considerations).
        To enable these events, this must be set to ``True``. Defaults to ``False``.

        .. versionadded:: 2.0
    cache_app_emojis: :class:`bool`
        Whether to automatically fetch and cache the application's emojis on startup and when fetching. Defaults to ``False``.

        .. warning::

            There are no events related to application emojis - if any are created/deleted on the
            Developer Dashboard while the client is running, the cache will not be updated until you manually
            run :func:`fetch_emojis`.

        .. versionadded:: 2.7

    Attributes
    -----------
    ws
        The WebSocket gateway the client is currently connected to. Could be ``None``.
    loop: :class:`asyncio.AbstractEventLoop`
        The event loop that the client uses for asynchronous operations.
    """

    def __init__(
        self,
        *,
        loop: asyncio.AbstractEventLoop | None = None,
        **options: Any,
    ):
        # self.ws is set in the connect method
        self.ws: DiscordWebSocket = None  # type: ignore
        self.loop: asyncio.AbstractEventLoop = (
            asyncio.get_event_loop() if loop is None else loop
        )
        self._listeners: dict[str, list[tuple[asyncio.Future, Callable[..., bool]]]] = (
            {}
        )
        self.shard_id: int | None = options.get("shard_id")
        self.shard_count: int | None = options.get("shard_count")

        connector: aiohttp.BaseConnector | None = options.pop("connector", None)
        proxy: str | None = options.pop("proxy", None)
        proxy_auth: aiohttp.BasicAuth | None = options.pop("proxy_auth", None)
        unsync_clock: bool = options.pop("assume_unsync_clock", True)
        self.http: HTTPClient = HTTPClient(
            connector,
            proxy=proxy,
            proxy_auth=proxy_auth,
            unsync_clock=unsync_clock,
            loop=self.loop,
        )

        self._handlers: dict[str, Callable] = {"ready": self._handle_ready}

        self._hooks: dict[str, Callable] = {
            "before_identify": self._call_before_identify_hook
        }

        self._enable_debug_events: bool = options.pop("enable_debug_events", False)
        self._connection: ConnectionState = self._get_state(**options)
        self._connection.shard_count = self.shard_count
        self._closed: bool = False
        self._ready: asyncio.Event = asyncio.Event()
        self._connection._get_websocket = self._get_websocket
        self._connection._get_client = lambda: self
        self._event_handlers: dict[str, list[Coro]] = {}

        if VoiceClient.warn_nacl:
            VoiceClient.warn_nacl = False
            _log.warning("PyNaCl is not installed, voice will NOT be supported")

        # Used to hard-reference tasks so they don't get garbage collected (discarded with done_callbacks)
        self._tasks = set()

    async def __aenter__(self) -> Client:
        loop = asyncio.get_running_loop()
        self.loop = loop
        self.http.loop = loop
        self._connection.loop = loop

        self._ready = asyncio.Event()

        return self

    async def __aexit__(
        self,
        exc_t: BaseException | None,
        exc_v: BaseException | None,
        exc_tb: TracebackType | None,
    ) -> None:
        if not self.is_closed():
            await self.close()

    # internals

    def _get_websocket(
        self, guild_id: int | None = None, *, shard_id: int | None = None
    ) -> DiscordWebSocket:
        return self.ws

    def _get_state(self, **options: Any) -> ConnectionState:
        return ConnectionState(
            dispatch=self.dispatch,
            handlers=self._handlers,
            hooks=self._hooks,
            http=self.http,
            loop=self.loop,
            **options,
        )

    def _handle_ready(self) -> None:
        self._ready.set()

    @property
    def latency(self) -> float:
        """Measures latency between a HEARTBEAT and a HEARTBEAT_ACK in seconds. If no websocket
        is present, this returns ``nan``, and if no heartbeat has been received yet, this returns ``float('inf')``.

        This could be referred to as the Discord WebSocket protocol latency.
        """
        ws = self.ws
        return float("nan") if not ws else ws.latency

    def is_ws_ratelimited(self) -> bool:
        """Whether the WebSocket is currently rate limited.

        This can be useful to know when deciding whether you should query members
        using HTTP or via the gateway.

        .. versionadded:: 1.6
        """
        if self.ws:
            return self.ws.is_ratelimited()
        return False

    @property
    def user(self) -> ClientUser | None:
        """Represents the connected client. ``None`` if not logged in."""
        return self._connection.user

    @property
    def guilds(self) -> list[Guild]:
        """The guilds that the connected client is a member of."""
        return self._connection.guilds

    @property
    def emojis(self) -> list[GuildEmoji | AppEmoji]:
        """The emojis that the connected client has.

        .. note::

            This only includes the application's emojis if `cache_app_emojis` is ``True``.
        """
        return self._connection.emojis

    @property
    def guild_emojis(self) -> list[GuildEmoji]:
        """The :class:`~discord.GuildEmoji` that the connected client has."""
        return [e for e in self.emojis if isinstance(e, GuildEmoji)]

    @property
    def app_emojis(self) -> list[AppEmoji]:
        """The :class:`~discord.AppEmoji` that the connected client has.

        .. note::

            This is only available if `cache_app_emojis` is ``True``.
        """
        return [e for e in self.emojis if isinstance(e, AppEmoji)]

    @property
    def stickers(self) -> list[GuildSticker]:
        """The stickers that the connected client has.

        .. versionadded:: 2.0
        """
        return self._connection.stickers

    @property
    def polls(self) -> list[Poll]:
        """The polls that the connected client has.

        .. versionadded:: 2.6
        """
        return self._connection.polls

    @property
    def cached_messages(self) -> Sequence[Message]:
        """Read-only list of messages the connected client has cached.

        .. versionadded:: 1.1
        """
        return utils.SequenceProxy(self._connection._messages or [])

    @property
    def private_channels(self) -> list[PrivateChannel]:
        """The private channels that the connected client is participating on.

        .. note::

            This returns only up to 128 most recent private channels due to an internal working
            on how Discord deals with private channels.
        """
        return self._connection.private_channels

    @property
    def voice_clients(self) -> list[VoiceProtocol]:
        """Represents a list of voice connections.

        These are usually :class:`.VoiceClient` instances.
        """
        return self._connection.voice_clients

    @property
    def application_id(self) -> int | None:
        """The client's application ID.

        If this is not passed via ``__init__`` then this is retrieved
        through the gateway when an event contains the data. Usually
        after :func:`~discord.on_connect` is called.

        .. versionadded:: 2.0
        """
        return self._connection.application_id

    @property
    def application_flags(self) -> ApplicationFlags:
        """The client's application flags.

        .. versionadded:: 2.0
        """
        return self._connection.application_flags  # type: ignore

    def is_ready(self) -> bool:
        """Specifies if the client's internal cache is ready for use."""
        return self._ready.is_set()

    async def _run_event(
        self,
        coro: Callable[..., Coroutine[Any, Any, Any]],
        event_name: str,
        *args: Any,
        **kwargs: Any,
    ) -> None:
        try:
            await coro(*args, **kwargs)
        except asyncio.CancelledError:
            pass
        except Exception:
            try:
                await self.on_error(event_name, *args, **kwargs)
            except asyncio.CancelledError:
                pass

    def _schedule_event(
        self,
        coro: Callable[..., Coroutine[Any, Any, Any]],
        event_name: str,
        *args: Any,
        **kwargs: Any,
    ) -> asyncio.Task:
        wrapped = self._run_event(coro, event_name, *args, **kwargs)

        # Schedule task and store in set to avoid task garbage collection
        task = asyncio.create_task(wrapped, name=f"pycord: {event_name}")
        self._tasks.add(task)
        task.add_done_callback(self._tasks.discard)
        return task

    def dispatch(self, event: str, *args: Any, **kwargs: Any) -> None:
        _log.debug("Dispatching event %s", event)
        method = f"on_{event}"

        listeners = self._listeners.get(event)
        if listeners:
            removed = []
            for i, (future, condition) in enumerate(listeners):
                if future.cancelled():
                    removed.append(i)
                    continue

                try:
                    result = condition(*args)
                except Exception as exc:
                    future.set_exception(exc)
                    removed.append(i)
                else:
                    if result:
                        if len(args) == 0:
                            future.set_result(None)
                        elif len(args) == 1:
                            future.set_result(args[0])
                        else:
                            future.set_result(args)
                        removed.append(i)

            if len(removed) == len(listeners):
                self._listeners.pop(event)
            else:
                for idx in reversed(removed):
                    del listeners[idx]

        # Schedule the main handler registered with @event
        try:
            coro = getattr(self, method)
        except AttributeError:
            pass
        else:
            self._schedule_event(coro, method, *args, **kwargs)

        # collect the once listeners as removing them from the list
        # while iterating over it causes issues
        once_listeners = []

        # Schedule additional handlers registered with @listen
        for coro in self._event_handlers.get(method, []):
            self._schedule_event(coro, method, *args, **kwargs)

            try:
                if coro._once:  # added using @listen()
                    once_listeners.append(coro)

            except AttributeError:  # added using @Cog.add_listener()
                # https://github.com/Pycord-Development/pycord/pull/1989
                # Although methods are similar to functions, attributes can't be added to them.
                # This means that we can't add the `_once` attribute in the `add_listener` method
                # and can only be added using the `@listen` decorator.

                continue

        # remove the once listeners
        for coro in once_listeners:
            self._event_handlers[method].remove(coro)

    async def on_error(self, event_method: str, *args: Any, **kwargs: Any) -> None:
        """|coro|

        The default error handler provided by the client.

        By default, this prints to :data:`sys.stderr` however it could be
        overridden to have a different implementation.
        Check :func:`~discord.on_error` for more details.
        """
        print(f"Ignoring exception in {event_method}", file=sys.stderr)
        traceback.print_exc()

    async def on_view_error(
        self, error: Exception, item: ViewItem, interaction: Interaction
    ) -> None:
        """|coro|

        The default view error handler provided by the client.

        This only fires for a view if you did not define its :func:`~discord.ui.BaseView.on_error`.

        Parameters
        ----------
        error: :class:`Exception`
            The exception that was raised.
        item: :class:`ViewItem`
            The item that the user interacted with.
        interaction: :class:`Interaction`
            The interaction that was received.
        """

        print(
            f"Ignoring exception in view {interaction.view} for item {item}:",
            file=sys.stderr,
        )
        traceback.print_exception(
            error.__class__, error, error.__traceback__, file=sys.stderr
        )

    async def on_modal_error(self, error: Exception, interaction: Interaction) -> None:
        """|coro|

        The default modal error handler provided by the client.
        The default implementation prints the traceback to stderr.

        This only fires for a modal if you did not define its :func:`~discord.ui.Modal.on_error`.

        Parameters
        ----------
        error: :class:`Exception`
            The exception that was raised.
        interaction: :class:`Interaction`
            The interaction that was received.
        """

        print(f"Ignoring exception in modal {interaction.modal}:", file=sys.stderr)
        traceback.print_exception(
            error.__class__, error, error.__traceback__, file=sys.stderr
        )

    # hooks

    async def _call_before_identify_hook(
        self, shard_id: int | None, *, initial: bool = False
    ) -> None:
        # This hook is an internal hook that actually calls the public one.
        # It allows the library to have its own hook without stepping on the
        # toes of those who need to override their own hook.
        await self.before_identify_hook(shard_id, initial=initial)

    async def before_identify_hook(
        self, shard_id: int | None, *, initial: bool = False
    ) -> None:
        """|coro|

        A hook that is called before IDENTIFYing a session. This is useful
        if you wish to have more control over the synchronization of multiple
        IDENTIFYing clients.

        The default implementation sleeps for 5 seconds.

        .. versionadded:: 1.4

        Parameters
        ----------
        shard_id: :class:`int`
            The shard ID that requested being IDENTIFY'd
        initial: :class:`bool`
            Whether this IDENTIFY is the first initial IDENTIFY.
        """

        if not initial:
            await asyncio.sleep(5.0)

    # login state management

    async def login(self, token: str) -> None:
        """|coro|

        Logs in the client with the specified credentials.

        Parameters
        ----------
        token: :class:`str`
            The authentication token. Do not prefix this token with
            anything as the library will do it for you.

        Raises
        ------
        TypeError
            The token was in invalid type.
        :exc:`LoginFailure`
            The wrong credentials are passed.
        :exc:`HTTPException`
            An unknown HTTP related error occurred,
            usually when it isn't 200 or the known incorrect credentials
            passing status code.
        """
        if not isinstance(token, str):
            raise TypeError(
                f"token must be of type str, not {token.__class__.__name__}"
            )

        _log.info("logging in using static token")

        data = await self.http.static_login(token.strip())
        self._connection.user = ClientUser(state=self._connection, data=data)

    async def connect(self, *, reconnect: bool = True) -> None:
        """|coro|

        Creates a WebSocket connection and lets the WebSocket listen
        to messages from Discord. This is a loop that runs the entire
        event system and miscellaneous aspects of the library. Control
        is not resumed until the WebSocket connection is terminated.

        Parameters
        ----------
        reconnect: :class:`bool`
            If we should attempt reconnecting, either due to internet
            failure or a specific failure on Discord's part. Certain
            disconnects that lead to bad state will not be handled (such as
            invalid sharding payloads or bad tokens).

        Raises
        ------
        :exc:`GatewayNotFound`
            The gateway to connect to Discord is not found. Usually if this
            is thrown then there is a Discord API outage.
        :exc:`ConnectionClosed`
            The WebSocket connection has been terminated.
        """

        backoff = ExponentialBackoff()
        ws_params = {
            "initial": True,
            "shard_id": self.shard_id,
        }
        while not self.is_closed():
            try:
                coro = DiscordWebSocket.from_client(self, **ws_params)
                self.ws = await asyncio.wait_for(coro, timeout=60.0)
                ws_params["initial"] = False
                while True:
                    await self.ws.poll_event()
            except ReconnectWebSocket as e:
                _log.info("Got a request to %s the websocket.", e.op)
                self.dispatch("disconnect")
                ws_params.update(
                    sequence=self.ws.sequence,
                    resume=e.resume,
                    session=self.ws.session_id,
                )
                continue
            except (
                OSError,
                HTTPException,
                GatewayNotFound,
                ConnectionClosed,
                aiohttp.ClientError,
                asyncio.TimeoutError,
            ) as exc:
                self.dispatch("disconnect")
                if not reconnect:
                    await self.close()
                    if isinstance(exc, ConnectionClosed) and exc.code == 1000:
                        # clean close, don't re-raise this
                        return
                    raise

                if self.is_closed():
                    return

                # If we get connection reset by peer then try to RESUME
                if isinstance(exc, OSError) and exc.errno in (54, 10054):
                    ws_params.update(
                        sequence=self.ws.sequence,
                        initial=False,
                        resume=True,
                        session=self.ws.session_id,
                    )
                    continue

                # We should only get this when an unhandled close code happens,
                # such as a clean disconnect (1000) or a bad state (bad token, no sharding, etc)
                # sometimes, discord sends us 1000 for unknown reasons, so we should reconnect
                # regardless and rely on is_closed instead
                if isinstance(exc, ConnectionClosed):
                    if exc.code == 4014:
                        raise PrivilegedIntentsRequired(exc.shard_id) from None
                    if exc.code != 1000:
                        await self.close()
                        raise

                retry = backoff.delay()
                _log.exception("Attempting a reconnect in %.2fs", retry)
                await asyncio.sleep(retry)
                # Always try to RESUME the connection
                # If the connection is not RESUME-able then the gateway will invalidate the session.
                # This is apparently what the official Discord client does.
                if self.ws is None:
                    continue
                ws_params.update(
                    sequence=self.ws.sequence, resume=True, session=self.ws.session_id
                )

    async def close(self) -> None:
        """|coro|

        Closes the connection to Discord.
        """
        if self._closed:
            return

        await self.http.close()
        self._closed = True

        for voice in self.voice_clients:
            try:
                await voice.disconnect(force=True)
            except Exception:
                # if an error happens during disconnects, disregard it.
                pass

        if self.ws is not None and self.ws.open:
            await self.ws.close(code=1000)

        self._ready.clear()

    def clear(self) -> None:
        """Clears the internal state of the bot.

        After this, the bot can be considered "re-opened", i.e. :meth:`is_closed`
        and :meth:`is_ready` both return ``False`` along with the bot's internal
        cache cleared.
        """
        self._closed = False
        self._ready.clear()
        self._connection.clear()
        self.http.recreate()

    async def start(self, token: str, *, reconnect: bool = True) -> None:
        """|coro|

        A shorthand coroutine for :meth:`login` + :meth:`connect`.

        Raises
        ------
        TypeError
            An unexpected keyword argument was received.
        """
        await self.login(token)
        await self.connect(reconnect=reconnect)

    def run(self, *args: Any, **kwargs: Any) -> None:
        """A blocking call that abstracts away the event loop
        initialisation from you.

        If you want more control over the event loop then this
        function should not be used. Use :meth:`start` coroutine
        or :meth:`connect` + :meth:`login`.

        Roughly Equivalent to: ::

            try:
                loop.run_until_complete(start(*args, **kwargs))
            except KeyboardInterrupt:
                loop.run_until_complete(close())
                # cancel all tasks lingering
            finally:
                loop.close()

        .. warning::

            This function must be the last function to call due to the fact that it
            is blocking. That means that registration of events or anything being
            called after this function call will not execute until it returns.
        """
        loop = self.loop

        try:
            loop.add_signal_handler(signal.SIGINT, loop.stop)
            loop.add_signal_handler(signal.SIGTERM, loop.stop)
        except (NotImplementedError, RuntimeError):
            pass

        async def runner():
            try:
                await self.start(*args, **kwargs)
            finally:
                if not self.is_closed():
                    await self.close()

        def stop_loop_on_completion(f):
            loop.stop()

        future = asyncio.ensure_future(runner(), loop=loop)
        future.add_done_callback(stop_loop_on_completion)
        try:
            loop.run_forever()
        except KeyboardInterrupt:
            _log.info("Received signal to terminate bot and event loop.")
        finally:
            future.remove_done_callback(stop_loop_on_completion)
            _log.info("Cleaning up tasks.")
            _cleanup_loop(loop)

        if not future.cancelled():
            try:
                return future.result()
            except KeyboardInterrupt:
                # I am unsure why this gets raised here but suppress it anyway
                return None

    # properties

    def is_closed(self) -> bool:
        """Indicates if the WebSocket connection is closed."""
        return self._closed

    @property
    def activity(self) -> ActivityTypes | None:
        """The activity being used upon logging in.

        Returns
        -------
        Optional[:class:`.BaseActivity`]
        """
        return create_activity(self._connection._activity)

    @activity.setter
    def activity(self, value: ActivityTypes | None) -> None:
        if value is None:
            self._connection._activity = None
        elif isinstance(value, BaseActivity):
            # ConnectionState._activity is typehinted as ActivityPayload, we're passing Dict[str, Any]
            self._connection._activity = value.to_dict()  # type: ignore
        else:
            raise TypeError("activity must derive from BaseActivity.")

    @property
    def status(self) -> Status:
        """The status being used upon logging on to Discord.

        .. versionadded: 2.0
        """
        if self._connection._status in {state.value for state in Status}:
            return Status(self._connection._status)
        return Status.online

    @status.setter
    def status(self, value: Status) -> None:
        if value is Status.offline:
            self._connection._status = "invisible"
        elif isinstance(value, Status):
            self._connection._status = str(value)
        else:
            raise TypeError("status must derive from Status.")

    @property
    def allowed_mentions(self) -> AllowedMentions | None:
        """The allowed mention configuration.

        .. versionadded:: 1.4
        """
        return self._connection.allowed_mentions

    @allowed_mentions.setter
    def allowed_mentions(self, value: AllowedMentions | None) -> None:
        if value is None or isinstance(value, AllowedMentions):
            self._connection.allowed_mentions = value
        else:
            raise TypeError(
                f"allowed_mentions must be AllowedMentions not {value.__class__!r}"
            )

    @property
    def intents(self) -> Intents:
        """The intents configured for this connection.

        .. versionadded:: 1.5
        """
        return self._connection.intents

    # helpers/getters

    @property
    def users(self) -> list[User]:
        """Returns a list of all the users the bot can see."""
        return list(self._connection._users.values())

    async def fetch_application(self, application_id: int, /) -> PartialAppInfo:
        """|coro|
        Retrieves a :class:`.PartialAppInfo` from an application ID.

        Parameters
        ----------
        application_id: :class:`int`
            The application ID to retrieve information from.

        Returns
        -------
        :class:`.PartialAppInfo`
            The application information.

        Raises
        ------
        NotFound
            An application with this ID does not exist.
        HTTPException
            Retrieving the application failed.
        """
        data = await self.http.get_application(application_id)
        return PartialAppInfo(state=self._connection, data=data)

    def get_channel(self, id: int, /) -> GuildChannel | Thread | PrivateChannel | None:
        """Returns a channel or thread with the given ID.

        Parameters
        ----------
        id: :class:`int`
            The ID to search for.

        Returns
        -------
        Optional[Union[:class:`.abc.GuildChannel`, :class:`.Thread`, :class:`.abc.PrivateChannel`]]
            The returned channel or ``None`` if not found.
        """
        return self._connection.get_channel(id)

    def get_message(self, id: int, /) -> Message | None:
        """Returns a message the given ID.

        This is useful if you have a message_id but don't want to do an API call
        to access the message.

        Parameters
        ----------
        id: :class:`int`
            The ID to search for.

        Returns
        -------
        Optional[:class:`.Message`]
            The returned message or ``None`` if not found.
        """
        return self._connection._get_message(id)

    def get_partial_messageable(
        self, id: int, *, type: ChannelType | None = None
    ) -> PartialMessageable:
        """Returns a partial messageable with the given channel ID.

        This is useful if you have a channel_id but don't want to do an API call
        to send messages to it.

        .. versionadded:: 2.0

        Parameters
        ----------
        id: :class:`int`
            The channel ID to create a partial messageable for.
        type: Optional[:class:`.ChannelType`]
            The underlying channel type for the partial messageable.

        Returns
        -------
        :class:`.PartialMessageable`
            The partial messageable
        """
        return PartialMessageable(state=self._connection, id=id, type=type)

    def get_stage_instance(self, id: int, /) -> StageInstance | None:
        """Returns a stage instance with the given stage channel ID.

        .. versionadded:: 2.0

        Parameters
        ----------
        id: :class:`int`
            The ID to search for.

        Returns
        -------
        Optional[:class:`.StageInstance`]
            The stage instance or ``None`` if not found.
        """
        from .channel import StageChannel

        channel = self._connection.get_channel(id)

        if isinstance(channel, StageChannel):
            return channel.instance

    def get_guild(self, id: int, /) -> Guild | None:
        """Returns a guild with the given ID.

        Parameters
        ----------
        id: :class:`int`
            The ID to search for.

        Returns
        -------
        Optional[:class:`.Guild`]
            The guild or ``None`` if not found.
        """
        return self._connection._get_guild(id)

    def get_user(self, id: int, /) -> User | None:
        """Returns a user with the given ID.

        Parameters
        ----------
        id: :class:`int`
            The ID to search for.

        Returns
        -------
        Optional[:class:`~discord.User`]
            The user or ``None`` if not found.
        """
        return self._connection.get_user(id)

    def get_emoji(self, id: int, /) -> GuildEmoji | AppEmoji | None:
        """Returns an emoji with the given ID.

        Parameters
        ----------
        id: :class:`int`
            The ID to search for.

        Returns
        -------
        Optional[:class:`.GuildEmoji` | :class:`.AppEmoji`]
            The custom emoji or ``None`` if not found.
        """
        return self._connection.get_emoji(id)

    def get_sticker(self, id: int, /) -> GuildSticker | None:
        """Returns a guild sticker with the given ID.

        .. versionadded:: 2.0

        .. note::

            To retrieve standard stickers, use :meth:`.fetch_sticker`.
            or :meth:`.fetch_premium_sticker_packs`.

        Returns
        -------
        Optional[:class:`.GuildSticker`]
            The sticker or ``None`` if not found.
        """
        return self._connection.get_sticker(id)

    def get_poll(self, id: int, /) -> Poll | None:
        """Returns a poll attached to the given message ID.

        Parameters
        ----------
        id: :class:`int`
            The message ID of the poll to search for.

        Returns
        -------
        Optional[:class:`.Poll`]
            The poll or ``None`` if not found.
        """
        return self._connection.get_poll(id)

    def get_all_channels(self) -> Generator[GuildChannel]:
        """A generator that retrieves every :class:`.abc.GuildChannel` the client can 'access'.

        This is equivalent to: ::

            for guild in client.guilds:
                for channel in guild.channels:
                    yield channel

        .. note::

            Just because you receive a :class:`.abc.GuildChannel` does not mean that
            you can communicate in said channel. :meth:`.abc.GuildChannel.permissions_for` should
            be used for that.

        Yields
        ------
        :class:`.abc.GuildChannel`
            A channel the client can 'access'.
        """

        for guild in self.guilds:
            yield from guild.channels

    def get_all_members(self) -> Generator[Member]:
        """Returns a generator with every :class:`.Member` the client can see.

        This is equivalent to: ::

            for guild in client.guilds:
                for member in guild.members:
                    yield member

        Yields
        ------
        :class:`.Member`
            A member the client can see.
        """
        for guild in self.guilds:
            yield from guild.members

    @utils.deprecated(
        instead="Client.get_or_fetch(User, id)",
        since="2.7",
        removed="3.0",
    )
    async def get_or_fetch_user(self, id: int, /) -> User | None:  # TODO: Remove in 3.0
        """|coro|

        Looks up a user in the user cache or fetches if not found.

        Parameters
        ----------
        id: :class:`int`
            The ID to search for.

        Returns
        -------
        Optional[:class:`~discord.User`]
            The user or ``None`` if not found.
        """

        return await self.get_or_fetch(object_type=User, object_id=id, default=None)

    async def get_or_fetch(
        self: Client,
        object_type: type[_FETCHABLE],
        object_id: int | None,
        default: _D = None,
    ) -> _FETCHABLE | _D | None:
        """
        Shortcut method to get data from an object either by returning the cached version, or if it does not exist, attempting to fetch it from the API.

        Parameters
        ----------
        object_type: Type[:class:`VoiceChannel` | :class:`TextChannel` | :class:`ForumChannel` | :class:`StageChannel` | :class:`CategoryChannel` | :class:`Thread` | :class:`User` | :class:`Guild` | :class:`GuildEmoji` | :class:`AppEmoji`]
            Type of object to fetch or get.

        object_id: :class:`int` | :data:`None`
            ID of object to get. If :data:`None`, returns `default` if provided, else :data:`None`.

        default: Any | :data:`None`
            A default to return instead of raising if fetch fails.

        Returns
        -------
        :class:`VoiceChannel` | :class:`TextChannel` | :class:`ForumChannel` | :class:`StageChannel` | :class:`CategoryChannel` | :class:`Thread` | :class:`User` | :class:`Guild` | :class:`GuildEmoji` | :class:`AppEmoji` | :data:`None`
            The object if found, or `default` if provided when not found.

        Raises
        ------
        :exc:`TypeError`
            Raised when required parameters are missing or invalid types are provided.
        :exc:`InvalidArgument`
            Raised when an unsupported or incompatible object type is used.
        """
        try:
            return await utils.get_or_fetch(
                obj=self,
                object_type=object_type,
                object_id=object_id,
                default=default,
            )
        except (HTTPException, ValueError, InvalidData):
            return default

    # listeners/waiters

    async def wait_until_ready(self) -> None:
        """|coro|

        Waits until the client's internal cache is all ready.
        """
        await self._ready.wait()

    def wait_for(
        self,
        event: str,
        *,
        check: Callable[..., bool] | None = None,
        timeout: float | None = None,
    ) -> Any:
        """|coro|

        Waits for a WebSocket event to be dispatched.

        This could be used to wait for a user to reply to a message,
        or to react to a message, or to edit a message in a self-contained
        way.

        The ``timeout`` parameter is passed onto :func:`asyncio.wait_for`. By default,
        it does not timeout. Note that this does propagate the
        :exc:`asyncio.TimeoutError` for you in case of timeout and is provided for
        ease of use.

        In case the event returns multiple arguments, a :class:`tuple` containing those
        arguments is returned instead. Please check the
        :ref:`documentation <discord-api-events>` for a list of events and their
        parameters.

        This function returns the **first event that meets the requirements**.

        Parameters
        ----------
        event: :class:`str`
            The event name, similar to the :ref:`event reference <discord-api-events>`,
            but without the ``on_`` prefix, to wait for.
        check: Optional[Callable[..., :class:`bool`]]
            A predicate to check what to wait for. The arguments must meet the
            parameters of the event being waited for.
        timeout: Optional[:class:`float`]
            The number of seconds to wait before timing out and raising
            :exc:`asyncio.TimeoutError`.

        Returns
        -------
        Any
            Returns no arguments, a single argument, or a :class:`tuple` of multiple
            arguments that mirrors the parameters passed in the
            :ref:`event reference <discord-api-events>`.

        Raises
        ------
        asyncio.TimeoutError
            Raised if a timeout is provided and reached.

        Examples
        --------

        Waiting for a user reply: ::

            @client.event
            async def on_message(message):
                if message.content.startswith('$greet'):
                    channel = message.channel
                    await channel.send('Say hello!')

                    def check(m):
                        return m.content == 'hello' and m.channel == channel

                    msg = await client.wait_for('message', check=check)
                    await channel.send(f'Hello {msg.author}!')

        Waiting for a thumbs up reaction from the message author: ::

            @client.event
            async def on_message(message):
                if message.content.startswith('$thumb'):
                    channel = message.channel
                    await channel.send('Send me that \N{THUMBS UP SIGN} reaction, mate')

                    def check(reaction, user):
                        return user == message.author and str(reaction.emoji) == '\N{THUMBS UP SIGN}'

                    try:
                        reaction, user = await client.wait_for('reaction_add', timeout=60.0, check=check)
                    except asyncio.TimeoutError:
                        await channel.send('\N{THUMBS DOWN SIGN}')
                    else:
                        await channel.send('\N{THUMBS UP SIGN}')
        """

        future = self.loop.create_future()
        if check is None:

            def _check(*args):
                return True

            check = _check

        ev = event.lower()
        try:
            listeners = self._listeners[ev]
        except KeyError:
            listeners = []
            self._listeners[ev] = listeners

        listeners.append((future, check))
        return asyncio.wait_for(future, timeout)

    # event registration
    def add_listener(self, func: Coro, name: str = MISSING) -> None:
        """The non decorator alternative to :meth:`.listen`.

        Parameters
        ----------
        func: :ref:`coroutine <coroutine>`
            The function to call.
        name: :class:`str`
            The name of the event to listen for. Defaults to ``func.__name__``.

        Raises
        ------
        TypeError
            The ``func`` parameter is not a coroutine function.
        ValueError
            The ``name`` (event name) does not start with ``on_``.

        Example
        -------

        .. code-block:: python3

            async def on_ready(): pass
            async def my_message(message): pass

            client.add_listener(on_ready)
            client.add_listener(my_message, 'on_message')
        """
        name = func.__name__ if name is MISSING else name

        if not name.startswith("on_"):
            raise ValueError("The 'name' parameter must start with 'on_'")

        if not asyncio.iscoroutinefunction(func):
            raise TypeError("Listeners must be coroutines")

        if name in self._event_handlers:
            self._event_handlers[name].append(func)
        else:
            self._event_handlers[name] = [func]

        _log.debug(
            "%s has successfully been registered as a handler for event %s",
            func.__name__,
            name,
        )

    def remove_listener(self, func: Coro, name: str = MISSING) -> None:
        """Removes a listener from the pool of listeners.

        Parameters
        ----------
        func
            The function that was used as a listener to remove.
        name: :class:`str`
            The name of the event we want to remove. Defaults to
            ``func.__name__``.
        """

        name = func.__name__ if name is MISSING else name

        if name in self._event_handlers:
            try:
                self._event_handlers[name].remove(func)
            except ValueError:
                pass

    def listen(self, name: str = MISSING, once: bool = False) -> Callable[[Coro], Coro]:
        """A decorator that registers another function as an external
        event listener. Basically this allows you to listen to multiple
        events from different places e.g. such as :func:`.on_ready`

        The functions being listened to must be a :ref:`coroutine <coroutine>`.

        Raises
        ------
        TypeError
            The function being listened to is not a coroutine.
        ValueError
            The ``name`` (event name) does not start with ``on_``.

        Example
        -------

        .. code-block:: python3

            @client.listen()
            async def on_message(message):
                print('one')

            # in some other file...

            @client.listen('on_message')
            async def my_message(message):
                print('two')

            # listen to the first event only
            @client.listen('on_ready', once=True)
            async def on_ready():
                print('ready!')

        Would print one and two in an unspecified order.
        """

        def decorator(func: Coro) -> Coro:
            # Special case, where default should be overwritten
            if name == "on_application_command_error":
                return self.event(func)

            func._once = once
            self.add_listener(func, name)
            return func

        if asyncio.iscoroutinefunction(name):
            coro = name
            name = coro.__name__
            return decorator(coro)

        return decorator

    def event(self, coro: Coro) -> Coro:
        """A decorator that registers an event to listen to.

        You can find more info about the events on the :ref:`documentation below <discord-api-events>`.

        The events must be a :ref:`coroutine <coroutine>`, if not, :exc:`TypeError` is raised.

        .. note::

            This replaces any default handlers.
            Developers are encouraged to use :py:meth:`~discord.Client.listen` for adding additional handlers
            instead of :py:meth:`~discord.Client.event` unless default method replacement is intended.

        Raises
        ------
        TypeError
            The coroutine passed is not actually a coroutine.

        Example
        -------

        .. code-block:: python3

            @client.event
            async def on_ready():
                print('Ready!')
        """

        if not asyncio.iscoroutinefunction(coro):
            raise TypeError("event registered must be a coroutine function")

        setattr(self, coro.__name__, coro)
        _log.debug("%s has successfully been registered as an event", coro.__name__)
        return coro

    async def change_presence(
        self,
        *,
        activity: BaseActivity | None = None,
        status: Status | None = None,
    ):
        """|coro|

        Changes the client's presence.

        Parameters
        ----------
        activity: Optional[:class:`.BaseActivity`]
            The activity being done. ``None`` if no currently active activity is done.
        status: Optional[:class:`.Status`]
            Indicates what status to change to. If ``None``, then
            :attr:`.Status.online` is used.

        Raises
        ------
        :exc:`InvalidArgument`
            If the ``activity`` parameter is not the proper type.

        Example
        -------

        .. code-block:: python3

            game = discord.Game("with the API")
            await client.change_presence(status=discord.Status.idle, activity=game)

        .. versionchanged:: 2.0
            Removed the ``afk`` keyword-only parameter.
        """

        if status is None:
            status_str = "online"
            status = Status.online
        elif status is Status.offline:
            status_str = "invisible"
            status = Status.offline
        else:
            status_str = str(status)

        await self.ws.change_presence(activity=activity, status=status_str)

        for guild in self._connection.guilds:
            me = guild.me
            if me is None:
                continue

            me.activities = (activity,) if activity is not None else ()
            me.status = status

    # Guild stuff

    def fetch_guilds(
        self,
        *,
        limit: int | None = 100,
        before: SnowflakeTime = None,
        after: SnowflakeTime = None,
        with_counts: bool = True,
    ) -> GuildIterator:
        """Retrieves an :class:`.AsyncIterator` that enables receiving your guilds.

        .. note::

            Using this, you will only receive :attr:`.Guild.owner`, :attr:`.Guild.icon`,
            :attr:`.Guild.id`, and :attr:`.Guild.name` per :class:`.Guild`.

        .. note::

            This method is an API call. For general usage, consider :attr:`guilds` instead.

        Parameters
        ----------
        limit: Optional[:class:`int`]
            The number of guilds to retrieve.
            If ``None``, it retrieves every guild you have access to. Note, however,
            that this would make it a slow operation.
            Defaults to ``100``.
        before: Union[:class:`.abc.Snowflake`, :class:`datetime.datetime`]
            Retrieves guilds before this date or object.
            If a datetime is provided, it is recommended to use a UTC aware datetime.
            If the datetime is naive, it is assumed to be local time.
        after: Union[:class:`.abc.Snowflake`, :class:`datetime.datetime`]
            Retrieve guilds after this date or object.
            If a datetime is provided, it is recommended to use a UTC aware datetime.
            If the datetime is naive, it is assumed to be local time.
        with_counts: :class:`bool`
            Whether to include member count information in guilds. This fills the
            :attr:`.Guild.approximate_member_count` and :attr:`.Guild.approximate_presence_count`
            fields.
            Defaults to ``True``.

        Yields
        ------
        :class:`.Guild`
            The guild with the guild data parsed.

        Raises
        ------
        :exc:`HTTPException`
            Getting the guilds failed.

        Examples
        --------

        Usage ::

            async for guild in client.fetch_guilds(limit=150):
                print(guild.name)

        Flattening into a list ::

            guilds = await client.fetch_guilds(limit=150).flatten()
            # guilds is now a list of Guild...

        All parameters are optional.
        """
        return GuildIterator(
            self, limit=limit, before=before, after=after, with_counts=with_counts
        )

    async def fetch_template(self, code: Template | str) -> Template:
        """|coro|

        Gets a :class:`.Template` from a discord.new URL or code.

        Parameters
        ----------
        code: Union[:class:`.Template`, :class:`str`]
            The Discord Template Code or URL (must be a discord.new URL).

        Returns
        -------
        :class:`.Template`
            The template from the URL/code.

        Raises
        ------
        :exc:`NotFound`
            The template is invalid.
        :exc:`HTTPException`
            Getting the template failed.
        """
        code = utils.resolve_template(code)
        data = await self.http.get_template(code)
        return Template(data=data, state=self._connection)  # type: ignore

    async def fetch_guild(self, guild_id: int, /, *, with_counts=True) -> Guild:
        """|coro|

        Retrieves a :class:`.Guild` from an ID.

        .. note::

            Using this, you will **not** receive :attr:`.Guild.channels`, :attr:`.Guild.members`,
            :attr:`.Member.activity` and :attr:`.Member.voice` per :class:`.Member`.

        .. note::

            This method is an API call. For general usage, consider :meth:`get_guild` instead.

        Parameters
        ----------
        guild_id: :class:`int`
            The guild's ID to fetch from.

        with_counts: :class:`bool`
            Whether to include count information in the guild. This fills the
            :attr:`.Guild.approximate_member_count` and :attr:`.Guild.approximate_presence_count`
            fields.

            .. versionadded:: 2.0

        Returns
        -------
        :class:`.Guild`
            The guild from the ID.

        Raises
        ------
        :exc:`Forbidden`
            You do not have access to the guild.
        :exc:`HTTPException`
            Getting the guild failed.
        """
        data = await self.http.get_guild(guild_id, with_counts=with_counts)
        return Guild(data=data, state=self._connection)

    async def create_guild(
        self,
        *,
        name: str,
        icon: bytes = MISSING,
        code: str = MISSING,
    ) -> Guild:
        """|coro|

        Creates a :class:`.Guild`.

        Bot accounts in more than 10 guilds are not allowed to create guilds.

        Parameters
        ----------
        name: :class:`str`
            The name of the guild.
        icon: Optional[:class:`bytes`]
            The :term:`py:bytes-like object` representing the icon. See :meth:`.ClientUser.edit`
            for more details on what is expected.
        code: :class:`str`
            The code for a template to create the guild with.

            .. versionadded:: 1.4

        Returns
        -------
        :class:`.Guild`
            The guild created. This is not the same guild that is
            added to cache.

        Raises
        ------
        :exc:`HTTPException`
            Guild creation failed.
        :exc:`InvalidArgument`
            Invalid icon image format given. Must be PNG or JPG.
        """
        if icon is not MISSING:
            icon_base64 = utils._bytes_to_base64_data(icon)
        else:
            icon_base64 = None

        if code:
            data = await self.http.create_from_template(code, name, icon_base64)
        else:
            data = await self.http.create_guild(name, icon_base64)
        return Guild(data=data, state=self._connection)

    async def fetch_stage_instance(self, channel_id: int, /) -> StageInstance:
        """|coro|

        Gets a :class:`.StageInstance` for a stage channel id.

        .. versionadded:: 2.0

        Parameters
        ----------
        channel_id: :class:`int`
            The stage channel ID.

        Returns
        -------
        :class:`.StageInstance`
            The stage instance from the stage channel ID.

        Raises
        ------
        :exc:`NotFound`
            The stage instance or channel could not be found.
        :exc:`HTTPException`
            Getting the stage instance failed.
        """
        data = await self.http.get_stage_instance(channel_id)
        guild = self.get_guild(int(data["guild_id"]))
        return StageInstance(guild=guild, state=self._connection, data=data)  # type: ignore

    # Invite management

    async def fetch_invite(
        self,
        url: Invite | str,
        *,
        with_counts: bool = True,
        with_expiration: bool = True,
        event_id: int | None = None,
    ) -> Invite:
        """|coro|

        Gets an :class:`.Invite` from a discord.gg URL or ID.

        .. note::

            If the invite is for a guild you have not joined, the guild and channel
            attributes of the returned :class:`.Invite` will be :class:`.PartialInviteGuild` and
            :class:`.PartialInviteChannel` respectively.

        Parameters
        ----------
        url: Union[:class:`.Invite`, :class:`str`]
            The Discord invite ID or URL (must be a discord.gg URL).
        with_counts: :class:`bool`
            Whether to include count information in the invite. This fills the
            :attr:`.Invite.approximate_member_count` and :attr:`.Invite.approximate_presence_count`
            fields.
        with_expiration: :class:`bool`
            Whether to include the expiration date of the invite. This fills the
            :attr:`.Invite.expires_at` field.

            .. versionadded:: 2.0
        event_id: Optional[:class:`int`]
            The ID of the scheduled event to be associated with the event.

            See :meth:`Invite.set_scheduled_event` for more
            info on event invite linking.

            .. versionadded:: 2.0

        Returns
        -------
        :class:`.Invite`
            The invite from the URL/ID.

        Raises
        ------
        :exc:`NotFound`
            The invite has expired or is invalid.
        :exc:`HTTPException`
            Getting the invite failed.
        """

        invite_id = utils.resolve_invite(url)
        data = await self.http.get_invite(
            invite_id,
            with_counts=with_counts,
            with_expiration=with_expiration,
            guild_scheduled_event_id=event_id,
        )
        return Invite.from_incomplete(state=self._connection, data=data)

    async def delete_invite(self, invite: Invite | str) -> None:
        """|coro|

        Revokes an :class:`.Invite`, URL, or ID to an invite.

        You must have the :attr:`~.Permissions.manage_channels` permission in
        the associated guild to do this.

        Parameters
        ----------
        invite: Union[:class:`.Invite`, :class:`str`]
            The invite to revoke.

        Raises
        ------
        :exc:`Forbidden`
            You do not have permissions to revoke invites.
        :exc:`NotFound`
            The invite is invalid or expired.
        :exc:`HTTPException`
            Revoking the invite failed.
        """

        invite_id = utils.resolve_invite(invite)
        await self.http.delete_invite(invite_id)

    # Miscellaneous stuff

    async def fetch_widget(self, guild_id: int, /) -> Widget:
        """|coro|

        Gets a :class:`.Widget` from a guild ID.

        .. note::

            The guild must have the widget enabled to get this information.

        Parameters
        ----------
        guild_id: :class:`int`
            The ID of the guild.

        Returns
        -------
        :class:`.Widget`
            The guild's widget.

        Raises
        ------
        :exc:`Forbidden`
            The widget for this guild is disabled.
        :exc:`HTTPException`
            Retrieving the widget failed.
        """
        data = await self.http.get_widget(guild_id)

        return Widget(state=self._connection, data=data)

    async def application_info(self) -> AppInfo:
        """|coro|

        Retrieves the bot's application information.

        Returns
        -------
        :class:`.AppInfo`
            The bot's application information.

        Raises
        ------
        :exc:`HTTPException`
            Retrieving the information failed somehow.
        """
        data = await self.http.application_info()
        if "rpc_origins" not in data:
            data["rpc_origins"] = None
        return AppInfo(self._connection, data)

    async def fetch_user(self, user_id: int, /) -> User:
        """|coro|

        Retrieves a :class:`~discord.User` based on their ID.
        You do not have to share any guilds with the user to get this information,
        however many operations do require that you do.

        .. note::

            This method is an API call. If you have :attr:`discord.Intents.members` and member cache enabled,
            consider :meth:`get_user` instead.

        Parameters
        ----------
        user_id: :class:`int`
            The user's ID to fetch from.

        Returns
        -------
        :class:`~discord.User`
            The user you requested.

        Raises
        ------
        :exc:`NotFound`
            A user with this ID does not exist.
        :exc:`HTTPException`
            Fetching the user failed.
        """
        data = await self.http.get_user(user_id)
        return User(state=self._connection, data=data)

    async def fetch_channel(
        self, channel_id: int, /
    ) -> GuildChannel | PrivateChannel | Thread:
        """|coro|

        Retrieves a :class:`.abc.GuildChannel`, :class:`.abc.PrivateChannel`, or :class:`.Thread` with the specified ID.

        .. note::

            This method is an API call. For general usage, consider :meth:`get_channel` instead.

        .. versionadded:: 1.2

        Returns
        -------
        Union[:class:`.abc.GuildChannel`, :class:`.abc.PrivateChannel`, :class:`.Thread`]
            The channel from the ID.

        Raises
        ------
        :exc:`InvalidData`
            An unknown channel type was received from Discord.
        :exc:`HTTPException`
            Retrieving the channel failed.
        :exc:`NotFound`
            Invalid Channel ID.
        :exc:`Forbidden`
            You do not have permission to fetch this channel.
        """
        data = await self.http.get_channel(channel_id)

        factory, ch_type = _threaded_channel_factory(data["type"])
        if factory is None:
            raise InvalidData(
                "Unknown channel type {type} for channel ID {id}.".format_map(data)
            )

        if ch_type in (ChannelType.group, ChannelType.private):
            # the factory will be a DMChannel or GroupChannel here
            return factory(me=self.user, data=data, state=self._connection)
        # the factory can't be a DMChannel or GroupChannel here
        guild_id = int(data["guild_id"])  # type: ignore
        guild = self.get_guild(guild_id) or Object(id=guild_id)
        # GuildChannels expect a Guild, we may be passing an Object
        return factory(guild=guild, state=self._connection, data=data)

    async def fetch_webhook(self, webhook_id: int, /) -> Webhook:
        """|coro|

        Retrieves a :class:`.Webhook` with the specified ID.

        Returns
        -------
        :class:`.Webhook`
            The webhook you requested.

        Raises
        ------
        :exc:`HTTPException`
            Retrieving the webhook failed.
        :exc:`NotFound`
            Invalid webhook ID.
        :exc:`Forbidden`
            You do not have permission to fetch this webhook.
        """
        data = await self.http.get_webhook(webhook_id)
        return Webhook.from_state(data, state=self._connection)

    async def fetch_sticker(self, sticker_id: int, /) -> StandardSticker | GuildSticker:
        """|coro|

        Retrieves a :class:`.Sticker` with the specified ID.

        .. versionadded:: 2.0

        Returns
        -------
        Union[:class:`.StandardSticker`, :class:`.GuildSticker`]
            The sticker you requested.

        Raises
        ------
        :exc:`HTTPException`
            Retrieving the sticker failed.
        :exc:`NotFound`
            Invalid sticker ID.
        """
        data = await self.http.get_sticker(sticker_id)
        cls, _ = _sticker_factory(data["type"])  # type: ignore
        return cls(state=self._connection, data=data)  # type: ignore

    async def fetch_premium_sticker_packs(self) -> list[StickerPack]:
        """|coro|

        Retrieves all available premium sticker packs.

        .. versionadded:: 2.0

        Returns
        -------
        List[:class:`.StickerPack`]
            All available premium sticker packs.

        Raises
        ------
        :exc:`HTTPException`
            Retrieving the sticker packs failed.
        """
        data = await self.http.list_premium_sticker_packs()
        return [
            StickerPack(state=self._connection, data=pack)
            for pack in data["sticker_packs"]
        ]

    async def create_dm(self, user: Snowflake) -> DMChannel:
        """|coro|

        Creates a :class:`.DMChannel` with this user.

        This should be rarely called, as this is done transparently for most
        people.

        .. versionadded:: 2.0

        Parameters
        ----------
        user: :class:`~discord.abc.Snowflake`
            The user to create a DM with.

        Returns
        -------
        :class:`.DMChannel`
            The channel that was created.
        """
        state = self._connection
        found = state._get_private_channel_by_user(user.id)
        if found:
            return found

        data = await state.http.start_private_message(user.id)
        return state.add_dm_channel(data)

    def add_view(self, view: BaseView, *, message_id: int | None = None) -> None:
        """Registers a :class:`~discord.ui.BaseView` for persistent listening.

        This method should be used for when a view is comprised of components
        that last longer than the lifecycle of the program.

        .. versionadded:: 2.0

        Parameters
        ----------
        view: :class:`discord.ui.BaseView`
            The view to register for dispatching.
        message_id: Optional[:class:`int`]
            The message ID that the view is attached to. This is currently used to
            refresh the view's state during message update events. If not given
            then message update events are not propagated for the view.

        Raises
        ------
        TypeError
            A view was not passed.
        ValueError
            The view is not persistent. A persistent view has no timeout
            and all their components have an explicitly provided ``custom_id``.
        """

        if not isinstance(view, BaseView):
            raise TypeError(f"expected an instance of BaseView not {view.__class__!r}")

        if not view.is_persistent():
            raise ValueError(
                "View is not persistent. Items need to have a custom_id set and View"
                " must have no timeout"
            )

        self._connection.store_view(view, message_id)

    @property
    def persistent_views(self) -> Sequence[BaseView]:
        """A sequence of persistent views added to the client.

        .. versionadded:: 2.0
        """
        return self._connection.persistent_views

    async def fetch_role_connection_metadata_records(
        self,
    ) -> list[ApplicationRoleConnectionMetadata]:
        """|coro|

        Fetches the bot's role connection metadata records.

        .. versionadded:: 2.4

        Returns
        -------
        List[:class:`.ApplicationRoleConnectionMetadata`]
            The bot's role connection metadata records.
        """
        data = await self._connection.http.get_application_role_connection_metadata_records(
            self.application_id
        )
        return [ApplicationRoleConnectionMetadata.from_dict(r) for r in data]

    async def update_role_connection_metadata_records(
        self, *role_connection_metadata
    ) -> list[ApplicationRoleConnectionMetadata]:
        """|coro|

        Updates the bot's role connection metadata records.

        .. versionadded:: 2.4

        Parameters
        ----------
        *role_connection_metadata: :class:`ApplicationRoleConnectionMetadata`
            The new metadata records to send to Discord.

        Returns
        -------
        List[:class:`.ApplicationRoleConnectionMetadata`]
            The updated role connection metadata records.
        """
        payload = [r.to_dict() for r in role_connection_metadata]
        data = await self._connection.http.update_application_role_connection_metadata_records(
            self.application_id, payload
        )
        return [ApplicationRoleConnectionMetadata.from_dict(r) for r in data]

    async def fetch_skus(self) -> list[SKU]:
        """|coro|

        Fetches the bot's SKUs.

        .. versionadded:: 2.5

        Returns
        -------
        List[:class:`.SKU`]
            The bot's SKUs.
        """
        data = await self._connection.http.list_skus(self.application_id)
        return [SKU(state=self._connection, data=s) for s in data]

    def entitlements(
        self,
        user: Snowflake | None = None,
        skus: list[Snowflake] | None = None,
        before: SnowflakeTime | None = None,
        after: SnowflakeTime | None = None,
        limit: int | None = 100,
        guild: Snowflake | None = None,
        exclude_ended: bool = False,
    ) -> EntitlementIterator:
        """Returns an :class:`.AsyncIterator` that enables fetching the application's entitlements.

        .. versionadded:: 2.6

        Parameters
        ----------
        user: :class:`.abc.Snowflake` | None
            Limit the fetched entitlements to entitlements owned by this user.
        skus: list[:class:`.abc.Snowflake`] | None
            Limit the fetched entitlements to entitlements that are for these SKUs.
        before: :class:`.abc.Snowflake` | :class:`datetime.datetime` | None
            Retrieves guilds before this date or object.
            If a datetime is provided, it is recommended to use a UTC-aware datetime.
            If the datetime is naive, it is assumed to be local time.
        after: :class:`.abc.Snowflake` | :class:`datetime.datetime` | None
            Retrieve guilds after this date or object.
            If a datetime is provided, it is recommended to use a UTC-aware datetime.
            If the datetime is naive, it is assumed to be local time.
        limit: Optional[:class:`int`]
            The number of entitlements to retrieve.
            If ``None``, retrieves every entitlement, which may be slow.
            Defaults to ``100``.
        guild: :class:`.abc.Snowflake` | None
            Limit the fetched entitlements to entitlements owned by this guild.
        exclude_ended: :class:`bool`
            Whether to limit the fetched entitlements to those that have not ended.
            Defaults to ``False``.

        Yields
        ------
        :class:`.Entitlement`
            The application's entitlements.

        Raises
        ------
        :exc:`HTTPException`
            Retrieving the entitlements failed.

        Examples
        --------

        Usage ::

            async for entitlement in client.entitlements():
                print(entitlement.user_id)

        Flattening into a list ::

            entitlements = await user.entitlements().flatten()

        All parameters are optional.
        """
        return EntitlementIterator(
            self._connection,
            user_id=user.id if user else None,
            sku_ids=[sku.id for sku in skus] if skus else None,
            before=before,
            after=after,
            limit=limit,
            guild_id=guild.id if guild else None,
            exclude_ended=exclude_ended,
        )

    @property
    def store_url(self) -> str:
        """:class:`str`: The URL that leads to the application's store page for monetization.

        .. versionadded:: 2.6
        """
        return f"https://discord.com/application-directory/{self.application_id}/store"

    async def fetch_emojis(self) -> list[AppEmoji]:
        r"""|coro|

        Retrieves all custom :class:`AppEmoji`\s from the application.

        Raises
        ---------
        HTTPException
            An error occurred fetching the emojis.

        Returns
        --------
        List[:class:`AppEmoji`]
            The retrieved emojis.
        """
        data = await self._connection.http.get_all_application_emojis(
            self.application_id
        )
        return [
            self._connection.maybe_store_app_emoji(self.application_id, d)
            for d in data["items"]
        ]

    async def fetch_emoji(self, emoji_id: int, /) -> AppEmoji:
        """|coro|

        Retrieves a custom :class:`AppEmoji` from the application.

        Parameters
        ----------
        emoji_id: :class:`int`
            The emoji's ID.

        Returns
        -------
        :class:`AppEmoji`
            The retrieved emoji.

        Raises
        ------
        NotFound
            The emoji requested could not be found.
        HTTPException
            An error occurred fetching the emoji.
        """
        data = await self._connection.http.get_application_emoji(
            self.application_id, emoji_id
        )
        return self._connection.maybe_store_app_emoji(self.application_id, data)

    async def create_emoji(
        self,
        *,
        name: str,
        image: bytes,
    ) -> AppEmoji:
        r"""|coro|

        Creates a custom :class:`AppEmoji` for the application.

        There is currently a limit of 2000 emojis per application.

        Parameters
        -----------
        name: :class:`str`
            The emoji name. Must be at least 2 characters.
        image: :class:`bytes`
            The :term:`py:bytes-like object` representing the image data to use.
            Only JPG, PNG and GIF images are supported.

        Raises
        -------
        HTTPException
            An error occurred creating an emoji.

        Returns
        --------
        :class:`AppEmoji`
            The created emoji.
        """

        img = utils._bytes_to_base64_data(image)
        data = await self._connection.http.create_application_emoji(
            self.application_id, name, img
        )
        return self._connection.maybe_store_app_emoji(self.application_id, data)

    async def delete_emoji(self, emoji: Snowflake) -> None:
        """|coro|

        Deletes the custom :class:`AppEmoji` from the application.

        Parameters
        ----------
        emoji: :class:`abc.Snowflake`
            The emoji you are deleting.

        Raises
        ------
        HTTPException
            An error occurred deleting the emoji.
        """

        await self._connection.http.delete_application_emoji(
            self.application_id, emoji.id
        )
        if self._connection.cache_app_emojis and self._connection.get_emoji(emoji.id):
            self._connection.remove_emoji(emoji)

    def get_sound(self, sound_id: int) -> SoundboardSound | None:
        """Gets a :class:`.Sound` from the bot's sound cache.

        .. versionadded:: 2.7

        Parameters
        ----------
        sound_id: :class:`int`
            The ID of the sound to get.

        Returns
        -------
        Optional[:class:`.SoundboardSound`]
            The sound with the given ID.
        """
        return self._connection._get_sound(sound_id)

    @property
    def sounds(self) -> list[SoundboardSound]:
        """A list of all the sounds the bot can see.

        .. versionadded:: 2.7
        """
        return self._connection.sounds

    async def fetch_default_sounds(self) -> list[SoundboardSound]:
        """|coro|

        Fetches the bot's default sounds.

        .. versionadded:: 2.7

        Returns
        -------
        List[:class:`.SoundboardSound`]
            The bot's default sounds.
        """
        data = await self._connection.http.get_default_sounds()
        return [
            SoundboardSound(http=self.http, state=self._connection, data=s)
            for s in data
        ]<|MERGE_RESOLUTION|>--- conflicted
+++ resolved
@@ -89,12 +89,8 @@
     from .message import Message
     from .poll import Poll
     from .soundboard import SoundboardSound
-<<<<<<< HEAD
     from .ui.item import Item, ViewItem
-=======
     from .threads import Thread, ThreadMember
-    from .ui.item import Item
->>>>>>> aef54ebf
     from .voice_client import VoiceProtocol
 
 __all__ = ("Client",)
