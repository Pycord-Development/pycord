--- conflicted
+++ resolved
@@ -53,11 +53,7 @@
 from .backoff import ExponentialBackoff
 from .channel import PartialMessageable, _threaded_channel_factory
 from .emoji import Emoji
-<<<<<<< HEAD
-from .enums import EventType, ChannelType, Status, VoiceRegion
-=======
-from .enums import ChannelType, Status
->>>>>>> 6800b57e
+from .enums import EventType, ChannelType, Status
 from .errors import *
 from .flags import ApplicationFlags, Intents
 from .gateway import *
