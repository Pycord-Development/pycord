--- conflicted
+++ resolved
@@ -637,15 +637,9 @@
         loop = self.loop
 
         try:
-<<<<<<< HEAD
             loop.add_signal_handler(signal.SIGINT, loop.stop)
             loop.add_signal_handler(signal.SIGTERM, loop.stop)
-        except NotImplementedError:
-=======
-            loop.add_signal_handler(signal.SIGINT, lambda: loop.stop())
-            loop.add_signal_handler(signal.SIGTERM, lambda: loop.stop())
         except (NotImplementedError, RuntimeError):
->>>>>>> a9f6bd59
             pass
 
         async def runner():
