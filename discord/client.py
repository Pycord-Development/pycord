--- conflicted
+++ resolved
@@ -75,7 +75,6 @@
 
 if TYPE_CHECKING:
     from .abc import GuildChannel, PrivateChannel, Snowflake, SnowflakeTime
-<<<<<<< HEAD
     from .channel import (
         CategoryChannel,
         DMChannel,
@@ -88,14 +87,8 @@
     from .message import Message
     from .poll import Poll
     from .threads import Thread, ThreadMember
-=======
-    from .channel import DMChannel
     from .interaction import Interaction
-    from .member import Member
-    from .message import Message
-    from .poll import Poll
     from .ui.item import Item
->>>>>>> a5aa21f3
     from .voice_client import VoiceProtocol
 
 __all__ = ("Client",)
