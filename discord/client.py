--- conflicted
+++ resolved
@@ -817,10 +817,6 @@
             is blocking. That means that registration of events or anything being
             called after this function call will not execute until it returns.
         """
-<<<<<<< HEAD
-=======
-        self.loop
->>>>>>> 870d135f
 
         async def runner():
             async with self:
