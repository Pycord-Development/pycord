--- conflicted
+++ resolved
@@ -405,11 +405,7 @@
     ) -> asyncio.Task:
         wrapped = self._run_event(coro, event_name, *args, **kwargs)
         # Schedules the task
-<<<<<<< HEAD
         return self.loop.create_task(wrapped, name=f'pycord: {event_name}')
-=======
-        return asyncio.create_task(wrapped, name=f"pycord: {event_name}")
->>>>>>> 429dadce
 
     def dispatch(self, event: str, *args: Any, **kwargs: Any) -> None:
         _log.debug("Dispatching event %s", event)
