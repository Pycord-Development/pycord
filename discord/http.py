--- conflicted
+++ resolved
@@ -667,13 +667,8 @@
                     "id": index,
                     "filename": file.filename,
                     "description": file.description,
-<<<<<<< HEAD
-                    "waveform": "AADz/+z/Pf+jBCD8pQE++8sDOv5H/WAH6PvR/uP8mfGCGnkCnAg58y77ewGH/U79AwXc9yUGlvloFmcF5fx9+kwFMQV8+GYDaf1oAToEmfm9APcB7gWs/mYEGgB5/VT9sfv3AAYCBALl/kX9jgDsA6UCLvtABNv/g/65/QP+xf2QAxsA8gKI/J3+1f5vBcAC5/ps/mQDigGn+FcEZAIZ/lYClP3a/rwEw/2g++wDpPoMB/36jAKPAC7+2wFo/IoBMgG2Aib9ivxqBFn7JwBn/LUEHP1R/T4EYv77AIoBd/wRBRX+DvwTA+4C0/l3AHQEiv98+n8B1wPj/DkA/gGp/zr7GQJv/HwAevlPBon8UP7bAyj/uAJp/SsCjPssAif/kP7bBIn9sQHq/9j94/+aADH+KQCcASj/1gHr/uYA/P1UAiz+XgEkANL9GgG8Adr+Mv/H/w8BgP+aASf+bAAgAE0AS/4hAWUASP/VAE3/5P5tAd39fQLq/zD/wADU/sgAo//T/zQBg/6nANf/8v/IAHH/iQCd/wQAEACa/3cA8v/s/x8A4v///xkA2v8QAA8A7P8LAPz/AAABAP3/AAAAAP//AQAAAAAAAAAAAAAAAAAAAAAAAAAAAAAAAAAAAAAAAAAAAAAAAAAAAAAAAAAAAAAAAAAAAAAAAAAAAAAAAAA=",
-                    "duration_secs": 10.032
-=======
                     "waveform": "37WKcJ6jlLSVnaabsbeip4KPmHJXUUEbExgFJE8J7iNPFggpKQkTNl95dobFqqe2tKubnbSTX3yLVVBFS4iqd4dbKmFvMChwfVRKfWFYWRpLaV9jlYtKWWZde6mtnYiDlGNUgmFAWWdRXGNsf2NBYnNcS1uDjm+qwK2urKe8uKqjZ2KGSjtbLUpTO0iDYSBSg6CzCk1LNDVAZnOAvNiUkLu8r8vPnFw6bXZbbXcn0vUU8q2q38Olyfb0y7OhlnV9u6N4zuAH9uI=",
                     "duration_secs": 60.0,
->>>>>>> f4d56246
                 }
             )
             form.append(
@@ -1308,11 +1303,6 @@
                         "id": index,
                         "filename": file.filename,
                         "description": file.description,
-<<<<<<< HEAD
-=======
-                        "waveform": "37WKcJ6jlLSVnaabsbeip4KPmHJXUUEbExgFJE8J7iNPFggpKQkTNl95dobFqqe2tKubnbSTX3yLVVBFS4iqd4dbKmFvMChwfVRKfWFYWRpLaV9jlYtKWWZde6mtnYiDlGNUgmFAWWdRXGNsf2NBYnNcS1uDjm+qwK2urKe8uKqjZ2KGSjtbLUpTO0iDYSBSg6CzCk1LNDVAZnOAvNiUkLu8r8vPnFw6bXZbbXcn0vUU8q2q38Olyfb0y7OhlnV9u6N4zuAH9uI=",
-                        "duration_secs": 60.0,
->>>>>>> f4d56246
                     }
                 )
                 form.append(
