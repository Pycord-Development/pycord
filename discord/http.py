"""
The MIT License (MIT)

Copyright (c) 2015-2021 Rapptz
Copyright (c) 2021-present Pycord Development

Permission is hereby granted, free of charge, to any person obtaining a
copy of this software and associated documentation files (the "Software"),
to deal in the Software without restriction, including without limitation
the rights to use, copy, modify, merge, publish, distribute, sublicense,
and/or sell copies of the Software, and to permit persons to whom the
Software is furnished to do so, subject to the following conditions:

The above copyright notice and this permission notice shall be included in
all copies or substantial portions of the Software.

THE SOFTWARE IS PROVIDED "AS IS", WITHOUT WARRANTY OF ANY KIND, EXPRESS
OR IMPLIED, INCLUDING BUT NOT LIMITED TO THE WARRANTIES OF MERCHANTABILITY,
FITNESS FOR A PARTICULAR PURPOSE AND NONINFRINGEMENT. IN NO EVENT SHALL THE
AUTHORS OR COPYRIGHT HOLDERS BE LIABLE FOR ANY CLAIM, DAMAGES OR OTHER
LIABILITY, WHETHER IN AN ACTION OF CONTRACT, TORT OR OTHERWISE, ARISING
FROM, OUT OF OR IN CONNECTION WITH THE SOFTWARE OR THE USE OR OTHER
DEALINGS IN THE SOFTWARE.

"""

from __future__ import annotations

import asyncio
import logging
import sys
import weakref
from typing import TYPE_CHECKING, Any, Coroutine, Iterable, Sequence, TypeVar
from urllib.parse import quote as _uriquote

import aiohttp

from . import __version__, utils
from .errors import (
    DiscordServerError,
    Forbidden,
    GatewayNotFound,
    HTTPException,
    InvalidArgument,
    LoginFailure,
    NotFound,
)
from .gateway import DiscordClientWebSocketResponse
from .forum_tag import ForumTag
from .utils import MISSING , warn_deprecated

_log = logging.getLogger(__name__)

if TYPE_CHECKING:
    from types import TracebackType

    from .enums import AuditLogAction, InteractionResponseType
    from .file import File
    from .types import (
        appinfo,
        application_role_connection,
        audit_log,
        automod,
        channel,
        components,
        embed,
        emoji,
        guild,
        integration,
        interactions,
        invite,
        member,
        message,
        monetization,
        onboarding,
        role,
        scheduled_events,
        sticker,
        template,
        threads,
        user,
        webhook,
        welcome_screen,
        widget,
    )
    from .types.snowflake import Snowflake, SnowflakeList

    T = TypeVar("T")
    BE = TypeVar("BE", bound=BaseException)
    MU = TypeVar("MU", bound="MaybeUnlock")
    Response = Coroutine[Any, Any, T]

API_VERSION: int = 10


async def json_or_text(response: aiohttp.ClientResponse) -> dict[str, Any] | str:
    text = await response.text(encoding="utf-8")
    try:
        if response.headers["content-type"] == "application/json":
            return utils._from_json(text)
    except KeyError:
        # Thanks Cloudflare
        pass

    return text


class Route:
    def __init__(self, method: str, path: str, **parameters: Any) -> None:
        self.path: str = path
        self.method: str = method
        url = self.base + self.path
        if parameters:
            url = url.format_map(
                {
                    k: _uriquote(v) if isinstance(v, str) else v
                    for k, v in parameters.items()
                }
            )
        self.url: str = url

        # major parameters:
        self.channel_id: Snowflake | None = parameters.get("channel_id")
        self.guild_id: Snowflake | None = parameters.get("guild_id")
        self.webhook_id: Snowflake | None = parameters.get("webhook_id")
        self.webhook_token: str | None = parameters.get("webhook_token")

    @property
    def base(self) -> str:
        return f"https://discord.com/api/v{API_VERSION}"

    @property
    def bucket(self) -> str:
        # the bucket is just method + path w/ major parameters
        return f"{self.channel_id}:{self.guild_id}:{self.path}"


class MaybeUnlock:
    def __init__(self, lock: asyncio.Lock) -> None:
        self.lock: asyncio.Lock = lock
        self._unlock: bool = True

    def __enter__(self: MU) -> MU:
        return self

    def defer(self) -> None:
        self._unlock = False

    def __exit__(
        self,
        exc_type: type[BE] | None,
        exc: BE | None,
        traceback: TracebackType | None,
    ) -> None:
        if self._unlock:
            self.lock.release()


# For some reason, the Discord voice websocket expects this header to be
# completely lowercase while aiohttp respects spec and does it as case-insensitive
aiohttp.hdrs.WEBSOCKET = "websocket"  # type: ignore


class HTTPClient:
    """Represents an HTTP client sending HTTP requests to the Discord API."""

    def __init__(
        self,
        connector: aiohttp.BaseConnector | None = None,
        *,
        proxy: str | None = None,
        proxy_auth: aiohttp.BasicAuth | None = None,
        loop: asyncio.AbstractEventLoop | None = None,
        unsync_clock: bool = True,
    ) -> None:
        self.loop: asyncio.AbstractEventLoop = (
            asyncio.get_event_loop() if loop is None else loop
        )
        self.connector = connector
        self.__session: aiohttp.ClientSession = MISSING  # filled in static_login
        self._locks: weakref.WeakValueDictionary = weakref.WeakValueDictionary()
        self._global_over: asyncio.Event = asyncio.Event()
        self._global_over.set()
        self.token: str | None = None
        self.bot_token: bool = False
        self.proxy: str | None = proxy
        self.proxy_auth: aiohttp.BasicAuth | None = proxy_auth
        self.use_clock: bool = not unsync_clock

        user_agent = (
            "DiscordBot (https://pycord.dev, {0}) Python/{1[0]}.{1[1]} aiohttp/{2}"
        )
        self.user_agent: str = user_agent.format(
            __version__, sys.version_info, aiohttp.__version__
        )

    def recreate(self) -> None:
        if self.__session.closed:
            self.__session = aiohttp.ClientSession(
                connector=self.connector,
                ws_response_class=DiscordClientWebSocketResponse,
            )

    async def ws_connect(self, url: str, *, compress: int = 0) -> Any:
        kwargs = {
            "proxy_auth": self.proxy_auth,
            "proxy": self.proxy,
            "max_msg_size": 0,
            "timeout": 30.0,
            "autoclose": False,
            "headers": {
                "User-Agent": self.user_agent,
            },
            "compress": compress,
        }

        return await self.__session.ws_connect(url, **kwargs)

    async def request(
        self,
        route: Route,
        *,
        files: Sequence[File] | None = None,
        form: Iterable[dict[str, Any]] | None = None,
        **kwargs: Any,
    ) -> Any:
        bucket = route.bucket
        method = route.method
        url = route.url

        lock = self._locks.get(bucket)
        if lock is None:
            lock = asyncio.Lock()
            if bucket is not None:
                self._locks[bucket] = lock

        # header creation
        headers: dict[str, str] = {
            "User-Agent": self.user_agent,
        }

        if self.token is not None:
            headers["Authorization"] = f"Bot {self.token}"
        # some checking if it's a JSON request
        if "json" in kwargs:
            headers["Content-Type"] = "application/json"
            kwargs["data"] = utils._to_json(kwargs.pop("json"))

        try:
            reason = kwargs.pop("reason")
        except KeyError:
            pass
        else:
            if reason:
                headers["X-Audit-Log-Reason"] = _uriquote(reason, safe="/ ")

        if locale := kwargs.pop("locale", None):
            headers["X-Discord-Locale"] = locale

        kwargs["headers"] = headers
        # Proxy support
        if self.proxy is not None:
            kwargs["proxy"] = self.proxy
        if self.proxy_auth is not None:
            kwargs["proxy_auth"] = self.proxy_auth

        if not self._global_over.is_set():
            # wait until the global lock is complete
            await self._global_over.wait()

        response: aiohttp.ClientResponse | None = None
        data: dict[str, Any] | str | None = None
        await lock.acquire()
        with MaybeUnlock(lock) as maybe_lock:
            for tries in range(5):
                if files:
                    for f in files:
                        f.reset(seek=tries)

                if form:
                    form_data = aiohttp.FormData(quote_fields=False)
                    for params in form:
                        form_data.add_field(**params)
                    kwargs["data"] = form_data

                try:
                    async with self.__session.request(
                        method, url, **kwargs
                    ) as response:
                        _log.debug(
                            "%s %s with %s has returned %s",
                            method,
                            url,
                            kwargs.get("data"),
                            response.status,
                        )

                        # even errors have text involved in them so this is safe to call
                        data = await json_or_text(response)

                        # check if we have rate limit header information
                        remaining = response.headers.get("X-Ratelimit-Remaining")
                        if remaining == "0" and response.status != 429:
                            # we've depleted our current bucket
                            delta = utils._parse_ratelimit_header(
                                response, use_clock=self.use_clock
                            )
                            _log.debug(
                                (
                                    "A rate limit bucket has been exhausted (bucket:"
                                    " %s, retry: %s)."
                                ),
                                bucket,
                                delta,
                            )
                            maybe_lock.defer()
                            self.loop.call_later(delta, lock.release)

                        # the request was successful so just return the text/json
                        if 300 > response.status >= 200:
                            _log.debug("%s %s has received %s", method, url, data)
                            return data

                        # we are being rate limited
                        if response.status == 429:
                            if not response.headers.get("Via") or isinstance(data, str):
                                # Banned by Cloudflare more than likely.
                                raise HTTPException(response, data)

                            fmt = (
                                "We are being rate limited. Retrying in %.2f seconds."
                                ' Handled under the bucket "%s"'
                            )

                            # sleep a bit
                            retry_after: float = data["retry_after"]
                            _log.warning(fmt, retry_after, bucket)

                            # check if it's a global rate limit
                            is_global = data.get("global", False)
                            if is_global:
                                _log.warning(
                                    (
                                        "Global rate limit has been hit. Retrying in"
                                        " %.2f seconds."
                                    ),
                                    retry_after,
                                )
                                self._global_over.clear()

                            await asyncio.sleep(retry_after)
                            _log.debug("Done sleeping for the rate limit. Retrying...")

                            # release the global lock now that the
                            # global rate limit has passed
                            if is_global:
                                self._global_over.set()
                                _log.debug("Global rate limit is now over.")

                            continue

                        # we've received a 500, 502, or 504, unconditional retry
                        if response.status in {500, 502, 504}:
                            await asyncio.sleep(1 + tries * 2)
                            continue

                        # the usual error cases
                        if response.status == 403:
                            raise Forbidden(response, data)
                        elif response.status == 404:
                            raise NotFound(response, data)
                        elif response.status >= 500:
                            raise DiscordServerError(response, data)
                        else:
                            raise HTTPException(response, data)

                # This is handling exceptions from the request
                except OSError as e:
                    # Connection reset by peer
                    if tries < 4 and e.errno in (54, 10054):
                        await asyncio.sleep(1 + tries * 2)
                        continue
                    raise

            if response is not None:
                # We've run out of retries, raise.
                if response.status >= 500:
                    raise DiscordServerError(response, data)

                raise HTTPException(response, data)

            raise RuntimeError("Unreachable code in HTTP handling")

    async def get_from_cdn(self, url: str) -> bytes:
        async with self.__session.get(url) as resp:
            if resp.status == 200:
                return await resp.read()
            elif resp.status == 404:
                raise NotFound(resp, "asset not found")
            elif resp.status == 403:
                raise Forbidden(resp, "cannot retrieve asset")
            else:
                raise HTTPException(resp, "failed to get asset")

    # state management

    async def close(self) -> None:
        if self.__session:
            await self.__session.close()

    # login management

    async def static_login(self, token: str) -> user.User:
        # Necessary to get aiohttp to stop complaining about session creation
        self.__session = aiohttp.ClientSession(
            connector=self.connector, ws_response_class=DiscordClientWebSocketResponse
        )
        old_token = self.token
        self.token = token

        try:
            data = await self.request(Route("GET", "/users/@me"))
        except HTTPException as exc:
            self.token = old_token
            if exc.status == 401:
                raise LoginFailure("Improper token has been passed.") from exc
            raise

        return data

    def logout(self) -> Response[None]:
        return self.request(Route("POST", "/auth/logout"))

    # Group functionality

    def start_group(
        self, user_id: Snowflake, recipients: list[int]
    ) -> Response[channel.GroupDMChannel]:
        payload = {
            "recipients": recipients,
        }

        return self.request(
            Route("POST", "/users/{user_id}/channels", user_id=user_id), json=payload
        )

    def leave_group(self, channel_id) -> Response[None]:
        return self.request(
            Route("DELETE", "/channels/{channel_id}", channel_id=channel_id)
        )

    # Message management

    def start_private_message(self, user_id: Snowflake) -> Response[channel.DMChannel]:
        payload = {
            "recipient_id": user_id,
        }

        return self.request(Route("POST", "/users/@me/channels"), json=payload)

    def send_message(
        self,
        channel_id: Snowflake,
        content: str | None,
        *,
        tts: bool = False,
        embed: embed.Embed | None = None,
        embeds: list[embed.Embed] | None = None,
        nonce: str | None = None,
        enforce_nonce: bool | None = None,
        allowed_mentions: message.AllowedMentions | None = None,
        message_reference: message.MessageReference | None = None,
        stickers: list[sticker.StickerItem] | None = None,
        components: list[components.Component] | None = None,
        flags: int | None = None,
    ) -> Response[message.Message]:
        r = Route("POST", "/channels/{channel_id}/messages", channel_id=channel_id)
        payload = {}

        if content:
            payload["content"] = content

        if tts:
            payload["tts"] = True

        if embed:
            payload["embeds"] = [embed]

        if embeds:
            payload["embeds"] = embeds

        if nonce:
            payload["nonce"] = nonce

        if enforce_nonce:
            payload["enforce_nonce"] = enforce_nonce

        if allowed_mentions:
            payload["allowed_mentions"] = allowed_mentions

        if message_reference:
            payload["message_reference"] = message_reference

        if components:
            payload["components"] = components

        if stickers:
            payload["sticker_ids"] = stickers

        if flags:
            payload["flags"] = flags

        return self.request(r, json=payload)

    def send_typing(self, channel_id: Snowflake) -> Response[None]:
        return self.request(
            Route("POST", "/channels/{channel_id}/typing", channel_id=channel_id)
        )

    def send_multipart_helper(
        self,
        route: Route,
        *,
        files: Sequence[File],
        content: str | None = None,
        tts: bool = False,
        embed: embed.Embed | None = None,
        embeds: Iterable[embed.Embed | None] | None = None,
        nonce: str | None = None,
        enforce_nonce: bool | None = None,
        allowed_mentions: message.AllowedMentions | None = None,
        message_reference: message.MessageReference | None = None,
        stickers: list[sticker.StickerItem] | None = None,
        components: list[components.Component] | None = None,
        flags: int | None = None,
    ) -> Response[message.Message]:
        form = []

        payload: dict[str, Any] = {"tts": tts}
        if content:
            payload["content"] = content
        if embed:
            payload["embeds"] = [embed]
        if embeds:
            payload["embeds"] = embeds
        if nonce:
            payload["nonce"] = nonce
        if enforce_nonce:
            payload["enforce_nonce"] = enforce_nonce
        if allowed_mentions:
            payload["allowed_mentions"] = allowed_mentions
        if message_reference:
            payload["message_reference"] = message_reference
        if components:
            payload["components"] = components
        if stickers:
            payload["sticker_ids"] = stickers

        if flags:
            payload["flags"] = flags

        attachments = []
        form.append({"name": "payload_json"})
        for index, file in enumerate(files):
            attachments.append(
                {
                    "id": index,
                    "filename": file.filename,
                    "description": file.description,
                }
            )
            form.append(
                {
                    "name": f"files[{index}]",
                    "value": file.fp,
                    "filename": file.filename,
                    "content_type": "application/octet-stream",
                }
            )
        payload["attachments"] = attachments
        form[0]["value"] = utils._to_json(payload)
        return self.request(route, form=form, files=files)

    def send_files(
        self,
        channel_id: Snowflake,
        *,
        files: Sequence[File],
        content: str | None = None,
        tts: bool = False,
        embed: embed.Embed | None = None,
        embeds: list[embed.Embed] | None = None,
        nonce: str | None = None,
        enforce_nonce: bool | None = None,
        allowed_mentions: message.AllowedMentions | None = None,
        message_reference: message.MessageReference | None = None,
        stickers: list[sticker.StickerItem] | None = None,
        components: list[components.Component] | None = None,
        flags: int | None = None,
    ) -> Response[message.Message]:
        r = Route("POST", "/channels/{channel_id}/messages", channel_id=channel_id)
        return self.send_multipart_helper(
            r,
            files=files,
            content=content,
            tts=tts,
            embed=embed,
            embeds=embeds,
            nonce=nonce,
            enforce_nonce=enforce_nonce,
            allowed_mentions=allowed_mentions,
            message_reference=message_reference,
            stickers=stickers,
            components=components,
            flags=flags,
        )

    def edit_multipart_helper(
        self,
        route: Route,
        files: Sequence[File],
        **payload,
    ) -> Response[message.Message]:
        form = []

        attachments = []
        form.append({"name": "payload_json"})
        for index, file in enumerate(files):
            attachments.append(
                {
                    "id": index,
                    "filename": file.filename,
                    "description": file.description,
                }
            )
            form.append(
                {
                    "name": f"files[{index}]",
                    "value": file.fp,
                    "filename": file.filename,
                    "content_type": "application/octet-stream",
                }
            )
        if "attachments" not in payload:
            payload["attachments"] = attachments
        else:
            payload["attachments"].extend(attachments)
        form[0]["value"] = utils._to_json(payload)

        return self.request(route, form=form, files=files)

    def edit_files(
        self,
        channel_id: Snowflake,
        message_id: Snowflake,
        files: Sequence[File],
        **fields,
    ) -> Response[message.Message]:
        r = Route(
            "PATCH",
            f"/channels/{channel_id}/messages/{message_id}",
            channel_id=channel_id,
            message_id=message_id,
        )
        payload: dict[str, Any] = {}
        if "attachments" in fields:
            payload["attachments"] = fields["attachments"]
        if "flags" in fields:
            payload["flags"] = fields["flags"]
        if "content" in fields:
            payload["content"] = fields["content"]
        if "embeds" in fields:
            payload["embeds"] = fields["embeds"]
        if "allowed_mentions" in fields:
            payload["allowed_mentions"] = fields["allowed_mentions"]
        if "components" in fields:
            payload["components"] = fields["components"]
        return self.edit_multipart_helper(
            r,
            files=files,
            **payload,
        )

    def delete_message(
        self,
        channel_id: Snowflake,
        message_id: Snowflake,
        *,
        reason: str | None = None,
    ) -> Response[None]:
        r = Route(
            "DELETE",
            "/channels/{channel_id}/messages/{message_id}",
            channel_id=channel_id,
            message_id=message_id,
        )
        return self.request(r, reason=reason)

    def delete_messages(
        self,
        channel_id: Snowflake,
        message_ids: SnowflakeList,
        *,
        reason: str | None = None,
    ) -> Response[None]:
        r = Route(
            "POST", "/channels/{channel_id}/messages/bulk-delete", channel_id=channel_id
        )
        payload = {
            "messages": message_ids,
        }

        return self.request(r, json=payload, reason=reason)

    def edit_message(
        self, channel_id: Snowflake, message_id: Snowflake, **fields: Any
    ) -> Response[message.Message]:
        r = Route(
            "PATCH",
            "/channels/{channel_id}/messages/{message_id}",
            channel_id=channel_id,
            message_id=message_id,
        )
        return self.request(r, json=fields)

    def add_reaction(
        self, channel_id: Snowflake, message_id: Snowflake, emoji: str
    ) -> Response[None]:
        r = Route(
            "PUT",
            "/channels/{channel_id}/messages/{message_id}/reactions/{emoji}/@me",
            channel_id=channel_id,
            message_id=message_id,
            emoji=emoji,
        )
        return self.request(r)

    def remove_reaction(
        self,
        channel_id: Snowflake,
        message_id: Snowflake,
        emoji: str,
        member_id: Snowflake,
    ) -> Response[None]:
        r = Route(
            "DELETE",
            "/channels/{channel_id}/messages/{message_id}/reactions/{emoji}/{member_id}",
            channel_id=channel_id,
            message_id=message_id,
            member_id=member_id,
            emoji=emoji,
        )
        return self.request(r)

    def remove_own_reaction(
        self, channel_id: Snowflake, message_id: Snowflake, emoji: str
    ) -> Response[None]:
        r = Route(
            "DELETE",
            "/channels/{channel_id}/messages/{message_id}/reactions/{emoji}/@me",
            channel_id=channel_id,
            message_id=message_id,
            emoji=emoji,
        )
        return self.request(r)

    def get_reaction_users(
        self,
        channel_id: Snowflake,
        message_id: Snowflake,
        emoji: str,
        limit: int,
        after: Snowflake | None = None,
        type: int | None = None,
    ) -> Response[list[user.User]]:
        r = Route(
            "GET",
            "/channels/{channel_id}/messages/{message_id}/reactions/{emoji}",
            channel_id=channel_id,
            message_id=message_id,
            emoji=emoji,
        )

        params: dict[str, Any] = {
            "limit": limit,
        }
        if after:
            params["after"] = after
        if type:
            params["type"] = type
        return self.request(r, params=params)

    def clear_reactions(
        self, channel_id: Snowflake, message_id: Snowflake
    ) -> Response[None]:
        r = Route(
            "DELETE",
            "/channels/{channel_id}/messages/{message_id}/reactions",
            channel_id=channel_id,
            message_id=message_id,
        )

        return self.request(r)

    def clear_single_reaction(
        self, channel_id: Snowflake, message_id: Snowflake, emoji: str
    ) -> Response[None]:
        r = Route(
            "DELETE",
            "/channels/{channel_id}/messages/{message_id}/reactions/{emoji}",
            channel_id=channel_id,
            message_id=message_id,
            emoji=emoji,
        )
        return self.request(r)

    def get_message(
        self, channel_id: Snowflake, message_id: Snowflake
    ) -> Response[message.Message]:
        r = Route(
            "GET",
            "/channels/{channel_id}/messages/{message_id}",
            channel_id=channel_id,
            message_id=message_id,
        )
        return self.request(r)

    def get_channel(self, channel_id: Snowflake) -> Response[channel.Channel]:
        r = Route("GET", "/channels/{channel_id}", channel_id=channel_id)
        return self.request(r)

    def logs_from(
        self,
        channel_id: Snowflake,
        limit: int,
        before: Snowflake | None = None,
        after: Snowflake | None = None,
        around: Snowflake | None = None,
    ) -> Response[list[message.Message]]:
        params: dict[str, Any] = {
            "limit": limit,
        }

        if before is not None:
            params["before"] = before
        if after is not None:
            params["after"] = after
        if around is not None:
            params["around"] = around

        return self.request(
            Route("GET", "/channels/{channel_id}/messages", channel_id=channel_id),
            params=params,
        )

    def publish_message(
        self, channel_id: Snowflake, message_id: Snowflake
    ) -> Response[message.Message]:
        return self.request(
            Route(
                "POST",
                "/channels/{channel_id}/messages/{message_id}/crosspost",
                channel_id=channel_id,
                message_id=message_id,
            )
        )

    def pin_message(
        self, channel_id: Snowflake, message_id: Snowflake, reason: str | None = None
    ) -> Response[None]:
        r = Route(
            "PUT",
            "/channels/{channel_id}/pins/{message_id}",
            channel_id=channel_id,
            message_id=message_id,
        )
        return self.request(r, reason=reason)

    def unpin_message(
        self, channel_id: Snowflake, message_id: Snowflake, reason: str | None = None
    ) -> Response[None]:
        r = Route(
            "DELETE",
            "/channels/{channel_id}/pins/{message_id}",
            channel_id=channel_id,
            message_id=message_id,
        )
        return self.request(r, reason=reason)

    def pins_from(self, channel_id: Snowflake) -> Response[list[message.Message]]:
        return self.request(
            Route("GET", "/channels/{channel_id}/pins", channel_id=channel_id)
        )

    # Member management

    def kick(
        self, user_id: Snowflake, guild_id: Snowflake, reason: str | None = None
    ) -> Response[None]:
        r = Route(
            "DELETE",
            "/guilds/{guild_id}/members/{user_id}",
            guild_id=guild_id,
            user_id=user_id,
        )
        return self.request(r, reason=reason)

    def ban(
        self,
        user_id: Snowflake,
        guild_id: Snowflake,
        delete_message_seconds: int = None,
        delete_message_days: int = None,
        reason: str | None = None,
    ) -> Response[None]:
        r = Route(
            "PUT",
            "/guilds/{guild_id}/bans/{user_id}",
            guild_id=guild_id,
            user_id=user_id,
        )
        params = {}

        if delete_message_seconds:
            params["delete_message_seconds"] = delete_message_seconds
        elif delete_message_days:
            warn_deprecated(
                "delete_message_days",
                "delete_message_seconds",
                "2.2",
                reference="https://github.com/discord/discord-api-docs/pull/5219",
            )
            params["delete_message_days"] = delete_message_days

        return self.request(r, params=params, reason=reason)

    def unban(
        self, user_id: Snowflake, guild_id: Snowflake, *, reason: str | None = None
    ) -> Response[None]:
        r = Route(
            "DELETE",
            "/guilds/{guild_id}/bans/{user_id}",
            guild_id=guild_id,
            user_id=user_id,
        )
        return self.request(r, reason=reason)

    def guild_voice_state(
        self,
        user_id: Snowflake,
        guild_id: Snowflake,
        *,
        mute: bool | None = None,
        deafen: bool | None = None,
        reason: str | None = None,
    ) -> Response[member.Member]:
        r = Route(
            "PATCH",
            "/guilds/{guild_id}/members/{user_id}",
            guild_id=guild_id,
            user_id=user_id,
        )
        payload = {}
        if mute is not None:
            payload["mute"] = mute

        if deafen is not None:
            payload["deaf"] = deafen

        return self.request(r, json=payload, reason=reason)

    def edit_profile(self, payload: dict[str, Any]) -> Response[user.User]:
        return self.request(Route("PATCH", "/users/@me"), json=payload)

    def change_my_nickname(
        self,
        guild_id: Snowflake,
        nickname: str,
        *,
        reason: str | None = None,
    ) -> Response[member.Nickname]:
        r = Route("PATCH", "/guilds/{guild_id}/members/@me", guild_id=guild_id)
        payload = {
            "nick": nickname,
        }
        return self.request(r, json=payload, reason=reason)

    def change_nickname(
        self,
        guild_id: Snowflake,
        user_id: Snowflake,
        nickname: str,
        *,
        reason: str | None = None,
    ) -> Response[member.Member]:
        r = Route(
            "PATCH",
            "/guilds/{guild_id}/members/{user_id}",
            guild_id=guild_id,
            user_id=user_id,
        )
        payload = {
            "nick": nickname,
        }
        return self.request(r, json=payload, reason=reason)

    def edit_my_voice_state(
        self, guild_id: Snowflake, payload: dict[str, Any]
    ) -> Response[None]:
        r = Route("PATCH", "/guilds/{guild_id}/voice-states/@me", guild_id=guild_id)
        return self.request(r, json=payload)

    def edit_voice_state(
        self, guild_id: Snowflake, user_id: Snowflake, payload: dict[str, Any]
    ) -> Response[None]:
        r = Route(
            "PATCH",
            "/guilds/{guild_id}/voice-states/{user_id}",
            guild_id=guild_id,
            user_id=user_id,
        )
        return self.request(r, json=payload)

    def edit_member(
        self,
        guild_id: Snowflake,
        user_id: Snowflake,
        *,
        reason: str | None = None,
        **fields: Any,
    ) -> Response[member.MemberWithUser]:
        r = Route(
            "PATCH",
            "/guilds/{guild_id}/members/{user_id}",
            guild_id=guild_id,
            user_id=user_id,
        )
        return self.request(r, json=fields, reason=reason)

    # Channel management

    def edit_channel(
        self,
        channel_id: Snowflake,
        *,
        reason: str | None = None,
        **options: Any,
    ) -> Response[channel.Channel]:
        r = Route("PATCH", "/channels/{channel_id}", channel_id=channel_id)
        valid_keys = (
            "name",
            "parent_id",
            "topic",
            "bitrate",
            "nsfw",
            "user_limit",
            "position",
            "permission_overwrites",
            "rate_limit_per_user",
            "type",
            "rtc_region",
            "video_quality_mode",
            "archived",
            "auto_archive_duration",
            "locked",
            "invitable",
            "default_auto_archive_duration",
            "flags",
            "default_thread_rate_limit_per_user",
            "default_reaction_emoji",
            "available_tags",
            "applied_tags",
            "default_sort_order",
        )
        payload = {k: v for k, v in options.items() if k in valid_keys}
        return self.request(r, reason=reason, json=payload)

    def bulk_channel_update(
        self,
        guild_id: Snowflake,
        data: list[guild.ChannelPositionUpdate],
        *,
        reason: str | None = None,
    ) -> Response[None]:
        r = Route("PATCH", "/guilds/{guild_id}/channels", guild_id=guild_id)
        return self.request(r, json=data, reason=reason)

    def create_channel(
        self,
        guild_id: Snowflake,
        channel_type: channel.ChannelType,
        *,
        reason: str | None = None,
        **options: Any,
    ) -> Response[channel.GuildChannel]:
        payload = {
            "type": channel_type,
        }

        valid_keys = (
            "name",
            "parent_id",
            "topic",
            "bitrate",
            "nsfw",
            "user_limit",
            "position",
            "permission_overwrites",
            "rate_limit_per_user",
            "rtc_region",
            "video_quality_mode",
            "auto_archive_duration",
            "default_reaction_emoji",
        )
        payload.update(
            {k: v for k, v in options.items() if k in valid_keys and v is not None}
        )

        return self.request(
            Route("POST", "/guilds/{guild_id}/channels", guild_id=guild_id),
            json=payload,
            reason=reason,
        )

    def delete_channel(
        self,
        channel_id: Snowflake,
        *,
        reason: str | None = None,
    ) -> Response[None]:
        return self.request(
            Route("DELETE", "/channels/{channel_id}", channel_id=channel_id),
            reason=reason,
        )

    # Thread management

    def start_thread_with_message(
        self,
        channel_id: Snowflake,
        message_id: Snowflake,
        *,
        name: str,
        auto_archive_duration: threads.ThreadArchiveDuration,
        rate_limit_per_user: int,
        reason: str | None = None,
    ) -> Response[threads.Thread]:
        payload = {
            "name": name,
            "auto_archive_duration": auto_archive_duration,
            "rate_limit_per_user": rate_limit_per_user,
        }

        route = Route(
            "POST",
            "/channels/{channel_id}/messages/{message_id}/threads",
            channel_id=channel_id,
            message_id=message_id,
        )
        return self.request(route, json=payload, reason=reason)

    def start_thread_without_message(
        self,
        channel_id: Snowflake,
        *,
        name: str,
        auto_archive_duration: threads.ThreadArchiveDuration,
        type: threads.ThreadType,
        rate_limit_per_user: int,
        invitable: bool,
        reason: str | None = None,
    ) -> Response[threads.Thread]:
        payload = {
            "name": name,
            "auto_archive_duration": auto_archive_duration,
            "type": type,
            "rate_limit_per_user": rate_limit_per_user,
            "invitable": invitable,
        }

        route = Route("POST", "/channels/{channel_id}/threads", channel_id=channel_id)
        return self.request(route, json=payload, reason=reason)

    def start_forum_thread(
        self,
        channel_id: Snowflake,
        content: str | None,
        *,
        name: str,
        auto_archive_duration: threads.ThreadArchiveDuration,
        rate_limit_per_user: int,
        invitable: bool = True,
        applied_tags: SnowflakeList | None = None,
        reason: str | None = None,
        files: Sequence[File] | None = None,
        embed: embed.Embed | None = None,
        embeds: list[embed.Embed] | None = None,
        nonce: str | None = None,
        allowed_mentions: message.AllowedMentions | None = None,
        stickers: list[sticker.StickerItem] | None = None,
        components: list[components.Component] | None = None,
        tag: ForumTag | None = None,
        tags: list[ForumTag] | None = None,
    ) -> Response[threads.Thread]:
        payload: dict[str, Any] = {
            "name": name,
            "auto_archive_duration": auto_archive_duration,
            "invitable": invitable,
            "message": {},
        }

        if content:
            payload["message"]["content"] = content

        if rate_limit_per_user:
            payload["rate_limit_per_user"] = rate_limit_per_user

        message = {}

        if content:
            message["content"] = content

        if embed:
<<<<<<< HEAD
            payload["message"]["embeds"] = [embed]

        if embeds:
            payload["message"]["embeds"] = embeds
=======
            message["embeds"] = [embed]

        if embeds:
            message["embeds"] = embeds
>>>>>>> 35bb80e2

        if nonce:
            message["nonce"] = nonce

        if allowed_mentions:
            message["allowed_mentions"] = allowed_mentions

        if components:
<<<<<<< HEAD
            payload["message"]["components"] = components

        if stickers:
            payload["message"]["sticker_ids"] = stickers
=======
            message["components"] = components

        if stickers:
            message["sticker_ids"] = stickers
>>>>>>> 35bb80e2

        if message != {}:
            payload["message"] = message

<<<<<<< HEAD

        if tag:
            payload["applied_tags"] = [tag.id]

        if tags or applied_tags:
            payload["applied_tags"] = (
                # made a set to remove duplicates
                list(set([tag_.id for tag_ in tags or applied_tags] + [tag.id] if tag else [])) 
            )

        route = Route("POST", "/channels/{channel_id}/threads", channel_id=channel_id)
        query = {"use_nested_fields": 1}
=======
        route = Route(
            "POST",
            "/channels/{channel_id}/threads",
            channel_id=channel_id,
        )
>>>>>>> 35bb80e2

        if files:
            form = [{"name": "payload_json"}]

            attachments = []
            for index, file in enumerate(files):
                attachments.append(
                    {
                        "id": index,
                        "filename": file.filename,
                        "description": file.description,
                    }
                )
                form.append(
                    {
                        "name": f"files[{index}]",
                        "value": file.fp,
                        "filename": file.filename,
                        "content_type": "application/octet-stream",
                    }
                )

            payload["attachments"] = attachments
            form[0]["value"] = utils._to_json(payload)
            return self.request(route, form=form, reason=reason)
        return self.request(route, json=payload, params=query, reason=reason)

    def join_thread(self, channel_id: Snowflake) -> Response[None]:
        return self.request(
            Route(
                "PUT",
                "/channels/{channel_id}/thread-members/@me",
                channel_id=channel_id,
            )
        )

    def add_user_to_thread(
        self, channel_id: Snowflake, user_id: Snowflake
    ) -> Response[None]:
        return self.request(
            Route(
                "PUT",
                "/channels/{channel_id}/thread-members/{user_id}",
                channel_id=channel_id,
                user_id=user_id,
            )
        )

    def leave_thread(self, channel_id: Snowflake) -> Response[None]:
        return self.request(
            Route(
                "DELETE",
                "/channels/{channel_id}/thread-members/@me",
                channel_id=channel_id,
            )
        )

    def remove_user_from_thread(
        self, channel_id: Snowflake, user_id: Snowflake
    ) -> Response[None]:
        route = Route(
            "DELETE",
            "/channels/{channel_id}/thread-members/{user_id}",
            channel_id=channel_id,
            user_id=user_id,
        )
        return self.request(route)

    def get_public_archived_threads(
        self, channel_id: Snowflake, before: Snowflake | None = None, limit: int = 50
    ) -> Response[threads.ThreadPaginationPayload]:
        route = Route(
            "GET",
            "/channels/{channel_id}/threads/archived/public",
            channel_id=channel_id,
        )

        params = {}
        if before:
            params["before"] = before
        params["limit"] = limit
        return self.request(route, params=params)

    def get_private_archived_threads(
        self, channel_id: Snowflake, before: Snowflake | None = None, limit: int = 50
    ) -> Response[threads.ThreadPaginationPayload]:
        route = Route(
            "GET",
            "/channels/{channel_id}/threads/archived/private",
            channel_id=channel_id,
        )

        params = {}
        if before:
            params["before"] = before
        params["limit"] = limit
        return self.request(route, params=params)

    def get_joined_private_archived_threads(
        self, channel_id: Snowflake, before: Snowflake | None = None, limit: int = 50
    ) -> Response[threads.ThreadPaginationPayload]:
        route = Route(
            "GET",
            "/channels/{channel_id}/users/@me/threads/archived/private",
            channel_id=channel_id,
        )
        params = {}
        if before:
            params["before"] = before
        params["limit"] = limit
        return self.request(route, params=params)

    def get_active_threads(
        self, guild_id: Snowflake
    ) -> Response[threads.ThreadPaginationPayload]:
        route = Route("GET", "/guilds/{guild_id}/threads/active", guild_id=guild_id)
        return self.request(route)

    def get_thread_members(
        self, channel_id: Snowflake
    ) -> Response[list[threads.ThreadMember]]:
        route = Route(
            "GET", "/channels/{channel_id}/thread-members", channel_id=channel_id
        )
        return self.request(route)

    # Webhook management

    def create_webhook(
        self,
        channel_id: Snowflake,
        *,
        name: str,
        avatar: bytes | None = None,
        reason: str | None = None,
    ) -> Response[webhook.Webhook]:
        payload: dict[str, Any] = {
            "name": name,
        }
        if avatar is not None:
            payload["avatar"] = avatar

        r = Route("POST", "/channels/{channel_id}/webhooks", channel_id=channel_id)
        return self.request(r, json=payload, reason=reason)

    def channel_webhooks(
        self, channel_id: Snowflake
    ) -> Response[list[webhook.Webhook]]:
        return self.request(
            Route("GET", "/channels/{channel_id}/webhooks", channel_id=channel_id)
        )

    def guild_webhooks(self, guild_id: Snowflake) -> Response[list[webhook.Webhook]]:
        return self.request(
            Route("GET", "/guilds/{guild_id}/webhooks", guild_id=guild_id)
        )

    def get_webhook(self, webhook_id: Snowflake) -> Response[webhook.Webhook]:
        return self.request(
            Route("GET", "/webhooks/{webhook_id}", webhook_id=webhook_id)
        )

    def follow_webhook(
        self,
        channel_id: Snowflake,
        webhook_channel_id: Snowflake,
        reason: str | None = None,
    ) -> Response[None]:
        payload = {
            "webhook_channel_id": str(webhook_channel_id),
        }
        return self.request(
            Route("POST", "/channels/{channel_id}/followers", channel_id=channel_id),
            json=payload,
            reason=reason,
        )

    # Guild management

    def get_guilds(
        self,
        limit: int,
        before: Snowflake | None = None,
        after: Snowflake | None = None,
    ) -> Response[list[guild.Guild]]:
        params: dict[str, Any] = {
            "limit": limit,
        }

        if before:
            params["before"] = before
        if after:
            params["after"] = after

        return self.request(Route("GET", "/users/@me/guilds"), params=params)

    def leave_guild(self, guild_id: Snowflake) -> Response[None]:
        return self.request(
            Route("DELETE", "/users/@me/guilds/{guild_id}", guild_id=guild_id)
        )

    def get_guild(
        self, guild_id: Snowflake, *, with_counts=True
    ) -> Response[guild.Guild]:
        params = {"with_counts": int(with_counts)}
        return self.request(
            Route("GET", "/guilds/{guild_id}", guild_id=guild_id), params=params
        )

    def delete_guild(self, guild_id: Snowflake) -> Response[None]:
        return self.request(Route("DELETE", "/guilds/{guild_id}", guild_id=guild_id))

    def create_guild(self, name: str, icon: str | None) -> Response[guild.Guild]:
        payload = {
            "name": name,
        }
        if icon:
            payload["icon"] = icon

        return self.request(Route("POST", "/guilds"), json=payload)

    def edit_guild(
        self, guild_id: Snowflake, *, reason: str | None = None, **fields: Any
    ) -> Response[guild.Guild]:
        valid_keys = (
            "name",
            "icon",
            "afk_timeout",
            "owner_id",
            "afk_channel_id",
            "splash",
            "discovery_splash",
            "features",
            "verification_level",
            "system_channel_id",
            "default_message_notifications",
            "description",
            "explicit_content_filter",
            "banner",
            "system_channel_flags",
            "rules_channel_id",
            "public_updates_channel_id",
            "preferred_locale",
            "premium_progress_bar_enabled",
        )

        payload = {k: v for k, v in fields.items() if k in valid_keys}

        return self.request(
            Route("PATCH", "/guilds/{guild_id}", guild_id=guild_id),
            json=payload,
            reason=reason,
        )

    def edit_guild_mfa(
        self, guild_id: Snowflake, required: bool, *, reason: str | None
    ) -> Response[guild.GuildMFAModify]:
        return self.request(
            Route("POST", "/guilds/{guild_id}/mfa", guild_id=guild_id),
            json={"level": int(required)},
            reason=reason,
        )

    def get_template(self, code: str) -> Response[template.Template]:
        return self.request(Route("GET", "/guilds/templates/{code}", code=code))

    def guild_templates(self, guild_id: Snowflake) -> Response[list[template.Template]]:
        return self.request(
            Route("GET", "/guilds/{guild_id}/templates", guild_id=guild_id)
        )

    def create_template(
        self, guild_id: Snowflake, payload: template.CreateTemplate
    ) -> Response[template.Template]:
        return self.request(
            Route("POST", "/guilds/{guild_id}/templates", guild_id=guild_id),
            json=payload,
        )

    def sync_template(
        self, guild_id: Snowflake, code: str
    ) -> Response[template.Template]:
        return self.request(
            Route(
                "PUT",
                "/guilds/{guild_id}/templates/{code}",
                guild_id=guild_id,
                code=code,
            )
        )

    def edit_template(
        self, guild_id: Snowflake, code: str, payload
    ) -> Response[template.Template]:
        valid_keys = (
            "name",
            "description",
        )
        payload = {k: v for k, v in payload.items() if k in valid_keys}
        return self.request(
            Route(
                "PATCH",
                "/guilds/{guild_id}/templates/{code}",
                guild_id=guild_id,
                code=code,
            ),
            json=payload,
        )

    def delete_template(self, guild_id: Snowflake, code: str) -> Response[None]:
        return self.request(
            Route(
                "DELETE",
                "/guilds/{guild_id}/templates/{code}",
                guild_id=guild_id,
                code=code,
            )
        )

    def create_from_template(
        self, code: str, name: str, icon: str | None
    ) -> Response[guild.Guild]:
        payload = {
            "name": name,
        }
        if icon:
            payload["icon"] = icon

        return self.request(
            Route("POST", "/guilds/templates/{code}", code=code), json=payload
        )

    def get_bans(
        self,
        guild_id: Snowflake,
        limit: int | None = None,
        before: Snowflake | None = None,
        after: Snowflake | None = None,
    ) -> Response[list[guild.Ban]]:
        params: dict[str, int | Snowflake] = {}

        if limit is not None:
            params["limit"] = limit
        if before is not None:
            params["before"] = before
        if after is not None:
            params["after"] = after

        return self.request(
            Route("GET", "/guilds/{guild_id}/bans", guild_id=guild_id), params=params
        )

    def get_ban(self, user_id: Snowflake, guild_id: Snowflake) -> Response[guild.Ban]:
        return self.request(
            Route(
                "GET",
                "/guilds/{guild_id}/bans/{user_id}",
                guild_id=guild_id,
                user_id=user_id,
            )
        )

    def get_vanity_code(self, guild_id: Snowflake) -> Response[invite.VanityInvite]:
        return self.request(
            Route("GET", "/guilds/{guild_id}/vanity-url", guild_id=guild_id)
        )

    def change_vanity_code(
        self, guild_id: Snowflake, code: str, *, reason: str | None = None
    ) -> Response[None]:
        payload: dict[str, Any] = {"code": code}
        return self.request(
            Route("PATCH", "/guilds/{guild_id}/vanity-url", guild_id=guild_id),
            json=payload,
            reason=reason,
        )

    def get_all_guild_channels(
        self, guild_id: Snowflake
    ) -> Response[list[guild.GuildChannel]]:
        return self.request(
            Route("GET", "/guilds/{guild_id}/channels", guild_id=guild_id)
        )

    def get_members(
        self, guild_id: Snowflake, limit: int, after: Snowflake | None
    ) -> Response[list[member.MemberWithUser]]:
        params: dict[str, Any] = {
            "limit": limit,
        }
        if after:
            params["after"] = after

        r = Route("GET", "/guilds/{guild_id}/members", guild_id=guild_id)
        return self.request(r, params=params)

    def get_member(
        self, guild_id: Snowflake, member_id: Snowflake
    ) -> Response[member.MemberWithUser]:
        return self.request(
            Route(
                "GET",
                "/guilds/{guild_id}/members/{member_id}",
                guild_id=guild_id,
                member_id=member_id,
            )
        )

    def prune_members(
        self,
        guild_id: Snowflake,
        days: int,
        compute_prune_count: bool,
        roles: list[str],
        *,
        reason: str | None = None,
    ) -> Response[guild.GuildPrune]:
        payload: dict[str, Any] = {
            "days": days,
            "compute_prune_count": "true" if compute_prune_count else "false",
        }
        if roles:
            payload["include_roles"] = ", ".join(roles)

        return self.request(
            Route("POST", "/guilds/{guild_id}/prune", guild_id=guild_id),
            json=payload,
            reason=reason,
        )

    def estimate_pruned_members(
        self,
        guild_id: Snowflake,
        days: int,
        roles: list[str],
    ) -> Response[guild.GuildPrune]:
        params: dict[str, Any] = {
            "days": days,
        }
        if roles:
            params["include_roles"] = ", ".join(roles)

        return self.request(
            Route("GET", "/guilds/{guild_id}/prune", guild_id=guild_id), params=params
        )

    def get_sticker(self, sticker_id: Snowflake) -> Response[sticker.Sticker]:
        return self.request(
            Route("GET", "/stickers/{sticker_id}", sticker_id=sticker_id)
        )

    def list_premium_sticker_packs(self) -> Response[sticker.ListPremiumStickerPacks]:
        return self.request(Route("GET", "/sticker-packs"))

    def get_all_guild_stickers(
        self, guild_id: Snowflake
    ) -> Response[list[sticker.GuildSticker]]:
        return self.request(
            Route("GET", "/guilds/{guild_id}/stickers", guild_id=guild_id)
        )

    def get_guild_sticker(
        self, guild_id: Snowflake, sticker_id: Snowflake
    ) -> Response[sticker.GuildSticker]:
        return self.request(
            Route(
                "GET",
                "/guilds/{guild_id}/stickers/{sticker_id}",
                guild_id=guild_id,
                sticker_id=sticker_id,
            )
        )

    def create_guild_sticker(
        self,
        guild_id: Snowflake,
        payload: sticker.CreateGuildSticker,
        file: File,
        reason: str,
    ) -> Response[sticker.GuildSticker]:
        initial_bytes = file.fp.read(16)

        try:
            mime_type = utils._get_mime_type_for_image(initial_bytes)
        except InvalidArgument:
            if initial_bytes.startswith(b"{"):
                mime_type = "application/json"
            else:
                mime_type = "application/octet-stream"
        finally:
            file.reset()

        form: list[dict[str, Any]] = [
            {
                "name": "file",
                "value": file.fp,
                "filename": file.filename,
                "content_type": mime_type,
            }
        ]

        for k, v in payload.items():
            form.append(
                {
                    "name": k,
                    "value": v,
                }
            )

        return self.request(
            Route("POST", "/guilds/{guild_id}/stickers", guild_id=guild_id),
            form=form,
            files=[file],
            reason=reason,
        )

    def modify_guild_sticker(
        self,
        guild_id: Snowflake,
        sticker_id: Snowflake,
        payload: sticker.EditGuildSticker,
        reason: str | None,
    ) -> Response[sticker.GuildSticker]:
        return self.request(
            Route(
                "PATCH",
                "/guilds/{guild_id}/stickers/{sticker_id}",
                guild_id=guild_id,
                sticker_id=sticker_id,
            ),
            json=payload,
            reason=reason,
        )

    def delete_guild_sticker(
        self, guild_id: Snowflake, sticker_id: Snowflake, reason: str | None
    ) -> Response[None]:
        return self.request(
            Route(
                "DELETE",
                "/guilds/{guild_id}/stickers/{sticker_id}",
                guild_id=guild_id,
                sticker_id=sticker_id,
            ),
            reason=reason,
        )

    def get_all_custom_emojis(self, guild_id: Snowflake) -> Response[list[emoji.Emoji]]:
        return self.request(
            Route("GET", "/guilds/{guild_id}/emojis", guild_id=guild_id)
        )

    def get_custom_emoji(
        self, guild_id: Snowflake, emoji_id: Snowflake
    ) -> Response[emoji.Emoji]:
        return self.request(
            Route(
                "GET",
                "/guilds/{guild_id}/emojis/{emoji_id}",
                guild_id=guild_id,
                emoji_id=emoji_id,
            )
        )

    def create_custom_emoji(
        self,
        guild_id: Snowflake,
        name: str,
        image: bytes,
        *,
        roles: SnowflakeList | None = None,
        reason: str | None = None,
    ) -> Response[emoji.Emoji]:
        payload = {
            "name": name,
            "image": image,
            "roles": roles or [],
        }

        r = Route("POST", "/guilds/{guild_id}/emojis", guild_id=guild_id)
        return self.request(r, json=payload, reason=reason)

    def delete_custom_emoji(
        self,
        guild_id: Snowflake,
        emoji_id: Snowflake,
        *,
        reason: str | None = None,
    ) -> Response[None]:
        r = Route(
            "DELETE",
            "/guilds/{guild_id}/emojis/{emoji_id}",
            guild_id=guild_id,
            emoji_id=emoji_id,
        )
        return self.request(r, reason=reason)

    def edit_custom_emoji(
        self,
        guild_id: Snowflake,
        emoji_id: Snowflake,
        *,
        payload: dict[str, Any],
        reason: str | None = None,
    ) -> Response[emoji.Emoji]:
        r = Route(
            "PATCH",
            "/guilds/{guild_id}/emojis/{emoji_id}",
            guild_id=guild_id,
            emoji_id=emoji_id,
        )
        return self.request(r, json=payload, reason=reason)

    def get_all_integrations(
        self, guild_id: Snowflake
    ) -> Response[list[integration.Integration]]:
        r = Route("GET", "/guilds/{guild_id}/integrations", guild_id=guild_id)

        return self.request(r)

    def create_integration(
        self, guild_id: Snowflake, type: integration.IntegrationType, id: int
    ) -> Response[None]:
        payload = {
            "type": type,
            "id": id,
        }

        r = Route("POST", "/guilds/{guild_id}/integrations", guild_id=guild_id)
        return self.request(r, json=payload)

    def edit_integration(
        self, guild_id: Snowflake, integration_id: Snowflake, **payload: Any
    ) -> Response[None]:
        r = Route(
            "PATCH",
            "/guilds/{guild_id}/integrations/{integration_id}",
            guild_id=guild_id,
            integration_id=integration_id,
        )

        return self.request(r, json=payload)

    def sync_integration(
        self, guild_id: Snowflake, integration_id: Snowflake
    ) -> Response[None]:
        r = Route(
            "POST",
            "/guilds/{guild_id}/integrations/{integration_id}/sync",
            guild_id=guild_id,
            integration_id=integration_id,
        )

        return self.request(r)

    def delete_integration(
        self,
        guild_id: Snowflake,
        integration_id: Snowflake,
        *,
        reason: str | None = None,
    ) -> Response[None]:
        r = Route(
            "DELETE",
            "/guilds/{guild_id}/integrations/{integration_id}",
            guild_id=guild_id,
            integration_id=integration_id,
        )

        return self.request(r, reason=reason)

    def get_audit_logs(
        self,
        guild_id: Snowflake,
        limit: int = 100,
        before: Snowflake | None = None,
        after: Snowflake | None = None,
        user_id: Snowflake | None = None,
        action_type: AuditLogAction | None = None,
    ) -> Response[audit_log.AuditLog]:
        params: dict[str, Any] = {"limit": limit}
        if before:
            params["before"] = before
        if after:
            params["after"] = after
        if user_id:
            params["user_id"] = user_id
        if action_type:
            params["action_type"] = action_type

        r = Route("GET", "/guilds/{guild_id}/audit-logs", guild_id=guild_id)
        return self.request(r, params=params)

    def get_widget(self, guild_id: Snowflake) -> Response[widget.Widget]:
        return self.request(
            Route("GET", "/guilds/{guild_id}/widget.json", guild_id=guild_id)
        )

    def edit_widget(
        self, guild_id: Snowflake, payload
    ) -> Response[widget.WidgetSettings]:
        return self.request(
            Route("PATCH", "/guilds/{guild_id}/widget", guild_id=guild_id), json=payload
        )

    # Invite management

    def create_invite(
        self,
        channel_id: Snowflake,
        *,
        reason: str | None = None,
        max_age: int = 0,
        max_uses: int = 0,
        temporary: bool = False,
        unique: bool = True,
        target_type: invite.InviteTargetType | None = None,
        target_user_id: Snowflake | None = None,
        target_application_id: Snowflake | None = None,
    ) -> Response[invite.Invite]:
        r = Route("POST", "/channels/{channel_id}/invites", channel_id=channel_id)
        payload = {
            "max_age": max_age,
            "max_uses": max_uses,
            "temporary": temporary,
            "unique": unique,
        }

        if target_type:
            payload["target_type"] = target_type

        if target_user_id:
            payload["target_user_id"] = target_user_id

        if target_application_id:
            payload["target_application_id"] = str(target_application_id)

        return self.request(r, reason=reason, json=payload)

    def get_invite(
        self,
        invite_id: str,
        *,
        with_counts: bool = True,
        with_expiration: bool = True,
        guild_scheduled_event_id: int | None = None,
    ) -> Response[invite.Invite]:
        params = {
            "with_counts": int(with_counts),
            "with_expiration": int(with_expiration),
        }

        if guild_scheduled_event_id is not None:
            params["guild_scheduled_event_id"] = int(guild_scheduled_event_id)

        return self.request(
            Route("GET", "/invites/{invite_id}", invite_id=invite_id), params=params
        )

    def invites_from(self, guild_id: Snowflake) -> Response[list[invite.Invite]]:
        return self.request(
            Route("GET", "/guilds/{guild_id}/invites", guild_id=guild_id)
        )

    def invites_from_channel(
        self, channel_id: Snowflake
    ) -> Response[list[invite.Invite]]:
        return self.request(
            Route("GET", "/channels/{channel_id}/invites", channel_id=channel_id)
        )

    def delete_invite(
        self, invite_id: str, *, reason: str | None = None
    ) -> Response[None]:
        return self.request(
            Route("DELETE", "/invites/{invite_id}", invite_id=invite_id), reason=reason
        )

    # Role management

    def get_roles(self, guild_id: Snowflake) -> Response[list[role.Role]]:
        return self.request(Route("GET", "/guilds/{guild_id}/roles", guild_id=guild_id))

    def edit_role(
        self,
        guild_id: Snowflake,
        role_id: Snowflake,
        *,
        reason: str | None = None,
        **fields: Any,
    ) -> Response[role.Role]:
        r = Route(
            "PATCH",
            "/guilds/{guild_id}/roles/{role_id}",
            guild_id=guild_id,
            role_id=role_id,
        )
        valid_keys = (
            "name",
            "permissions",
            "color",
            "hoist",
            "mentionable",
            "icon",
            "unicode_emoji",
        )
        payload = {k: v for k, v in fields.items() if k in valid_keys}
        return self.request(r, json=payload, reason=reason)

    def delete_role(
        self, guild_id: Snowflake, role_id: Snowflake, *, reason: str | None = None
    ) -> Response[None]:
        r = Route(
            "DELETE",
            "/guilds/{guild_id}/roles/{role_id}",
            guild_id=guild_id,
            role_id=role_id,
        )
        return self.request(r, reason=reason)

    def replace_roles(
        self,
        user_id: Snowflake,
        guild_id: Snowflake,
        role_ids: list[int],
        *,
        reason: str | None = None,
    ) -> Response[member.MemberWithUser]:
        return self.edit_member(
            guild_id=guild_id, user_id=user_id, roles=role_ids, reason=reason
        )

    def create_role(
        self, guild_id: Snowflake, *, reason: str | None = None, **fields: Any
    ) -> Response[role.Role]:
        r = Route("POST", "/guilds/{guild_id}/roles", guild_id=guild_id)
        return self.request(r, json=fields, reason=reason)

    def move_role_position(
        self,
        guild_id: Snowflake,
        positions: list[guild.RolePositionUpdate],
        *,
        reason: str | None = None,
    ) -> Response[list[role.Role]]:
        r = Route("PATCH", "/guilds/{guild_id}/roles", guild_id=guild_id)
        return self.request(r, json=positions, reason=reason)

    def add_role(
        self,
        guild_id: Snowflake,
        user_id: Snowflake,
        role_id: Snowflake,
        *,
        reason: str | None = None,
    ) -> Response[None]:
        r = Route(
            "PUT",
            "/guilds/{guild_id}/members/{user_id}/roles/{role_id}",
            guild_id=guild_id,
            user_id=user_id,
            role_id=role_id,
        )
        return self.request(r, reason=reason)

    def remove_role(
        self,
        guild_id: Snowflake,
        user_id: Snowflake,
        role_id: Snowflake,
        *,
        reason: str | None = None,
    ) -> Response[None]:
        r = Route(
            "DELETE",
            "/guilds/{guild_id}/members/{user_id}/roles/{role_id}",
            guild_id=guild_id,
            user_id=user_id,
            role_id=role_id,
        )
        return self.request(r, reason=reason)

    def edit_channel_permissions(
        self,
        channel_id: Snowflake,
        target: Snowflake,
        allow: str,
        deny: str,
        type: channel.OverwriteType,
        *,
        reason: str | None = None,
    ) -> Response[None]:
        payload = {"id": target, "allow": allow, "deny": deny, "type": type}
        r = Route(
            "PUT",
            "/channels/{channel_id}/permissions/{target}",
            channel_id=channel_id,
            target=target,
        )
        return self.request(r, json=payload, reason=reason)

    def delete_channel_permissions(
        self,
        channel_id: Snowflake,
        target: channel.OverwriteType,
        *,
        reason: str | None = None,
    ) -> Response[None]:
        r = Route(
            "DELETE",
            "/channels/{channel_id}/permissions/{target}",
            channel_id=channel_id,
            target=target,
        )
        return self.request(r, reason=reason)

    # Welcome Screen

    def get_welcome_screen(
        self, guild_id: Snowflake
    ) -> Response[welcome_screen.WelcomeScreen]:
        return self.request(
            Route("GET", "/guilds/{guild_id}/welcome-screen", guild_id=guild_id)
        )

    def edit_welcome_screen(
        self, guild_id: Snowflake, payload: Any, *, reason: str | None = None
    ) -> Response[welcome_screen.WelcomeScreen]:
        keys = (
            "description",
            "welcome_channels",
            "enabled",
        )
        payload = {key: val for key, val in payload.items() if key in keys}
        return self.request(
            Route("PATCH", "/guilds/{guild_id}/welcome-screen", guild_id=guild_id),
            json=payload,
            reason=reason,
        )

    # Voice management

    def move_member(
        self,
        user_id: Snowflake,
        guild_id: Snowflake,
        channel_id: Snowflake,
        *,
        reason: str | None = None,
    ) -> Response[member.MemberWithUser]:
        return self.edit_member(
            guild_id=guild_id, user_id=user_id, channel_id=channel_id, reason=reason
        )

    def set_voice_channel_status(
        self, channel_id: Snowflake, status: str | None, *, reason: str | None = None
    ) -> Response[None]:
        payload = {"status": status}
        r = Route("PUT", "/channels/{channel_id}/voice-status", channel_id=channel_id)
        return self.request(r, json=payload, reason=reason)

    # Stage instance management

    def get_stage_instance(
        self, channel_id: Snowflake
    ) -> Response[channel.StageInstance]:
        return self.request(
            Route("GET", "/stage-instances/{channel_id}", channel_id=channel_id)
        )

    def create_stage_instance(
        self, *, reason: str | None, **payload: Any
    ) -> Response[channel.StageInstance]:
        valid_keys = (
            "channel_id",
            "topic",
            "privacy_level",
            "send_start_notification",
        )
        payload = {k: v for k, v in payload.items() if k in valid_keys}

        if payload.get("send_start_notification") is not None:
            payload["send_start_notification"] = int(payload["send_start_notification"])

        return self.request(
            Route("POST", "/stage-instances"), json=payload, reason=reason
        )

    def edit_stage_instance(
        self, channel_id: Snowflake, *, reason: str | None = None, **payload: Any
    ) -> Response[None]:
        valid_keys = (
            "topic",
            "privacy_level",
        )
        payload = {k: v for k, v in payload.items() if k in valid_keys}

        return self.request(
            Route("PATCH", "/stage-instances/{channel_id}", channel_id=channel_id),
            json=payload,
            reason=reason,
        )

    def delete_stage_instance(
        self, channel_id: Snowflake, *, reason: str | None = None
    ) -> Response[None]:
        return self.request(
            Route("DELETE", "/stage-instances/{channel_id}", channel_id=channel_id),
            reason=reason,
        )

    # Guild scheduled events management

    def get_scheduled_events(
        self, guild_id: Snowflake, with_user_count: bool = True
    ) -> Response[list[scheduled_events.ScheduledEvent]]:
        params = {
            "with_user_count": int(with_user_count),
        }

        return self.request(
            Route("GET", "/guilds/{guild_id}/scheduled-events", guild_id=guild_id),
            params=params,
        )

    def get_scheduled_event(
        self, guild_id: Snowflake, event_id: Snowflake, with_user_count: bool = True
    ) -> Response[scheduled_events.ScheduledEvent]:
        params = {
            "with_user_count": int(with_user_count),
        }

        return self.request(
            Route(
                "GET",
                "/guilds/{guild_id}/scheduled-events/{event_id}",
                guild_id=guild_id,
                event_id=event_id,
            ),
            params=params,
        )

    def create_scheduled_event(
        self, guild_id: Snowflake, reason: str | None = None, **payload: Any
    ) -> Response[scheduled_events.ScheduledEvent]:
        valid_keys = (
            "channel_id",
            "name",
            "privacy_level",
            "scheduled_start_time",
            "scheduled_end_time",
            "description",
            "entity_type",
            "entity_metadata",
            "image",
        )
        payload = {k: v for k, v in payload.items() if k in valid_keys}

        return self.request(
            Route("POST", "/guilds/{guild_id}/scheduled-events", guild_id=guild_id),
            json=payload,
            reason=reason,
        )

    def delete_scheduled_event(
        self, guild_id: Snowflake, event_id: Snowflake
    ) -> Response[None]:
        return self.request(
            Route(
                "DELETE",
                "/guilds/{guild_id}/scheduled-events/{event_id}",
                guild_id=guild_id,
                event_id=event_id,
            )
        )

    def edit_scheduled_event(
        self,
        guild_id: Snowflake,
        event_id: Snowflake,
        reason: str | None = None,
        **payload: Any,
    ) -> Response[scheduled_events.ScheduledEvent]:
        valid_keys = (
            "channel_id",
            "name",
            "privacy_level",
            "scheduled_start_time",
            "scheduled_end_time",
            "description",
            "entity_type",
            "status",
            "entity_metadata",
            "image",
        )
        payload = {k: v for k, v in payload.items() if k in valid_keys}

        return self.request(
            Route(
                "PATCH",
                "/guilds/{guild_id}/scheduled-events/{event_id}",
                guild_id=guild_id,
                event_id=event_id,
            ),
            json=payload,
            reason=reason,
        )

    def get_scheduled_event_users(
        self,
        guild_id: Snowflake,
        event_id: Snowflake,
        limit: int,
        with_member: bool = False,
        before: Snowflake = None,
        after: Snowflake = None,
    ) -> Response[list[scheduled_events.ScheduledEventSubscriber]]:
        params = {
            "limit": int(limit),
            "with_member": int(with_member),
        }

        if before is not None:
            params["before"] = int(before)

        if after is not None:
            params["after"] = int(after)

        return self.request(
            Route(
                "GET",
                "/guilds/{guild_id}/scheduled-events/{event_id}/users",
                guild_id=guild_id,
                event_id=event_id,
            ),
            params=params,
        )

    # Application commands (global)

    def get_global_commands(
        self,
        application_id: Snowflake,
        *,
        with_localizations: bool = True,
        locale: str = None,
    ) -> Response[list[interactions.ApplicationCommand]]:
        params = {"with_localizations": int(with_localizations)}

        return self.request(
            Route(
                "GET",
                "/applications/{application_id}/commands",
                application_id=application_id,
            ),
            params=params,
            locale=locale,
        )

    def get_global_command(
        self,
        application_id: Snowflake,
        command_id: Snowflake,
        locale: str = None,
    ) -> Response[interactions.ApplicationCommand]:
        r = Route(
            "GET",
            "/applications/{application_id}/commands/{command_id}",
            application_id=application_id,
            command_id=command_id,
        )
        return self.request(r, locale=locale)

    def upsert_global_command(
        self, application_id: Snowflake, payload
    ) -> Response[interactions.ApplicationCommand]:
        r = Route(
            "POST",
            "/applications/{application_id}/commands",
            application_id=application_id,
        )
        return self.request(r, json=payload)

    def edit_global_command(
        self,
        application_id: Snowflake,
        command_id: Snowflake,
        payload: interactions.EditApplicationCommand,
    ) -> Response[interactions.ApplicationCommand]:
        valid_keys = (
            "name",
            "description",
            "options",
        )
        payload = {k: v for k, v in payload.items() if k in valid_keys}  # type: ignore
        r = Route(
            "PATCH",
            "/applications/{application_id}/commands/{command_id}",
            application_id=application_id,
            command_id=command_id,
        )
        return self.request(r, json=payload)

    def delete_global_command(
        self, application_id: Snowflake, command_id: Snowflake
    ) -> Response[None]:
        r = Route(
            "DELETE",
            "/applications/{application_id}/commands/{command_id}",
            application_id=application_id,
            command_id=command_id,
        )
        return self.request(r)

    def bulk_upsert_global_commands(
        self, application_id: Snowflake, payload
    ) -> Response[list[interactions.ApplicationCommand]]:
        r = Route(
            "PUT",
            "/applications/{application_id}/commands",
            application_id=application_id,
        )
        return self.request(r, json=payload)

    # Application commands (guild)

    def get_guild_commands(
        self, application_id: Snowflake, guild_id: Snowflake
    ) -> Response[list[interactions.ApplicationCommand]]:
        r = Route(
            "GET",
            "/applications/{application_id}/guilds/{guild_id}/commands",
            application_id=application_id,
            guild_id=guild_id,
        )
        return self.request(r)

    def get_guild_command(
        self,
        application_id: Snowflake,
        guild_id: Snowflake,
        command_id: Snowflake,
    ) -> Response[interactions.ApplicationCommand]:
        r = Route(
            "GET",
            "/applications/{application_id}/guilds/{guild_id}/commands/{command_id}",
            application_id=application_id,
            guild_id=guild_id,
            command_id=command_id,
        )
        return self.request(r)

    def upsert_guild_command(
        self,
        application_id: Snowflake,
        guild_id: Snowflake,
        payload: interactions.EditApplicationCommand,
    ) -> Response[interactions.ApplicationCommand]:
        r = Route(
            "POST",
            "/applications/{application_id}/guilds/{guild_id}/commands",
            application_id=application_id,
            guild_id=guild_id,
        )
        return self.request(r, json=payload)

    def edit_guild_command(
        self,
        application_id: Snowflake,
        guild_id: Snowflake,
        command_id: Snowflake,
        payload: interactions.EditApplicationCommand,
    ) -> Response[interactions.ApplicationCommand]:
        valid_keys = (
            "name",
            "description",
            "options",
        )
        payload = {k: v for k, v in payload.items() if k in valid_keys}  # type: ignore
        r = Route(
            "PATCH",
            "/applications/{application_id}/guilds/{guild_id}/commands/{command_id}",
            application_id=application_id,
            guild_id=guild_id,
            command_id=command_id,
        )
        return self.request(r, json=payload)

    def delete_guild_command(
        self,
        application_id: Snowflake,
        guild_id: Snowflake,
        command_id: Snowflake,
    ) -> Response[None]:
        r = Route(
            "DELETE",
            "/applications/{application_id}/guilds/{guild_id}/commands/{command_id}",
            application_id=application_id,
            guild_id=guild_id,
            command_id=command_id,
        )
        return self.request(r)

    def bulk_upsert_guild_commands(
        self,
        application_id: Snowflake,
        guild_id: Snowflake,
        payload: list[interactions.EditApplicationCommand],
    ) -> Response[list[interactions.ApplicationCommand]]:
        r = Route(
            "PUT",
            "/applications/{application_id}/guilds/{guild_id}/commands",
            application_id=application_id,
            guild_id=guild_id,
        )
        return self.request(r, json=payload)

    # Application commands (permissions)

    def get_command_permissions(
        self,
        application_id: Snowflake,
        guild_id: Snowflake,
        command_id: Snowflake,
    ) -> Response[interactions.GuildApplicationCommandPermissions]:
        r = Route(
            "GET",
            "/applications/{application_id}/guilds/{guild_id}/commands/{command_id}/permissions",
            application_id=application_id,
            guild_id=guild_id,
        )
        return self.request(r)

    def get_guild_command_permissions(
        self,
        application_id: Snowflake,
        guild_id: Snowflake,
    ) -> Response[list[interactions.GuildApplicationCommandPermissions]]:
        r = Route(
            "GET",
            "/applications/{application_id}/guilds/{guild_id}/commands/permissions",
            application_id=application_id,
            guild_id=guild_id,
        )
        return self.request(r)

    # Guild Automod Rules

    def get_auto_moderation_rules(
        self,
        guild_id: Snowflake,
    ) -> Response[list[automod.AutoModRule]]:
        r = Route(
            "GET",
            "/guilds/{guild_id}/auto-moderation/rules",
            guild_id=guild_id,
        )
        return self.request(r)

    def get_auto_moderation_rule(
        self,
        guild_id: Snowflake,
        rule_id: Snowflake,
    ) -> Response[automod.AutoModRule]:
        r = Route(
            "GET",
            "/guilds/{guild_id}/auto-moderation/rules/{rule_id}",
            guild_id=guild_id,
            rule_id=rule_id,
        )
        return self.request(r)

    def create_auto_moderation_rule(
        self,
        guild_id: Snowflake,
        payload: automod.CreateAutoModRule,
        reason: str | None = None,
    ) -> Response[automod.AutoModRule]:
        r = Route(
            "POST",
            "/guilds/{guild_id}/auto-moderation/rules",
            guild_id=guild_id,
        )
        return self.request(r, json=payload, reason=reason)

    def edit_auto_moderation_rule(
        self,
        guild_id: Snowflake,
        rule_id: Snowflake,
        payload: automod.EditAutoModRule,
        reason: str | None = None,
    ) -> Response[automod.AutoModRule]:
        r = Route(
            "PATCH",
            "/guilds/{guild_id}/auto-moderation/rules/{rule_id}",
            guild_id=guild_id,
            rule_id=rule_id,
        )
        return self.request(r, json=payload, reason=reason)

    def delete_auto_moderation_rule(
        self,
        guild_id: Snowflake,
        rule_id: Snowflake,
        reason: str | None = None,
    ) -> Response[None]:
        r = Route(
            "DELETE",
            "/guilds/{guild_id}/auto-moderation/rules/{rule_id}",
            guild_id=guild_id,
            rule_id=rule_id,
        )
        return self.request(r, reason=reason)

    # Interaction responses

    def _edit_webhook_helper(
        self,
        route: Route,
        file: File | None = None,
        content: str | None = None,
        embeds: list[embed.Embed] | None = None,
        allowed_mentions: message.AllowedMentions | None = None,
    ):
        payload: dict[str, Any] = {}
        if content:
            payload["content"] = content
        if embeds:
            payload["embeds"] = embeds
        if allowed_mentions:
            payload["allowed_mentions"] = allowed_mentions

        form: list[dict[str, Any]] = [
            {
                "name": "payload_json",
                "value": utils._to_json(payload),
            }
        ]

        if file:
            form.append(
                {
                    "name": "file",
                    "value": file.fp,
                    "filename": file.filename,
                    "content_type": "application/octet-stream",
                }
            )

        return self.request(route, form=form, files=[file] if file else None)

    def create_interaction_response(
        self,
        interaction_id: Snowflake,
        token: str,
        *,
        type: InteractionResponseType,
        data: interactions.InteractionApplicationCommandCallbackData | None = None,
    ) -> Response[None]:
        r = Route(
            "POST",
            "/interactions/{interaction_id}/{interaction_token}/callback",
            interaction_id=interaction_id,
            interaction_token=token,
        )
        payload: dict[str, Any] = {
            "type": type,
        }

        if data is not None:
            payload["data"] = data

        return self.request(r, json=payload)

    def get_original_interaction_response(
        self,
        application_id: Snowflake,
        token: str,
    ) -> Response[message.Message]:
        r = Route(
            "GET",
            "/webhooks/{application_id}/{interaction_token}/messages/@original",
            application_id=application_id,
            interaction_token=token,
        )
        return self.request(r)

    def edit_original_interaction_response(
        self,
        application_id: Snowflake,
        token: str,
        file: File | None = None,
        content: str | None = None,
        embeds: list[embed.Embed] | None = None,
        allowed_mentions: message.AllowedMentions | None = None,
    ) -> Response[message.Message]:
        r = Route(
            "PATCH",
            "/webhooks/{application_id}/{interaction_token}/messages/@original",
            application_id=application_id,
            interaction_token=token,
        )
        return self._edit_webhook_helper(
            r,
            file=file,
            content=content,
            embeds=embeds,
            allowed_mentions=allowed_mentions,
        )

    def delete_original_interaction_response(
        self, application_id: Snowflake, token: str
    ) -> Response[None]:
        r = Route(
            "DELETE",
            "/webhooks/{application_id}/{interaction_token}/messages/@original",
            application_id=application_id,
            interaction_token=token,
        )
        return self.request(r)

    def create_followup_message(
        self,
        application_id: Snowflake,
        token: str,
        files: list[File] | None = None,
        content: str | None = None,
        tts: bool = False,
        embeds: list[embed.Embed] | None = None,
        allowed_mentions: message.AllowedMentions | None = None,
    ) -> Response[message.Message]:
        r = Route(
            "POST",
            "/webhooks/{application_id}/{interaction_token}",
            application_id=application_id,
            interaction_token=token,
        )
        return self.send_multipart_helper(
            r,
            content=content,
            files=files,
            tts=tts,
            embeds=embeds,
            allowed_mentions=allowed_mentions,
        )

    def edit_followup_message(
        self,
        application_id: Snowflake,
        token: str,
        message_id: Snowflake,
        file: File | None = None,
        content: str | None = None,
        embeds: list[embed.Embed] | None = None,
        allowed_mentions: message.AllowedMentions | None = None,
    ) -> Response[message.Message]:
        r = Route(
            "PATCH",
            "/webhooks/{application_id}/{interaction_token}/messages/{message_id}",
            application_id=application_id,
            interaction_token=token,
            message_id=message_id,
        )
        return self._edit_webhook_helper(
            r,
            file=file,
            content=content,
            embeds=embeds,
            allowed_mentions=allowed_mentions,
        )

    def delete_followup_message(
        self, application_id: Snowflake, token: str, message_id: Snowflake
    ) -> Response[None]:
        r = Route(
            "DELETE",
            "/webhooks/{application_id}/{interaction_token}/messages/{message_id}",
            application_id=application_id,
            interaction_token=token,
            message_id=message_id,
        )
        return self.request(r)

    def get_guild_application_command_permissions(
        self,
        application_id: Snowflake,
        guild_id: Snowflake,
    ) -> Response[list[interactions.GuildApplicationCommandPermissions]]:
        r = Route(
            "GET",
            "/applications/{application_id}/guilds/{guild_id}/commands/permissions",
            application_id=application_id,
            guild_id=guild_id,
        )
        return self.request(r)

    def get_application_command_permissions(
        self,
        application_id: Snowflake,
        guild_id: Snowflake,
        command_id: Snowflake,
    ) -> Response[interactions.GuildApplicationCommandPermissions]:
        r = Route(
            "GET",
            "/applications/{application_id}/guilds/{guild_id}/commands/{command_id}/permissions",
            application_id=application_id,
            guild_id=guild_id,
            command_id=command_id,
        )
        return self.request(r)

    def edit_application_command_permissions(
        self,
        application_id: Snowflake,
        guild_id: Snowflake,
        command_id: Snowflake,
        payload: interactions.BaseGuildApplicationCommandPermissions,
    ) -> Response[None]:
        r = Route(
            "PUT",
            "/applications/{application_id}/guilds/{guild_id}/commands/{command_id}/permissions",
            application_id=application_id,
            guild_id=guild_id,
            command_id=command_id,
        )
        return self.request(r, json=payload)

    def bulk_edit_guild_application_command_permissions(
        self,
        application_id: Snowflake,
        guild_id: Snowflake,
        payload: list[interactions.PartialGuildApplicationCommandPermissions],
    ) -> Response[None]:
        r = Route(
            "PUT",
            "/applications/{application_id}/guilds/{guild_id}/commands/permissions",
            application_id=application_id,
            guild_id=guild_id,
        )
        return self.request(r, json=payload)

    # Application Role Connections

    def get_application_role_connection_metadata_records(
        self,
        application_id: Snowflake,
    ) -> Response[list[application_role_connection.ApplicationRoleConnectionMetadata]]:
        r = Route(
            "GET",
            "/applications/{application_id}/role-connections/metadata",
            application_id=application_id,
        )
        return self.request(r)

    def update_application_role_connection_metadata_records(
        self,
        application_id: Snowflake,
        payload: list[application_role_connection.ApplicationRoleConnectionMetadata],
    ) -> Response[list[application_role_connection.ApplicationRoleConnectionMetadata]]:
        r = Route(
            "PUT",
            "/applications/{application_id}/role-connections/metadata",
            application_id=application_id,
        )
        return self.request(r, json=payload)

    # Monetization

    def list_skus(
        self,
        application_id: Snowflake,
    ) -> Response[list[monetization.SKU]]:
        r = Route(
            "GET",
            "/applications/{application_id}/skus",
            application_id=application_id,
        )
        return self.request(r)

    def list_entitlements(
        self,
        application_id: Snowflake,
    ) -> Response[list[monetization.Entitlement]]:
        r = Route(
            "GET",
            "/applications/{application_id}/entitlements",
            application_id=application_id,
        )
        return self.request(r)

    def create_test_entitlement(
        self,
        application_id: Snowflake,
        payload: monetization.CreateTestEntitlementPayload,
    ) -> Response[monetization.Entitlement]:
        r = Route(
            "POST",
            "/applications/{application_id}/entitlements",
            application_id=application_id,
        )
        return self.request(r, json=payload)

    def delete_test_entitlement(
        self,
        application_id: Snowflake,
        entitlement_id: Snowflake,
    ) -> Response[None]:
        r = Route(
            "DELETE",
            "/applications/{application_id}/entitlements/{entitlement_id}",
            application_id=application_id,
            entitlement_id=entitlement_id,
        )
        return self.request(r)

    # Onboarding

    def get_onboarding(self, guild_id: Snowflake) -> Response[onboarding.Onboarding]:
        return self.request(
            Route("GET", "/guilds/{guild_id}/onboarding", guild_id=guild_id)
        )

    def edit_onboarding(
        self, guild_id: Snowflake, payload: Any, *, reason: str | None = None
    ) -> Response[onboarding.Onboarding]:
        keys = (
            "prompts",
            "default_channel_ids",
            "enabled",
            "mode",
        )
        payload = {key: val for key, val in payload.items() if key in keys}
        return self.request(
            Route("PUT", "/guilds/{guild_id}/onboarding", guild_id=guild_id),
            json=payload,
            reason=reason,
        )

    # Misc

    def application_info(self) -> Response[appinfo.AppInfo]:
        return self.request(Route("GET", "/oauth2/applications/@me"))

    def get_application(
        self, application_id: Snowflake, /
    ) -> Response[appinfo.PartialAppInfo]:
        return self.request(
            Route(
                "GET",
                "/applications/{application_id}/rpc",
                application_id=application_id,
            )
        )

    async def get_gateway(self, *, encoding: str = "json", zlib: bool = True) -> str:
        try:
            data = await self.request(Route("GET", "/gateway"))
        except HTTPException as exc:
            raise GatewayNotFound() from exc
        if zlib:
            value = "{0}?encoding={1}&v={2}&compress=zlib-stream"
        else:
            value = "{0}?encoding={1}&v={2}"
        return value.format(data["url"], encoding, API_VERSION)

    async def get_bot_gateway(
        self, *, encoding: str = "json", zlib: bool = True
    ) -> tuple[int, str]:
        try:
            data = await self.request(Route("GET", "/gateway/bot"))
        except HTTPException as exc:
            raise GatewayNotFound() from exc

        if zlib:
            value = "{0}?encoding={1}&v={2}&compress=zlib-stream"
        else:
            value = "{0}?encoding={1}&v={2}"
        return data["shards"], value.format(data["url"], encoding, API_VERSION)

    def get_user(self, user_id: Snowflake) -> Response[user.User]:
        return self.request(Route("GET", "/users/{user_id}", user_id=user_id))<|MERGE_RESOLUTION|>--- conflicted
+++ resolved
@@ -1221,17 +1221,10 @@
             message["content"] = content
 
         if embed:
-<<<<<<< HEAD
             payload["message"]["embeds"] = [embed]
 
         if embeds:
             payload["message"]["embeds"] = embeds
-=======
-            message["embeds"] = [embed]
-
-        if embeds:
-            message["embeds"] = embeds
->>>>>>> 35bb80e2
 
         if nonce:
             message["nonce"] = nonce
@@ -1240,22 +1233,14 @@
             message["allowed_mentions"] = allowed_mentions
 
         if components:
-<<<<<<< HEAD
             payload["message"]["components"] = components
 
         if stickers:
             payload["message"]["sticker_ids"] = stickers
-=======
-            message["components"] = components
-
-        if stickers:
-            message["sticker_ids"] = stickers
->>>>>>> 35bb80e2
 
         if message != {}:
             payload["message"] = message
 
-<<<<<<< HEAD
 
         if tag:
             payload["applied_tags"] = [tag.id]
@@ -1268,13 +1253,6 @@
 
         route = Route("POST", "/channels/{channel_id}/threads", channel_id=channel_id)
         query = {"use_nested_fields": 1}
-=======
-        route = Route(
-            "POST",
-            "/channels/{channel_id}/threads",
-            channel_id=channel_id,
-        )
->>>>>>> 35bb80e2
 
         if files:
             form = [{"name": "payload_json"}]
