"""
The MIT License (MIT)

Copyright (c) 2015-2021 Rapptz
Copyright (c) 2021-present Pycord Development

Permission is hereby granted, free of charge, to any person obtaining a
copy of this software and associated documentation files (the "Software"),
to deal in the Software without restriction, including without limitation
the rights to use, copy, modify, merge, publish, distribute, sublicense,
and/or sell copies of the Software, and to permit persons to whom the
Software is furnished to do so, subject to the following conditions:

The above copyright notice and this permission notice shall be included in
all copies or substantial portions of the Software.

THE SOFTWARE IS PROVIDED "AS IS", WITHOUT WARRANTY OF ANY KIND, EXPRESS
OR IMPLIED, INCLUDING BUT NOT LIMITED TO THE WARRANTIES OF MERCHANTABILITY,
FITNESS FOR A PARTICULAR PURPOSE AND NONINFRINGEMENT. IN NO EVENT SHALL THE
AUTHORS OR COPYRIGHT HOLDERS BE LIABLE FOR ANY CLAIM, DAMAGES OR OTHER
LIABILITY, WHETHER IN AN ACTION OF CONTRACT, TORT OR OTHERWISE, ARISING
FROM, OUT OF OR IN CONNECTION WITH THE SOFTWARE OR THE USE OR OTHER
DEALINGS IN THE SOFTWARE.
"""

from __future__ import annotations

from typing import TYPE_CHECKING, List, Optional, Union, overload

from .partial_emoji import _EmojiTag
from .utils import _get_as_snowflake, get

if TYPE_CHECKING:
    from .abc import Snowflake
    from .emoji import Emoji
    from .guild import Guild
    from .partial_emoji import PartialEmoji
    from .types.welcome_screen import WelcomeScreen as WelcomeScreenPayload
    from .types.welcome_screen import (
        WelcomeScreenChannel as WelcomeScreenChannelPayload,
    )

__all__ = (
    "WelcomeScreen",
    "WelcomeScreenChannel",
)


class WelcomeScreenChannel:
    """Represents a welcome channel displayed on :class:`WelcomeScreen`

    .. versionadded:: 2.0

    Attributes
    ----------

    channel: :class:`abc.Snowflake`
        The channel that is being referenced.
    description: :class:`str`
        The description of channel that is shown on the welcome screen.
    emoji: :class:`Union[Emoji, PartialEmoji, str]`
        The emoji of channel that is shown on welcome screen.
    """

    def __init__(
        self,
        channel: Snowflake,
        description: str,
        emoji: Union[Emoji, PartialEmoji, str],
    ):
        self.channel = channel
        self.description = description
        self.emoji = emoji

    def __repr__(self):
        return f"WelcomeScreenChannel(channel={self.channel} description={self.description})"

    def to_dict(self) -> WelcomeScreenChannelPayload:
        dict_: WelcomeScreenChannelPayload = {
            "channel_id": self.channel.id,
            "description": self.description,
            "emoji_id": None,
            "emoji_name": None,
        }

        if isinstance(self.emoji, _EmojiTag):
            # custom guild emoji
            dict_["emoji_id"] = self.emoji.id  # type: ignore
            dict_["emoji_name"] = self.emoji.name  # type: ignore
        else:
            # unicode emoji or None
            dict_["emoji_name"] = self.emoji
            dict_["emoji_id"] = None  # type: ignore

        return dict_

    @classmethod
    def _from_dict(
        cls, data: WelcomeScreenChannelPayload, guild: Guild
    ) -> WelcomeScreenChannel:
        channel_id = _get_as_snowflake(data, "channel_id")
        channel = guild.get_channel(channel_id)
        description = data.get("description")
        _emoji_id = _get_as_snowflake(data, "emoji_id")
        _emoji_name = data.get("emoji_name")

<<<<<<< HEAD
        emoji = (
            get(guild.emojis, id=_emoji_id) if _emoji_id else _emoji_name
        )  # emoji_name is a unicode emoji or None
=======
        emoji = get(guild.emojis, id=_emoji_id) if _emoji_id else _emoji_name
>>>>>>> e108370d
        return cls(channel=channel, description=description, emoji=emoji)  # type: ignore


class WelcomeScreen:
    """Represents the welcome screen of a guild.

    .. versionadded:: 2.0

    Attributes
    ----------

    description: :class:`str`
        The description text displayed on the welcome screen.
    welcome_channels: List[:class:`WelcomeScreenChannel`]
        A list of channels displayed on welcome screen.
    """

    def __init__(self, data: WelcomeScreenPayload, guild: Guild):
        self._guild = guild
        self._update(data)

    def __repr__(self):
        return f"<WelcomeScreen description={self.description} welcome_channels={self.welcome_channels}"

    def _update(self, data: WelcomeScreenPayload):
        self.description: str = data.get("description")
        self.welcome_channels: List[WelcomeScreenChannel] = [
            WelcomeScreenChannel._from_dict(channel, self._guild)
            for channel in data.get("welcome_channels", [])
        ]

    @property
    def enabled(self) -> bool:
        """:class:`bool`: Indicates whether the welcome screen is enabled or not."""
        return "WELCOME_SCREEN_ENABLED" in self._guild.features

    @property
    def guild(self) -> Guild:
        """:class:`Guild`: The guild this welcome screen belongs to."""
        return self._guild

    @overload
    async def edit(
        self,
        *,
        description: Optional[str] = ...,
        welcome_channels: Optional[List[WelcomeScreenChannel]] = ...,
        enabled: Optional[bool] = ...,
        reason: Optional[str] = ...,
    ) -> None:
        ...

    @overload
    async def edit(self) -> None:
        ...

    async def edit(self, **options):
        """|coro|

        Edits the welcome screen.

        You must have the :attr:`~Permissions.manage_guild` permission in the
        guild to do this.

        Example
        --------
        .. code-block:: python3

            rules_channel = guild.get_channel(12345678)
            announcements_channel = guild.get_channel(87654321)
            custom_emoji = utils.get(guild.emojis, name='loudspeaker')
            await welcome_screen.edit(
                description='This is a very cool community server!',
                welcome_channels=[
                    WelcomeChannel(channel=rules_channel, description='Read the rules!', emoji='👨‍🏫'),
                    WelcomeChannel(channel=announcements_channel, description='Watch out for announcements!', emoji=custom_emoji),
                ]
            )

        .. note::
            Welcome channels can only accept custom emojis if :attr:`~Guild.premium_tier` is level 2 or above.

        Parameters
        ------------

        description: Optional[:class:`str`]
            The new description of welcome screen.
        welcome_channels: Optional[List[:class:`WelcomeChannel`]]
            The welcome channels. The order of the channels would be same as the passed list order.
        enabled: Optional[:class:`bool`]
            Whether the welcome screen should be displayed.
        reason: Optional[:class:`str`]
            The reason that shows up on Audit log.

        Raises
        -------

        HTTPException
            Editing the welcome screen failed somehow.
        Forbidden
            You don't have permissions to edit the welcome screen.
        NotFound
            This welcome screen does not exist.

        """

        welcome_channels = options.get("welcome_channels", [])
        welcome_channels_data = []

        for channel in welcome_channels:
            if not isinstance(channel, WelcomeScreenChannel):
                raise TypeError(
                    "welcome_channels parameter must be a list of WelcomeScreenChannel."
                )

            welcome_channels_data.append(channel.to_dict())

        options["welcome_channels"] = welcome_channels_data

        if options:
            new = await self._guild._state.http.edit_welcome_screen(
                self._guild.id, options, reason=options.get("reason")
            )
            self._update(new)

        return self<|MERGE_RESOLUTION|>--- conflicted
+++ resolved
@@ -104,13 +104,7 @@
         _emoji_id = _get_as_snowflake(data, "emoji_id")
         _emoji_name = data.get("emoji_name")
 
-<<<<<<< HEAD
-        emoji = (
-            get(guild.emojis, id=_emoji_id) if _emoji_id else _emoji_name
-        )  # emoji_name is a unicode emoji or None
-=======
         emoji = get(guild.emojis, id=_emoji_id) if _emoji_id else _emoji_name
->>>>>>> e108370d
         return cls(channel=channel, description=description, emoji=emoji)  # type: ignore
 
 
