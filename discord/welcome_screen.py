--- conflicted
+++ resolved
@@ -96,15 +96,8 @@
         return dict_
 
     @classmethod
-<<<<<<< HEAD
-    def _from_dict(
-        cls, data: WelcomeScreenChannelPayload, guild: Guild
-    ) -> WelcomeScreenChannel:
+    def _from_dict(cls, data: WelcomeScreenChannelPayload, guild: Guild) -> WelcomeScreenChannel:
         channel_id = get_as_snowflake(data, "channel_id")
-=======
-    def _from_dict(cls, data: WelcomeScreenChannelPayload, guild: Guild) -> WelcomeScreenChannel:
-        channel_id = _get_as_snowflake(data, "channel_id")
->>>>>>> f2a4eb62
         channel = guild.get_channel(channel_id)
         description = data.get("description")
         _emoji_id = get_as_snowflake(data, "emoji_id")
