--- conflicted
+++ resolved
@@ -52,11 +52,7 @@
 from .channel import *
 from .channel import _channel_factory
 from .emoji import Emoji
-<<<<<<< HEAD
-from .enums import ChannelType, ScheduledEventStatus, Status, try_enum
-=======
 from .enums import ChannelType, InteractionType, ScheduledEventStatus, Status, try_enum
->>>>>>> e108370d
 from .flags import ApplicationFlags, Intents, MemberCacheFlags
 from .guild import Guild
 from .integrations import _integration_factory
@@ -73,10 +69,7 @@
 from .stage_instance import StageInstance
 from .sticker import GuildSticker
 from .threads import Thread, ThreadMember
-<<<<<<< HEAD
-=======
 from .ui.modal import Modal, ModalStore
->>>>>>> e108370d
 from .ui.view import View, ViewStore
 from .user import ClientUser, User
 
