"""
The MIT License (MIT)

Copyright (c) 2015-2021 Rapptz
Copyright (c) 2021-present Pycord Development

Permission is hereby granted, free of charge, to any person obtaining a
copy of this software and associated documentation files (the "Software"),
to deal in the Software without restriction, including without limitation
the rights to use, copy, modify, merge, publish, distribute, sublicense,
and/or sell copies of the Software, and to permit persons to whom the
Software is furnished to do so, subject to the following conditions:

The above copyright notice and this permission notice shall be included in
all copies or substantial portions of the Software.

THE SOFTWARE IS PROVIDED "AS IS", WITHOUT WARRANTY OF ANY KIND, EXPRESS
OR IMPLIED, INCLUDING BUT NOT LIMITED TO THE WARRANTIES OF MERCHANTABILITY,
FITNESS FOR A PARTICULAR PURPOSE AND NONINFRINGEMENT. IN NO EVENT SHALL THE
AUTHORS OR COPYRIGHT HOLDERS BE LIABLE FOR ANY CLAIM, DAMAGES OR OTHER
LIABILITY, WHETHER IN AN ACTION OF CONTRACT, TORT OR OTHERWISE, ARISING
FROM, OUT OF OR IN CONNECTION WITH THE SOFTWARE OR THE USE OR OTHER
DEALINGS IN THE SOFTWARE.
"""

from __future__ import annotations

import asyncio
import copy
import inspect
import itertools
import logging
<<<<<<< HEAD
from typing import Awaitable, Dict, Optional, TYPE_CHECKING, Union, Callable, Any, List, TypeVar, Coroutine, Sequence, Tuple, Deque
import inspect

=======
>>>>>>> 429dadce
import os
from collections import OrderedDict, deque
from typing import (
    TYPE_CHECKING,
    Any,
    Callable,
    Coroutine,
    Deque,
    Dict,
    List,
    Optional,
    Sequence,
    Tuple,
    TypeVar,
    Union,
)

from . import utils
from .activity import BaseActivity
from .channel import *
from .channel import PartialMessageable
from .channel import _channel_factory
<<<<<<< HEAD
from .raw_models import *
from .raw_models import RawThreadDeleteEvent, RawReactionActionEvent, RawTypingEvent
from .member import Member
from .role import Role
from .enums import ChannelType, try_enum, Status, ScheduledEventStatus
from . import utils
=======
from .emoji import Emoji
from .enums import ChannelType, InteractionType, ScheduledEventStatus, Status, try_enum
>>>>>>> 429dadce
from .flags import ApplicationFlags, Intents, MemberCacheFlags
from .guild import Guild
from .integrations import _integration_factory
from .interactions import Interaction
from .invite import Invite
from .member import Member
from .mentions import AllowedMentions
from .message import Message
from .object import Object
from .partial_emoji import PartialEmoji
from .raw_models import *
from .role import Role
from .scheduled_events import ScheduledEvent
from .stage_instance import StageInstance
from .sticker import GuildSticker
from .threads import Thread, ThreadMember
from .ui.modal import Modal, ModalStore
from .ui.view import View, ViewStore
from .user import ClientUser, User

if TYPE_CHECKING:
    from .abc import PrivateChannel
<<<<<<< HEAD
    from .message import MessageableChannel  # type: ignore # circular import
    from .guild import GuildChannel, VocalGuildChannel
    from .http import HTTPClient
    from .voice_client import VoiceProtocol
=======
>>>>>>> 429dadce
    from .client import Client
    from .gateway import DiscordWebSocket
    from .guild import GuildChannel, VocalGuildChannel
    from .http import HTTPClient
    from .message import MessageableChannel
    from .types.activity import Activity as ActivityPayload
    from .types.channel import DMChannel as DMChannelPayload
    from .types.emoji import Emoji as EmojiPayload
    from .types.guild import Guild as GuildPayload
    from .types.message import Message as MessagePayload
    from .types.sticker import GuildSticker as GuildStickerPayload
    from .types.user import User as UserPayload
    from .voice_client import VoiceProtocol

    T = TypeVar("T")
    CS = TypeVar("CS", bound="ConnectionState")
    Channel = Union[GuildChannel, VocalGuildChannel, PrivateChannel, PartialMessageable]


class ChunkRequest:
    def __init__(
        self,
        guild_id: int,
        loop: asyncio.AbstractEventLoop,
        resolver: Callable[[int], Any],
        *,
        cache: bool = True,
    ) -> None:
        self.guild_id: int = guild_id
        self.resolver: Callable[[int], Any] = resolver
        self.loop: asyncio.AbstractEventLoop = loop
        self.cache: bool = cache
        self.nonce: str = os.urandom(16).hex()
        self.buffer: List[Member] = []
        self.waiters: List[asyncio.Future[List[Member]]] = []

    def add_members(self, members: List[Member]) -> None:
        self.buffer.extend(members)
        if self.cache:
            guild = self.resolver(self.guild_id)
            if guild is None:
                return

            for member in members:
                existing = guild.get_member(member.id)
                if existing is None or existing.joined_at is None:
                    guild._add_member(member)

    async def wait(self) -> List[Member]:
        future = self.loop.create_future()
        self.waiters.append(future)
        try:
            return await future
        finally:
            self.waiters.remove(future)

    def get_future(self) -> asyncio.Future[List[Member]]:
        future = self.loop.create_future()
        self.waiters.append(future)
        return future

    def done(self) -> None:
        for future in self.waiters:
            if not future.done():
                future.set_result(self.buffer)


_log = logging.getLogger(__name__)


async def logging_coroutine(
    coroutine: Coroutine[Any, Any, T], *, info: str
) -> Optional[T]:
    try:
        await coroutine
    except Exception:
        _log.exception("Exception occurred during %s", info)


class ConnectionState:
    if TYPE_CHECKING:
        _get_websocket: Callable[..., DiscordWebSocket]
        _get_client: Callable[..., Client]
        _parsers: Dict[str, Callable[[Dict[str, Any]], None]]

    def __init__(
        self,
        *,
        dispatch: Callable[..., Any],
        handlers: Dict[str, Callable[..., Any]],
        hooks: Dict[str, Callable[..., Any]],
        http: HTTPClient,
        loop: asyncio.AbstractEventLoop,
        **options: Any,
    ) -> None:
        self.loop: asyncio.AbstractEventLoop = loop
        self.http: HTTPClient = http
        self.max_messages: Optional[int] = options.get("max_messages", 1000)
        if self.max_messages is not None and self.max_messages <= 0:
            self.max_messages = 1000

        self.dispatch: Callable[..., Any] = dispatch
        self.handlers: Dict[str, Callable[..., Any]] = handlers
        self.hooks: Dict[str, Callable[..., Any]] = hooks
        self.shard_count: Optional[int] = None
<<<<<<< HEAD
        self._ready_task: Optional[Awaitable[Callable[..., Any]]] = None  # asyncio.Task
        self.application_id: Optional[int] = utils._get_as_snowflake(options, 'application_id')
        self.heartbeat_timeout: float = options.get('heartbeat_timeout', 60.0)
        self.guild_ready_timeout: float = options.get('guild_ready_timeout', 2.0)
=======
        self._ready_task: Optional[asyncio.Task] = None
        self.application_id: Optional[int] = utils._get_as_snowflake(
            options, "application_id"
        )
        self.heartbeat_timeout: float = options.get("heartbeat_timeout", 60.0)
        self.guild_ready_timeout: float = options.get("guild_ready_timeout", 2.0)
>>>>>>> 429dadce
        if self.guild_ready_timeout < 0:
            raise ValueError("guild_ready_timeout cannot be negative")

        allowed_mentions = options.get("allowed_mentions")

        if allowed_mentions is not None and not isinstance(
            allowed_mentions, AllowedMentions
        ):
            raise TypeError("allowed_mentions parameter must be AllowedMentions")

        self.allowed_mentions: Optional[AllowedMentions] = allowed_mentions
        self._chunk_requests: Dict[Union[int, str], ChunkRequest] = {}

        activity = options.get("activity", None)
        if activity:
            if not isinstance(activity, BaseActivity):
                raise TypeError("activity parameter must derive from BaseActivity.")

            activity = activity.to_dict()

        status = options.get("status", None)
        if status:
            status = "invisible" if status is Status.offline else str(status)
        intents = options.get("intents", None)
        if intents is None:
            intents = Intents.default()

        elif not isinstance(intents, Intents):
            raise TypeError(f"intents parameter must be Intent not {type(intents)!r}")
        if not intents.guilds:
            _log.warning(
                "Guilds intent seems to be disabled. This may cause state related issues."
            )

        self._chunk_guilds: bool = options.get(
            "chunk_guilds_at_startup", intents.members
        )

        # Ensure these two are set properly
        if not intents.members and self._chunk_guilds:
            raise ValueError(
                "Intents.members must be enabled to chunk guilds at startup."
            )

        cache_flags = options.get("member_cache_flags", None)
        if cache_flags is None:
            cache_flags = MemberCacheFlags.from_intents(intents)
        elif not isinstance(cache_flags, MemberCacheFlags):
            raise TypeError(
                f"member_cache_flags parameter must be MemberCacheFlags not {type(cache_flags)!r}"
            )

        else:
            cache_flags._verify_intents(intents)

        self.member_cache_flags: MemberCacheFlags = cache_flags
        self._activity: Optional[ActivityPayload] = activity
        self._status: Optional[str] = status
        self._intents: Intents = intents

        if not intents.members or cache_flags._empty:
            self.store_user = self.create_user  # type: ignore
            self.deref_user = self.deref_user_no_intents  # type: ignore

        self.parsers = parsers = {}
        for attr, func in inspect.getmembers(self):
            if attr.startswith("parse_"):
                parsers[attr[6:].upper()] = func

        self.clear()

    def clear(self, *, views: bool = True) -> None:
        self.user: Optional[ClientUser] = None
        # Originally, this code used WeakValueDictionary to maintain references to the
        # global user mapping.

        # However, profiling showed that this came with two cons:

        # 1. The __weakref__ slot caused a non-trivial increase in memory
        # 2. The performance of the mapping caused store_user to be a bottleneck.

        # Since this is undesirable, a mapping is now used instead with stored
        # references now using a regular dictionary with eviction being done
        # using __del__. Testing this for memory leaks led to no discernible leaks,
        # though more testing will have to be done.
        self._users: Dict[int, User] = {}
        self._emojis: Dict[int, Emoji] = {}
        self._stickers: Dict[int, GuildSticker] = {}
        self._guilds: Dict[int, Guild] = {}
        if views:
            self._view_store: ViewStore = ViewStore(self)
        self._modal_store: ModalStore = ModalStore(self)
        self._voice_clients: Dict[int, VoiceProtocol] = {}

        # LRU of max size 128
        self._private_channels: OrderedDict[int, PrivateChannel] = OrderedDict()
        # extra dict to look up private channels by user id
        self._private_channels_by_user: Dict[int, DMChannel] = {}
        if self.max_messages is not None:
            self._messages: Optional[Deque[Message]] = deque(maxlen=self.max_messages)
        else:
            self._messages: Optional[Deque[Message]] = None

    def process_chunk_requests(
        self, guild_id: int, nonce: Optional[str], members: List[Member], complete: bool
    ) -> None:
        removed = []
        for key, request in self._chunk_requests.items():
            if request.guild_id == guild_id and request.nonce == nonce:
                request.add_members(members)
                if complete:
                    request.done()
                    removed.append(key)

        for key in removed:
            del self._chunk_requests[key]

    def call_handlers(self, key: str, *args: Any, **kwargs: Any) -> None:
        try:
            func = self.handlers[key]
        except KeyError:
            pass
        else:
            func(*args, **kwargs)

    async def call_hooks(self, key: str, *args: Any, **kwargs: Any) -> None:
        try:
            coro = self.hooks[key]
        except KeyError:
            pass
        else:
            await coro(*args, **kwargs)

    @property
    def self_id(self) -> Optional[int]:
        u = self.user
        return u.id if u else None

    @property
    def intents(self) -> Intents:
        ret = Intents.none()
        ret.value = self._intents.value
        return ret

    @property
    def voice_clients(self) -> List[VoiceProtocol]:
        return list(self._voice_clients.values())

    def _get_voice_client(self, guild_id: Optional[int]) -> Optional[VoiceProtocol]:
        # the keys of self._voice_clients are ints
        return self._voice_clients.get(guild_id)  # type: ignore

    def _add_voice_client(self, guild_id: int, voice: VoiceProtocol) -> None:
        self._voice_clients[guild_id] = voice

    def _remove_voice_client(self, guild_id: int) -> None:
        self._voice_clients.pop(guild_id, None)

    def _update_references(self, ws: DiscordWebSocket) -> None:
        for vc in self.voice_clients:
            vc.main_ws = ws  # type: ignore

    def store_user(self, data: UserPayload) -> User:
        user_id = int(data["id"])
        try:
            return self._users[user_id]
        except KeyError:
            user = User(state=self, data=data)
            if user.discriminator != "0000":
                self._users[user_id] = user
                user._stored = True
            return user

    def deref_user(self, user_id: int) -> None:
        self._users.pop(user_id, None)

    def create_user(self, data: UserPayload) -> User:
        return User(state=self, data=data)

    def deref_user_no_intents(self, user_id: int) -> None:
        return

    def get_user(self, id: Optional[int]) -> Optional[User]:
        # the keys of self._users are ints
        return self._users.get(id)  # type: ignore

    def store_emoji(self, guild: Guild, data: EmojiPayload) -> Emoji:
        # the id will be present here
        emoji_id = int(data["id"])  # type: ignore
        self._emojis[emoji_id] = emoji = Emoji(guild=guild, state=self, data=data)
        return emoji

    def store_sticker(self, guild: Guild, data: GuildStickerPayload) -> GuildSticker:
        sticker_id = int(data["id"])
        self._stickers[sticker_id] = sticker = GuildSticker(state=self, data=data)
        return sticker

    def store_view(self, view: View, message_id: Optional[int] = None) -> None:
        self._view_store.add_view(view, message_id)

    def store_modal(self, modal: Modal, message_id: int) -> None:
        self._modal_store.add_modal(modal, message_id)

    def prevent_view_updates_for(self, message_id: int) -> Optional[View]:
        return self._view_store.remove_message_tracking(message_id)

    @property
    def persistent_views(self) -> Sequence[View]:
        return self._view_store.persistent_views

    @property
    def guilds(self) -> List[Guild]:
        return list(self._guilds.values())

    def _get_guild(self, guild_id: Optional[int]) -> Optional[Guild]:
        # the keys of self._guilds are ints
        return self._guilds.get(guild_id)  # type: ignore

    def _add_guild(self, guild: Guild) -> None:
        self._guilds[guild.id] = guild

    def _remove_guild(self, guild: Guild) -> None:
        self._guilds.pop(guild.id, None)

        for emoji in guild.emojis:
            self._emojis.pop(emoji.id, None)

        for sticker in guild.stickers:
            self._stickers.pop(sticker.id, None)

        del guild

    @property
    def emojis(self) -> List[Emoji]:
        return list(self._emojis.values())

    @property
    def stickers(self) -> List[GuildSticker]:
        return list(self._stickers.values())

    def get_emoji(self, emoji_id: Optional[int]) -> Optional[Emoji]:
        # the keys of self._emojis are ints
        return self._emojis.get(emoji_id)  # type: ignore

    def get_sticker(self, sticker_id: Optional[int]) -> Optional[GuildSticker]:
        # the keys of self._stickers are ints
        return self._stickers.get(sticker_id)  # type: ignore

    @property
    def private_channels(self) -> List[PrivateChannel]:
        return list(self._private_channels.values())

    def _get_private_channel(
        self, channel_id: Optional[int]
    ) -> Optional[PrivateChannel]:
        try:
            # the keys of self._private_channels are ints
            value = self._private_channels[channel_id]  # type: ignore
        except KeyError:
            return None
        else:
            self._private_channels.move_to_end(channel_id)  # type: ignore
            return value

    def _get_private_channel_by_user(
        self, user_id: Optional[int]
    ) -> Optional[DMChannel]:
        # the keys of self._private_channels are ints
        return self._private_channels_by_user.get(user_id)  # type: ignore

    def _add_private_channel(self, channel: PrivateChannel) -> None:
        channel_id = channel.id
        self._private_channels[channel_id] = channel

        if len(self._private_channels) > 128:
            _, to_remove = self._private_channels.popitem(last=False)
            if isinstance(to_remove, DMChannel) and to_remove.recipient:
                self._private_channels_by_user.pop(to_remove.recipient.id, None)

        if isinstance(channel, DMChannel) and channel.recipient:
            self._private_channels_by_user[channel.recipient.id] = channel

    def add_dm_channel(self, data: DMChannelPayload) -> DMChannel:
        # self.user is *always* cached when this is called
        channel = DMChannel(me=self.user, state=self, data=data)  # type: ignore
        self._add_private_channel(channel)
        return channel

    def _remove_private_channel(self, channel: PrivateChannel) -> None:
        self._private_channels.pop(channel.id, None)
        if isinstance(channel, DMChannel):
            recipient = channel.recipient
            if recipient is not None:
                self._private_channels_by_user.pop(recipient.id, None)

    def _get_message(self, msg_id: Optional[int]) -> Optional[Message]:
        return (
            utils.find(lambda m: m.id == msg_id, reversed(self._messages))
            if self._messages
            else None
        )

    def _add_guild_from_data(self, data: GuildPayload) -> Guild:
        guild = Guild(data=data, state=self)
        self._add_guild(guild)
        return guild

    def _guild_needs_chunking(self, guild: Guild) -> bool:
        # If presences are enabled then we get back the old guild.large behaviour
        return (
            self._chunk_guilds
            and not guild.chunked
            and not (self._intents.presences and not guild.large)
        )

    def _get_guild_channel(
        self, data: MessagePayload
    ) -> Tuple[Union[Channel, Thread], Optional[Guild]]:
        channel_id = int(data["channel_id"])
        try:
            guild = self._get_guild(int(data["guild_id"]))
        except KeyError:
            channel = DMChannel._from_message(self, channel_id)
            guild = None
        else:
            channel = guild and guild._resolve_channel(channel_id)

        return channel or PartialMessageable(state=self, id=channel_id), guild

    async def chunker(
        self,
        guild_id: int,
        query: str = "",
        limit: int = 0,
        presences: bool = False,
        *,
        nonce: Optional[str] = None,
    ) -> None:
        ws = self._get_websocket(guild_id)  # This is ignored upstream
        await ws.request_chunks(
            guild_id, query=query, limit=limit, presences=presences, nonce=nonce
        )

    async def query_members(
        self,
        guild: Guild,
        query: str,
        limit: int,
        user_ids: List[int],
        cache: bool,
        presences: bool,
    ):
        guild_id = guild.id
        ws = self._get_websocket(guild_id)
        if ws is None:
            raise RuntimeError("Somehow do not have a websocket for this guild_id")

        request = ChunkRequest(guild.id, self.loop, self._get_guild, cache=cache)
        self._chunk_requests[request.nonce] = request

        try:
            # start the query operation
            await ws.request_chunks(
                guild_id,
                query=query,
                limit=limit,
                user_ids=user_ids,
                presences=presences,
                nonce=request.nonce,
            )
            return await asyncio.wait_for(request.wait(), timeout=30.0)
        except asyncio.TimeoutError:
            _log.warning(
                "Timed out waiting for chunks with query %r and limit %d for guild_id %d",
                query,
                limit,
                guild_id,
            )
            raise

    async def _delay_ready(self) -> None:
        try:
            states = []
            while True:
                # this snippet of code is basically waiting N seconds
                # until the last GUILD_CREATE was sent
                try:
                    guild = await asyncio.wait_for(
                        self._ready_state.get(), timeout=self.guild_ready_timeout
                    )
                except asyncio.TimeoutError:
                    break
                else:
                    if self._guild_needs_chunking(guild):
                        future = await self.chunk_guild(guild, wait=False)
                        states.append((guild, future))
                    elif guild.unavailable is False:
                        self.dispatch("guild_available", guild)
                    else:
                        self.dispatch("guild_join", guild)

            for guild, future in states:
                try:
                    await asyncio.wait_for(future, timeout=5.0)
                except asyncio.TimeoutError:
                    _log.warning(
                        "Shard ID %s timed out waiting for chunks for guild_id %s.",
                        guild.shard_id,
                        guild.id,
                    )

                if guild.unavailable is False:
                    self.dispatch("guild_available", guild)
                else:
                    self.dispatch("guild_join", guild)

            # remove the state
            try:
                del self._ready_state
            except AttributeError:
                pass  # already been deleted somehow

        except asyncio.CancelledError:
            pass
        else:
            # dispatch the event
            self.call_handlers("ready")
            self.dispatch("ready")
        finally:
            self._ready_task = None

    def parse_ready(self, data) -> None:
        if self._ready_task is not None:
            self._ready_task.cancel()

        self._ready_state = asyncio.Queue()
        self.clear(views=False)
        self.user = ClientUser(state=self, data=data["user"])
        self.store_user(data["user"])

        if self.application_id is None:
            try:
                application = data["application"]
            except KeyError:
                pass
            else:
                self.application_id = utils._get_as_snowflake(application, "id")
                # flags will always be present here
                self.application_flags = ApplicationFlags._from_value(application["flags"])  # type: ignore

        for guild_data in data["guilds"]:
            self._add_guild_from_data(guild_data)

        self.dispatch("connect")
        self._ready_task = asyncio.create_task(self._delay_ready())

    def parse_resumed(self, data) -> None:
        self.dispatch("resumed")

    def parse_message_create(self, data) -> None:
        channel, _ = self._get_guild_channel(data)
        # channel would be the correct type here
        message = Message(channel=channel, data=data, state=self)  # type: ignore
        self.dispatch("message", message)
        if self._messages is not None:
            self._messages.append(message)
        # we ensure that the channel is either a TextChannel or Thread
        if channel and channel.__class__ in (TextChannel, Thread):
            channel.last_message_id = message.id  # type: ignore

    def parse_message_delete(self, data) -> None:
        raw = RawMessageDeleteEvent(data)
        found = self._get_message(raw.message_id)
        raw.cached_message = found
        self.dispatch("raw_message_delete", raw)
        if self._messages is not None and found is not None:
            self.dispatch("message_delete", found)
            self._messages.remove(found)

    def parse_message_delete_bulk(self, data) -> None:
        raw = RawBulkMessageDeleteEvent(data)
        if self._messages:
            found_messages = [
                message for message in self._messages if message.id in raw.message_ids
            ]
        else:
            found_messages = []
        raw.cached_messages = found_messages
        self.dispatch("raw_bulk_message_delete", raw)
        if found_messages:
            self.dispatch("bulk_message_delete", found_messages)
            for msg in found_messages:
                # self._messages won't be None here
                self._messages.remove(msg)  # type: ignore

    def parse_message_update(self, data) -> None:
        raw = RawMessageUpdateEvent(data)
        message = self._get_message(raw.message_id)
        if message is not None:
            older_message = copy.copy(message)
            raw.cached_message = older_message
            self.dispatch("raw_message_edit", raw)
            message._update(data)
            # Coerce the `after` parameter to take the new updated Member
            # ref: #5999
            older_message.author = message.author
            self.dispatch("message_edit", older_message, message)
        else:
            self.dispatch("raw_message_edit", raw)

        if "components" in data and self._view_store.is_message_tracked(raw.message_id):
            self._view_store.update_from_message(raw.message_id, data["components"])

    def parse_message_reaction_add(self, data) -> None:
        emoji = data["emoji"]
        emoji_id = utils._get_as_snowflake(emoji, "id")
        emoji = PartialEmoji.with_state(
            self, id=emoji_id, animated=emoji.get("animated", False), name=emoji["name"]
        )
        raw = RawReactionActionEvent(data, emoji, "REACTION_ADD")

        member_data = data.get("member")
        if member_data:
            guild = self._get_guild(raw.guild_id)
            if guild is not None:
                raw.member = Member(data=member_data, guild=guild, state=self)
            else:
                raw.member = None
        else:
            raw.member = None
        self.dispatch("raw_reaction_add", raw)

        # rich interface here
        message = self._get_message(raw.message_id)
        if message is not None:
            emoji = self._upgrade_partial_emoji(emoji)
            reaction = message._add_reaction(data, emoji, raw.user_id)
            user = raw.member or self._get_reaction_user(message.channel, raw.user_id)

            if user:
                self.dispatch("reaction_add", reaction, user)

    def parse_message_reaction_remove_all(self, data) -> None:
        raw = RawReactionClearEvent(data)
        self.dispatch("raw_reaction_clear", raw)

        message = self._get_message(raw.message_id)
        if message is not None:
            old_reactions = message.reactions.copy()
            message.reactions.clear()
            self.dispatch("reaction_clear", message, old_reactions)

    def parse_message_reaction_remove(self, data) -> None:
        emoji = data["emoji"]
        emoji_id = utils._get_as_snowflake(emoji, "id")
        emoji = PartialEmoji.with_state(self, id=emoji_id, name=emoji["name"])
        raw = RawReactionActionEvent(data, emoji, "REACTION_REMOVE")
        self.dispatch("raw_reaction_remove", raw)

        message = self._get_message(raw.message_id)
        if message is not None:
            emoji = self._upgrade_partial_emoji(emoji)
            try:
                reaction = message._remove_reaction(data, emoji, raw.user_id)
            except (AttributeError, ValueError):  # eventual consistency lol
                pass
            else:
                user = self._get_reaction_user(message.channel, raw.user_id)
                if user:
                    self.dispatch("reaction_remove", reaction, user)

    def parse_message_reaction_remove_emoji(self, data) -> None:
        emoji = data["emoji"]
        emoji_id = utils._get_as_snowflake(emoji, "id")
        emoji = PartialEmoji.with_state(self, id=emoji_id, name=emoji["name"])
        raw = RawReactionClearEmojiEvent(data, emoji)
        self.dispatch("raw_reaction_clear_emoji", raw)

        message = self._get_message(raw.message_id)
        if message is not None:
            try:
                reaction = message._clear_emoji(emoji)
            except (AttributeError, ValueError):  # eventual consistency lol
                pass
            else:
                if reaction:
                    self.dispatch("reaction_clear_emoji", reaction)

    def parse_interaction_create(self, data) -> None:
        interaction = Interaction(data=data, state=self)
        if data["type"] == 3:  # interaction component
            custom_id = interaction.data["custom_id"]  # type: ignore
            component_type = interaction.data["component_type"]  # type: ignore
            self._view_store.dispatch(component_type, custom_id, interaction)
        if interaction.type == InteractionType.modal_submit:
            user_id, custom_id = (
                interaction.user.id,
                interaction.data["custom_id"],
            )
            asyncio.create_task(
                self._modal_store.dispatch(user_id, custom_id, interaction)
            )

        self.dispatch("interaction", interaction)

    def parse_presence_update(self, data) -> None:
        guild_id = utils._get_as_snowflake(data, "guild_id")
        # guild_id won't be None here
        guild = self._get_guild(guild_id)
        if guild is None:
            _log.debug(
                "PRESENCE_UPDATE referencing an unknown guild ID: %s. Discarding.",
                guild_id,
            )
            return

        user = data["user"]
        member_id = int(user["id"])
        member = guild.get_member(member_id)
        if member is None:
            _log.debug(
                "PRESENCE_UPDATE referencing an unknown member ID: %s. Discarding",
                member_id,
            )
            return

        old_member = Member._copy(member)
        user_update = member._presence_update(data=data, user=user)
        if user_update:
            self.dispatch("user_update", user_update[0], user_update[1])

        self.dispatch("presence_update", old_member, member)

    def parse_user_update(self, data) -> None:
        # self.user is *always* cached when this is called
        user: ClientUser = self.user  # type: ignore
        user._update(data)
        ref = self._users.get(user.id)
        if ref:
            ref._update(data)

    def parse_invite_create(self, data) -> None:
        invite = Invite.from_gateway(state=self, data=data)
        self.dispatch("invite_create", invite)

    def parse_invite_delete(self, data) -> None:
        invite = Invite.from_gateway(state=self, data=data)
        self.dispatch("invite_delete", invite)

    def parse_channel_delete(self, data) -> None:
        guild = self._get_guild(utils._get_as_snowflake(data, "guild_id"))
        channel_id = int(data["id"])
        if guild is not None:
            channel = guild.get_channel(channel_id)
            if channel is not None:
                guild._remove_channel(channel)
                self.dispatch("guild_channel_delete", channel)

    def parse_channel_update(self, data) -> None:
        channel_type = try_enum(ChannelType, data.get("type"))
        channel_id = int(data["id"])
        if channel_type is ChannelType.group:
            channel = self._get_private_channel(channel_id)
            old_channel = copy.copy(channel)
            # the channel is a GroupChannel
            channel._update_group(data)  # type: ignore
            self.dispatch("private_channel_update", old_channel, channel)
            return

        guild_id = utils._get_as_snowflake(data, "guild_id")
        guild = self._get_guild(guild_id)
        if guild is not None:
            channel = guild.get_channel(channel_id)
            if channel is not None:
                old_channel = copy.copy(channel)
                channel._update(guild, data)
                self.dispatch("guild_channel_update", old_channel, channel)
            else:
                _log.debug(
                    "CHANNEL_UPDATE referencing an unknown channel ID: %s. Discarding.",
                    channel_id,
                )
        else:
            _log.debug(
                "CHANNEL_UPDATE referencing an unknown guild ID: %s. Discarding.",
                guild_id,
            )

    def parse_channel_create(self, data) -> None:
        factory, ch_type = _channel_factory(data["type"])
        if factory is None:
            _log.debug(
                "CHANNEL_CREATE referencing an unknown channel type %s. Discarding.",
                data["type"],
            )
            return

        guild_id = utils._get_as_snowflake(data, "guild_id")
        guild = self._get_guild(guild_id)
        if guild is not None:
            # the factory can't be a DMChannel or GroupChannel here
            channel = factory(guild=guild, state=self, data=data)  # type: ignore
            guild._add_channel(channel)  # type: ignore
            self.dispatch("guild_channel_create", channel)
        else:
            _log.debug(
                "CHANNEL_CREATE referencing an unknown guild ID: %s. Discarding.",
                guild_id,
            )
            return

    def parse_channel_pins_update(self, data) -> None:
        channel_id = int(data["channel_id"])
        try:
            guild = self._get_guild(int(data["guild_id"]))
        except KeyError:
            guild = None
            channel = self._get_private_channel(channel_id)
        else:
            channel = guild and guild._resolve_channel(channel_id)

        if channel is None:
            _log.debug(
                "CHANNEL_PINS_UPDATE referencing an unknown channel ID: %s. Discarding.",
                channel_id,
            )
            return

        last_pin = (
            utils.parse_time(data["last_pin_timestamp"])
            if data["last_pin_timestamp"]
            else None
        )

        if guild is None:
            self.dispatch("private_channel_pins_update", channel, last_pin)
        else:
            self.dispatch("guild_channel_pins_update", channel, last_pin)

    def parse_thread_create(self, data) -> None:
        guild_id = int(data["guild_id"])
        guild: Optional[Guild] = self._get_guild(guild_id)
        if guild is None:
            _log.debug(
                "THREAD_CREATE referencing an unknown guild ID: %s. Discarding",
                guild_id,
            )
            return

        thread = Thread(guild=guild, state=guild._state, data=data)
        has_thread = guild.get_thread(thread.id)
        guild._add_thread(thread)
        if not has_thread:
            self.dispatch("thread_join", thread)

    def parse_thread_update(self, data) -> None:
        guild_id = int(data["guild_id"])
        guild = self._get_guild(guild_id)
        if guild is None:
            _log.debug(
                "THREAD_UPDATE referencing an unknown guild ID: %s. Discarding",
                guild_id,
            )
            return

        thread_id = int(data["id"])
        thread = guild.get_thread(thread_id)
        if thread is not None:
            old = copy.copy(thread)
            thread._update(data)
            self.dispatch("thread_update", old, thread)
        else:
            thread = Thread(guild=guild, state=guild._state, data=data)
            guild._add_thread(thread)
            self.dispatch("thread_join", thread)

    def parse_thread_delete(self, data) -> None:
        guild_id = int(data["guild_id"])
        guild = self._get_guild(guild_id)

        if guild is None:
            _log.debug(
                "THREAD_DELETE referencing an unknown guild ID: %s. Discarding",
                guild_id,
            )
            return

        raw = RawThreadDeleteEvent(data)
        thread = guild.get_thread(raw.thread_id)
        raw.thread = thread

        self.dispatch("raw_thread_delete", raw)

        if thread is not None:
            guild._remove_thread(thread)  # type: ignore
            self.dispatch("thread_delete", thread)

    def parse_thread_list_sync(self, data) -> None:
        guild_id = int(data["guild_id"])
        guild: Optional[Guild] = self._get_guild(guild_id)
        if guild is None:
            _log.debug(
                "THREAD_LIST_SYNC referencing an unknown guild ID: %s. Discarding",
                guild_id,
            )
            return

        try:
            channel_ids = set(data["channel_ids"])
        except KeyError:
            # If not provided, then the entire guild is being synced
            # So all previous thread data should be overwritten
            previous_threads = guild._threads.copy()
            guild._clear_threads()
        else:
            previous_threads = guild._filter_threads(channel_ids)

        threads = {d["id"]: guild._store_thread(d) for d in data.get("threads", [])}

        for member in data.get("members", []):
            try:
                # note: member['id'] is the thread_id
                thread = threads[member["id"]]
            except KeyError:
                continue
            else:
                thread._add_member(ThreadMember(thread, member))

        for thread in threads.values():
            old = previous_threads.pop(thread.id, None)
            if old is None:
                self.dispatch("thread_join", thread)

        for thread in previous_threads.values():
            self.dispatch("thread_remove", thread)

    def parse_thread_member_update(self, data) -> None:
        guild_id = int(data["guild_id"])
        guild: Optional[Guild] = self._get_guild(guild_id)
        if guild is None:
            _log.debug(
                "THREAD_MEMBER_UPDATE referencing an unknown guild ID: %s. Discarding",
                guild_id,
            )
            return

        thread_id = int(data["id"])
        thread: Optional[Thread] = guild.get_thread(thread_id)
        if thread is None:
            _log.debug(
                "THREAD_MEMBER_UPDATE referencing an unknown thread ID: %s. Discarding",
                thread_id,
            )
            return

        member = ThreadMember(thread, data)
        thread.me = member

    def parse_thread_members_update(self, data) -> None:
        guild_id = int(data["guild_id"])
        guild: Optional[Guild] = self._get_guild(guild_id)
        if guild is None:
            _log.debug(
                "THREAD_MEMBERS_UPDATE referencing an unknown guild ID: %s. Discarding",
                guild_id,
            )
            return

        thread_id = int(data["id"])
        thread: Optional[Thread] = guild.get_thread(thread_id)
        if thread is None:
            _log.debug(
                "THREAD_MEMBERS_UPDATE referencing an unknown thread ID: %s. Discarding",
                thread_id,
            )
            return

        added_members = [ThreadMember(thread, d) for d in data.get("added_members", [])]
        removed_member_ids = [int(x) for x in data.get("removed_member_ids", [])]
        self_id = self.self_id
        for member in added_members:
            if member.id != self_id:
                thread._add_member(member)
                self.dispatch("thread_member_join", member)
            else:
                thread.me = member
                self.dispatch("thread_join", thread)

        for member_id in removed_member_ids:
            if member_id != self_id:
                member = thread._pop_member(member_id)
                if member is not None:
                    self.dispatch("thread_member_remove", member)
            else:
                self.dispatch("thread_remove", thread)

    def parse_guild_member_add(self, data) -> None:
        guild = self._get_guild(int(data["guild_id"]))
        if guild is None:
            _log.debug(
                "GUILD_MEMBER_ADD referencing an unknown guild ID: %s. Discarding.",
                data["guild_id"],
            )
            return

        member = Member(guild=guild, data=data, state=self)
        if self.member_cache_flags.joined:
            guild._add_member(member)

        try:
            guild._member_count += 1
        except AttributeError:
            pass

        self.dispatch("member_join", member)

    def parse_guild_member_remove(self, data) -> None:
        guild = self._get_guild(int(data["guild_id"]))
        if guild is not None:
            try:
                guild._member_count -= 1
            except AttributeError:
                pass

            user_id = int(data["user"]["id"])
            member = guild.get_member(user_id)
            if member is not None:
                guild._remove_member(member)  # type: ignore
                self.dispatch("member_remove", member)
        else:
            _log.debug(
                "GUILD_MEMBER_REMOVE referencing an unknown guild ID: %s. Discarding.",
                data["guild_id"],
            )

    def parse_guild_member_update(self, data) -> None:
        guild = self._get_guild(int(data["guild_id"]))
        user = data["user"]
        user_id = int(user["id"])
        if guild is None:
            _log.debug(
                "GUILD_MEMBER_UPDATE referencing an unknown guild ID: %s. Discarding.",
                data["guild_id"],
            )
            return

        member = guild.get_member(user_id)
        if member is not None:
            old_member = Member._copy(member)
            member._update(data)
            user_update = member._update_inner_user(user)
            if user_update:
                self.dispatch("user_update", user_update[0], user_update[1])

            self.dispatch("member_update", old_member, member)
        else:
            if self.member_cache_flags.joined:
                member = Member(data=data, guild=guild, state=self)

                # Force an update on the inner user if necessary
                user_update = member._update_inner_user(user)
                if user_update:
                    self.dispatch("user_update", user_update[0], user_update[1])

                guild._add_member(member)
            _log.debug(
                "GUILD_MEMBER_UPDATE referencing an unknown member ID: %s. Discarding.",
                user_id,
            )

    def parse_guild_emojis_update(self, data) -> None:
        guild = self._get_guild(int(data["guild_id"]))
        if guild is None:
            _log.debug(
                "GUILD_EMOJIS_UPDATE referencing an unknown guild ID: %s. Discarding.",
                data["guild_id"],
            )
            return

        before_emojis = guild.emojis
        for emoji in before_emojis:
            self._emojis.pop(emoji.id, None)
        # guild won't be None here
        guild.emojis = tuple(map(lambda d: self.store_emoji(guild, d), data["emojis"]))  # type: ignore
        self.dispatch("guild_emojis_update", guild, before_emojis, guild.emojis)

    def parse_guild_stickers_update(self, data) -> None:
        guild = self._get_guild(int(data["guild_id"]))
        if guild is None:
            _log.debug(
                "GUILD_STICKERS_UPDATE referencing an unknown guild ID: %s. Discarding.",
                data["guild_id"],
            )
            return

        before_stickers = guild.stickers
        for emoji in before_stickers:
            self._stickers.pop(emoji.id, None)
        # guild won't be None here
        guild.stickers = tuple(map(lambda d: self.store_sticker(guild, d), data["stickers"]))  # type: ignore
        self.dispatch("guild_stickers_update", guild, before_stickers, guild.stickers)

    def _get_create_guild(self, data):
        if data.get("unavailable") is False:
            # GUILD_CREATE with unavailable in the response
            # usually means that the guild has become available
            # and is therefore in the cache
            guild = self._get_guild(int(data["id"]))
            if guild is not None:
                guild.unavailable = False
                guild._from_data(data)
                return guild

        return self._add_guild_from_data(data)

    def is_guild_evicted(self, guild) -> bool:
        return guild.id not in self._guilds

    async def chunk_guild(self, guild, *, wait=True, cache=None):
        cache = cache or self.member_cache_flags.joined
        request = self._chunk_requests.get(guild.id)
        if request is None:
            self._chunk_requests[guild.id] = request = ChunkRequest(
                guild.id, self.loop, self._get_guild, cache=cache
            )
            await self.chunker(guild.id, nonce=request.nonce)

        if wait:
            return await request.wait()
        return request.get_future()

    async def _chunk_and_dispatch(self, guild, unavailable):
        try:
            await asyncio.wait_for(self.chunk_guild(guild), timeout=60.0)
        except asyncio.TimeoutError:
            _log.info("Somehow timed out waiting for chunks.")

        if unavailable is False:
            self.dispatch("guild_available", guild)
        else:
            self.dispatch("guild_join", guild)

    def parse_guild_create(self, data) -> None:
        unavailable = data.get("unavailable")
        if unavailable is True:
            # joined a guild with unavailable == True so..
            return

        guild = self._get_create_guild(data)

        try:
            # Notify the on_ready state, if any, that this guild is complete.
            self._ready_state.put_nowait(guild)
        except AttributeError:
            pass
        else:
            # If we're waiting for the event, put the rest on hold
            return

        # check if it requires chunking
        if self._guild_needs_chunking(guild):
            asyncio.create_task(self._chunk_and_dispatch(guild, unavailable))
            return

        # Dispatch available if newly available
        if unavailable is False:
            self.dispatch("guild_available", guild)
        else:
            self.dispatch("guild_join", guild)

    def parse_guild_update(self, data) -> None:
        guild = self._get_guild(int(data["id"]))
        if guild is not None:
            old_guild = copy.copy(guild)
            guild._from_data(data)
            self.dispatch("guild_update", old_guild, guild)
        else:
            _log.debug(
                "GUILD_UPDATE referencing an unknown guild ID: %s. Discarding.",
                data["id"],
            )

    def parse_guild_delete(self, data) -> None:
        guild = self._get_guild(int(data["id"]))
        if guild is None:
            _log.debug(
                "GUILD_DELETE referencing an unknown guild ID: %s. Discarding.",
                data["id"],
            )
            return

        if data.get("unavailable", False):
            # GUILD_DELETE with unavailable being True means that the
            # guild that was available is now currently unavailable
            guild.unavailable = True
            self.dispatch("guild_unavailable", guild)
            return

        # do a cleanup of the messages cache
        if self._messages is not None:
            self._messages: Optional[Deque[Message]] = deque(
                (msg for msg in self._messages if msg.guild != guild),
                maxlen=self.max_messages,
            )

        self._remove_guild(guild)
        self.dispatch("guild_remove", guild)

    def parse_guild_ban_add(self, data) -> None:
        # we make the assumption that GUILD_BAN_ADD is done
        # before GUILD_MEMBER_REMOVE is called
        # hence we don't remove it from cache or do anything
        # strange with it, the main purpose of this event
        # is mainly to dispatch to another event worth listening to for logging
        guild = self._get_guild(int(data["guild_id"]))
        if guild is not None:
            try:
                user = User(data=data["user"], state=self)
            except KeyError:
                pass
            else:
                member = guild.get_member(user.id) or user
                self.dispatch("member_ban", guild, member)

    def parse_guild_ban_remove(self, data) -> None:
        guild = self._get_guild(int(data["guild_id"]))
        if guild is not None and "user" in data:
            user = self.store_user(data["user"])
            self.dispatch("member_unban", guild, user)

    def parse_guild_role_create(self, data) -> None:
        guild = self._get_guild(int(data["guild_id"]))
        if guild is None:
            _log.debug(
                "GUILD_ROLE_CREATE referencing an unknown guild ID: %s. Discarding.",
                data["guild_id"],
            )
            return

        role_data = data["role"]
        role = Role(guild=guild, data=role_data, state=self)
        guild._add_role(role)
        self.dispatch("guild_role_create", role)

    def parse_guild_role_delete(self, data) -> None:
        guild = self._get_guild(int(data["guild_id"]))
        if guild is not None:
            role_id = int(data["role_id"])
            try:
                role = guild._remove_role(role_id)
            except KeyError:
                return
            else:
                self.dispatch("guild_role_delete", role)
        else:
            _log.debug(
                "GUILD_ROLE_DELETE referencing an unknown guild ID: %s. Discarding.",
                data["guild_id"],
            )

    def parse_guild_role_update(self, data) -> None:
        guild = self._get_guild(int(data["guild_id"]))
        if guild is not None:
            role_data = data["role"]
            role_id = int(role_data["id"])
            role = guild.get_role(role_id)
            if role is not None:
                old_role = copy.copy(role)
                role._update(role_data)
                self.dispatch("guild_role_update", old_role, role)
        else:
            _log.debug(
                "GUILD_ROLE_UPDATE referencing an unknown guild ID: %s. Discarding.",
                data["guild_id"],
            )

    def parse_guild_members_chunk(self, data) -> None:
        guild_id = int(data["guild_id"])
        guild = self._get_guild(guild_id)
        presences = data.get("presences", [])

        # the guild won't be None here
        members = [Member(guild=guild, data=member, state=self) for member in data.get("members", [])]  # type: ignore
        _log.debug(
            "Processed a chunk for %s members in guild ID %s.", len(members), guild_id
        )

        if presences:
            member_dict = {str(member.id): member for member in members}
            for presence in presences:
                user = presence["user"]
                member_id = user["id"]
                member = member_dict.get(member_id)
                if member is not None:
                    member._presence_update(presence, user)

        complete = data.get("chunk_index", 0) + 1 == data.get("chunk_count")
        self.process_chunk_requests(guild_id, data.get("nonce"), members, complete)

    def parse_guild_scheduled_event_create(self, data) -> None:
        guild = self._get_guild(int(data["guild_id"]))
        if guild is None:
            _log.debug(
                "GUILD_SCHEDULED_EVENT_CREATE referencing an unknown guild ID: %s. Discarding.",
                data["guild_id"],
            )
            return

        creator = (
            None
            if not data.get("creator", None)
            else guild.get_member(data.get("creator_id"))
        )
        scheduled_event = ScheduledEvent(
            state=self, guild=guild, creator=creator, data=data
        )
        guild._add_scheduled_event(scheduled_event)
        self.dispatch("scheduled_event_create", scheduled_event)

    def parse_guild_scheduled_event_update(self, data) -> None:
        guild = self._get_guild(int(data["guild_id"]))
        if guild is None:
            _log.debug(
                "GUILD_SCHEDULED_EVENT_UPDATE referencing an unknown guild ID: %s. Discarding.",
                data["guild_id"],
            )
            return

        creator = (
            None
            if not data.get("creator", None)
            else guild.get_member(data.get("creator_id"))
        )
        scheduled_event = ScheduledEvent(
            state=self, guild=guild, creator=creator, data=data
        )
        old_event = guild.get_scheduled_event(data["id"])
        guild._add_scheduled_event(scheduled_event)
        self.dispatch("scheduled_event_update", old_event, scheduled_event)

    def parse_guild_scheduled_event_delete(self, data) -> None:
        guild = self._get_guild(int(data["guild_id"]))
        if guild is None:
            _log.debug(
                "GUILD_SCHEDULED_EVENT_DELETE referencing an unknown guild ID: %s. Discarding.",
                data["guild_id"],
            )
            return

        creator = (
            None
            if not data.get("creator", None)
            else guild.get_member(data.get("creator_id"))
        )
        scheduled_event = ScheduledEvent(
            state=self, guild=guild, creator=creator, data=data
        )
        scheduled_event.status = ScheduledEventStatus.canceled
        guild._remove_scheduled_event(scheduled_event)
        self.dispatch("scheduled_event_delete", scheduled_event)

    def parse_guild_scheduled_event_user_add(self, data) -> None:
        guild = self._get_guild(int(data["guild_id"]))
        if guild is None:
            _log.debug(
                "GUILD_SCHEDULED_EVENT_USER_ADD referencing an unknown guild ID: %s. Discarding.",
                data["guild_id"],
            )
            return

        payload = RawScheduledEventSubscription(data, "USER_ADD")
        payload.guild = guild
        self.dispatch("raw_scheduled_event_user_add", payload)

        member = guild.get_member(data["user_id"])
        if member is not None:
            event = guild.get_scheduled_event(data["guild_scheduled_event_id"])
            if event:
                event.subscriber_count += 1
                guild._add_scheduled_event(event)
                self.dispatch("scheduled_event_user_add", event, member)

    def parse_guild_scheduled_event_user_remove(self, data) -> None:
        guild = self._get_guild(int(data["guild_id"]))
        if guild is None:
            _log.debug(
                "GUILD_SCHEDULED_EVENT_USER_REMOVE referencing an unknown guild ID: %s. Discarding.",
                data["guild_id"],
            )
            return

        payload = RawScheduledEventSubscription(data, "USER_REMOVE")
        payload.guild = guild
        self.dispatch("raw_scheduled_event_user_remove", payload)

        member = guild.get_member(data["user_id"])
        if member is not None:
            event = guild.get_scheduled_event(data["guild_scheduled_event_id"])
            if event:
                event.subscriber_count += 1
                guild._add_scheduled_event(event)
                self.dispatch("scheduled_event_user_remove", event, member)

    def parse_guild_integrations_update(self, data) -> None:
        guild = self._get_guild(int(data["guild_id"]))
        if guild is not None:
            self.dispatch("guild_integrations_update", guild)
        else:
            _log.debug(
                "GUILD_INTEGRATIONS_UPDATE referencing an unknown guild ID: %s. Discarding.",
                data["guild_id"],
            )

    def parse_integration_create(self, data) -> None:
        guild_id = int(data.pop("guild_id"))
        guild = self._get_guild(guild_id)
        if guild is not None:
            cls, _ = _integration_factory(data["type"])
            integration = cls(data=data, guild=guild)
            self.dispatch("integration_create", integration)
        else:
            _log.debug(
                "INTEGRATION_CREATE referencing an unknown guild ID: %s. Discarding.",
                guild_id,
            )

    def parse_integration_update(self, data) -> None:
        guild_id = int(data.pop("guild_id"))
        guild = self._get_guild(guild_id)
        if guild is not None:
            cls, _ = _integration_factory(data["type"])
            integration = cls(data=data, guild=guild)
            self.dispatch("integration_update", integration)
        else:
            _log.debug(
                "INTEGRATION_UPDATE referencing an unknown guild ID: %s. Discarding.",
                guild_id,
            )

    def parse_integration_delete(self, data) -> None:
        guild_id = int(data["guild_id"])
        guild = self._get_guild(guild_id)
        if guild is not None:
            raw = RawIntegrationDeleteEvent(data)
            self.dispatch("raw_integration_delete", raw)
        else:
            _log.debug(
                "INTEGRATION_DELETE referencing an unknown guild ID: %s. Discarding.",
                guild_id,
            )

    def parse_webhooks_update(self, data) -> None:
        guild = self._get_guild(int(data["guild_id"]))
        if guild is None:
            _log.debug(
                "WEBHOOKS_UPDATE referencing an unknown guild ID: %s. Discarding",
                data["guild_id"],
            )
            return

        channel = guild.get_channel(int(data["channel_id"]))
        if channel is not None:
            self.dispatch("webhooks_update", channel)
        else:
            _log.debug(
                "WEBHOOKS_UPDATE referencing an unknown channel ID: %s. Discarding.",
                data["channel_id"],
            )

    def parse_stage_instance_create(self, data) -> None:
        guild = self._get_guild(int(data["guild_id"]))
        if guild is not None:
            stage_instance = StageInstance(guild=guild, state=self, data=data)
            guild._stage_instances[stage_instance.id] = stage_instance
            self.dispatch("stage_instance_create", stage_instance)
        else:
            _log.debug(
                "STAGE_INSTANCE_CREATE referencing unknown guild ID: %s. Discarding.",
                data["guild_id"],
            )

    def parse_stage_instance_update(self, data) -> None:
        guild = self._get_guild(int(data["guild_id"]))
        if guild is not None:
            stage_instance = guild._stage_instances.get(int(data["id"]))
            if stage_instance is not None:
                old_stage_instance = copy.copy(stage_instance)
                stage_instance._update(data)
                self.dispatch(
                    "stage_instance_update", old_stage_instance, stage_instance
                )
            else:
                _log.debug(
                    "STAGE_INSTANCE_UPDATE referencing unknown stage instance ID: %s. Discarding.",
                    data["id"],
                )
        else:
            _log.debug(
                "STAGE_INSTANCE_UPDATE referencing unknown guild ID: %s. Discarding.",
                data["guild_id"],
            )

    def parse_stage_instance_delete(self, data) -> None:
        guild = self._get_guild(int(data["guild_id"]))
        if guild is not None:
            try:
                stage_instance = guild._stage_instances.pop(int(data["id"]))
            except KeyError:
                pass
            else:
                self.dispatch("stage_instance_delete", stage_instance)
        else:
            _log.debug(
                "STAGE_INSTANCE_DELETE referencing unknown guild ID: %s. Discarding.",
                data["guild_id"],
            )

    def parse_voice_state_update(self, data) -> None:
        guild = self._get_guild(utils._get_as_snowflake(data, "guild_id"))
        channel_id = utils._get_as_snowflake(data, "channel_id")
        flags = self.member_cache_flags
        # self.user is *always* cached when this is called
        self_id = self.user.id  # type: ignore
        if guild is not None:
            if int(data["user_id"]) == self_id:
                voice = self._get_voice_client(guild.id)
                if voice is not None:
                    coro = voice.on_voice_state_update(data)
                    asyncio.create_task(
                        logging_coroutine(
                            coro, info="Voice Protocol voice state update handler"
                        )
                    )

            member, before, after = guild._update_voice_state(data, channel_id)  # type: ignore
            if member is not None:
                if flags.voice:
                    if (
                        channel_id is None
                        and flags._voice_only
                        and member.id != self_id
                    ):
                        # Only remove from cache if we only have the voice flag enabled
                        # Member doesn't meet the Snowflake protocol currently
                        guild._remove_member(member)  # type: ignore
                    elif channel_id is not None:
                        guild._add_member(member)

                self.dispatch("voice_state_update", member, before, after)
            else:
                _log.debug(
                    "VOICE_STATE_UPDATE referencing an unknown member ID: %s. Discarding.",
                    data["user_id"],
                )

    def parse_voice_server_update(self, data) -> None:
        try:
            key_id = int(data["guild_id"])
        except KeyError:
            key_id = int(data["channel_id"])

        vc = self._get_voice_client(key_id)
        if vc is not None:
            coro = vc.on_voice_server_update(data)
            asyncio.create_task(
                logging_coroutine(
                    coro, info="Voice Protocol voice server update handler"
                )
            )

    def parse_typing_start(self, data) -> None:
        raw = RawTypingEvent(data)

        member_data = data.get("member")
        if member_data:
            guild = self._get_guild(raw.guild_id)
            if guild is not None:
                raw.member = Member(data=member_data, guild=guild, state=self)
            else:
                raw.member = None
        else:
            raw.member = None
        self.dispatch("raw_typing", raw)

        channel, guild = self._get_guild_channel(data)
        if channel is not None:
            user = raw.member or self._get_typing_user(channel, raw.user_id)

            if user is not None:
                self.dispatch("typing", channel, user, raw.when)

    def _get_typing_user(
        self, channel: Optional[MessageableChannel], user_id: int
    ) -> Optional[Union[User, Member]]:
        if isinstance(channel, DMChannel):
            return channel.recipient or self.get_user(user_id)

        elif isinstance(channel, (Thread, TextChannel)) and channel.guild is not None:
            return channel.guild.get_member(user_id)  # type: ignore

        elif isinstance(channel, GroupChannel):
            return utils.find(lambda x: x.id == user_id, channel.recipients)

        return self.get_user(user_id)

    def _get_reaction_user(
        self, channel: MessageableChannel, user_id: int
    ) -> Optional[Union[User, Member]]:
        if isinstance(channel, TextChannel):
            return channel.guild.get_member(user_id)
        return self.get_user(user_id)

    def get_reaction_emoji(self, data) -> Union[Emoji, PartialEmoji]:
        emoji_id = utils._get_as_snowflake(data, "id")

        if not emoji_id:
            return data["name"]

        try:
            return self._emojis[emoji_id]
        except KeyError:
            return PartialEmoji.with_state(
                self,
                animated=data.get("animated", False),
                id=emoji_id,
                name=data["name"],
            )

    def _upgrade_partial_emoji(
        self, emoji: PartialEmoji
    ) -> Union[Emoji, PartialEmoji, str]:
        emoji_id = emoji.id
        if not emoji_id:
            return emoji.name
        try:
            return self._emojis[emoji_id]
        except KeyError:
            return emoji

    def get_channel(self, id: Optional[int]) -> Optional[Union[Channel, Thread]]:
        if id is None:
            return None

        pm = self._get_private_channel(id)
        if pm is not None:
            return pm

        for guild in self.guilds:
            channel = guild._resolve_channel(id)
            if channel is not None:
                return channel

    def create_message(
        self,
        *,
        channel: Union[
            TextChannel, Thread, DMChannel, GroupChannel, PartialMessageable
        ],
        data: MessagePayload,
    ) -> Message:
        return Message(state=self, channel=channel, data=data)


class AutoShardedConnectionState(ConnectionState):
    def __init__(self, *args: Any, **kwargs: Any) -> None:
        super().__init__(*args, **kwargs)
        self.shard_ids: Union[List[int], range] = []
        self.shards_launched: asyncio.Event = asyncio.Event()

    def _update_message_references(self) -> None:
        # self._messages won't be None when this is called
        for msg in self._messages:  # type: ignore
            if not msg.guild:
                continue

            new_guild = self._get_guild(msg.guild.id)
            if new_guild is not None and new_guild is not msg.guild:
                channel_id = msg.channel.id
                channel = new_guild._resolve_channel(channel_id) or Object(
                    id=channel_id
                )
                # channel will either be a TextChannel, Thread or Object
                msg._rebind_cached_references(new_guild, channel)  # type: ignore

    async def chunker(
        self,
        guild_id: int,
        query: str = "",
        limit: int = 0,
        presences: bool = False,
        *,
        shard_id: Optional[int] = None,
        nonce: Optional[str] = None,
    ) -> None:
        ws = self._get_websocket(guild_id, shard_id=shard_id)
        await ws.request_chunks(
            guild_id, query=query, limit=limit, presences=presences, nonce=nonce
        )

    async def _delay_ready(self) -> None:
        await self.shards_launched.wait()
        processed = []
        max_concurrency = len(self.shard_ids) * 2
        current_bucket = []
        while True:
            # this snippet of code is basically waiting N seconds
            # until the last GUILD_CREATE was sent
            try:
                guild = await asyncio.wait_for(
                    self._ready_state.get(), timeout=self.guild_ready_timeout
                )
            except asyncio.TimeoutError:
                break
            else:
                if self._guild_needs_chunking(guild):
                    _log.debug(
                        "Guild ID %d requires chunking, will be done in the background.",
                        guild.id,
                    )
                    if len(current_bucket) >= max_concurrency:
                        try:
                            await utils.sane_wait_for(
                                current_bucket, timeout=max_concurrency * 70.0
                            )
                        except asyncio.TimeoutError:
                            fmt = "Shard ID %s failed to wait for chunks from a sub-bucket with length %d"
                            _log.warning(fmt, guild.shard_id, len(current_bucket))
                        finally:
                            current_bucket = []

                    # Chunk the guild in the background while we wait for GUILD_CREATE streaming
                    future = asyncio.ensure_future(self.chunk_guild(guild))
                    current_bucket.append(future)
                else:
                    future = self.loop.create_future()
                    future.set_result([])

                processed.append((guild, future))

        guilds = sorted(processed, key=lambda g: g[0].shard_id)
        for shard_id, info in itertools.groupby(guilds, key=lambda g: g[0].shard_id):
            children, futures = zip(*info)
            # 110 reqs/minute w/ 1 req/guild plus some buffer
            timeout = 61 * (len(children) / 110)
            try:
                await utils.sane_wait_for(futures, timeout=timeout)
            except asyncio.TimeoutError:
                _log.warning(
                    "Shard ID %s failed to wait for chunks (timeout=%.2f) for %d guilds",
                    shard_id,
                    timeout,
                    len(guilds),
                )
            for guild in children:
                if guild.unavailable is False:
                    self.dispatch("guild_available", guild)
                else:
                    self.dispatch("guild_join", guild)

            self.dispatch("shard_ready", shard_id)

        # remove the state
        try:
            del self._ready_state
        except AttributeError:
            pass  # already been deleted somehow

        # regular users cannot shard so we won't worry about it here.

        # clear the current task
        self._ready_task = None

        # dispatch the event
        self.call_handlers("ready")
        self.dispatch("ready")

    def parse_ready(self, data) -> None:
        if not hasattr(self, "_ready_state"):
            self._ready_state = asyncio.Queue()

        self.user = user = ClientUser(state=self, data=data["user"])
        # self._users is a list of Users, we're setting a ClientUser
        self._users[user.id] = user  # type: ignore

        if self.application_id is None:
            try:
                application = data["application"]
            except KeyError:
                pass
            else:
                self.application_id = utils._get_as_snowflake(application, "id")
                self.application_flags = ApplicationFlags._from_value(
                    application["flags"]
                )

        for guild_data in data["guilds"]:
            self._add_guild_from_data(guild_data)

        if self._messages:
            self._update_message_references()

        self.dispatch("connect")
        self.dispatch("shard_connect", data["__shard_id__"])

        if self._ready_task is None:
            self._ready_task = asyncio.create_task(self._delay_ready())

    def parse_resumed(self, data) -> None:
        self.dispatch("resumed")
        self.dispatch("shard_resumed", data["__shard_id__"])<|MERGE_RESOLUTION|>--- conflicted
+++ resolved
@@ -30,17 +30,12 @@
 import inspect
 import itertools
 import logging
-<<<<<<< HEAD
-from typing import Awaitable, Dict, Optional, TYPE_CHECKING, Union, Callable, Any, List, TypeVar, Coroutine, Sequence, Tuple, Deque
-import inspect
-
-=======
->>>>>>> 429dadce
 import os
 from collections import OrderedDict, deque
 from typing import (
     TYPE_CHECKING,
     Any,
+    Awaitable,
     Callable,
     Coroutine,
     Deque,
@@ -58,17 +53,9 @@
 from .channel import *
 from .channel import PartialMessageable
 from .channel import _channel_factory
-<<<<<<< HEAD
 from .raw_models import *
-from .raw_models import RawThreadDeleteEvent, RawReactionActionEvent, RawTypingEvent
-from .member import Member
-from .role import Role
-from .enums import ChannelType, try_enum, Status, ScheduledEventStatus
-from . import utils
-=======
 from .emoji import Emoji
 from .enums import ChannelType, InteractionType, ScheduledEventStatus, Status, try_enum
->>>>>>> 429dadce
 from .flags import ApplicationFlags, Intents, MemberCacheFlags
 from .guild import Guild
 from .integrations import _integration_factory
@@ -91,13 +78,10 @@
 
 if TYPE_CHECKING:
     from .abc import PrivateChannel
-<<<<<<< HEAD
     from .message import MessageableChannel  # type: ignore # circular import
     from .guild import GuildChannel, VocalGuildChannel
     from .http import HTTPClient
     from .voice_client import VoiceProtocol
-=======
->>>>>>> 429dadce
     from .client import Client
     from .gateway import DiscordWebSocket
     from .guild import GuildChannel, VocalGuildChannel
@@ -203,19 +187,12 @@
         self.handlers: Dict[str, Callable[..., Any]] = handlers
         self.hooks: Dict[str, Callable[..., Any]] = hooks
         self.shard_count: Optional[int] = None
-<<<<<<< HEAD
         self._ready_task: Optional[Awaitable[Callable[..., Any]]] = None  # asyncio.Task
-        self.application_id: Optional[int] = utils._get_as_snowflake(options, 'application_id')
-        self.heartbeat_timeout: float = options.get('heartbeat_timeout', 60.0)
-        self.guild_ready_timeout: float = options.get('guild_ready_timeout', 2.0)
-=======
-        self._ready_task: Optional[asyncio.Task] = None
         self.application_id: Optional[int] = utils._get_as_snowflake(
             options, "application_id"
         )
         self.heartbeat_timeout: float = options.get("heartbeat_timeout", 60.0)
         self.guild_ready_timeout: float = options.get("guild_ready_timeout", 2.0)
->>>>>>> 429dadce
         if self.guild_ready_timeout < 0:
             raise ValueError("guild_ready_timeout cannot be negative")
 
