# Changelog

All notable changes to this project will be documented in this file.

The format is based on [Keep a Changelog](https://keepachangelog.com/en/1.0.0/), and
this project adheres to [Semantic Versioning](https://semver.org/spec/v2.0.0.html) when
possible (see our [Version Guarantees] for more info).

## [Unreleased]

These changes are available on the `master` branch, but have not yet been released.

⚠️ **This version removes support for Python 3.9.** ⚠️

### Added

- Added `Attachment.read_chunked` and added optional `chunksize` argument to
  `Attachment.save` for retrieving attachments in chunks.
  ([#2956](https://github.com/Pycord-Development/pycord/pull/2956))

### Changed

### Fixed

<<<<<<< HEAD
- Fixed the `view` attribute on many view items being incorrect.
  ([#2981](https://github.com/Pycord-Development/pycord/pull/2981))
=======
- Fixed `TypeError` in paginator implementation when only passing `PageGroup` objects
  and `show_menu` is falsy.
  ([#2993](https://github.com/Pycord-Development/pycord/pull/2993))
>>>>>>> e90089d1
- Fixed breaking change in `ui.Select` Generic typing by adding default values to
  TypeVars. ([#3002](https://github.com/Pycord-Development/pycord/pull/3002))

### Deprecated

- Deprecated manually setting the `view` attribute on view items.
  ([#2981](https://github.com/Pycord-Development/pycord/pull/2981))

### Removed

- ⚠️ **Removed support for Python 3.9.**
  ([#2986](https://github.com/Pycord-Development/pycord/pull/2986))

## [2.7.0rc2] - 2025-10-22

### Added

- Implemented `with_response` for interaction callbacks, adding
  `Interaction.callback.is_loading()` and `Interaction.callback.is_ephemeral()`.
  ([#2711](https://github.com/Pycord-Development/pycord/pull/2711))
- Added `RawMessageUpdateEvent.new_message` - message update events now contain full
  message objects ([#2780](https://github.com/Pycord-Development/pycord/pull/2780))
- Added `Guild.get_or_fetch()` and `Client.get_or_fetch()` shortcut methods.
  ([#2776](https://github.com/Pycord-Development/pycord/pull/2776))
- Added support for setting guild-specific `avatar`, `banner`, and `bio` for the bot
  user through `Member.edit`.
  ([#2908](https://github.com/Pycord-Development/pycord/pull/2908))
- Added support for select default values.
  ([#2899](https://github.com/Pycord-Development/pycord/pull/2899))
  - Adds a new generic parameter to selects to type `ui.Select.values` return type.
  - Adds `SelectDefaultValue` object to create select default values.
  - Adds `SelectDefaultValueType` enum.
  - Adds pre-typed and pre-constructed with select_type `ui.Select` aliases for the
    different select types: `ui.StringSelect`, `ui.UserSelect`, `ui.RoleSelect`,
    `ui.MentionableSelect`, and `ui.ChannelSelect`.
- Added `store` parameter to `View` and `Modal` classes.
  ([#2904](https://github.com/Pycord-Development/pycord/pull/2904/))
- Added `Webhook.parent` and `Webhook.from_interaction`
  ([#2904](https://github.com/Pycord-Development/pycord/pull/2904/))
- Added the ability to use functions with any number of optional arguments and functions
  returning an awaitable as `Option.autocomplete`.
  ([#2914](https://github.com/Pycord-Development/pycord/pull/2914))
- Added `ui.FileUpload` for modals and the `FileUpload` component.
  ([#2938](https://github.com/Pycord-Development/pycord/pull/2938))
- Added `Permissions.bypass_slowmode`.
  ([#2939](https://github.com/Pycord-Development/pycord/pull/2939))
- Added support for Guild Incidents via `Guild.incidents_data` and
  `Guild.modify_incident_actions()`.
  ([#2955](https://github.com/Pycord-Development/pycord/pull/2955))
- Added `mention` property to `BaseEmoji`.
  ([#2972](https://github.com/Pycord-Development/pycord/pull/2972))

### Changed

- Overhauled support for Components V2 and new Modal components
  ([#2904](https://github.com/Pycord-Development/pycord/pull/2904/))
  - Revert `discord.ui.View` and `discord.ui.Modal` to 2.6.1 behavior; not compatible
    with new features.
  - Implemented `discord.ui.DesignerView` and `discord.ui.DesignerModal` to support new
    components.
  - `DesignerView` and `Container` do not support `Button` and `Select` directly; use
    `discord.ui.ActionRow` instead.
  - `DesignerModal` does not support `InputText` and `Select` directly; use
    `discord.ui.Label` instead.
  - Removed `InputText.description`, `Select.label` and `Select.description`; these are
    now attributes of `Label`.
  - `discord.ui.Item` is now a base class for `ViewItem` and `ModalItem`; all items
    inherit from these.
  - All view and modal classes now inherit from a base `ItemInterface` class, split into
    `BaseView` and `BaseModal`

### Fixed

- Manage silence for new SSRC with existing user_id.
  ([#2808](https://github.com/Pycord-Development/pycord/pull/2808))
- Unbound `raw` reference in `parse_message_update` causing errors on message updates.
  ([#2905](https://github.com/Pycord-Development/pycord/pull/2905))
- `view=None` in various methods causing an AttributeError.
  ([#2915](https://github.com/Pycord-Development/pycord/pull/2915))
- `View.message` being `None` when it had not been interacted with yet.
  ([#2916](https://github.com/Pycord-Development/pycord/pull/2916))
- Fixed a crash when processing message edit events while message cache was disabled.
  ([#2924](https://github.com/Pycord-Development/pycord/pull/2924))
- Fixed OPUS Decode Error when recording audio.
  ([#2925](https://github.com/Pycord-Development/pycord/pull/2925))
- Fixed a `TypeError` when typing `ui.Select` without providing optional type arguments.
  ([#2943](https://github.com/Pycord-Development/pycord/pull/2943))
- Fixed modal input values being misordered when using the `row` parameter and inserting
  items out of row order.
  ([#2938](https://github.com/Pycord-Development/pycord/pull/2938))
- Fixed a KeyError when a text input is left blank in a modal.
  ([#2938](https://github.com/Pycord-Development/pycord/pull/2938))
- Fixed `TypeError` when using Python 3.12+ `type` syntax for typing slash command
  parameters. ([#2952](https://github.com/Pycord-Development/pycord/pull/2952))
- Fixed autocomplete crashing when using an async staticmethod.
  ([#2966](https://github.com/Pycord-Development/pycord/pull/2966))
- Fixed attributes like :attr:`Member.display_banner` being `None` when the member has
  no guild specific banner, but does have a global one.
  ([#2968](https://github.com/Pycord-Development/pycord/pull/2949))
- Fixed `__repr__` formatting for `AppEmoji`.
  ([#2972](https://github.com/Pycord-Development/pycord/pull/2972))

### Deprecated

- Deprecated `utils.get_or_fetch(attr, id)` and `Client.get_or_fetch_user(id)` in favour
  of `utils.get_or_fetch(object_type, object_id)` and `Client.get_or_fetch(User, id)`.
  ([#2776](https://github.com/Pycord-Development/pycord/pull/2776))

### Removed

## [2.7.0rc1] - 2025-08-30

⚠️ **This version removes support for Python 3.8.** ⚠️

### Added

- Added `positional` argument to `commands.Flag`.
  ([#2443](https://github.com/Pycord-Development/pycord/pull/2443))
- Added `Guild.fetch_role` method.
  ([#2528](https://github.com/Pycord-Development/pycord/pull/2528))
- Added the following `AppInfo` attributes: `approximate_guild_count`,
  `approximate_user_install_count`, `custom_install_url`, `install_params`,
  `interactions_endpoint_url`, `redirect_uris`, `role_connections_verification_url`, and
  `tags`. ([#2520](https://github.com/Pycord-Development/pycord/pull/2520))
- Added `Member.guild_banner` and `Member.display_banner` properties.
  ([#2556](https://github.com/Pycord-Development/pycord/pull/2556))
- Added support for Application Emojis.
  ([#2501](https://github.com/Pycord-Development/pycord/pull/2501))
- Added `cache_app_emojis` parameter to `Client`.
  ([#2501](https://github.com/Pycord-Development/pycord/pull/2501))
- Added `elapsed` method to `VoiceClient`.
  ([#2587](https://github.com/Pycord-Development/pycord/pull/2587/))
- Added optional `filter` parameter to `utils.basic_autocomplete()`.
  ([#2590](https://github.com/Pycord-Development/pycord/pull/2590))
- Added role tags: `subscription_listing_id`, `guild_connections`, and
  `available_for_purchase`.
  ([#2606](https://github.com/Pycord-Development/pycord/pull/2606))
- Added missing `with_counts` parameter to `fetch_guilds` method.
  ([#2615](https://github.com/Pycord-Development/pycord/pull/2615))
- Added the following missing permissions: `Permissions.use_soundboard`,
  `Permissions.use_external_sounds`, and
  `Permissions.view_creator_monetization_analytics`.
  ([#2620](https://github.com/Pycord-Development/pycord/pull/2620))
- Added `MediaChannel` channel type.
  ([#2641](https://github.com/Pycord-Development/pycord/pull/2641))
- Added `Message._raw_data` attribute.
  ([#2670](https://github.com/Pycord-Development/pycord/pull/2670))
- Added helper methods to determine the authorizing party of an `Interaction`.
  ([#2659](https://github.com/Pycord-Development/pycord/pull/2659))
- Added `VoiceMessage` subclass of `File` to allow voice messages to be sent.
  ([#2579](https://github.com/Pycord-Development/pycord/pull/2579))
- Added the following soundboard-related features:
  - Manage guild soundboard sounds with `Guild.fetch_sounds()`, `Guild.create_sound()`,
    `SoundboardSound.edit()`, and `SoundboardSound.delete()`.
  - Access Discord default sounds with `Client.fetch_default_sounds()`.
  - Play sounds in voice channels with `VoiceChannel.send_soundboard_sound()`.
  - New `on_voice_channel_effect_send` event for sound and emoji effects.
  - Soundboard limits based on guild premium tier (8-48 slots) in
    `Guild.soundboard_limit`.
    ([#2623](https://github.com/Pycord-Development/pycord/pull/2623))
- Added new `Subscription` object and related methods/events.
  ([#2564](https://github.com/Pycord-Development/pycord/pull/2564))
- Added `Message.forward_to`, `Message.snapshots`, and other related attributes.
  ([#2598](https://github.com/Pycord-Development/pycord/pull/2598))
- Add missing `Guild` feature flags and `Guild.edit` parameters.
  ([#2672](https://github.com/Pycord-Development/pycord/pull/2672))
- Added the ability to change the API's base URL with `Route.API_BASE_URL`.
  ([#2714](https://github.com/Pycord-Development/pycord/pull/2714))
- Added the ability to pass a `datetime.time` object to `format_dt`.
  ([#2747](https://github.com/Pycord-Development/pycord/pull/2747))
- Added the ability to pass an `overlap` parameter to the `loop` decorator and `Loop`
  class, allowing concurrent iterations if enabled.
  ([#2765](https://github.com/Pycord-Development/pycord/pull/2765))
- Added various missing channel parameters and allow `default_reaction_emoji` to be
  `None`. ([#2772](https://github.com/Pycord-Development/pycord/pull/2772))
- Added support for type hinting slash command options with `typing.Annotated`.
  ([#2782](https://github.com/Pycord-Development/pycord/pull/2782))
- Added conversion to `Member` in `MentionableConverter`.
  ([#2775](https://github.com/Pycord-Development/pycord/pull/2775))
- Added `discord.Interaction.created_at`.
  ([#2801](https://github.com/Pycord-Development/pycord/pull/2801))
- Added `User.nameplate` property.
  ([#2817](https://github.com/Pycord-Development/pycord/pull/2817))
- Added role gradients support with `Role.colours` and the `RoleColours` class.
  ([#2818](https://github.com/Pycord-Development/pycord/pull/2818))
- Added `ThreadArchiveDuration` enum to improve clarity of thread archive durations.
  ([#2826](https://github.com/Pycord-Development/pycord/pull/2826))
- Added `Interaction.attachment_size_limit`.
  ([#2854](https://github.com/Pycord-Development/pycord/pull/2854))
- Added support for selects and text displays in modals.
  ([#2858](https://github.com/Pycord-Development/pycord/pull/2858))
- Added `AuditLogDiff.communication_disabled_until`.
  ([#2883](https://github.com/Pycord-Development/pycord/pull/2883))
- Added `discord.User.primary_guild` and the `PrimaryGuild` class.
  ([#2876](https://github.com/Pycord-Development/pycord/pull/2876))
- Added `get_component` to `Message`, `Section`, `Container` and `ActionRow`.
  ([#2849](https://github.com/Pycord-Development/pycord/pull/2849))

### Fixed

- Fixed `Enum` options not setting the correct type when only one choice is available.
  ([#2577](https://github.com/Pycord-Development/pycord/pull/2577))
- Fixed `codec` option for `FFmpegOpusAudio` class to make it in line with
  documentation. ([#2581](https://github.com/Pycord-Development/pycord/pull/2581))
- Fixed a possible bug where audio would play too fast at the beginning of audio files.
  ([#2584](https://github.com/Pycord-Development/pycord/pull/2584))
- Fixed paginator not responding when using `Paginator.edit()` with default parameters.
  ([#2594](https://github.com/Pycord-Development/pycord/pull/2594))
- Fixed the `is_owner()` `user` type hint: `User` -> `User | Member`.
  ([#2593](https://github.com/Pycord-Development/pycord/pull/2593))
- Fixed `Guild.create_test_entitlement()` and `User.create_test_entitlement()` using the
  guild/user ID instead of the application ID.
  ([#2595](https://github.com/Pycord-Development/pycord/pull/2595))
- Fixed `BucketType.category` cooldown commands not functioning correctly in private
  channels. ([#2603](https://github.com/Pycord-Development/pycord/pull/2603))
- Fixed `ctx` parameter of a `SlashCommand` not being `Union` type.
  ([#2611](https://github.com/Pycord-Development/pycord/pull/2611))
- Fixed `TypeError` when passing `skus` parameter in `Client.entitlements()`.
  ([#2627](https://github.com/Pycord-Development/pycord/issues/2627))
- Fixed `AttributeError` when sending polls with `PartialWebook`.
  ([#2624](https://github.com/Pycord-Development/pycord/pull/2624))
- Fixed editing `ForumChannel` flags not working.
  ([#2641](https://github.com/Pycord-Development/pycord/pull/2641))
- Fixed `AttributeError` when accessing `Member.guild_permissions` for user installed
  apps. ([#2650](https://github.com/Pycord-Development/pycord/pull/2650))
- Fixed type annotations of cached properties.
  ([#2635](https://github.com/Pycord-Development/pycord/issues/2635))
- Fixed malformed properties in `Interaction.channel`.
  ([#2658](https://github.com/Pycord-Development/pycord/pull/2658))
- Fixed an error when responding non-ephemerally with a `Paginator` to an ephemerally
  deferred interaction.
  ([#2661](https://github.com/Pycord-Development/pycord/pull/2661))
- Fixed attachment metadata being set incorrectly in interaction responses causing the
  metadata to be ignored by Discord.
  ([#2679](https://github.com/Pycord-Development/pycord/pull/2679))
- Fixed unexpected backoff behavior in the handling of task failures
  ([#2700](https://github.com/Pycord-Development/pycord/pull/2700)).
- Fixed `BridgeCommand` duplicate in default help command.
  ([#2656](https://github.com/Pycord-Development/pycord/pull/2656))
- Fixed `AttributeError` when trying to consume a consumable entitlement.
  ([#2564](https://github.com/Pycord-Development/pycord/pull/2564))
- Fixed `Subscription.renewal_sku_ids` not accepting `None` from the received payload.
  ([#2709](https://github.com/Pycord-Development/pycord/pull/2709))
- Fixed `ForumChannel.edit` allowing `default_reaction_emoji` to be `None`.
  ([#2739](https://github.com/Pycord-Development/pycord/pull/2739))
- Fixed missing `None` type hints in `Select.__init__`.
  ([#2746](https://github.com/Pycord-Development/pycord/pull/2746))
- Fixed `TypeError` when using `Flag` with Python 3.11+.
  ([#2759](https://github.com/Pycord-Development/pycord/pull/2759))
- Fixed `TypeError` when specifying `thread_name` in `Webhook.send`.
  ([#2761](https://github.com/Pycord-Development/pycord/pull/2761))
- Updated `valid_locales` to support `in` and `es-419`.
  ([#2767](https://github.com/Pycord-Development/pycord/pull/2767))
- Added support for emoji aliases like `:smile:` in PartialEmoji.from_str. Also applied
  the same logic in PartialEmojiConverter.
  ([#2815](https://github.com/Pycord-Development/pycord/pull/2815))
- Fixed `Webhook.edit` not working with `attachments=[]`.
  ([#2779](https://github.com/Pycord-Development/pycord/pull/2779))
- Fixed GIF-based `Sticker` returning the wrong `url`.
  ([#2781](https://github.com/Pycord-Development/pycord/pull/2781))
- Fixed `VoiceClient` crashing randomly while receiving audio
  ([#2800](https://github.com/Pycord-Development/pycord/pull/2800))
- Fixed `VoiceClient.connect` failing to do initial connection.
  ([#2812](https://github.com/Pycord-Development/pycord/pull/2812))
- Fixed `AttributeError` when printing a File component's `__repr__`.
  ([#2843](https://github.com/Pycord-Development/pycord/pull/2843))
- Fixed `TypeError` when using `@option` with certain annotations and along with
  `channel_types`. ([#2835](https://github.com/Pycord-Development/pycord/pull/2835))
- Fixed `TypeError` when using `Optional[...]` or `... | None` in command option type.
  ([#2852](https://github.com/Pycord-Development/pycord/pull/2852))
- Fixed type-hinting for `PermissionOverwrite.update`.
  ([#2878](https://github.com/Pycord-Development/pycord/pull/2878))
- Fixed `AttributeError` when accessing `AuditLogEntry.changes` more than once.
  ([#2882])(https://github.com/Pycord-Development/pycord/pull/2882))
- Fixed type hint for argument `start_time` and `end_time` of
  `Guild.create_scheduled_event`
  ([#2879](https://github.com/Pycord-Development/pycord/pull/2879))

### Changed

- Renamed `cover` property of `ScheduledEvent` and `cover` argument of
  `ScheduledEvent.edit` to `image`.
  ([#2496](https://github.com/Pycord-Development/pycord/pull/2496))
- ⚠️ **Removed support for Python 3.8.**
  ([#2521](https://github.com/Pycord-Development/pycord/pull/2521))
- `Emoji` has been renamed to `GuildEmoji`.
  ([#2501](https://github.com/Pycord-Development/pycord/pull/2501))
- Replaced audioop (deprecated module) implementation of `PCMVolumeTransformer.read`
  method with a pure Python equivalent.
  ([#2176](https://github.com/Pycord-Development/pycord/pull/2176))
- Updated `Guild.filesize_limit` to 10 MB instead of 25 MB following Discord's API
  changes. ([#2671](https://github.com/Pycord-Development/pycord/pull/2671))
- `Entitlement.ends_at` can now be `None`.
  ([#2564](https://github.com/Pycord-Development/pycord/pull/2564))
- Changed the default value of `ApplicationCommand.nsfw` to `False`.
  ([#2797](https://github.com/Pycord-Development/pycord/pull/2797))
- Upgraded voice websocket version to v8.
  ([#2812](https://github.com/Pycord-Development/pycord/pull/2812))
- `Messageable.pins()` now returns a `MessagePinIterator` and has new arguments.
  ([#2872](https://github.com/Pycord-Development/pycord/pull/2872))

### Deprecated

- Deprecated `AppInfo.summary` in favor of `AppInfo.description`.
  ([#2520](https://github.com/Pycord-Development/pycord/pull/2520))
- Deprecated `Emoji` in favor of `GuildEmoji`.
  ([#2501](https://github.com/Pycord-Development/pycord/pull/2501))
- Deprecated `Interaction.cached_channel` in favor of `Interaction.channel`.
  ([#2658](https://github.com/Pycord-Development/pycord/pull/2658))
- Deprecated `is_nsfw` for categories since it was never supported by the API.
  ([#2772](https://github.com/Pycord-Development/pycord/pull/2772))
- Deprecated `Messageable.pins()` returning a list of `Message`; it should be used as an
  iterator of `MessagePin` instead.
  ([#2872](https://github.com/Pycord-Development/pycord/pull/2872))

### Removed

- Removed deprecated support for `Option` in `BridgeCommand`, use `BridgeOption`
  instead. ([#2731](https://github.com/Pycord-Development/pycord/pull/2731))

## [2.6.1] - 2024-09-15

### Fixed

- Fixed premature garbage collection of tasks.
  ([#2510](https://github.com/Pycord-Development/pycord/pull/2510))
- Fixed `EntitlementIterator` type hints and behavior with `limit > 100`.
  ([#2555](https://github.com/Pycord-Development/pycord/pull/2555))
- Fixed missing `stacklevel` parameter in `warn_deprecated` function call inside
  `@utils.deprecated`. ([#2500](https://github.com/Pycord-Development/pycord/pull/2500))
- Fixed the type hint in `ConnectionState._polls` to reflect actual behavior, changing
  it from `Guild` to `Poll`.
  ([#2500](https://github.com/Pycord-Development/pycord/pull/2500))
- Fixed missing `__slots__` attributes in `RawReactionClearEmojiEvent` and
  `RawMessagePollVoteEvent`.
  ([#2500](https://github.com/Pycord-Development/pycord/pull/2500))
- Fixed the type of `ForumChannel.default_sort_order`, changing it from `int` to
  `SortOrder`. ([#2500](https://github.com/Pycord-Development/pycord/pull/2500))
- Fixed `PartialMessage` causing errors when created from `PartialMessageable`.
  ([#2568](https://github.com/Pycord-Development/pycord/pull/2500))
- Fixed the `guild` attribute of `Member`s received from a `UserCommand` being `None`.
  ([#2573](https://github.com/Pycord-Development/pycord/pull/2573))
- Fixed `Webhook.send`, which did not include attachment data.
  ([#2513](https://github.com/Pycord-Development/pycord/pull/2513))
- Fixed inverted type hints in `CheckAnyFailure`.
  ([#2502](https://github.com/Pycord-Development/pycord/pull/2502))

## [2.6.0] - 2024-07-09

### Added

- Added `banner` parameter to `ClientUser.edit`.
  ([#2396](https://github.com/Pycord-Development/pycord/pull/2396))
- Added `user` argument to `Paginator.edit`.
  ([#2390](https://github.com/Pycord-Development/pycord/pull/2390))
- Added `bridge_option` decorator. Required for `bridge.Bot` in 2.7.
  ([#2417](https://github.com/Pycord-Development/pycord/pull/2417))
- Added `Guild.search_members`.
  ([#2418](https://github.com/Pycord-Development/pycord/pull/2418))
- Added bulk banning up to 200 users through `Guild.bulk_ban`.
  ([#2421](https://github.com/Pycord-Development/pycord/pull/2421))
- Added `member` data to the `raw_reaction_remove` event.
  ([#2412](https://github.com/Pycord-Development/pycord/pull/2412))
- Added `Poll` and all related features.
  ([#2408](https://github.com/Pycord-Development/pycord/pull/2408))
- Added `stacklevel` param to `utils.warn_deprecated` and `utils.deprecated`.
  ([#2450](https://github.com/Pycord-Development/pycord/pull/2450))
- Added support for user-installable applications.
  ([#2409](https://github.com/Pycord-Development/pycord/pull/2409))
- Added support for one-time purchases for Discord monetization.
  ([#2438](https://github.com/Pycord-Development/pycord/pull/2438))
- Added `Attachment.title`.
  ([#2486](https://github.com/Pycord-Development/pycord/pull/2486))
- Added `MemberFlags`. ([#2489](https://github.com/Pycord-Development/pycord/pull/2489))
- Added `bypass_verification` parameter to `Member.edit`.
  ([#2489](https://github.com/Pycord-Development/pycord/pull/2489))
- Added `RoleFlags`. ([#2487](https://github.com/Pycord-Development/pycord/pull/2487))
- Added `MessageCall` information.
  ([#2488](https://github.com/Pycord-Development/pycord/pull/2488))

### Fixed

- Fixed the type-hinting of `Member.move_to` and `Member.edit` to reflect actual
  behavior. ([#2386](https://github.com/Pycord-Development/pycord/pull/2386))
- Fixed a deprecation warning from being displayed when running `python -m discord -v`
  by replacing the deprecated module.
  ([#2392](https://github.com/Pycord-Development/pycord/pull/2392))
- Fixed `Paginator.edit` to no longer set user to the bot.
  ([#2390](https://github.com/Pycord-Development/pycord/pull/2390))
- Fixed `NameError` in some instances of `Interaction`.
  ([#2402](https://github.com/Pycord-Development/pycord/pull/2402))
- Fixed interactions being ignored due to `PartialMessage.id` being of type `str`.
  ([#2406](https://github.com/Pycord-Development/pycord/pull/2406))
- Fixed the type-hinting of `ScheduledEvent.subscribers` to reflect actual behavior.
  ([#2400](https://github.com/Pycord-Development/pycord/pull/2400))
- Fixed `ScheduledEvent.subscribers` behavior with `limit=None`.
  ([#2407](https://github.com/Pycord-Development/pycord/pull/2407))
- Fixed invalid data being passed to `Interaction._guild` in certain cases.
  ([#2411](https://github.com/Pycord-Development/pycord/pull/2411))
- Fixed option type hints being ignored when using `parameter_name`.
  ([#2417](https://github.com/Pycord-Development/pycord/pull/2417))
- Fixed parameter `embed=None` causing `AttributeError` on `PartialMessage.edit`.
  ([#2446](https://github.com/Pycord-Development/pycord/pull/2446))
- Fixed paginator to revert state if a page update callback fails.
  ([#2448](https://github.com/Pycord-Development/pycord/pull/2448))
- Fixed missing `application_id` in `Entitlement.delete`.
  ([#2458](https://github.com/Pycord-Development/pycord/pull/2458))
- Fixed issues with enums as `Option` types with long descriptions or too many values.
  ([#2463](https://github.com/Pycord-Development/pycord/pull/2463))
- Fixed many inaccurate type hints throughout the library.
  ([#2457](https://github.com/Pycord-Development/pycord/pull/2457))
- Fixed `AttributeError` due to `discord.Option` being initialised with `input_type` set
  to `None`. ([#2464](https://github.com/Pycord-Development/pycord/pull/2464))
- Fixed `remove_application_command` causing issues while reloading extensions.
  ([#2480](https://github.com/Pycord-Development/pycord/pull/2480))
- Fixed outdated logic for filtering and sorting audit log entries.
  ([#2371](https://github.com/Pycord-Development/pycord/pull/2371))
- Further fixed logic when fetching audit logs.
  ([#2492](https://github.com/Pycord-Development/pycord/pull/2492))

### Changed

- Changed the type of `Guild.bitrate_limit` to `int`.
  ([#2387](https://github.com/Pycord-Development/pycord/pull/2387))
- HTTP requests that fail with a 503 status are now retried.
  ([#2395](https://github.com/Pycord-Development/pycord/pull/2395))
- `option` decorator now accepts `input_type`.
  ([#2417](https://github.com/Pycord-Development/pycord/pull/2417))
- `Option` may be used instead of `BridgeOption` until 2.7.
  ([#2417](https://github.com/Pycord-Development/pycord/pull/2417))
- `Guild.query_members` now accepts `limit=None` to retrieve all members.
  ([#2419](https://github.com/Pycord-Development/pycord/pull/2419))
- `ApplicationCommand.guild_only` is now deprecated in favor of
  `ApplicationCommand.contexts`.
  ([#2409](https://github.com/Pycord-Development/pycord/pull/2409))
- `Message.interaction` is now deprecated in favor of `Message.interaction_metadata`.
  ([#2409](https://github.com/Pycord-Development/pycord/pull/2409))
- Replaced `Client.fetch_entitlements` with `Client.entitlements`, which returns an
  `EntitlementIterator`.
  ([#2490](https://github.com/Pycord-Development/pycord/pull/2490))
- Changed the error message that appears when attempting to add a subcommand group to a
  subcommand group. ([#2275](https://github.com/Pycord-Development/pycord/pull/2275))

### Removed

- Removed the `delete_message_days` parameter from ban methods. Please use
  `delete_message_seconds` instead.
  ([#2421](https://github.com/Pycord-Development/pycord/pull/2421))
- Removed the `oldest_first` parameter from `Guild.audit_logs` in favor of the `before`
  and `after` parameters.
  ([#2371](https://github.com/Pycord-Development/pycord/pull/2371))
- Removed the `vanity_code` parameter from `Guild.edit`.
  ([#2491](https://github.com/Pycord-Development/pycord/pull/2491))

## [2.5.0] - 2024-03-02

### Added

- Added method to start bot via async context manager.
  ([#1801](https://github.com/Pycord-Development/pycord/pull/1801))
- Added parameters `author`, `footer`, `image` and `thumbnail` to `discord.Embed`
  initializer. ([#1996](https://github.com/Pycord-Development/pycord/pull/1996))
- Added events `on_bridge_command`, `on_bridge_command_completion`, and
  `on_bridge_command_error`.
  ([#1916](https://github.com/Pycord-Development/pycord/pull/1916))
- Added the `@client.once()` decorator, which serves as a one-time event listener.
  ([#1940](https://github.com/Pycord-Development/pycord/pull/1940))
- Added support for text-related features in `StageChannel`.
  ([#1936](https://github.com/Pycord-Development/pycord/pull/1936))
- Added support for one-time event listeners in `Client.listen`.
  ([#1957](https://github.com/Pycord-Development/pycord/pull/1957))
- Added `current_page` argument to `Paginator.update()`.
  ([#1983](https://github.com/Pycord-Development/pycord/pull/1983))
- Added application flag `application_auto_moderation_rule_create_badge`.
  ([#1992](https://github.com/Pycord-Development/pycord/pull/1992))
- Added support for recording silence via new `sync_start` argument in
  `VoiceClient.start_recording()`.
  ([#1984](https://github.com/Pycord-Development/pycord/pull/1984))
- Added `custom_message` to AutoModActionMetadata.
  ([#2029](https://github.com/Pycord-Development/pycord/pull/2029))
- Added support for
  [voice messages](https://github.com/discord/discord-api-docs/pull/6082).
  ([#2016](https://github.com/Pycord-Development/pycord/pull/2016))
- Added `data` attribute to all
  [Raw Event payloads](https://docs.pycord.dev/en/master/api/models.html#events).
  ([#2023](https://github.com/Pycord-Development/pycord/pull/2023))
- Added and documented missing `AuditLogAction` enums.
  ([#2030](https://github.com/Pycord-Development/pycord/pull/2030),
  [#2171](https://github.com/Pycord-Development/pycord/pull/2171))
- Added AutoMod-related models for `AuditLogDiff` enums.
  ([#2030](https://github.com/Pycord-Development/pycord/pull/2030))
- Added `Interaction.respond` and `Interaction.edit` as shortcut responses.
  ([#2026](https://github.com/Pycord-Development/pycord/pull/2026))
- Added `view.parent` which is set when the view is sent by
  `interaction.response.send_message`.
  ([#2036](https://github.com/Pycord-Development/pycord/pull/2036))
- Added methods `bridge.Bot.walk_bridge_commands` and
  `BridgeCommandGroup.walk_commands`.
  ([#1867](https://github.com/Pycord-Development/pycord/pull/1867))
- Added support for usernames and modified multiple methods accordingly.
  ([#2042](https://github.com/Pycord-Development/pycord/pull/2042))
- Added `icon` and `unicode_emoji` arguments to `Guild.create_role`.
  ([#2086](https://github.com/Pycord-Development/pycord/pull/2086))
- Added `cooldown` and `max_concurrency` attributes to `SlashCommandGroup`.
  ([#2091](https://github.com/Pycord-Development/pycord/pull/2091))
- Added embedded activities Gartic Phone and Jamspace.
  ([#2102](https://github.com/Pycord-Development/pycord/pull/2102))
- Added `bridge.Context` type as a `Union` of subclasses.
  ([#2106](https://github.com/Pycord-Development/pycord/pull/2106))
- Added support for type-hinting slash command options with `typing.Annotated`.
  ([#2124](https://github.com/Pycord-Development/pycord/pull/2124))
- Added `suppress` and `allowed_mentions` parameters to `Webhook` and
  `InteractionResponse` edit methods.
  ([#2138](https://github.com/Pycord-Development/pycord/pull/2138))
- Added `wait_finish` parameter to `VoiceClient.play` for awaiting the end of a play.
  ([#2194](https://github.com/Pycord-Development/pycord/pull/2194))
- Added support for custom bot status.
  ([#2206](https://github.com/Pycord-Development/pycord/pull/2206))
- Added function `Guild.delete_auto_moderation_rule`.
  ([#2153](https://github.com/Pycord-Development/pycord/pull/2153))
- Added `VoiceChannel.slowmode_delay`.
  ([#2112](https://github.com/Pycord-Development/pycord/pull/2112))
- Added `ForumChannel.default_reaction_emoji` attribute.
  ([#2178](https://github.com/Pycord-Development/pycord/pull/2178))
- Added `default_reaction_emoji` parameter to `Guild.create_forum_channel` and
  `ForumChannel.edit` methods.
  ([#2178](https://github.com/Pycord-Development/pycord/pull/2178))
- Added `applied_tags` parameter to `Webhook.send` method.
  ([#2322](https://github.com/Pycord-Development/pycord/pull/2322))
- Added `User.avatar_decoration`.
  ([#2131](https://github.com/Pycord-Development/pycord/pull/2131))
- Added support for guild onboarding related features.
  ([#2127](https://github.com/Pycord-Development/pycord/pull/2127))
- Added support for monetization related objects and events.
  ([#2273](https://github.com/Pycord-Development/pycord/pull/2273))
- Added `AttachmentFlags` and attachment attributes `expires_at`, `issued_at` and `hm`.
  ([#2342](https://github.com/Pycord-Development/pycord/pull/2342))
- Added `invitable` and `slowmode_delay` to `Thread` creation methods.
  ([#2350](https://github.com/Pycord-Development/pycord/pull/2350))
- Added support for voice channel statuses.
  ([#2368](https://github.com/Pycord-Development/pycord/pull/2368))
- Added `enforce_nonce` parameter for message sending.
  ([#2370](https://github.com/Pycord-Development/pycord/pull/2370))
- Added audit log support for voice channel status.
  ([#2373](https://github.com/Pycord-Development/pycord/pull/2373))

### Changed

- Changed default for all `name_localizations` and `description_localizations`
  attributes from being `None` to being `MISSING`.
  ([#1866](https://github.com/Pycord-Development/pycord/pull/1866))
- Changed `ffmpeg` output suppression when recording voice channels.
  ([#1993](https://github.com/Pycord-Development/pycord/pull/1993))
- Changed file-upload size limit from 8 MB to 25 MB accordingly.
  ([#2014](https://github.com/Pycord-Development/pycord/pull/2014))
- Changed the behavior of retrieving bans to accurately reflect the API.
  ([#1922](https://github.com/Pycord-Development/pycord/pull/1922))
- Changed `Interaction.channel` to be received from the gateway, allowing it to be
  `DMChannel` or `GroupChannel`.
  ([#2025](https://github.com/Pycord-Development/pycord/pull/2025))
- Changed `DMChannel.recipients` to potentially be `None`.
  ([#2025](https://github.com/Pycord-Development/pycord/pull/2025))
- Changed the behavior to store `view.message` when receiving a component interaction,
  while also changing `view.message` not to be set when sending view through
  `InteractionResponse.send_message`.
  ([#2036](https://github.com/Pycord-Development/pycord/pull/2036))
- Changed the fetching of attributes shared between text-based and Slash Commands in
  Bridge Commands to be dynamic.
  ([#1867](https://github.com/Pycord-Development/pycord/pull/1867))
- `discord.Embed` attributes (such as author, footer, etc.) now return instances of
  their respective classes when set and `None` otherwise.
  ([#2063](https://github.com/Pycord-Development/pycord/pull/2063))
- Changed `default_avatar` behavior to depend on the user's username migration status.
  ([#2087](https://github.com/Pycord-Development/pycord/pull/2087))
- Changed type hints of `command_prefix` and `help_command` arguments to be accurate.
  ([#2099](https://github.com/Pycord-Development/pycord/pull/2099))
- Replaced `orjson` features with `msgspec` in the codebase.
  ([#2170](https://github.com/Pycord-Development/pycord/pull/2170))
- `BridgeOption` must now be used for arguments in bridge commands.
  ([#2252](https://github.com/Pycord-Development/pycord/pull/2252))

### Removed

- Removed `Client.once` in favour of `once` argument in `Client.listen`.
  ([#1957](https://github.com/Pycord-Development/pycord/pull/1957))
- Removed `Embed.Empty` in favour of `None`, and `EmbedProxy` in favour of individual
  classes. ([#2063](https://github.com/Pycord-Development/pycord/pull/2063))

### Fixed

- Fixed `AttributeError` caused by
  [#1957](https://github.com/Pycord-Development/pycord/pull/1957) when using listeners
  in cogs. ([#1989](https://github.com/Pycord-Development/pycord/pull/1989))
- Fixed an issue in editing webhook messages in forum posts and private threads.
  ([#1981](https://github.com/Pycord-Development/pycord/pull/1981)).
- Fixed `View.message` not being set when view is sent using webhooks, including
  `Interaction.followup.send` or when a message is edited.
  ([#1997](https://github.com/Pycord-Development/pycord/pull/1997))
- Fixed `None` being handled incorrectly for avatar in `ClientUser.edit`.
  ([#1994](https://github.com/Pycord-Development/pycord/pull/1994))
- Fixed scheduled events breaking when changing the location from external to a channel.
  ([#1998](https://github.com/Pycord-Development/pycord/pull/1998))
- Fixed boolean converter breaking for Bridge Commands.
  ([#1999](https://github.com/Pycord-Development/pycord/pull/1999))
- Fixed bridge command options not working.
  ([#1999](https://github.com/Pycord-Development/pycord/pull/1999))
- Fixed `TypeError` being raised when passing `name` argument to bridge groups.
  ([#2000](https://github.com/Pycord-Development/pycord/pull/2000))
- Fixed `TypeError` in `AutoModRule`.
  ([#2029](https://github.com/Pycord-Development/pycord/pull/2029))
- Fixed the functionality to override the default `on_application_command_error`
  behavior using listeners.
  ([#2044](https://github.com/Pycord-Development/pycord/pull/2044))
- Fixed unloading of cogs with bridge commands.
  ([#2048](https://github.com/Pycord-Development/pycord/pull/2048))
- Fixed the `individual` slash command synchronization method.
  ([#1925](https://github.com/Pycord-Development/pycord/pull/1925))
- Fixed an issue that occurred when `webhooks_update` event payload channel ID was
  `None`. ([#2078](https://github.com/Pycord-Development/pycord/pull/2078))
- Fixed major `TypeError` when an `AuditLogEntry` has no user.
  ([#2079](https://github.com/Pycord-Development/pycord/pull/2079))
- Fixed `HTTPException` when trying to create a forum thread with files.
  ([#2075](https://github.com/Pycord-Development/pycord/pull/2075))
- Fixed `before_invoke` not being run for `SlashCommandGroup`.
  ([#2091](https://github.com/Pycord-Development/pycord/pull/2091))
- Fixed `AttributeError` when accessing a `Select` object's values when it has not been
  interacted with. ([#2104](https://github.com/Pycord-Development/pycord/pull/2104))
- Fixed `before_invoke` being run twice for slash subcommands.
  ([#2139](https://github.com/Pycord-Development/pycord/pull/2139))
- Fixed `Guild._member_count` sometimes not being set.
  ([#2145](https://github.com/Pycord-Development/pycord/pull/2145))
- Fixed `Thread.applied_tags` not being updated.
  ([#2146](https://github.com/Pycord-Development/pycord/pull/2146))
- Fixed type-hinting of `author` property of `ApplicationContext` to include
  type-hinting of `User` or `Member`.
  ([#2148](https://github.com/Pycord-Development/pycord/pull/2148))
- Fixed missing `delete_after` parameter in overload type-hinting for `Webhook.send()`.
  ([#2156](https://github.com/Pycord-Development/pycord/pull/2156))
- Fixed `ScheduledEvent.creator_id` returning `str` instead of `int`.
  ([#2162](https://github.com/Pycord-Development/pycord/pull/2162))
- Fixed `_bytes_to_base64_data` not defined.
  ([#2185](https://github.com/Pycord-Development/pycord/pull/2185))
- Fixed inaccurate `Union` type hint of `values` argument of `basic_autocomplete` to
  include `Iterable[OptionChoice]`.
- Fixed initial message inside of the create thread payload sending legacy beta payload.
  ([#2191](https://github.com/Pycord-Development/pycord/pull/2191))
- Fixed a misplaced payload object inside of the thread creation payload.
  ([#2192](https://github.com/Pycord-Development/pycord/pull/2192))
- Fixed `DMChannel.recipient` and `User.dm_channel` being `None`.
  ([#2219](https://github.com/Pycord-Development/pycord/pull/2219))
- Fixed `ffmpeg` being terminated prematurely when piping audio stream.
  ([#2240](https://github.com/Pycord-Development/pycord/pull/2240))
- Fixed tasks looping infinitely when `tzinfo` is neither `None` nor UTC.
  ([#2196](https://github.com/Pycord-Development/pycord/pull/2196))
- Fixed `AttributeError` when running permission checks without the `bot` scope.
  ([#2113](https://github.com/Pycord-Development/pycord/issues/2113))
- Fixed `Option` not working on bridge commands because `ext.commands.Command` does not
  recognize them. ([#2256](https://github.com/Pycord-Development/pycord/pull/2256))
- Fixed offset-aware tasks causing `TypeError` when being prepared.
  ([#2271](https://github.com/Pycord-Development/pycord/pull/2271))
- Fixed `AttributeError` when serializing commands with `Annotated` type hints.
  ([#2243](https://github.com/Pycord-Development/pycord/pull/2243))
- Fixed `Intents.all()` returning the wrong value.
  ([#2257](https://github.com/Pycord-Development/pycord/issues/2257))
- Fixed `AuditLogIterator` not respecting the `after` parameter.
  ([#2295](https://github.com/Pycord-Development/pycord/issues/2295))
- Fixed `AttributeError` when failing to establish initial websocket connection.
  ([#2301](https://github.com/Pycord-Development/pycord/pull/2301))
- Fixed `AttributeError` caused by `command.cog` being `MISSING`.
  ([#2303](https://github.com/Pycord-Development/pycord/issues/2303))
- Fixed `self.use_default_buttons` being assumed truthy by `Paginator.update`.
  ([#2319](https://github.com/Pycord-Development/pycord/pull/2319))
- Fixed `AttributeError` when comparing application commands with non-command objects.
  ([#2299](https://github.com/Pycord-Development/pycord/issues/2299))
- Fixed `AttributeError` when copying groups on startup.
  ([#2331](https://github.com/Pycord-Development/pycord/issues/2331))
- Fixed application command options causing errors if declared through the option
  decorator or kwarg.
  ([#2332](https://github.com/Pycord-Development/pycord/issues/2332))
- Fixed options declared using the parameter default value syntax always being optional.
  ([#2333](https://github.com/Pycord-Development/pycord/issues/2333))
- Fixed `BridgeContext` type hints raising an exception for unsupported option type.
  ([#2337](https://github.com/Pycord-Development/pycord/pull/2337))
- Fixed `TypeError` due to `(Sync)WebhookMessage._thread_id` being set to `None`.
  ([#2343](https://github.com/Pycord-Development/pycord/pull/2343))
- Fixed `AttributeError` due to `entitlements` not being included in
  `Interaction.__slots__`.
  ([#2345](https://github.com/Pycord-Development/pycord/pull/2345))
- Fixed `Thread.me` being out of date and added the thread owner to `Thread.members` on
  creation. ([#1296](https://github.com/Pycord-Development/pycord/issues/1296))
- Fixed keyword argument wildcard of `bridge.has_permissions` having the wrong type
  hint. ([#2364](https://github.com/Pycord-Development/pycord/pull/2364))
- Fixed enum to support stringified annotations.
  ([#2367](https://github.com/Pycord-Development/pycord/pull/2367))

## [2.4.1] - 2023-03-20

### Changed

- Updated the values of the `Color.embed_background()` classmethod to correspond with
  new theme colors in the app.
  ([#1931](https://github.com/Pycord-Development/pycord/pull/1931))

### Fixed

- Fixed the type-hinting of `SlashCommandGroup.walk_commands()` to reflect actual
  behavior. ([#1838](https://github.com/Pycord-Development/pycord/pull/1838))
- Fixed the voice IP discovery due to the recent
  [announced change](https://discord.com/channels/613425648685547541/697138785317814292/1080623873629884486).
  ([#1955](https://github.com/Pycord-Development/pycord/pull/1955))
- Fixed `reason` being passed to the wrong method in
  `guild.create_auto_moderation_rule`.
  ([#1960](https://github.com/Pycord-Development/pycord/pull/1960))

## [2.4.0] - 2023-02-10

### Added

- Added new AutoMod trigger metadata properties `regex_patterns`, `allow_list`, and
  `mention_total_limit`; and added the `mention_spam` trigger type.
  ([#1809](https://github.com/Pycord-Development/pycord/pull/1809))
- Added missing `image` parameter to `Guild.create_scheduled_event()` method.
  ([#1831](https://github.com/Pycord-Development/pycord/pull/1831))
- New `ApplicationRoleConnectionMetadata` class for application role connection
  metadata, along with the `fetch_role_connection_metadata_records` and
  `update_role_connection_metadata_records` methods in `Client`.
  ([#1791](https://github.com/Pycord-Development/pycord/pull/1791))
- Added new message types, `role_subscription_purchase`, `interaction_premium_upsell`,
  `stage_start`, `stage_end`, `stage_speaker`, `stage_raise_hand`, `stage_topic`, and
  `guild_application_premium_subscription`.
  ([#1852](https://github.com/Pycord-Development/pycord/pull/1852))
- Added new `EmbeddedActivity` values.
  ([#1859](https://github.com/Pycord-Development/pycord/pull/1859))
- Added new `suppress_notifications` to `MessageFlags`.
  ([#1912](https://github.com/Pycord-Development/pycord/pull/1912))
- Added GIF sticker format type to the `StickerFormatType` enum.
  ([#1915](https://github.com/Pycord-Development/pycord/pull/1915))
- Added new raw events: `raw_member_remove`, `raw_thread_update`, and
  `raw_thread_member_remove`.
  ([#1880](https://github.com/Pycord-Development/pycord/pull/1880))
- Improved support for setting channel types & added new channel types for
  `discord.Option`. ([#1883](https://github.com/Pycord-Development/pycord/pull/1883))

### Changed

- Changed `EmbeddedActivity` values to update accordingly with the new activities.
  ([#1859](https://github.com/Pycord-Development/pycord/pull/1859))
- Advanced version info is now stored as a dict in `version_info.advanced` instead of
  attributes on the `version_info` object.
  ([#1920](https://github.com/Pycord-Development/pycord/pull/1920))
- The `version_info.release_level` attribute has been reverted to its previous name,
  `releaselevel`. ([#1920](https://github.com/Pycord-Development/pycord/pull/1920))

### Fixed

- Fixed bugs in `Page.update_files` where file objects stored in memory were causing an
  `AttributeError`, and `io.BytesIO` files did not send properly more than once.
  ([#1869](https://github.com/Pycord-Development/pycord/pull/1869) &
  [#1881](https://github.com/Pycord-Development/pycord/pull/1881))
- Fixed bridge groups missing the `parent` attribute.
  ([#1823](https://github.com/Pycord-Development/pycord/pull/1823))
- Fixed issues with creating auto moderation rules.
  ([#1822](https://github.com/Pycord-Development/pycord/pull/1822))

## [2.3.3] - 2023-02-10

- Fixed an unhandled `KeyError` exception when receiving GIF stickers, causing crashes.
  ([#1915](https://github.com/Pycord-Development/pycord/pull/1915))

## [2.3.2] - 2022-12-03

### Fixed

- Fixed another `AttributeError` relating to the new `bridge_commands` attribute on
  `ext.bridge.Bot`. ([#1815](https://github.com/Pycord-Development/pycord/pull/1815))
- Fixed an `AttributeError` in select relating to the select type.
  ([#1814](https://github.com/Pycord-Development/pycord/pull/1814))
- Fixed `Thread.applied_tags` always returning an empty list.
  ([#1817](https://github.com/Pycord-Development/pycord/pull/1817))

## [2.3.1] - 2022-11-27

### Fixed

- Fixed `AttributeError` relating to the new `bridge_commands` attribute on
  `ext.bridge.Bot`. ([#1802](https://github.com/Pycord-Development/pycord/pull/1802))

## [2.3.0] - 2022-11-23

### Added

- New brief Attribute to BridgeSlashCommand.
  ([#1676](https://github.com/Pycord-Development/pycord/pull/1676))
- Python 3.11 support. ([#1680](https://github.com/Pycord-Development/pycord/pull/1680))
- New select types `user`, `role`, `mentionable`, and `channel` - Along with their
  respective types and shortcut decorators.
  ([#1702](https://github.com/Pycord-Development/pycord/pull/1702))
- Added support for age-restricted (NSFW) commands.
  ([#1775](https://github.com/Pycord-Development/pycord/pull/1775))
- New flags: `PublicUserFlags.active_developer` & `ApplicationFlags.active`.
  ([#1776](https://github.com/Pycord-Development/pycord/pull/1776))
- Support for new forum features including tags, default slowmode, and default sort
  order. ([#1636](https://github.com/Pycord-Development/pycord/pull/1636))
- Support for new thread attributes `total_message_sent` and `is_pinned`.
  ([#1636](https://github.com/Pycord-Development/pycord/pull/1636))
- Added `bridge_commands` attribute to `ext.bridge.Bot` for access to bridge command
  objects. ([#1787](https://github.com/Pycord-Development/pycord/pull/1787))
- Updated `Guild.features` to include new and previously missing features.
  ([#1788](https://github.com/Pycord-Development/pycord/pull/1788))

### Fixed

- Fix bridge.has_permissions.
  ([#1695](https://github.com/Pycord-Development/pycord/pull/1695))
- Fix audit log overwrite type always resulting in `None`.
  ([#1716](https://github.com/Pycord-Development/pycord/pull/1716))
- Fixed error when using `suppress` kwarg in `send()`.
  ([#1719](https://github.com/Pycord-Development/pycord/pull/1719) &
  [#1723](https://github.com/Pycord-Development/pycord/pull/1723))

### Changed

- `get_application_command()` type kwarg now defaults to `ApplicationCommand`, so all
  command types can be retrieved by default.
  ([#1678](https://github.com/Pycord-Development/pycord/pull/1678))
- `get_application_command()` now supports retrieving subcommands and subcommand groups.
  ([#1678](https://github.com/Pycord-Development/pycord/pull/1678))
-

### Removed

- Removed the guild feature `PRIVATE_THREADS` due to paywall limitation removal.
  ([#1789](https://github.com/Pycord-Development/pycord/pull/1789))

## [2.2.2] - 2022-10-05

### Fixed

- Fixed `parent` attribute of second-level subcommands being set to the base level
  command instead of the direct parent.
  ([#1673](https://github.com/Pycord-Development/pycord/pull/1673))

## [2.2.1] - 2022-10-05

### Added

- New `SlashCommand.qualified_id` attribute.
  ([#1672](https://github.com/Pycord-Development/pycord/pull/1672))

### Fixed

- Fixed a `TypeError` in `ban()` methods related to the new `delete_message_seconds`
  parameter. ([#1666](https://github.com/Pycord-Development/pycord/pull/1666))
- Fixed broken `cog` and `parent` attributes on commands in cogs.
  ([#1662](https://github.com/Pycord-Development/pycord/pull/1662))
- Fixed `SlashCommand.mention` for subcommands.
  ([#1672](https://github.com/Pycord-Development/pycord/pull/1672))

## [2.2.0] - 2022-10-02

### Added

- New Guild Feature `INVITES_DISABLED`.
  ([#1613](https://github.com/Pycord-Development/pycord/pull/1613))
- `suppress` kwarg to `Messageable.send()`.
  ([#1587](https://github.com/Pycord-Development/pycord/pull/1587))
- `proxy` and `proxy_auth` params to many Webhook-related methods.
  ([#1655](https://github.com/Pycord-Development/pycord/pull/1655))
- `delete_message_seconds` parameter in ban methods.
  ([#1557](https://github.com/Pycord-Development/pycord/pull/1557))
- New `View.get_item()` method.
  ([#1659](https://github.com/Pycord-Development/pycord/pull/1659))
- Permissions support for bridge commands.
  ([#1642](https://github.com/Pycord-Development/pycord/pull/1642))
- New `BridgeCommand.invoke()` method.
  ([#1642](https://github.com/Pycord-Development/pycord/pull/1642))
- New `raw_mentions`, `raw_role_mentions` and `raw_channel_mentions` functions in
  `discord.utils`. ([#1658](https://github.com/Pycord-Development/pycord/pull/1658))
- New methods `original_response`, `edit_original_response` & `delete_original_response`
  for `Interaction` objects.
  ([#1609](https://github.com/Pycord-Development/pycord/pull/1609))

### Deprecated

- The `delete_message_days` parameter in ban methods is now deprecated. Please use
  `delete_message_seconds` instead.
  ([#1557](https://github.com/Pycord-Development/pycord/pull/1557))
- The `original_message`, `edit_original_message` & `delete_original_message` methods
  for `Interaction` are now deprecated. Please use the respective `original_response`,
  `edit_original_response` & `delete_original_response` methods instead.
  ([#1609](https://github.com/Pycord-Development/pycord/pull/1609))

### Fixed

- Various fixes to ext.bridge groups.
  ([#1633](https://github.com/Pycord-Development/pycord/pull/1633) &
  [#1631](https://github.com/Pycord-Development/pycord/pull/1631))
- Fix `VOICE_SERVER_UPDATE` error.
  ([#1624](https://github.com/Pycord-Development/pycord/pull/1624))
- Removed unnecessary instance check in autocomplete.
  ([#1643](https://github.com/Pycord-Development/pycord/pull/1643))
- Interaction responses are now passed the respective `proxy` and `proxy_auth` params as
  defined in `Client`. ([#1655](https://github.com/Pycord-Development/pycord/pull/1655))

## [2.1.3] - 2022-09-06

### Fixed

- Fix TypeError in `process_application_commands`.
  ([#1622](https://github.com/Pycord-Development/pycord/pull/1622))

## [2.1.2] - 2022-09-06

### Fixed

- Fix subcommands having MISSING cog attribute.
  ([#1594](https://github.com/Pycord-Development/pycord/pull/1594) &
  [#1605](https://github.com/Pycord-Development/pycord/pull/1605))

## [2.1.1] - 2022-08-25

### Fixed

- Bridge command detection in cogs.
  ([#1592](https://github.com/Pycord-Development/pycord/pull/1592))

## [2.1.0] - 2022-08-25

### Added

- Support for add, sub, union, intersect, and inverse operations on classes inheriting
  from `BaseFlags`. ([#1486](https://github.com/Pycord-Development/pycord/pull/1486))
- A `disable_on_timeout` kwarg in the `View` constructor.
  ([#1492](https://github.com/Pycord-Development/pycord/pull/1492))
- New `mention` property for `SlashCommand` objects, allowing a shortcut for the new
  command markdown syntax.
  ([#1523](https://github.com/Pycord-Development/pycord/pull/1523))
- An `app_commands_badge` value on `ApplicationFlags`.
  ([#1535](https://github.com/Pycord-Development/pycord/pull/1535) and
  [#1553](https://github.com/Pycord-Development/pycord/pull/1553))
- A new `fetch_application` method in the `Client` object.
  ([#1536](https://github.com/Pycord-Development/pycord/pull/1536))
- New `on_check_failure` event method for the `View` class.
  ([#799](https://github.com/Pycord-Development/pycord/pull/799))
- A `set_mfa_required` method to `Guild`.
  ([#1552](https://github.com/Pycord-Development/pycord/pull/1552))
- Support for command groups with bridge commands.
  ([#1496](https://github.com/Pycord-Development/pycord/pull/1496))
- Support for `Attachment` type options for bridge commands.
  ([#1496](https://github.com/Pycord-Development/pycord/pull/1496))
- `is_app` property for `BridgeContext` to better differentiate context types.
  ([#1496](https://github.com/Pycord-Development/pycord/pull/1496))
- Support for localization on bridge commands.
  ([#1496](https://github.com/Pycord-Development/pycord/pull/1496))
- A `filter_params` helper function in `discord.utils`.
  ([#1496](https://github.com/Pycord-Development/pycord/pull/1496))
- Support for `InteractionMessage` via the `message` property of `View`.
  ([#1492](https://github.com/Pycord-Development/pycord/pull/1492))

### Changed

- Use `slash_variant` and `ext_variant` attributes instead of
  `get_application_command()` and `get_ext_command()` methods on `BridgeCommand`.
  ([#1496](https://github.com/Pycord-Development/pycord/pull/1496))
- Set `store` kwarg default to `False` in load_extension(s) method.
  ([#1520](https://github.com/Pycord-Development/pycord/pull/1520))
- `commands.has_permissions()` check now returns `True` in DM channels.
  ([#1577](https://github.com/Pycord-Development/pycord/pull/1577))

### Fixed

- Fix `VoiceChannel`/`CategoryChannel` data being invalidated on `Option._invoke`.
  ([#1490](https://github.com/Pycord-Development/pycord/pull/1490))
- Fix type issues in `options.py`
  ([#1473](https://github.com/Pycord-Development/pycord/pull/1473))
- Fix KeyError on AutoModActionExecution when the bot lacks the Message Content Intent.
  ([#1521](https://github.com/Pycord-Development/pycord/pull/1521))
- Large code/documentation cleanup & minor bug fixes.
  ([#1476](https://github.com/Pycord-Development/pycord/pull/1476))
- Fix `Option` with type `str` raising AttributeError when `min_length` or `max_length`
  kwargs are passed. ([#1527](https://github.com/Pycord-Development/pycord/pull/1527))
- Fix `load_extensions` parameters not being passed through correctly.
  ([#1537](https://github.com/Pycord-Development/pycord/pull/1537))
- Fix `SlashCommandGroup` descriptions to use the correct default string.
  ([#1539](https://github.com/Pycord-Development/pycord/pull/1539) and
  [#1586](https://github.com/Pycord-Development/pycord/pull/1586))
- Fix Enum type options breaking due to `from_datatype()` method & Fix minor typing
  import. ([#1541](https://github.com/Pycord-Development/pycord/pull/1541))
- Adjust category and guild `_channels` attributes to work with NoneType positions.
  ([#1530](https://github.com/Pycord-Development/pycord/pull/1530))
- Make `SelectOption.emoji` a property.
  ([#1550](https://github.com/Pycord-Development/pycord/pull/1550))
- Improve sticker creation by checking for minimum and maximum length on `name` and
  `description`. ([#1546](https://github.com/Pycord-Development/pycord/pull/1546))
- Fix threads created with a base message being set to the wrong `message_reference`.
  ([#1551](https://github.com/Pycord-Development/pycord/pull/1551))
- Avoid unnecessary calls to `sync_commands` during runtime.
  ([#1563](https://github.com/Pycord-Development/pycord/pull/1563))
- Fix bug in `Modal.on_timeout()` by using `custom_id` to create timeout task.
  ([#1562](https://github.com/Pycord-Development/pycord/pull/1562))
- Respect limit argument in `Guild.bans()`.
  ([#1573](https://github.com/Pycord-Development/pycord/pull/1573))
- Fix `before` argument in `on_scheduled_event_update` event always set to `None` by
  converting ID to `int`.
  ([#1580](https://github.com/Pycord-Development/pycord/pull/1580))
- Fix `__eq__` method `ApplicationCommand` accidentally comparing to self.
  ([#1585](https://github.com/Pycord-Development/pycord/pull/1585))
- Apply `cog_check` method to `ApplicationCommand` invocations.
  ([#1575](https://github.com/Pycord-Development/pycord/pull/1575))
- Fix `Interaction.edit_original_message()` using `ConnectionState` instead of
  `InteractionMessageState`.
  ([#1565](https://github.com/Pycord-Development/pycord/pull/1565))
- Fix required parameters validation error.
  ([#1589](https://github.com/Pycord-Development/pycord/pull/1589))

### Security

- Improved fix for application-based bots without the bot scope
  ([#1584](https://github.com/Pycord-Development/pycord/pull/1584))

## [2.0.1] - 2022-08-16

### Security

- Fix for application-based bots without the bot scope
  ([#1568](https://github.com/Pycord-Development/pycord/pull/1568))

## [2.0.0] - 2022-07-08

### Added

- New `news` property on `TextChannel`.
  ([#1370](https://github.com/Pycord-Development/pycord/pull/1370))
- New `invisible` kwarg to `defer()` method.
  ([#1379](https://github.com/Pycord-Development/pycord/pull/1379))
- Support for audit log event type 121 `APPLICATION_COMMAND_PERMISSION_UPDATE`.
  ([#1424](https://github.com/Pycord-Development/pycord/pull/1424))
- New `ForumChannelConverter`.
  ([#1440](https://github.com/Pycord-Development/pycord/pull/1440))
- A shortcut `jump_url` property to users.
  ([#1444](https://github.com/Pycord-Development/pycord/pull/1444))
- Ability for webhooks to create forum posts.
  ([#1405](https://github.com/Pycord-Development/pycord/pull/1405))
- New `message` property to `View`
  ([#1446](https://github.com/Pycord-Development/pycord/pull/1446))
- Support for `error`, `before_invoke`, and `after_invoke` handlers on `BridgeCommand`.
  ([#1411](https://github.com/Pycord-Development/pycord/pull/1411))
- New `thread` property to `Message`.
  ([#1447](https://github.com/Pycord-Development/pycord/pull/1447))
- A `starting_message` property to `Thread`.
  ([#1447](https://github.com/Pycord-Development/pycord/pull/1447))
- An `app_permissions` property to `Interaction` and `ApplicationContext`.
  ([#1460](https://github.com/Pycord-Development/pycord/pull/1460))
- Support for loading folders in `load_extension`, and a new helper function
  `load_extensions`. ([#1423](https://github.com/Pycord-Development/pycord/pull/1423))
- Support for AutoMod ([#1316](https://github.com/Pycord-Development/pycord/pull/1316))
- Support for `min_length` and `max_length` kwargs in `Option`.
  ([#1463](https://github.com/Pycord-Development/pycord/pull/1463))
- Native timeout support for `Modal`.
  ([#1434](https://github.com/Pycord-Development/pycord/pull/1434))

### Changed

- Updated to new sticker limit for premium guilds.
  ([#1420](https://github.com/Pycord-Development/pycord/pull/1420))
- Replace deprecated endpoint in `HTTPClient.change_my_nickname`.
  ([#1426](https://github.com/Pycord-Development/pycord/pull/1426))
- Updated deprecated IDENTIFY packet connection properties.
  ([#1430](https://github.com/Pycord-Development/pycord/pull/1430))

### Removed

- `Guild.region` attribute (Deprecated on API, VoiceChannel.rtc_region should be used
  instead). ([#1429](https://github.com/Pycord-Development/pycord/pull/1429))

### Fixed

- Change `guild_only` to `dm_permission` in application command `to_dict` method.
  ([#1368](https://github.com/Pycord-Development/pycord/pull/1368))
- Fix `repr(ScheduledEventLocation)` raising TypeError.
  ([#1369](https://github.com/Pycord-Development/pycord/pull/1369))
- Fix `repr(TextChannel)` raising AttributeError.
  ([#1370](https://github.com/Pycord-Development/pycord/pull/1370))
- Fix application command validation.
  ([#1372](https://github.com/Pycord-Development/pycord/pull/1372))
- Fix scheduled event `cover` property raising AttributeError.
  ([#1381](https://github.com/Pycord-Development/pycord/pull/1381))
- Fix `SlashCommandGroup` treating optional arguments as required.
  ([#1386](https://github.com/Pycord-Development/pycord/pull/1386))
- Fix `remove_application_command` not always removing commands.
  ([#1391](https://github.com/Pycord-Development/pycord/pull/1391))
- Fix busy-loop in `DecodeManager` when the decode queue is empty, causing 100% CPU
  consumption. ([#1395](https://github.com/Pycord-Development/pycord/pull/1395))
- Fix incorrect activities and permissions on `Interaction` and `Option` objects.
  ([#1365](https://github.com/Pycord-Development/pycord/pull/1365))
- Converted PartialMember `deaf` and `mute` from str annotation (incorrect) to bool
  annotation. ([#1424](https://github.com/Pycord-Development/pycord/pull/1424))
- Use `PUT` instead of `POST` in `HTTPClient.join_thread`.
  ([#1426](https://github.com/Pycord-Development/pycord/pull/1426))
- Fix enum options not setting `input_type` to a SlashCommandOptionType.
  ([#1428](https://github.com/Pycord-Development/pycord/pull/1428))
- Fixed TypeError when using thread options.
  ([#1427](https://github.com/Pycord-Development/pycord/pull/1427))
- Allow voice channels in PartialMessage.
  ([#1441](https://github.com/Pycord-Development/pycord/pull/1441))
- Fixed `AuditLogAction.target_type` for application command permission updates.
  ([#1445](https://github.com/Pycord-Development/pycord/pull/1445))
- Fix bridge commands to ignore the ephemeral kwarg.
  ([#1453](https://github.com/Pycord-Development/pycord/pull/1453))
- Update `thread.members` on `thread.fetch_members`.
  ([#1464](https://github.com/Pycord-Development/pycord/pull/1464))
- Fix the error when Discord does not send the `app_permissions` data in `Interaction`.
  ([#1467](https://github.com/Pycord-Development/pycord/pull/1467))
- Fix AttributeError when voice client `play()` function is not completed yet.
  ([#1360](https://github.com/Pycord-Development/pycord/pull/1360))

## [2.0.0-rc.1] - 2022-05-17

### Added

- A `delete_after` kwarg to `Paginator.send`.
  ([#1245](https://github.com/Pycord-Development/pycord/pull/1245))
- New `reason` kwarg to `Thread.delete_messages`.
  ([#1253](https://github.com/Pycord-Development/pycord/pull/1253))
- A new `jump_url` property to channel and thread objects.
  ([#1254](https://github.com/Pycord-Development/pycord/pull/1254) &
  [#1259](https://github.com/Pycord-Development/pycord/pull/1259))
- New `Paginator.edit()` method.
  ([#1258](https://github.com/Pycord-Development/pycord/pull/1258))
- An `EmbedField` object.
  ([#1181](https://github.com/Pycord-Development/pycord/pull/1181))
- Option names and descriptions are now validated locally.
  ([#1271](https://github.com/Pycord-Development/pycord/pull/1271))
- Component field limits are now enforced at the library level
  ([#1065](https://github.com/Pycord-Development/pycord/pull/1065) &
  [#1289](https://github.com/Pycord-Development/pycord/pull/1289))
- Support providing option channel types as a list.
  ([#1000](https://github.com/Pycord-Development/pycord/pull/1000))
- New `Guild.jump_url` property.
  ([#1282](https://github.com/Pycord-Development/pycord/pull/1282))
- ext.pages now supports ext.bridge.
  ([#1288](https://github.com/Pycord-Development/pycord/pull/1288))
- Implement `None` check for check_guilds.
  ([#1291](https://github.com/Pycord-Development/pycord/pull/1291))
- A debug warning to catch deprecated perms v1 usage until v2 perms are implemented.
  ([#1301](https://github.com/Pycord-Development/pycord/pull/1301))
- A new `files` parameter to `Page` object.
  ([#1300](https://github.com/Pycord-Development/pycord/pull/1300))
- A `disable_all_items` and `enable_all_items` methods to `View` object.
  ([#1199](https://github.com/Pycord-Development/pycord/pull/1199) &
  [#1319](https://github.com/Pycord-Development/pycord/pull/1319))
- New `is_nsfw` attribute to voice channels.
  ([#1317](https://github.com/Pycord-Development/pycord/pull/1317))
- Support for Permissions v2.
  ([#1328](https://github.com/Pycord-Development/pycord/pull/1328))
- Allow using Enum to specify option choices.
  ([#1292](https://github.com/Pycord-Development/pycord/pull/1292))
- The `file` and `files` parameters to `InteractionResponse.edit_message()`.
  ([#1340](https://github.com/Pycord-Development/pycord/pull/1340))
- A `BridgeExtContext.delete()` method.
  ([#1348](https://github.com/Pycord-Development/pycord/pull/1348))
- Forum channels support.
  ([#1249](https://github.com/Pycord-Development/pycord/pull/1249))
- Implemented `Interaction.to_dict`.
  ([#1274](https://github.com/Pycord-Development/pycord/pull/1274))
- Support event covers for audit logs.
  ([#1355](https://github.com/Pycord-Development/pycord/pull/1355))

### Changed

- Removed implicit defer call in `View`.
  ([#1260](https://github.com/Pycord-Development/pycord/pull/1260))
- `Option` class and usage were rewritten.
  ([#1251](https://github.com/Pycord-Development/pycord/pull/1251))
- `description` argument of `PageGroup` is now optional.
  ([#1330](https://github.com/Pycord-Development/pycord/pull/1330))
- Allow `Modal.children` to be set on initialization.
  ([#1311](https://github.com/Pycord-Development/pycord/pull/1311))
- Renamed `delete_exiting` to `delete_existing` (typo).
  ([#1336](https://github.com/Pycord-Development/pycord/pull/1336))

### Fixed

- Fix `PartialMessage.edit()` setting `view` as `None` when `view` kwarg is not passed.
  ([#1256](https://github.com/Pycord-Development/pycord/pull/1256))
- Fix channel parsing in slash command invocations.
  ([#1257](https://github.com/Pycord-Development/pycord/pull/1257))
- Make the channel `position` attribute optional.
  ([#1257](https://github.com/Pycord-Development/pycord/pull/1257))
- Fix `PaginatorMenu` to use interaction routes for updates.
  ([#1267](https://github.com/Pycord-Development/pycord/pull/1267))
- Fix `PartialMessage.edit()` behavior when `content` is `None`.
  ([#1268](https://github.com/Pycord-Development/pycord/pull/1268))
- Fix `Paginator.add_menu()` and `Paginator.add_default_buttons()` passing `custom_id`
  to `PaginatorMenu`. ([#1270](https://github.com/Pycord-Development/pycord/pull/1270))
- Fix `process_application_commands` command not found fallback.
  ([#1262](https://github.com/Pycord-Development/pycord/pull/1262))
- Fix interaction response race condition.
  ([#1039](https://github.com/Pycord-Development/pycord/pull/1039))
- Remove voice client when the bot disconnects.
  ([#1273](https://github.com/Pycord-Development/pycord/pull/1273))
- Fix conversion exception in `ext.bridge`.
  ([#1250](https://github.com/Pycord-Development/pycord/pull/1250))
- `Context.me` returns ClientUser when guilds intent is absent.
  ([#1286](https://github.com/Pycord-Development/pycord/pull/1286))
- Updated `Message.edit` type-hinting overload and removed resulting redundant
  overloads. ([#1299](https://github.com/Pycord-Development/pycord/pull/1299))
- Improved validation regex for command names & options.
  ([#1309](https://github.com/Pycord-Development/pycord/pull/1309))
- Correct `Guild.fetch_members()` type-hints.
  ([#1323](https://github.com/Pycord-Development/pycord/pull/1323))
- Multiple fixes and enhancements for `PageGroup` handling.
  ([#1350](https://github.com/Pycord-Development/pycord/pull/1350))
- Make `TextChannel._get_channel` async.
  ([#1358](https://github.com/Pycord-Development/pycord/pull/1358))

## [2.0.0-beta.7] - 2022-04-09

### Fixed

- Fix py3.10 UnionType checks issue.
  ([#1240](https://github.com/Pycord-Development/pycord/pull/1240))

[unreleased]: https://github.com/Pycord-Development/pycord/compare/v2.7.0rc2...HEAD
[2.7.0rc2]: https://github.com/Pycord-Development/pycord/compare/v2.7.0rc1...v2.7.0rc2
[2.7.0rc1]: https://github.com/Pycord-Development/pycord/compare/v2.6.0...v2.7.0rc1
[2.6.1]: https://github.com/Pycord-Development/pycord/compare/v2.6.0...v2.6.1
[2.6.0]: https://github.com/Pycord-Development/pycord/compare/v2.5.0...v2.6.0
[2.5.0]: https://github.com/Pycord-Development/pycord/compare/v2.4.1...v2.5.0
[2.4.1]: https://github.com/Pycord-Development/pycord/compare/v2.4.0...v2.4.1
[2.4.0]: https://github.com/Pycord-Development/pycord/compare/v2.3.3...v2.4.0
[2.3.3]: https://github.com/Pycord-Development/pycord/compare/v2.3.2...v2.3.3
[2.3.2]: https://github.com/Pycord-Development/pycord/compare/v2.3.1...v2.3.2
[2.3.1]: https://github.com/Pycord-Development/pycord/compare/v2.3.0...v2.3.1
[2.3.0]: https://github.com/Pycord-Development/pycord/compare/v2.2.2...v2.3.0
[2.2.2]: https://github.com/Pycord-Development/pycord/compare/v2.2.1...v2.2.2
[2.2.1]: https://github.com/Pycord-Development/pycord/compare/v2.2.0...v2.2.1
[2.2.0]: https://github.com/Pycord-Development/pycord/compare/v2.1.3...v2.2.0
[2.1.3]: https://github.com/Pycord-Development/pycord/compare/v2.1.2...v2.1.3
[2.1.2]: https://github.com/Pycord-Development/pycord/compare/v2.1.1...v2.1.2
[2.1.1]: https://github.com/Pycord-Development/pycord/compare/v2.1.0...v2.1.1
[2.1.0]: https://github.com/Pycord-Development/pycord/compare/v2.0.1...v2.1.0
[2.0.1]: https://github.com/Pycord-Development/pycord/compare/v2.0.0...v2.0.1
[2.0.0]: https://github.com/Pycord-Development/pycord/compare/v2.0.0-rc.1...v2.0.0
[2.0.0-rc.1]:
  https://github.com/Pycord-Development/pycord/compare/v2.0.0-beta.7...v2.0.0-rc.1
[2.0.0-beta.7]:
  https://github.com/Pycord-Development/pycord/compare/v2.0.0-beta.6...v2.0.0-beta.7
[2.0.0-beta.6]:
  https://github.com/Pycord-Development/pycord/compare/v2.0.0-beta.5...v2.0.0-beta.6
[2.0.0-beta.5]:
  https://github.com/Pycord-Development/pycord/compare/v2.0.0-beta.4...v2.0.0-beta.5
[2.0.0-beta.4]:
  https://github.com/Pycord-Development/pycord/compare/v2.0.0-beta.3...v2.0.0-beta.4
[2.0.0-beta.3]:
  https://github.com/Pycord-Development/pycord/compare/v2.0.0-beta.2...v2.0.0-beta.3
[2.0.0-beta.2]:
  https://github.com/Pycord-Development/pycord/compare/v2.0.0-beta.1...v2.0.0-beta.2
[2.0.0-beta.1]:
  https://github.com/Pycord-Development/pycord/compare/v1.7.3...v2.0.0-beta.1
[version guarantees]: https://docs.pycord.dev/en/stable/version_guarantees.html<|MERGE_RESOLUTION|>--- conflicted
+++ resolved
@@ -22,14 +22,11 @@
 
 ### Fixed
 
-<<<<<<< HEAD
 - Fixed the `view` attribute on many view items being incorrect.
   ([#2981](https://github.com/Pycord-Development/pycord/pull/2981))
-=======
 - Fixed `TypeError` in paginator implementation when only passing `PageGroup` objects
   and `show_menu` is falsy.
   ([#2993](https://github.com/Pycord-Development/pycord/pull/2993))
->>>>>>> e90089d1
 - Fixed breaking change in `ui.Select` Generic typing by adding default values to
   TypeVars. ([#3002](https://github.com/Pycord-Development/pycord/pull/3002))
 
