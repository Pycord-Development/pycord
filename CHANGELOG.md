# Changelog

All notable changes to this project will be documented in this file.

The format is based on [Keep a Changelog](https://keepachangelog.com/en/1.0.0/), and
this project adheres to [Semantic Versioning](https://semver.org/spec/v2.0.0.html) when
possible (see our [Version Guarantees] for more info).

## [Unreleased]

These changes are available on the `master` branch, but have not yet been released.

### Added

### Changed

### Fixed

### Deprecated

### Removed

## [2.7.0rc2] - 2025-10-22

### Added

- Implemented `with_response` for interaction callbacks, adding
  `Interaction.callback.is_loading()` and `Interaction.callback.is_ephemeral()`.
  ([#2711](https://github.com/Pycord-Development/pycord/pull/2711))
- Added `RawMessageUpdateEvent.new_message` - message update events now contain full
  message objects ([#2780](https://github.com/Pycord-Development/pycord/pull/2780))
- Added `Guild.get_or_fetch()` and `Client.get_or_fetch()` shortcut methods.
  ([#2776](https://github.com/Pycord-Development/pycord/pull/2776))
- Added support for setting guild-specific `avatar`, `banner`, and `bio` for the bot
  user through `Member.edit`.
  ([#2908](https://github.com/Pycord-Development/pycord/pull/2908))
- Added support for select default values.
  ([#2899](https://github.com/Pycord-Development/pycord/pull/2899))
  - Adds a new generic parameter to selects to type `ui.Select.values` return type.
  - Adds `SelectDefaultValue` object to create select default values.
  - Adds `SelectDefaultValueType` enum.
  - Adds pre-typed and pre-constructed with select_type `ui.Select` aliases for the
    different select types: `ui.StringSelect`, `ui.UserSelect`, `ui.RoleSelect`,
    `ui.MentionableSelect`, and `ui.ChannelSelect`.
- Added `store` parameter to `View` and `Modal` classes.
  ([#2904](https://github.com/Pycord-Development/pycord/pull/2904/))
- Added `Webhook.parent` and `Webhook.from_interaction`
  ([#2904](https://github.com/Pycord-Development/pycord/pull/2904/))
- Added the ability to use functions with any number of optional arguments and functions
  returning an awaitable as `Option.autocomplete`.
  ([#2914](https://github.com/Pycord-Development/pycord/pull/2914))
- Added `ui.FileUpload` for modals and the `FileUpload` component.
  ([#2938](https://github.com/Pycord-Development/pycord/pull/2938))
- Added `Permissions.bypass_slowmode`.
  ([#2939](https://github.com/Pycord-Development/pycord/pull/2939))
- Added support for Guild Incidents via `Guild.incidents_data` and
  `Guild.modify_incident_actions()`.
  ([#2955](https://github.com/Pycord-Development/pycord/pull/2955))
- Added `mention` property to `BaseEmoji`.
  ([#2972](https://github.com/Pycord-Development/pycord/pull/2972))

### Changed

- Overhauled support for Components V2 and new Modal components
  ([#2904](https://github.com/Pycord-Development/pycord/pull/2904/))
  - Revert `discord.ui.View` and `discord.ui.Modal` to 2.6.1 behavior; not compatible
    with new features.
  - Implemented `discord.ui.DesignerView` and `discord.ui.DesignerModal` to support new
    components.
  - `DesignerView` and `Container` do not support `Button` and `Select` directly; use
    `discord.ui.ActionRow` instead.
  - `DesignerModal` does not support `InputText` and `Select` directly; use
    `discord.ui.Label` instead.
  - Removed `InputText.description`, `Select.label` and `Select.description`; these are
    now attributes of `Label`.
  - `discord.ui.Item` is now a base class for `ViewItem` and `ModalItem`; all items
    inherit from these.
  - All view and modal classes now inherit from a base `ItemInterface` class, split into
    `BaseView` and `BaseModal`

### Fixed

- Manage silence for new SSRC with existing user_id.
  ([#2808](https://github.com/Pycord-Development/pycord/pull/2808))
- Unbound `raw` reference in `parse_message_update` causing errors on message updates.
  ([#2905](https://github.com/Pycord-Development/pycord/pull/2905))
- `view=None` in various methods causing an AttributeError.
  ([#2915](https://github.com/Pycord-Development/pycord/pull/2915))
- `View.message` being `None` when it had not been interacted with yet.
  ([#2916](https://github.com/Pycord-Development/pycord/pull/2916))
<<<<<<< HEAD
- Commands not properly parsing string-like / forward references annotations.
  ([#2919](https://github.com/Pycord-Development/pycord/pull/2919))
=======
- Fixed a crash when processing message edit events while message cache was disabled.
  ([#2924](https://github.com/Pycord-Development/pycord/pull/2924))
- Fixed OPUS Decode Error when recording audio.
  ([#2925](https://github.com/Pycord-Development/pycord/pull/2925))
- Fixed a `TypeError` when typing `ui.Select` without providing optional type arguments.
  ([#2943](https://github.com/Pycord-Development/pycord/pull/2943))
- Fixed modal input values being misordered when using the `row` parameter and inserting
  items out of row order.
  ([#2938](https://github.com/Pycord-Development/pycord/pull/2938))
- Fixed a KeyError when a text input is left blank in a modal.
  ([#2938](https://github.com/Pycord-Development/pycord/pull/2938))
- Fixed `TypeError` when using Python 3.12+ `type` syntax for typing slash command
  parameters. ([#2952](https://github.com/Pycord-Development/pycord/pull/2952))
- Fixed autocomplete crashing when using an async staticmethod.
  ([#2966](https://github.com/Pycord-Development/pycord/pull/2966))
- Fixed attributes like :attr:`Member.display_banner` being `None` when the member has
  no guild specific banner, but does have a global one.
  ([#2968](https://github.com/Pycord-Development/pycord/pull/2949))
- Fixed `__repr__` formatting for `AppEmoji`.
  ([#2972](https://github.com/Pycord-Development/pycord/pull/2972))

### Deprecated

- Deprecated `utils.get_or_fetch(attr, id)` and `Client.get_or_fetch_user(id)` in favour
  of `utils.get_or_fetch(object_type, object_id)` and `Client.get_or_fetch(User, id)`.
  ([#2776](https://github.com/Pycord-Development/pycord/pull/2776))
>>>>>>> 10d9a3bb

### Removed

## [2.7.0rc1] - 2025-08-30

⚠️ **This version removes support for Python 3.8.** ⚠️

### Added

- Added `positional` argument to `commands.Flag`.
  ([#2443](https://github.com/Pycord-Development/pycord/pull/2443))
- Added `Guild.fetch_role` method.
  ([#2528](https://github.com/Pycord-Development/pycord/pull/2528))
- Added the following `AppInfo` attributes: `approximate_guild_count`,
  `approximate_user_install_count`, `custom_install_url`, `install_params`,
  `interactions_endpoint_url`, `redirect_uris`, `role_connections_verification_url`, and
  `tags`. ([#2520](https://github.com/Pycord-Development/pycord/pull/2520))
- Added `Member.guild_banner` and `Member.display_banner` properties.
  ([#2556](https://github.com/Pycord-Development/pycord/pull/2556))
- Added support for Application Emojis.
  ([#2501](https://github.com/Pycord-Development/pycord/pull/2501))
- Added `cache_app_emojis` parameter to `Client`.
  ([#2501](https://github.com/Pycord-Development/pycord/pull/2501))
- Added `elapsed` method to `VoiceClient`.
  ([#2587](https://github.com/Pycord-Development/pycord/pull/2587/))
- Added optional `filter` parameter to `utils.basic_autocomplete()`.
  ([#2590](https://github.com/Pycord-Development/pycord/pull/2590))
- Added role tags: `subscription_listing_id`, `guild_connections`, and
  `available_for_purchase`.
  ([#2606](https://github.com/Pycord-Development/pycord/pull/2606))
- Added missing `with_counts` parameter to `fetch_guilds` method.
  ([#2615](https://github.com/Pycord-Development/pycord/pull/2615))
- Added the following missing permissions: `Permissions.use_soundboard`,
  `Permissions.use_external_sounds`, and
  `Permissions.view_creator_monetization_analytics`.
  ([#2620](https://github.com/Pycord-Development/pycord/pull/2620))
- Added `MediaChannel` channel type.
  ([#2641](https://github.com/Pycord-Development/pycord/pull/2641))
- Added `Message._raw_data` attribute.
  ([#2670](https://github.com/Pycord-Development/pycord/pull/2670))
- Added helper methods to determine the authorizing party of an `Interaction`.
  ([#2659](https://github.com/Pycord-Development/pycord/pull/2659))
- Added `VoiceMessage` subclass of `File` to allow voice messages to be sent.
  ([#2579](https://github.com/Pycord-Development/pycord/pull/2579))
- Added the following soundboard-related features:
  - Manage guild soundboard sounds with `Guild.fetch_sounds()`, `Guild.create_sound()`,
    `SoundboardSound.edit()`, and `SoundboardSound.delete()`.
  - Access Discord default sounds with `Client.fetch_default_sounds()`.
  - Play sounds in voice channels with `VoiceChannel.send_soundboard_sound()`.
  - New `on_voice_channel_effect_send` event for sound and emoji effects.
  - Soundboard limits based on guild premium tier (8-48 slots) in
    `Guild.soundboard_limit`.
    ([#2623](https://github.com/Pycord-Development/pycord/pull/2623))
- Added new `Subscription` object and related methods/events.
  ([#2564](https://github.com/Pycord-Development/pycord/pull/2564))
- Added `Message.forward_to`, `Message.snapshots`, and other related attributes.
  ([#2598](https://github.com/Pycord-Development/pycord/pull/2598))
- Add missing `Guild` feature flags and `Guild.edit` parameters.
  ([#2672](https://github.com/Pycord-Development/pycord/pull/2672))
- Added the ability to change the API's base URL with `Route.API_BASE_URL`.
  ([#2714](https://github.com/Pycord-Development/pycord/pull/2714))
- Added the ability to pass a `datetime.time` object to `format_dt`.
  ([#2747](https://github.com/Pycord-Development/pycord/pull/2747))
- Added the ability to pass an `overlap` parameter to the `loop` decorator and `Loop`
  class, allowing concurrent iterations if enabled.
  ([#2765](https://github.com/Pycord-Development/pycord/pull/2765))
- Added various missing channel parameters and allow `default_reaction_emoji` to be
  `None`. ([#2772](https://github.com/Pycord-Development/pycord/pull/2772))
- Added support for type hinting slash command options with `typing.Annotated`.
  ([#2782](https://github.com/Pycord-Development/pycord/pull/2782))
- Added conversion to `Member` in `MentionableConverter`.
  ([#2775](https://github.com/Pycord-Development/pycord/pull/2775))
- Added `discord.Interaction.created_at`.
  ([#2801](https://github.com/Pycord-Development/pycord/pull/2801))
- Added `User.nameplate` property.
  ([#2817](https://github.com/Pycord-Development/pycord/pull/2817))
- Added role gradients support with `Role.colours` and the `RoleColours` class.
  ([#2818](https://github.com/Pycord-Development/pycord/pull/2818))
- Added `ThreadArchiveDuration` enum to improve clarity of thread archive durations.
  ([#2826](https://github.com/Pycord-Development/pycord/pull/2826))
- Added `Interaction.attachment_size_limit`.
  ([#2854](https://github.com/Pycord-Development/pycord/pull/2854))
- Added support for selects and text displays in modals.
  ([#2858](https://github.com/Pycord-Development/pycord/pull/2858))
- Added `AuditLogDiff.communication_disabled_until`.
  ([#2883](https://github.com/Pycord-Development/pycord/pull/2883))
- Added `discord.User.primary_guild` and the `PrimaryGuild` class.
  ([#2876](https://github.com/Pycord-Development/pycord/pull/2876))
- Added `get_component` to `Message`, `Section`, `Container` and `ActionRow`.
  ([#2849](https://github.com/Pycord-Development/pycord/pull/2849))

### Fixed

- Fixed `Enum` options not setting the correct type when only one choice is available.
  ([#2577](https://github.com/Pycord-Development/pycord/pull/2577))
- Fixed `codec` option for `FFmpegOpusAudio` class to make it in line with
  documentation. ([#2581](https://github.com/Pycord-Development/pycord/pull/2581))
- Fixed a possible bug where audio would play too fast at the beginning of audio files.
  ([#2584](https://github.com/Pycord-Development/pycord/pull/2584))
- Fixed paginator not responding when using `Paginator.edit()` with default parameters.
  ([#2594](https://github.com/Pycord-Development/pycord/pull/2594))
- Fixed the `is_owner()` `user` type hint: `User` -> `User | Member`.
  ([#2593](https://github.com/Pycord-Development/pycord/pull/2593))
- Fixed `Guild.create_test_entitlement()` and `User.create_test_entitlement()` using the
  guild/user ID instead of the application ID.
  ([#2595](https://github.com/Pycord-Development/pycord/pull/2595))
- Fixed `BucketType.category` cooldown commands not functioning correctly in private
  channels. ([#2603](https://github.com/Pycord-Development/pycord/pull/2603))
- Fixed `ctx` parameter of a `SlashCommand` not being `Union` type.
  ([#2611](https://github.com/Pycord-Development/pycord/pull/2611))
- Fixed `TypeError` when passing `skus` parameter in `Client.entitlements()`.
  ([#2627](https://github.com/Pycord-Development/pycord/issues/2627))
- Fixed `AttributeError` when sending polls with `PartialWebook`.
  ([#2624](https://github.com/Pycord-Development/pycord/pull/2624))
- Fixed editing `ForumChannel` flags not working.
  ([#2641](https://github.com/Pycord-Development/pycord/pull/2641))
- Fixed `AttributeError` when accessing `Member.guild_permissions` for user installed
  apps. ([#2650](https://github.com/Pycord-Development/pycord/pull/2650))
- Fixed type annotations of cached properties.
  ([#2635](https://github.com/Pycord-Development/pycord/issues/2635))
- Fixed malformed properties in `Interaction.channel`.
  ([#2658](https://github.com/Pycord-Development/pycord/pull/2658))
- Fixed an error when responding non-ephemerally with a `Paginator` to an ephemerally
  deferred interaction.
  ([#2661](https://github.com/Pycord-Development/pycord/pull/2661))
- Fixed attachment metadata being set incorrectly in interaction responses causing the
  metadata to be ignored by Discord.
  ([#2679](https://github.com/Pycord-Development/pycord/pull/2679))
- Fixed unexpected backoff behavior in the handling of task failures
  ([#2700](https://github.com/Pycord-Development/pycord/pull/2700)).
- Fixed `BridgeCommand` duplicate in default help command.
  ([#2656](https://github.com/Pycord-Development/pycord/pull/2656))
- Fixed `AttributeError` when trying to consume a consumable entitlement.
  ([#2564](https://github.com/Pycord-Development/pycord/pull/2564))
- Fixed `Subscription.renewal_sku_ids` not accepting `None` from the received payload.
  ([#2709](https://github.com/Pycord-Development/pycord/pull/2709))
- Fixed `ForumChannel.edit` allowing `default_reaction_emoji` to be `None`.
  ([#2739](https://github.com/Pycord-Development/pycord/pull/2739))
- Fixed missing `None` type hints in `Select.__init__`.
  ([#2746](https://github.com/Pycord-Development/pycord/pull/2746))
- Fixed `TypeError` when using `Flag` with Python 3.11+.
  ([#2759](https://github.com/Pycord-Development/pycord/pull/2759))
- Fixed `TypeError` when specifying `thread_name` in `Webhook.send`.
  ([#2761](https://github.com/Pycord-Development/pycord/pull/2761))
- Updated `valid_locales` to support `in` and `es-419`.
  ([#2767](https://github.com/Pycord-Development/pycord/pull/2767))
- Added support for emoji aliases like `:smile:` in PartialEmoji.from_str. Also applied
  the same logic in PartialEmojiConverter.
  ([#2815](https://github.com/Pycord-Development/pycord/pull/2815))
- Fixed `Webhook.edit` not working with `attachments=[]`.
  ([#2779](https://github.com/Pycord-Development/pycord/pull/2779))
- Fixed GIF-based `Sticker` returning the wrong `url`.
  ([#2781](https://github.com/Pycord-Development/pycord/pull/2781))
- Fixed `VoiceClient` crashing randomly while receiving audio
  ([#2800](https://github.com/Pycord-Development/pycord/pull/2800))
- Fixed `VoiceClient.connect` failing to do initial connection.
  ([#2812](https://github.com/Pycord-Development/pycord/pull/2812))
- Fixed `AttributeError` when printing a File component's `__repr__`.
  ([#2843](https://github.com/Pycord-Development/pycord/pull/2843))
- Fixed `TypeError` when using `@option` with certain annotations and along with
  `channel_types`. ([#2835](https://github.com/Pycord-Development/pycord/pull/2835))
- Fixed `TypeError` when using `Optional[...]` or `... | None` in command option type.
  ([#2852](https://github.com/Pycord-Development/pycord/pull/2852))
- Fixed type-hinting for `PermissionOverwrite.update`.
  ([#2878](https://github.com/Pycord-Development/pycord/pull/2878))
- Fixed `AttributeError` when accessing `AuditLogEntry.changes` more than once.
  ([#2882])(https://github.com/Pycord-Development/pycord/pull/2882))
- Fixed type hint for argument `start_time` and `end_time` of
  `Guild.create_scheduled_event`
  ([#2879](https://github.com/Pycord-Development/pycord/pull/2879))

### Changed

- Renamed `cover` property of `ScheduledEvent` and `cover` argument of
  `ScheduledEvent.edit` to `image`.
  ([#2496](https://github.com/Pycord-Development/pycord/pull/2496))
- ⚠️ **Removed support for Python 3.8.**
  ([#2521](https://github.com/Pycord-Development/pycord/pull/2521))
- `Emoji` has been renamed to `GuildEmoji`.
  ([#2501](https://github.com/Pycord-Development/pycord/pull/2501))
- Replaced audioop (deprecated module) implementation of `PCMVolumeTransformer.read`
  method with a pure Python equivalent.
  ([#2176](https://github.com/Pycord-Development/pycord/pull/2176))
- Updated `Guild.filesize_limit` to 10 MB instead of 25 MB following Discord's API
  changes. ([#2671](https://github.com/Pycord-Development/pycord/pull/2671))
- `Entitlement.ends_at` can now be `None`.
  ([#2564](https://github.com/Pycord-Development/pycord/pull/2564))
- Changed the default value of `ApplicationCommand.nsfw` to `False`.
  ([#2797](https://github.com/Pycord-Development/pycord/pull/2797))
- Upgraded voice websocket version to v8.
  ([#2812](https://github.com/Pycord-Development/pycord/pull/2812))
- `Messageable.pins()` now returns a `MessagePinIterator` and has new arguments.
  ([#2872](https://github.com/Pycord-Development/pycord/pull/2872))

### Deprecated

- Deprecated `AppInfo.summary` in favor of `AppInfo.description`.
  ([#2520](https://github.com/Pycord-Development/pycord/pull/2520))
- Deprecated `Emoji` in favor of `GuildEmoji`.
  ([#2501](https://github.com/Pycord-Development/pycord/pull/2501))
- Deprecated `Interaction.cached_channel` in favor of `Interaction.channel`.
  ([#2658](https://github.com/Pycord-Development/pycord/pull/2658))
- Deprecated `is_nsfw` for categories since it was never supported by the API.
  ([#2772](https://github.com/Pycord-Development/pycord/pull/2772))
- Deprecated `Messageable.pins()` returning a list of `Message`; it should be used as an
  iterator of `MessagePin` instead.
  ([#2872](https://github.com/Pycord-Development/pycord/pull/2872))

### Removed

- Removed deprecated support for `Option` in `BridgeCommand`, use `BridgeOption`
  instead. ([#2731](https://github.com/Pycord-Development/pycord/pull/2731))

## [2.6.1] - 2024-09-15

### Fixed

- Fixed premature garbage collection of tasks.
  ([#2510](https://github.com/Pycord-Development/pycord/pull/2510))
- Fixed `EntitlementIterator` type hints and behavior with `limit > 100`.
  ([#2555](https://github.com/Pycord-Development/pycord/pull/2555))
- Fixed missing `stacklevel` parameter in `warn_deprecated` function call inside
  `@utils.deprecated`. ([#2500](https://github.com/Pycord-Development/pycord/pull/2500))
- Fixed the type hint in `ConnectionState._polls` to reflect actual behavior, changing
  it from `Guild` to `Poll`.
  ([#2500](https://github.com/Pycord-Development/pycord/pull/2500))
- Fixed missing `__slots__` attributes in `RawReactionClearEmojiEvent` and
  `RawMessagePollVoteEvent`.
  ([#2500](https://github.com/Pycord-Development/pycord/pull/2500))
- Fixed the type of `ForumChannel.default_sort_order`, changing it from `int` to
  `SortOrder`. ([#2500](https://github.com/Pycord-Development/pycord/pull/2500))
- Fixed `PartialMessage` causing errors when created from `PartialMessageable`.
  ([#2568](https://github.com/Pycord-Development/pycord/pull/2500))
- Fixed the `guild` attribute of `Member`s received from a `UserCommand` being `None`.
  ([#2573](https://github.com/Pycord-Development/pycord/pull/2573))
- Fixed `Webhook.send`, which did not include attachment data.
  ([#2513](https://github.com/Pycord-Development/pycord/pull/2513))
- Fixed inverted type hints in `CheckAnyFailure`.
  ([#2502](https://github.com/Pycord-Development/pycord/pull/2502))

## [2.6.0] - 2024-07-09

### Added

- Added `banner` parameter to `ClientUser.edit`.
  ([#2396](https://github.com/Pycord-Development/pycord/pull/2396))
- Added `user` argument to `Paginator.edit`.
  ([#2390](https://github.com/Pycord-Development/pycord/pull/2390))
- Added `bridge_option` decorator. Required for `bridge.Bot` in 2.7.
  ([#2417](https://github.com/Pycord-Development/pycord/pull/2417))
- Added `Guild.search_members`.
  ([#2418](https://github.com/Pycord-Development/pycord/pull/2418))
- Added bulk banning up to 200 users through `Guild.bulk_ban`.
  ([#2421](https://github.com/Pycord-Development/pycord/pull/2421))
- Added `member` data to the `raw_reaction_remove` event.
  ([#2412](https://github.com/Pycord-Development/pycord/pull/2412))
- Added `Poll` and all related features.
  ([#2408](https://github.com/Pycord-Development/pycord/pull/2408))
- Added `stacklevel` param to `utils.warn_deprecated` and `utils.deprecated`.
  ([#2450](https://github.com/Pycord-Development/pycord/pull/2450))
- Added support for user-installable applications.
  ([#2409](https://github.com/Pycord-Development/pycord/pull/2409))
- Added support for one-time purchases for Discord monetization.
  ([#2438](https://github.com/Pycord-Development/pycord/pull/2438))
- Added `Attachment.title`.
  ([#2486](https://github.com/Pycord-Development/pycord/pull/2486))
- Added `MemberFlags`. ([#2489](https://github.com/Pycord-Development/pycord/pull/2489))
- Added `bypass_verification` parameter to `Member.edit`.
  ([#2489](https://github.com/Pycord-Development/pycord/pull/2489))
- Added `RoleFlags`. ([#2487](https://github.com/Pycord-Development/pycord/pull/2487))
- Added `MessageCall` information.
  ([#2488](https://github.com/Pycord-Development/pycord/pull/2488))

### Fixed

- Fixed the type-hinting of `Member.move_to` and `Member.edit` to reflect actual
  behavior. ([#2386](https://github.com/Pycord-Development/pycord/pull/2386))
- Fixed a deprecation warning from being displayed when running `python -m discord -v`
  by replacing the deprecated module.
  ([#2392](https://github.com/Pycord-Development/pycord/pull/2392))
- Fixed `Paginator.edit` to no longer set user to the bot.
  ([#2390](https://github.com/Pycord-Development/pycord/pull/2390))
- Fixed `NameError` in some instances of `Interaction`.
  ([#2402](https://github.com/Pycord-Development/pycord/pull/2402))
- Fixed interactions being ignored due to `PartialMessage.id` being of type `str`.
  ([#2406](https://github.com/Pycord-Development/pycord/pull/2406))
- Fixed the type-hinting of `ScheduledEvent.subscribers` to reflect actual behavior.
  ([#2400](https://github.com/Pycord-Development/pycord/pull/2400))
- Fixed `ScheduledEvent.subscribers` behavior with `limit=None`.
  ([#2407](https://github.com/Pycord-Development/pycord/pull/2407))
- Fixed invalid data being passed to `Interaction._guild` in certain cases.
  ([#2411](https://github.com/Pycord-Development/pycord/pull/2411))
- Fixed option type hints being ignored when using `parameter_name`.
  ([#2417](https://github.com/Pycord-Development/pycord/pull/2417))
- Fixed parameter `embed=None` causing `AttributeError` on `PartialMessage.edit`.
  ([#2446](https://github.com/Pycord-Development/pycord/pull/2446))
- Fixed paginator to revert state if a page update callback fails.
  ([#2448](https://github.com/Pycord-Development/pycord/pull/2448))
- Fixed missing `application_id` in `Entitlement.delete`.
  ([#2458](https://github.com/Pycord-Development/pycord/pull/2458))
- Fixed issues with enums as `Option` types with long descriptions or too many values.
  ([#2463](https://github.com/Pycord-Development/pycord/pull/2463))
- Fixed many inaccurate type hints throughout the library.
  ([#2457](https://github.com/Pycord-Development/pycord/pull/2457))
- Fixed `AttributeError` due to `discord.Option` being initialised with `input_type` set
  to `None`. ([#2464](https://github.com/Pycord-Development/pycord/pull/2464))
- Fixed `remove_application_command` causing issues while reloading extensions.
  ([#2480](https://github.com/Pycord-Development/pycord/pull/2480))
- Fixed outdated logic for filtering and sorting audit log entries.
  ([#2371](https://github.com/Pycord-Development/pycord/pull/2371))
- Further fixed logic when fetching audit logs.
  ([#2492](https://github.com/Pycord-Development/pycord/pull/2492))

### Changed

- Changed the type of `Guild.bitrate_limit` to `int`.
  ([#2387](https://github.com/Pycord-Development/pycord/pull/2387))
- HTTP requests that fail with a 503 status are now retried.
  ([#2395](https://github.com/Pycord-Development/pycord/pull/2395))
- `option` decorator now accepts `input_type`.
  ([#2417](https://github.com/Pycord-Development/pycord/pull/2417))
- `Option` may be used instead of `BridgeOption` until 2.7.
  ([#2417](https://github.com/Pycord-Development/pycord/pull/2417))
- `Guild.query_members` now accepts `limit=None` to retrieve all members.
  ([#2419](https://github.com/Pycord-Development/pycord/pull/2419))
- `ApplicationCommand.guild_only` is now deprecated in favor of
  `ApplicationCommand.contexts`.
  ([#2409](https://github.com/Pycord-Development/pycord/pull/2409))
- `Message.interaction` is now deprecated in favor of `Message.interaction_metadata`.
  ([#2409](https://github.com/Pycord-Development/pycord/pull/2409))
- Replaced `Client.fetch_entitlements` with `Client.entitlements`, which returns an
  `EntitlementIterator`.
  ([#2490](https://github.com/Pycord-Development/pycord/pull/2490))
- Changed the error message that appears when attempting to add a subcommand group to a
  subcommand group. ([#2275](https://github.com/Pycord-Development/pycord/pull/2275))

### Removed

- Removed the `delete_message_days` parameter from ban methods. Please use
  `delete_message_seconds` instead.
  ([#2421](https://github.com/Pycord-Development/pycord/pull/2421))
- Removed the `oldest_first` parameter from `Guild.audit_logs` in favor of the `before`
  and `after` parameters.
  ([#2371](https://github.com/Pycord-Development/pycord/pull/2371))
- Removed the `vanity_code` parameter from `Guild.edit`.
  ([#2491](https://github.com/Pycord-Development/pycord/pull/2491))

## [2.5.0] - 2024-03-02

### Added

- Added method to start bot via async context manager.
  ([#1801](https://github.com/Pycord-Development/pycord/pull/1801))
- Added parameters `author`, `footer`, `image` and `thumbnail` to `discord.Embed`
  initializer. ([#1996](https://github.com/Pycord-Development/pycord/pull/1996))
- Added events `on_bridge_command`, `on_bridge_command_completion`, and
  `on_bridge_command_error`.
  ([#1916](https://github.com/Pycord-Development/pycord/pull/1916))
- Added the `@client.once()` decorator, which serves as a one-time event listener.
  ([#1940](https://github.com/Pycord-Development/pycord/pull/1940))
- Added support for text-related features in `StageChannel`.
  ([#1936](https://github.com/Pycord-Development/pycord/pull/1936))
- Added support for one-time event listeners in `Client.listen`.
  ([#1957](https://github.com/Pycord-Development/pycord/pull/1957))
- Added `current_page` argument to `Paginator.update()`.
  ([#1983](https://github.com/Pycord-Development/pycord/pull/1983))
- Added application flag `application_auto_moderation_rule_create_badge`.
  ([#1992](https://github.com/Pycord-Development/pycord/pull/1992))
- Added support for recording silence via new `sync_start` argument in
  `VoiceClient.start_recording()`.
  ([#1984](https://github.com/Pycord-Development/pycord/pull/1984))
- Added `custom_message` to AutoModActionMetadata.
  ([#2029](https://github.com/Pycord-Development/pycord/pull/2029))
- Added support for
  [voice messages](https://github.com/discord/discord-api-docs/pull/6082).
  ([#2016](https://github.com/Pycord-Development/pycord/pull/2016))
- Added `data` attribute to all
  [Raw Event payloads](https://docs.pycord.dev/en/master/api/models.html#events).
  ([#2023](https://github.com/Pycord-Development/pycord/pull/2023))
- Added and documented missing `AuditLogAction` enums.
  ([#2030](https://github.com/Pycord-Development/pycord/pull/2030),
  [#2171](https://github.com/Pycord-Development/pycord/pull/2171))
- Added AutoMod-related models for `AuditLogDiff` enums.
  ([#2030](https://github.com/Pycord-Development/pycord/pull/2030))
- Added `Interaction.respond` and `Interaction.edit` as shortcut responses.
  ([#2026](https://github.com/Pycord-Development/pycord/pull/2026))
- Added `view.parent` which is set when the view is sent by
  `interaction.response.send_message`.
  ([#2036](https://github.com/Pycord-Development/pycord/pull/2036))
- Added methods `bridge.Bot.walk_bridge_commands` and
  `BridgeCommandGroup.walk_commands`.
  ([#1867](https://github.com/Pycord-Development/pycord/pull/1867))
- Added support for usernames and modified multiple methods accordingly.
  ([#2042](https://github.com/Pycord-Development/pycord/pull/2042))
- Added `icon` and `unicode_emoji` arguments to `Guild.create_role`.
  ([#2086](https://github.com/Pycord-Development/pycord/pull/2086))
- Added `cooldown` and `max_concurrency` attributes to `SlashCommandGroup`.
  ([#2091](https://github.com/Pycord-Development/pycord/pull/2091))
- Added embedded activities Gartic Phone and Jamspace.
  ([#2102](https://github.com/Pycord-Development/pycord/pull/2102))
- Added `bridge.Context` type as a `Union` of subclasses.
  ([#2106](https://github.com/Pycord-Development/pycord/pull/2106))
- Added support for type-hinting slash command options with `typing.Annotated`.
  ([#2124](https://github.com/Pycord-Development/pycord/pull/2124))
- Added `suppress` and `allowed_mentions` parameters to `Webhook` and
  `InteractionResponse` edit methods.
  ([#2138](https://github.com/Pycord-Development/pycord/pull/2138))
- Added `wait_finish` parameter to `VoiceClient.play` for awaiting the end of a play.
  ([#2194](https://github.com/Pycord-Development/pycord/pull/2194))
- Added support for custom bot status.
  ([#2206](https://github.com/Pycord-Development/pycord/pull/2206))
- Added function `Guild.delete_auto_moderation_rule`.
  ([#2153](https://github.com/Pycord-Development/pycord/pull/2153))
- Added `VoiceChannel.slowmode_delay`.
  ([#2112](https://github.com/Pycord-Development/pycord/pull/2112))
- Added `ForumChannel.default_reaction_emoji` attribute.
  ([#2178](https://github.com/Pycord-Development/pycord/pull/2178))
- Added `default_reaction_emoji` parameter to `Guild.create_forum_channel` and
  `ForumChannel.edit` methods.
  ([#2178](https://github.com/Pycord-Development/pycord/pull/2178))
- Added `applied_tags` parameter to `Webhook.send` method.
  ([#2322](https://github.com/Pycord-Development/pycord/pull/2322))
- Added `User.avatar_decoration`.
  ([#2131](https://github.com/Pycord-Development/pycord/pull/2131))
- Added support for guild onboarding related features.
  ([#2127](https://github.com/Pycord-Development/pycord/pull/2127))
- Added support for monetization related objects and events.
  ([#2273](https://github.com/Pycord-Development/pycord/pull/2273))
- Added `AttachmentFlags` and attachment attributes `expires_at`, `issued_at` and `hm`.
  ([#2342](https://github.com/Pycord-Development/pycord/pull/2342))
- Added `invitable` and `slowmode_delay` to `Thread` creation methods.
  ([#2350](https://github.com/Pycord-Development/pycord/pull/2350))
- Added support for voice channel statuses.
  ([#2368](https://github.com/Pycord-Development/pycord/pull/2368))
- Added `enforce_nonce` parameter for message sending.
  ([#2370](https://github.com/Pycord-Development/pycord/pull/2370))
- Added audit log support for voice channel status.
  ([#2373](https://github.com/Pycord-Development/pycord/pull/2373))

### Changed

- Changed default for all `name_localizations` and `description_localizations`
  attributes from being `None` to being `MISSING`.
  ([#1866](https://github.com/Pycord-Development/pycord/pull/1866))
- Changed `ffmpeg` output suppression when recording voice channels.
  ([#1993](https://github.com/Pycord-Development/pycord/pull/1993))
- Changed file-upload size limit from 8 MB to 25 MB accordingly.
  ([#2014](https://github.com/Pycord-Development/pycord/pull/2014))
- Changed the behavior of retrieving bans to accurately reflect the API.
  ([#1922](https://github.com/Pycord-Development/pycord/pull/1922))
- Changed `Interaction.channel` to be received from the gateway, allowing it to be
  `DMChannel` or `GroupChannel`.
  ([#2025](https://github.com/Pycord-Development/pycord/pull/2025))
- Changed `DMChannel.recipients` to potentially be `None`.
  ([#2025](https://github.com/Pycord-Development/pycord/pull/2025))
- Changed the behavior to store `view.message` when receiving a component interaction,
  while also changing `view.message` not to be set when sending view through
  `InteractionResponse.send_message`.
  ([#2036](https://github.com/Pycord-Development/pycord/pull/2036))
- Changed the fetching of attributes shared between text-based and Slash Commands in
  Bridge Commands to be dynamic.
  ([#1867](https://github.com/Pycord-Development/pycord/pull/1867))
- `discord.Embed` attributes (such as author, footer, etc.) now return instances of
  their respective classes when set and `None` otherwise.
  ([#2063](https://github.com/Pycord-Development/pycord/pull/2063))
- Changed `default_avatar` behavior to depend on the user's username migration status.
  ([#2087](https://github.com/Pycord-Development/pycord/pull/2087))
- Changed type hints of `command_prefix` and `help_command` arguments to be accurate.
  ([#2099](https://github.com/Pycord-Development/pycord/pull/2099))
- Replaced `orjson` features with `msgspec` in the codebase.
  ([#2170](https://github.com/Pycord-Development/pycord/pull/2170))
- `BridgeOption` must now be used for arguments in bridge commands.
  ([#2252](https://github.com/Pycord-Development/pycord/pull/2252))

### Removed

- Removed `Client.once` in favour of `once` argument in `Client.listen`.
  ([#1957](https://github.com/Pycord-Development/pycord/pull/1957))
- Removed `Embed.Empty` in favour of `None`, and `EmbedProxy` in favour of individual
  classes. ([#2063](https://github.com/Pycord-Development/pycord/pull/2063))

### Fixed

- Fixed `AttributeError` caused by
  [#1957](https://github.com/Pycord-Development/pycord/pull/1957) when using listeners
  in cogs. ([#1989](https://github.com/Pycord-Development/pycord/pull/1989))
- Fixed an issue in editing webhook messages in forum posts and private threads.
  ([#1981](https://github.com/Pycord-Development/pycord/pull/1981)).
- Fixed `View.message` not being set when view is sent using webhooks, including
  `Interaction.followup.send` or when a message is edited.
  ([#1997](https://github.com/Pycord-Development/pycord/pull/1997))
- Fixed `None` being handled incorrectly for avatar in `ClientUser.edit`.
  ([#1994](https://github.com/Pycord-Development/pycord/pull/1994))
- Fixed scheduled events breaking when changing the location from external to a channel.
  ([#1998](https://github.com/Pycord-Development/pycord/pull/1998))
- Fixed boolean converter breaking for Bridge Commands.
  ([#1999](https://github.com/Pycord-Development/pycord/pull/1999))
- Fixed bridge command options not working.
  ([#1999](https://github.com/Pycord-Development/pycord/pull/1999))
- Fixed `TypeError` being raised when passing `name` argument to bridge groups.
  ([#2000](https://github.com/Pycord-Development/pycord/pull/2000))
- Fixed `TypeError` in `AutoModRule`.
  ([#2029](https://github.com/Pycord-Development/pycord/pull/2029))
- Fixed the functionality to override the default `on_application_command_error`
  behavior using listeners.
  ([#2044](https://github.com/Pycord-Development/pycord/pull/2044))
- Fixed unloading of cogs with bridge commands.
  ([#2048](https://github.com/Pycord-Development/pycord/pull/2048))
- Fixed the `individual` slash command synchronization method.
  ([#1925](https://github.com/Pycord-Development/pycord/pull/1925))
- Fixed an issue that occurred when `webhooks_update` event payload channel ID was
  `None`. ([#2078](https://github.com/Pycord-Development/pycord/pull/2078))
- Fixed major `TypeError` when an `AuditLogEntry` has no user.
  ([#2079](https://github.com/Pycord-Development/pycord/pull/2079))
- Fixed `HTTPException` when trying to create a forum thread with files.
  ([#2075](https://github.com/Pycord-Development/pycord/pull/2075))
- Fixed `before_invoke` not being run for `SlashCommandGroup`.
  ([#2091](https://github.com/Pycord-Development/pycord/pull/2091))
- Fixed `AttributeError` when accessing a `Select` object's values when it has not been
  interacted with. ([#2104](https://github.com/Pycord-Development/pycord/pull/2104))
- Fixed `before_invoke` being run twice for slash subcommands.
  ([#2139](https://github.com/Pycord-Development/pycord/pull/2139))
- Fixed `Guild._member_count` sometimes not being set.
  ([#2145](https://github.com/Pycord-Development/pycord/pull/2145))
- Fixed `Thread.applied_tags` not being updated.
  ([#2146](https://github.com/Pycord-Development/pycord/pull/2146))
- Fixed type-hinting of `author` property of `ApplicationContext` to include
  type-hinting of `User` or `Member`.
  ([#2148](https://github.com/Pycord-Development/pycord/pull/2148))
- Fixed missing `delete_after` parameter in overload type-hinting for `Webhook.send()`.
  ([#2156](https://github.com/Pycord-Development/pycord/pull/2156))
- Fixed `ScheduledEvent.creator_id` returning `str` instead of `int`.
  ([#2162](https://github.com/Pycord-Development/pycord/pull/2162))
- Fixed `_bytes_to_base64_data` not defined.
  ([#2185](https://github.com/Pycord-Development/pycord/pull/2185))
- Fixed inaccurate `Union` type hint of `values` argument of `basic_autocomplete` to
  include `Iterable[OptionChoice]`.
- Fixed initial message inside of the create thread payload sending legacy beta payload.
  ([#2191](https://github.com/Pycord-Development/pycord/pull/2191))
- Fixed a misplaced payload object inside of the thread creation payload.
  ([#2192](https://github.com/Pycord-Development/pycord/pull/2192))
- Fixed `DMChannel.recipient` and `User.dm_channel` being `None`.
  ([#2219](https://github.com/Pycord-Development/pycord/pull/2219))
- Fixed `ffmpeg` being terminated prematurely when piping audio stream.
  ([#2240](https://github.com/Pycord-Development/pycord/pull/2240))
- Fixed tasks looping infinitely when `tzinfo` is neither `None` nor UTC.
  ([#2196](https://github.com/Pycord-Development/pycord/pull/2196))
- Fixed `AttributeError` when running permission checks without the `bot` scope.
  ([#2113](https://github.com/Pycord-Development/pycord/issues/2113))
- Fixed `Option` not working on bridge commands because `ext.commands.Command` does not
  recognize them. ([#2256](https://github.com/Pycord-Development/pycord/pull/2256))
- Fixed offset-aware tasks causing `TypeError` when being prepared.
  ([#2271](https://github.com/Pycord-Development/pycord/pull/2271))
- Fixed `AttributeError` when serializing commands with `Annotated` type hints.
  ([#2243](https://github.com/Pycord-Development/pycord/pull/2243))
- Fixed `Intents.all()` returning the wrong value.
  ([#2257](https://github.com/Pycord-Development/pycord/issues/2257))
- Fixed `AuditLogIterator` not respecting the `after` parameter.
  ([#2295](https://github.com/Pycord-Development/pycord/issues/2295))
- Fixed `AttributeError` when failing to establish initial websocket connection.
  ([#2301](https://github.com/Pycord-Development/pycord/pull/2301))
- Fixed `AttributeError` caused by `command.cog` being `MISSING`.
  ([#2303](https://github.com/Pycord-Development/pycord/issues/2303))
- Fixed `self.use_default_buttons` being assumed truthy by `Paginator.update`.
  ([#2319](https://github.com/Pycord-Development/pycord/pull/2319))
- Fixed `AttributeError` when comparing application commands with non-command objects.
  ([#2299](https://github.com/Pycord-Development/pycord/issues/2299))
- Fixed `AttributeError` when copying groups on startup.
  ([#2331](https://github.com/Pycord-Development/pycord/issues/2331))
- Fixed application command options causing errors if declared through the option
  decorator or kwarg.
  ([#2332](https://github.com/Pycord-Development/pycord/issues/2332))
- Fixed options declared using the parameter default value syntax always being optional.
  ([#2333](https://github.com/Pycord-Development/pycord/issues/2333))
- Fixed `BridgeContext` type hints raising an exception for unsupported option type.
  ([#2337](https://github.com/Pycord-Development/pycord/pull/2337))
- Fixed `TypeError` due to `(Sync)WebhookMessage._thread_id` being set to `None`.
  ([#2343](https://github.com/Pycord-Development/pycord/pull/2343))
- Fixed `AttributeError` due to `entitlements` not being included in
  `Interaction.__slots__`.
  ([#2345](https://github.com/Pycord-Development/pycord/pull/2345))
- Fixed `Thread.me` being out of date and added the thread owner to `Thread.members` on
  creation. ([#1296](https://github.com/Pycord-Development/pycord/issues/1296))
- Fixed keyword argument wildcard of `bridge.has_permissions` having the wrong type
  hint. ([#2364](https://github.com/Pycord-Development/pycord/pull/2364))
- Fixed enum to support stringified annotations.
  ([#2367](https://github.com/Pycord-Development/pycord/pull/2367))

## [2.4.1] - 2023-03-20

### Changed

- Updated the values of the `Color.embed_background()` classmethod to correspond with
  new theme colors in the app.
  ([#1931](https://github.com/Pycord-Development/pycord/pull/1931))

### Fixed

- Fixed the type-hinting of `SlashCommandGroup.walk_commands()` to reflect actual
  behavior. ([#1838](https://github.com/Pycord-Development/pycord/pull/1838))
- Fixed the voice IP discovery due to the recent
  [announced change](https://discord.com/channels/613425648685547541/697138785317814292/1080623873629884486).
  ([#1955](https://github.com/Pycord-Development/pycord/pull/1955))
- Fixed `reason` being passed to the wrong method in
  `guild.create_auto_moderation_rule`.
  ([#1960](https://github.com/Pycord-Development/pycord/pull/1960))

## [2.4.0] - 2023-02-10

### Added

- Added new AutoMod trigger metadata properties `regex_patterns`, `allow_list`, and
  `mention_total_limit`; and added the `mention_spam` trigger type.
  ([#1809](https://github.com/Pycord-Development/pycord/pull/1809))
- Added missing `image` parameter to `Guild.create_scheduled_event()` method.
  ([#1831](https://github.com/Pycord-Development/pycord/pull/1831))
- New `ApplicationRoleConnectionMetadata` class for application role connection
  metadata, along with the `fetch_role_connection_metadata_records` and
  `update_role_connection_metadata_records` methods in `Client`.
  ([#1791](https://github.com/Pycord-Development/pycord/pull/1791))
- Added new message types, `role_subscription_purchase`, `interaction_premium_upsell`,
  `stage_start`, `stage_end`, `stage_speaker`, `stage_raise_hand`, `stage_topic`, and
  `guild_application_premium_subscription`.
  ([#1852](https://github.com/Pycord-Development/pycord/pull/1852))
- Added new `EmbeddedActivity` values.
  ([#1859](https://github.com/Pycord-Development/pycord/pull/1859))
- Added new `suppress_notifications` to `MessageFlags`.
  ([#1912](https://github.com/Pycord-Development/pycord/pull/1912))
- Added GIF sticker format type to the `StickerFormatType` enum.
  ([#1915](https://github.com/Pycord-Development/pycord/pull/1915))
- Added new raw events: `raw_member_remove`, `raw_thread_update`, and
  `raw_thread_member_remove`.
  ([#1880](https://github.com/Pycord-Development/pycord/pull/1880))
- Improved support for setting channel types & added new channel types for
  `discord.Option`. ([#1883](https://github.com/Pycord-Development/pycord/pull/1883))

### Changed

- Changed `EmbeddedActivity` values to update accordingly with the new activities.
  ([#1859](https://github.com/Pycord-Development/pycord/pull/1859))
- Advanced version info is now stored as a dict in `version_info.advanced` instead of
  attributes on the `version_info` object.
  ([#1920](https://github.com/Pycord-Development/pycord/pull/1920))
- The `version_info.release_level` attribute has been reverted to its previous name,
  `releaselevel`. ([#1920](https://github.com/Pycord-Development/pycord/pull/1920))

### Fixed

- Fixed bugs in `Page.update_files` where file objects stored in memory were causing an
  `AttributeError`, and `io.BytesIO` files did not send properly more than once.
  ([#1869](https://github.com/Pycord-Development/pycord/pull/1869) &
  [#1881](https://github.com/Pycord-Development/pycord/pull/1881))
- Fixed bridge groups missing the `parent` attribute.
  ([#1823](https://github.com/Pycord-Development/pycord/pull/1823))
- Fixed issues with creating auto moderation rules.
  ([#1822](https://github.com/Pycord-Development/pycord/pull/1822))

## [2.3.3] - 2023-02-10

- Fixed an unhandled `KeyError` exception when receiving GIF stickers, causing crashes.
  ([#1915](https://github.com/Pycord-Development/pycord/pull/1915))

## [2.3.2] - 2022-12-03

### Fixed

- Fixed another `AttributeError` relating to the new `bridge_commands` attribute on
  `ext.bridge.Bot`. ([#1815](https://github.com/Pycord-Development/pycord/pull/1815))
- Fixed an `AttributeError` in select relating to the select type.
  ([#1814](https://github.com/Pycord-Development/pycord/pull/1814))
- Fixed `Thread.applied_tags` always returning an empty list.
  ([#1817](https://github.com/Pycord-Development/pycord/pull/1817))

## [2.3.1] - 2022-11-27

### Fixed

- Fixed `AttributeError` relating to the new `bridge_commands` attribute on
  `ext.bridge.Bot`. ([#1802](https://github.com/Pycord-Development/pycord/pull/1802))

## [2.3.0] - 2022-11-23

### Added

- New brief Attribute to BridgeSlashCommand.
  ([#1676](https://github.com/Pycord-Development/pycord/pull/1676))
- Python 3.11 support. ([#1680](https://github.com/Pycord-Development/pycord/pull/1680))
- New select types `user`, `role`, `mentionable`, and `channel` - Along with their
  respective types and shortcut decorators.
  ([#1702](https://github.com/Pycord-Development/pycord/pull/1702))
- Added support for age-restricted (NSFW) commands.
  ([#1775](https://github.com/Pycord-Development/pycord/pull/1775))
- New flags: `PublicUserFlags.active_developer` & `ApplicationFlags.active`.
  ([#1776](https://github.com/Pycord-Development/pycord/pull/1776))
- Support for new forum features including tags, default slowmode, and default sort
  order. ([#1636](https://github.com/Pycord-Development/pycord/pull/1636))
- Support for new thread attributes `total_message_sent` and `is_pinned`.
  ([#1636](https://github.com/Pycord-Development/pycord/pull/1636))
- Added `bridge_commands` attribute to `ext.bridge.Bot` for access to bridge command
  objects. ([#1787](https://github.com/Pycord-Development/pycord/pull/1787))
- Updated `Guild.features` to include new and previously missing features.
  ([#1788](https://github.com/Pycord-Development/pycord/pull/1788))

### Fixed

- Fix bridge.has_permissions.
  ([#1695](https://github.com/Pycord-Development/pycord/pull/1695))
- Fix audit log overwrite type always resulting in `None`.
  ([#1716](https://github.com/Pycord-Development/pycord/pull/1716))
- Fixed error when using `suppress` kwarg in `send()`.
  ([#1719](https://github.com/Pycord-Development/pycord/pull/1719) &
  [#1723](https://github.com/Pycord-Development/pycord/pull/1723))

### Changed

- `get_application_command()` type kwarg now defaults to `ApplicationCommand`, so all
  command types can be retrieved by default.
  ([#1678](https://github.com/Pycord-Development/pycord/pull/1678))
- `get_application_command()` now supports retrieving subcommands and subcommand groups.
  ([#1678](https://github.com/Pycord-Development/pycord/pull/1678))
-

### Removed

- Removed the guild feature `PRIVATE_THREADS` due to paywall limitation removal.
  ([#1789](https://github.com/Pycord-Development/pycord/pull/1789))

## [2.2.2] - 2022-10-05

### Fixed

- Fixed `parent` attribute of second-level subcommands being set to the base level
  command instead of the direct parent.
  ([#1673](https://github.com/Pycord-Development/pycord/pull/1673))

## [2.2.1] - 2022-10-05

### Added

- New `SlashCommand.qualified_id` attribute.
  ([#1672](https://github.com/Pycord-Development/pycord/pull/1672))

### Fixed

- Fixed a `TypeError` in `ban()` methods related to the new `delete_message_seconds`
  parameter. ([#1666](https://github.com/Pycord-Development/pycord/pull/1666))
- Fixed broken `cog` and `parent` attributes on commands in cogs.
  ([#1662](https://github.com/Pycord-Development/pycord/pull/1662))
- Fixed `SlashCommand.mention` for subcommands.
  ([#1672](https://github.com/Pycord-Development/pycord/pull/1672))

## [2.2.0] - 2022-10-02

### Added

- New Guild Feature `INVITES_DISABLED`.
  ([#1613](https://github.com/Pycord-Development/pycord/pull/1613))
- `suppress` kwarg to `Messageable.send()`.
  ([#1587](https://github.com/Pycord-Development/pycord/pull/1587))
- `proxy` and `proxy_auth` params to many Webhook-related methods.
  ([#1655](https://github.com/Pycord-Development/pycord/pull/1655))
- `delete_message_seconds` parameter in ban methods.
  ([#1557](https://github.com/Pycord-Development/pycord/pull/1557))
- New `View.get_item()` method.
  ([#1659](https://github.com/Pycord-Development/pycord/pull/1659))
- Permissions support for bridge commands.
  ([#1642](https://github.com/Pycord-Development/pycord/pull/1642))
- New `BridgeCommand.invoke()` method.
  ([#1642](https://github.com/Pycord-Development/pycord/pull/1642))
- New `raw_mentions`, `raw_role_mentions` and `raw_channel_mentions` functions in
  `discord.utils`. ([#1658](https://github.com/Pycord-Development/pycord/pull/1658))
- New methods `original_response`, `edit_original_response` & `delete_original_response`
  for `Interaction` objects.
  ([#1609](https://github.com/Pycord-Development/pycord/pull/1609))

### Deprecated

- The `delete_message_days` parameter in ban methods is now deprecated. Please use
  `delete_message_seconds` instead.
  ([#1557](https://github.com/Pycord-Development/pycord/pull/1557))
- The `original_message`, `edit_original_message` & `delete_original_message` methods
  for `Interaction` are now deprecated. Please use the respective `original_response`,
  `edit_original_response` & `delete_original_response` methods instead.
  ([#1609](https://github.com/Pycord-Development/pycord/pull/1609))

### Fixed

- Various fixes to ext.bridge groups.
  ([#1633](https://github.com/Pycord-Development/pycord/pull/1633) &
  [#1631](https://github.com/Pycord-Development/pycord/pull/1631))
- Fix `VOICE_SERVER_UPDATE` error.
  ([#1624](https://github.com/Pycord-Development/pycord/pull/1624))
- Removed unnecessary instance check in autocomplete.
  ([#1643](https://github.com/Pycord-Development/pycord/pull/1643))
- Interaction responses are now passed the respective `proxy` and `proxy_auth` params as
  defined in `Client`. ([#1655](https://github.com/Pycord-Development/pycord/pull/1655))

## [2.1.3] - 2022-09-06

### Fixed

- Fix TypeError in `process_application_commands`.
  ([#1622](https://github.com/Pycord-Development/pycord/pull/1622))

## [2.1.2] - 2022-09-06

### Fixed

- Fix subcommands having MISSING cog attribute.
  ([#1594](https://github.com/Pycord-Development/pycord/pull/1594) &
  [#1605](https://github.com/Pycord-Development/pycord/pull/1605))

## [2.1.1] - 2022-08-25

### Fixed

- Bridge command detection in cogs.
  ([#1592](https://github.com/Pycord-Development/pycord/pull/1592))

## [2.1.0] - 2022-08-25

### Added

- Support for add, sub, union, intersect, and inverse operations on classes inheriting
  from `BaseFlags`. ([#1486](https://github.com/Pycord-Development/pycord/pull/1486))
- A `disable_on_timeout` kwarg in the `View` constructor.
  ([#1492](https://github.com/Pycord-Development/pycord/pull/1492))
- New `mention` property for `SlashCommand` objects, allowing a shortcut for the new
  command markdown syntax.
  ([#1523](https://github.com/Pycord-Development/pycord/pull/1523))
- An `app_commands_badge` value on `ApplicationFlags`.
  ([#1535](https://github.com/Pycord-Development/pycord/pull/1535) and
  [#1553](https://github.com/Pycord-Development/pycord/pull/1553))
- A new `fetch_application` method in the `Client` object.
  ([#1536](https://github.com/Pycord-Development/pycord/pull/1536))
- New `on_check_failure` event method for the `View` class.
  ([#799](https://github.com/Pycord-Development/pycord/pull/799))
- A `set_mfa_required` method to `Guild`.
  ([#1552](https://github.com/Pycord-Development/pycord/pull/1552))
- Support for command groups with bridge commands.
  ([#1496](https://github.com/Pycord-Development/pycord/pull/1496))
- Support for `Attachment` type options for bridge commands.
  ([#1496](https://github.com/Pycord-Development/pycord/pull/1496))
- `is_app` property for `BridgeContext` to better differentiate context types.
  ([#1496](https://github.com/Pycord-Development/pycord/pull/1496))
- Support for localization on bridge commands.
  ([#1496](https://github.com/Pycord-Development/pycord/pull/1496))
- A `filter_params` helper function in `discord.utils`.
  ([#1496](https://github.com/Pycord-Development/pycord/pull/1496))
- Support for `InteractionMessage` via the `message` property of `View`.
  ([#1492](https://github.com/Pycord-Development/pycord/pull/1492))

### Changed

- Use `slash_variant` and `ext_variant` attributes instead of
  `get_application_command()` and `get_ext_command()` methods on `BridgeCommand`.
  ([#1496](https://github.com/Pycord-Development/pycord/pull/1496))
- Set `store` kwarg default to `False` in load_extension(s) method.
  ([#1520](https://github.com/Pycord-Development/pycord/pull/1520))
- `commands.has_permissions()` check now returns `True` in DM channels.
  ([#1577](https://github.com/Pycord-Development/pycord/pull/1577))

### Fixed

- Fix `VoiceChannel`/`CategoryChannel` data being invalidated on `Option._invoke`.
  ([#1490](https://github.com/Pycord-Development/pycord/pull/1490))
- Fix type issues in `options.py`
  ([#1473](https://github.com/Pycord-Development/pycord/pull/1473))
- Fix KeyError on AutoModActionExecution when the bot lacks the Message Content Intent.
  ([#1521](https://github.com/Pycord-Development/pycord/pull/1521))
- Large code/documentation cleanup & minor bug fixes.
  ([#1476](https://github.com/Pycord-Development/pycord/pull/1476))
- Fix `Option` with type `str` raising AttributeError when `min_length` or `max_length`
  kwargs are passed. ([#1527](https://github.com/Pycord-Development/pycord/pull/1527))
- Fix `load_extensions` parameters not being passed through correctly.
  ([#1537](https://github.com/Pycord-Development/pycord/pull/1537))
- Fix `SlashCommandGroup` descriptions to use the correct default string.
  ([#1539](https://github.com/Pycord-Development/pycord/pull/1539) and
  [#1586](https://github.com/Pycord-Development/pycord/pull/1586))
- Fix Enum type options breaking due to `from_datatype()` method & Fix minor typing
  import. ([#1541](https://github.com/Pycord-Development/pycord/pull/1541))
- Adjust category and guild `_channels` attributes to work with NoneType positions.
  ([#1530](https://github.com/Pycord-Development/pycord/pull/1530))
- Make `SelectOption.emoji` a property.
  ([#1550](https://github.com/Pycord-Development/pycord/pull/1550))
- Improve sticker creation by checking for minimum and maximum length on `name` and
  `description`. ([#1546](https://github.com/Pycord-Development/pycord/pull/1546))
- Fix threads created with a base message being set to the wrong `message_reference`.
  ([#1551](https://github.com/Pycord-Development/pycord/pull/1551))
- Avoid unnecessary calls to `sync_commands` during runtime.
  ([#1563](https://github.com/Pycord-Development/pycord/pull/1563))
- Fix bug in `Modal.on_timeout()` by using `custom_id` to create timeout task.
  ([#1562](https://github.com/Pycord-Development/pycord/pull/1562))
- Respect limit argument in `Guild.bans()`.
  ([#1573](https://github.com/Pycord-Development/pycord/pull/1573))
- Fix `before` argument in `on_scheduled_event_update` event always set to `None` by
  converting ID to `int`.
  ([#1580](https://github.com/Pycord-Development/pycord/pull/1580))
- Fix `__eq__` method `ApplicationCommand` accidentally comparing to self.
  ([#1585](https://github.com/Pycord-Development/pycord/pull/1585))
- Apply `cog_check` method to `ApplicationCommand` invocations.
  ([#1575](https://github.com/Pycord-Development/pycord/pull/1575))
- Fix `Interaction.edit_original_message()` using `ConnectionState` instead of
  `InteractionMessageState`.
  ([#1565](https://github.com/Pycord-Development/pycord/pull/1565))
- Fix required parameters validation error.
  ([#1589](https://github.com/Pycord-Development/pycord/pull/1589))

### Security

- Improved fix for application-based bots without the bot scope
  ([#1584](https://github.com/Pycord-Development/pycord/pull/1584))

## [2.0.1] - 2022-08-16

### Security

- Fix for application-based bots without the bot scope
  ([#1568](https://github.com/Pycord-Development/pycord/pull/1568))

## [2.0.0] - 2022-07-08

### Added

- New `news` property on `TextChannel`.
  ([#1370](https://github.com/Pycord-Development/pycord/pull/1370))
- New `invisible` kwarg to `defer()` method.
  ([#1379](https://github.com/Pycord-Development/pycord/pull/1379))
- Support for audit log event type 121 `APPLICATION_COMMAND_PERMISSION_UPDATE`.
  ([#1424](https://github.com/Pycord-Development/pycord/pull/1424))
- New `ForumChannelConverter`.
  ([#1440](https://github.com/Pycord-Development/pycord/pull/1440))
- A shortcut `jump_url` property to users.
  ([#1444](https://github.com/Pycord-Development/pycord/pull/1444))
- Ability for webhooks to create forum posts.
  ([#1405](https://github.com/Pycord-Development/pycord/pull/1405))
- New `message` property to `View`
  ([#1446](https://github.com/Pycord-Development/pycord/pull/1446))
- Support for `error`, `before_invoke`, and `after_invoke` handlers on `BridgeCommand`.
  ([#1411](https://github.com/Pycord-Development/pycord/pull/1411))
- New `thread` property to `Message`.
  ([#1447](https://github.com/Pycord-Development/pycord/pull/1447))
- A `starting_message` property to `Thread`.
  ([#1447](https://github.com/Pycord-Development/pycord/pull/1447))
- An `app_permissions` property to `Interaction` and `ApplicationContext`.
  ([#1460](https://github.com/Pycord-Development/pycord/pull/1460))
- Support for loading folders in `load_extension`, and a new helper function
  `load_extensions`. ([#1423](https://github.com/Pycord-Development/pycord/pull/1423))
- Support for AutoMod ([#1316](https://github.com/Pycord-Development/pycord/pull/1316))
- Support for `min_length` and `max_length` kwargs in `Option`.
  ([#1463](https://github.com/Pycord-Development/pycord/pull/1463))
- Native timeout support for `Modal`.
  ([#1434](https://github.com/Pycord-Development/pycord/pull/1434))

### Changed

- Updated to new sticker limit for premium guilds.
  ([#1420](https://github.com/Pycord-Development/pycord/pull/1420))
- Replace deprecated endpoint in `HTTPClient.change_my_nickname`.
  ([#1426](https://github.com/Pycord-Development/pycord/pull/1426))
- Updated deprecated IDENTIFY packet connection properties.
  ([#1430](https://github.com/Pycord-Development/pycord/pull/1430))

### Removed

- `Guild.region` attribute (Deprecated on API, VoiceChannel.rtc_region should be used
  instead). ([#1429](https://github.com/Pycord-Development/pycord/pull/1429))

### Fixed

- Change `guild_only` to `dm_permission` in application command `to_dict` method.
  ([#1368](https://github.com/Pycord-Development/pycord/pull/1368))
- Fix `repr(ScheduledEventLocation)` raising TypeError.
  ([#1369](https://github.com/Pycord-Development/pycord/pull/1369))
- Fix `repr(TextChannel)` raising AttributeError.
  ([#1370](https://github.com/Pycord-Development/pycord/pull/1370))
- Fix application command validation.
  ([#1372](https://github.com/Pycord-Development/pycord/pull/1372))
- Fix scheduled event `cover` property raising AttributeError.
  ([#1381](https://github.com/Pycord-Development/pycord/pull/1381))
- Fix `SlashCommandGroup` treating optional arguments as required.
  ([#1386](https://github.com/Pycord-Development/pycord/pull/1386))
- Fix `remove_application_command` not always removing commands.
  ([#1391](https://github.com/Pycord-Development/pycord/pull/1391))
- Fix busy-loop in `DecodeManager` when the decode queue is empty, causing 100% CPU
  consumption. ([#1395](https://github.com/Pycord-Development/pycord/pull/1395))
- Fix incorrect activities and permissions on `Interaction` and `Option` objects.
  ([#1365](https://github.com/Pycord-Development/pycord/pull/1365))
- Converted PartialMember `deaf` and `mute` from str annotation (incorrect) to bool
  annotation. ([#1424](https://github.com/Pycord-Development/pycord/pull/1424))
- Use `PUT` instead of `POST` in `HTTPClient.join_thread`.
  ([#1426](https://github.com/Pycord-Development/pycord/pull/1426))
- Fix enum options not setting `input_type` to a SlashCommandOptionType.
  ([#1428](https://github.com/Pycord-Development/pycord/pull/1428))
- Fixed TypeError when using thread options.
  ([#1427](https://github.com/Pycord-Development/pycord/pull/1427))
- Allow voice channels in PartialMessage.
  ([#1441](https://github.com/Pycord-Development/pycord/pull/1441))
- Fixed `AuditLogAction.target_type` for application command permission updates.
  ([#1445](https://github.com/Pycord-Development/pycord/pull/1445))
- Fix bridge commands to ignore the ephemeral kwarg.
  ([#1453](https://github.com/Pycord-Development/pycord/pull/1453))
- Update `thread.members` on `thread.fetch_members`.
  ([#1464](https://github.com/Pycord-Development/pycord/pull/1464))
- Fix the error when Discord does not send the `app_permissions` data in `Interaction`.
  ([#1467](https://github.com/Pycord-Development/pycord/pull/1467))
- Fix AttributeError when voice client `play()` function is not completed yet.
  ([#1360](https://github.com/Pycord-Development/pycord/pull/1360))

## [2.0.0-rc.1] - 2022-05-17

### Added

- A `delete_after` kwarg to `Paginator.send`.
  ([#1245](https://github.com/Pycord-Development/pycord/pull/1245))
- New `reason` kwarg to `Thread.delete_messages`.
  ([#1253](https://github.com/Pycord-Development/pycord/pull/1253))
- A new `jump_url` property to channel and thread objects.
  ([#1254](https://github.com/Pycord-Development/pycord/pull/1254) &
  [#1259](https://github.com/Pycord-Development/pycord/pull/1259))
- New `Paginator.edit()` method.
  ([#1258](https://github.com/Pycord-Development/pycord/pull/1258))
- An `EmbedField` object.
  ([#1181](https://github.com/Pycord-Development/pycord/pull/1181))
- Option names and descriptions are now validated locally.
  ([#1271](https://github.com/Pycord-Development/pycord/pull/1271))
- Component field limits are now enforced at the library level
  ([#1065](https://github.com/Pycord-Development/pycord/pull/1065) &
  [#1289](https://github.com/Pycord-Development/pycord/pull/1289))
- Support providing option channel types as a list.
  ([#1000](https://github.com/Pycord-Development/pycord/pull/1000))
- New `Guild.jump_url` property.
  ([#1282](https://github.com/Pycord-Development/pycord/pull/1282))
- ext.pages now supports ext.bridge.
  ([#1288](https://github.com/Pycord-Development/pycord/pull/1288))
- Implement `None` check for check_guilds.
  ([#1291](https://github.com/Pycord-Development/pycord/pull/1291))
- A debug warning to catch deprecated perms v1 usage until v2 perms are implemented.
  ([#1301](https://github.com/Pycord-Development/pycord/pull/1301))
- A new `files` parameter to `Page` object.
  ([#1300](https://github.com/Pycord-Development/pycord/pull/1300))
- A `disable_all_items` and `enable_all_items` methods to `View` object.
  ([#1199](https://github.com/Pycord-Development/pycord/pull/1199) &
  [#1319](https://github.com/Pycord-Development/pycord/pull/1319))
- New `is_nsfw` attribute to voice channels.
  ([#1317](https://github.com/Pycord-Development/pycord/pull/1317))
- Support for Permissions v2.
  ([#1328](https://github.com/Pycord-Development/pycord/pull/1328))
- Allow using Enum to specify option choices.
  ([#1292](https://github.com/Pycord-Development/pycord/pull/1292))
- The `file` and `files` parameters to `InteractionResponse.edit_message()`.
  ([#1340](https://github.com/Pycord-Development/pycord/pull/1340))
- A `BridgeExtContext.delete()` method.
  ([#1348](https://github.com/Pycord-Development/pycord/pull/1348))
- Forum channels support.
  ([#1249](https://github.com/Pycord-Development/pycord/pull/1249))
- Implemented `Interaction.to_dict`.
  ([#1274](https://github.com/Pycord-Development/pycord/pull/1274))
- Support event covers for audit logs.
  ([#1355](https://github.com/Pycord-Development/pycord/pull/1355))

### Changed

- Removed implicit defer call in `View`.
  ([#1260](https://github.com/Pycord-Development/pycord/pull/1260))
- `Option` class and usage were rewritten.
  ([#1251](https://github.com/Pycord-Development/pycord/pull/1251))
- `description` argument of `PageGroup` is now optional.
  ([#1330](https://github.com/Pycord-Development/pycord/pull/1330))
- Allow `Modal.children` to be set on initialization.
  ([#1311](https://github.com/Pycord-Development/pycord/pull/1311))
- Renamed `delete_exiting` to `delete_existing` (typo).
  ([#1336](https://github.com/Pycord-Development/pycord/pull/1336))

### Fixed

- Fix `PartialMessage.edit()` setting `view` as `None` when `view` kwarg is not passed.
  ([#1256](https://github.com/Pycord-Development/pycord/pull/1256))
- Fix channel parsing in slash command invocations.
  ([#1257](https://github.com/Pycord-Development/pycord/pull/1257))
- Make the channel `position` attribute optional.
  ([#1257](https://github.com/Pycord-Development/pycord/pull/1257))
- Fix `PaginatorMenu` to use interaction routes for updates.
  ([#1267](https://github.com/Pycord-Development/pycord/pull/1267))
- Fix `PartialMessage.edit()` behavior when `content` is `None`.
  ([#1268](https://github.com/Pycord-Development/pycord/pull/1268))
- Fix `Paginator.add_menu()` and `Paginator.add_default_buttons()` passing `custom_id`
  to `PaginatorMenu`. ([#1270](https://github.com/Pycord-Development/pycord/pull/1270))
- Fix `process_application_commands` command not found fallback.
  ([#1262](https://github.com/Pycord-Development/pycord/pull/1262))
- Fix interaction response race condition.
  ([#1039](https://github.com/Pycord-Development/pycord/pull/1039))
- Remove voice client when the bot disconnects.
  ([#1273](https://github.com/Pycord-Development/pycord/pull/1273))
- Fix conversion exception in `ext.bridge`.
  ([#1250](https://github.com/Pycord-Development/pycord/pull/1250))
- `Context.me` returns ClientUser when guilds intent is absent.
  ([#1286](https://github.com/Pycord-Development/pycord/pull/1286))
- Updated `Message.edit` type-hinting overload and removed resulting redundant
  overloads. ([#1299](https://github.com/Pycord-Development/pycord/pull/1299))
- Improved validation regex for command names & options.
  ([#1309](https://github.com/Pycord-Development/pycord/pull/1309))
- Correct `Guild.fetch_members()` type-hints.
  ([#1323](https://github.com/Pycord-Development/pycord/pull/1323))
- Multiple fixes and enhancements for `PageGroup` handling.
  ([#1350](https://github.com/Pycord-Development/pycord/pull/1350))
- Make `TextChannel._get_channel` async.
  ([#1358](https://github.com/Pycord-Development/pycord/pull/1358))

## [2.0.0-beta.7] - 2022-04-09

### Fixed

- Fix py3.10 UnionType checks issue.
  ([#1240](https://github.com/Pycord-Development/pycord/pull/1240))

[unreleased]: https://github.com/Pycord-Development/pycord/compare/v2.7.0rc2...HEAD
[2.7.0rc2]: https://github.com/Pycord-Development/pycord/compare/v2.7.0rc1...v2.7.0rc2
[2.7.0rc1]: https://github.com/Pycord-Development/pycord/compare/v2.6.0...v2.7.0rc1
[2.6.1]: https://github.com/Pycord-Development/pycord/compare/v2.6.0...v2.6.1
[2.6.0]: https://github.com/Pycord-Development/pycord/compare/v2.5.0...v2.6.0
[2.5.0]: https://github.com/Pycord-Development/pycord/compare/v2.4.1...v2.5.0
[2.4.1]: https://github.com/Pycord-Development/pycord/compare/v2.4.0...v2.4.1
[2.4.0]: https://github.com/Pycord-Development/pycord/compare/v2.3.3...v2.4.0
[2.3.3]: https://github.com/Pycord-Development/pycord/compare/v2.3.2...v2.3.3
[2.3.2]: https://github.com/Pycord-Development/pycord/compare/v2.3.1...v2.3.2
[2.3.1]: https://github.com/Pycord-Development/pycord/compare/v2.3.0...v2.3.1
[2.3.0]: https://github.com/Pycord-Development/pycord/compare/v2.2.2...v2.3.0
[2.2.2]: https://github.com/Pycord-Development/pycord/compare/v2.2.1...v2.2.2
[2.2.1]: https://github.com/Pycord-Development/pycord/compare/v2.2.0...v2.2.1
[2.2.0]: https://github.com/Pycord-Development/pycord/compare/v2.1.3...v2.2.0
[2.1.3]: https://github.com/Pycord-Development/pycord/compare/v2.1.2...v2.1.3
[2.1.2]: https://github.com/Pycord-Development/pycord/compare/v2.1.1...v2.1.2
[2.1.1]: https://github.com/Pycord-Development/pycord/compare/v2.1.0...v2.1.1
[2.1.0]: https://github.com/Pycord-Development/pycord/compare/v2.0.1...v2.1.0
[2.0.1]: https://github.com/Pycord-Development/pycord/compare/v2.0.0...v2.0.1
[2.0.0]: https://github.com/Pycord-Development/pycord/compare/v2.0.0-rc.1...v2.0.0
[2.0.0-rc.1]:
  https://github.com/Pycord-Development/pycord/compare/v2.0.0-beta.7...v2.0.0-rc.1
[2.0.0-beta.7]:
  https://github.com/Pycord-Development/pycord/compare/v2.0.0-beta.6...v2.0.0-beta.7
[2.0.0-beta.6]:
  https://github.com/Pycord-Development/pycord/compare/v2.0.0-beta.5...v2.0.0-beta.6
[2.0.0-beta.5]:
  https://github.com/Pycord-Development/pycord/compare/v2.0.0-beta.4...v2.0.0-beta.5
[2.0.0-beta.4]:
  https://github.com/Pycord-Development/pycord/compare/v2.0.0-beta.3...v2.0.0-beta.4
[2.0.0-beta.3]:
  https://github.com/Pycord-Development/pycord/compare/v2.0.0-beta.2...v2.0.0-beta.3
[2.0.0-beta.2]:
  https://github.com/Pycord-Development/pycord/compare/v2.0.0-beta.1...v2.0.0-beta.2
[2.0.0-beta.1]:
  https://github.com/Pycord-Development/pycord/compare/v1.7.3...v2.0.0-beta.1
[version guarantees]: https://docs.pycord.dev/en/stable/version_guarantees.html<|MERGE_RESOLUTION|>--- conflicted
+++ resolved
@@ -15,6 +15,9 @@
 ### Changed
 
 ### Fixed
+
+- Commands not properly parsing string-like / forward references annotations.
+  ([#2919](https://github.com/Pycord-Development/pycord/pull/2919))
 
 ### Deprecated
 
@@ -88,10 +91,6 @@
   ([#2915](https://github.com/Pycord-Development/pycord/pull/2915))
 - `View.message` being `None` when it had not been interacted with yet.
   ([#2916](https://github.com/Pycord-Development/pycord/pull/2916))
-<<<<<<< HEAD
-- Commands not properly parsing string-like / forward references annotations.
-  ([#2919](https://github.com/Pycord-Development/pycord/pull/2919))
-=======
 - Fixed a crash when processing message edit events while message cache was disabled.
   ([#2924](https://github.com/Pycord-Development/pycord/pull/2924))
 - Fixed OPUS Decode Error when recording audio.
@@ -118,7 +117,6 @@
 - Deprecated `utils.get_or_fetch(attr, id)` and `Client.get_or_fetch_user(id)` in favour
   of `utils.get_or_fetch(object_type, object_id)` and `Client.get_or_fetch(User, id)`.
   ([#2776](https://github.com/Pycord-Development/pycord/pull/2776))
->>>>>>> 10d9a3bb
 
 ### Removed
 
