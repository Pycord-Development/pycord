--- conflicted
+++ resolved
@@ -31,18 +31,16 @@
 - Removed `@client.once()` in favour of `@client.listen(once=True)`.
   ([#1957](https://github.com/Pycord-Development/pycord/pull/1957))
 
-<<<<<<< HEAD
 ### Changed
 
 - Suppressed FFMPEG output when recording VC
   ([#1993](https://github.com/Pycord-Development/pycord/pull/1993))
-=======
+
 ### Fixed
 
 - Fixed `AttributeError` caused by
   [#1957](https://github.com/Pycord-Development/pycord/pull/1957) when using listeners
   in cogs. ([#1989](https://github.com/Pycord-Development/pycord/pull/1989))
->>>>>>> 614f7940
 
 ## [2.4.1] - 2023-03-20
 
