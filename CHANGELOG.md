--- conflicted
+++ resolved
@@ -39,15 +39,12 @@
   ([#2905](https://github.com/Pycord-Development/pycord/pull/2905))
 - `view=None` in various methods causing an AttributeError.
   ([#2915](https://github.com/Pycord-Development/pycord/pull/2915))
-<<<<<<< HEAD
 - Fixed Async I/O errors that could be raised when using `Client.run`.
   ([#2645](https://github.com/Pycord-Development/pycord/pull/2645))
-=======
 - `View.message` being `None` when it had not been interacted with yet.
   ([#2916](https://github.com/Pycord-Development/pycord/pull/2916))
 - Fixed a crash when processing message edit events while message cache was disabled.
   ([#2924](https://github.com/Pycord-Development/pycord/pull/2924))
->>>>>>> 3b8b79f2
 
 ### Removed
 
