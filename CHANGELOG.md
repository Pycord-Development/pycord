--- conflicted
+++ resolved
@@ -30,10 +30,8 @@
   - Adds pre-typed and pre-constructed with select_type `ui.Select` aliases for the
     different select types: `ui.StringSelect`, `ui.UserSelect`, `ui.RoleSelect`,
     `ui.MentionableSelect`, and `ui.ChannelSelect`.
-<<<<<<< HEAD
 - Support for **Python 3.14**.
   ([#2948](https://github.com/Pycord-Development/pycord/pull/2948))
-=======
 - Added `store` parameter to `View` and `Modal` classes.
   ([#2904](https://github.com/Pycord-Development/pycord/pull/2904/))
 - Added `Webhook.parent` and `Webhook.from_interaction`
@@ -48,7 +46,6 @@
 - Added support for Guild Incidents via `Guild.incidents_data` and
   `Guild.modify_incident_actions()`.
   ([#2955](https://github.com/Pycord-Development/pycord/pull/2955))
->>>>>>> 218e065c
 
 ### Changed
 
