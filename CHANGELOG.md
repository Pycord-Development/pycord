# Changelog

All notable changes to this project will be documented in this file.

The format is based on [Keep a Changelog](https://keepachangelog.com/en/1.0.0/), and
this project adheres to [Semantic Versioning](https://semver.org/spec/v2.0.0.html) when
possible (see our [Version Guarantees] for more info).

## [Unreleased]

These changes are available on the `master` branch, but have not yet been released.

### Added

- Implemented `with_response` for interaction callbacks, adding
  `Interaction.callback.is_loading()` and `Interaction.callback.is_ephemeral()`.
  ([#2711](https://github.com/Pycord-Development/pycord/pull/2711))
- Added `RawMessageUpdateEvent.new_message` - message update events now contain full
  message objects ([#2780](https://github.com/Pycord-Development/pycord/pull/2780))
- Added support for setting guild-specific `avatar`, `banner`, and `bio` for the bot
  user through `Member.edit`.
  ([#2908](https://github.com/Pycord-Development/pycord/pull/2908))
- Added support for select default values.
  ([#2899](https://github.com/Pycord-Development/pycord/pull/2899))
  - Adds a new generic parameter to selects to type `ui.Select.values` return type.
  - Adds `SelectDefaultValue` object to create select default values.
  - Adds `SelectDefaultValueType` enum.
  - Adds pre-typed and pre-constructed with select_type `ui.Select` aliases for the
    different select types: `ui.StringSelect`, `ui.UserSelect`, `ui.RoleSelect`,
    `ui.MentionableSelect`, and `ui.ChannelSelect`.
- Added `ui.FileUpload` for modals and the `FileUpload` component.
  ([#2938](https://github.com/Pycord-Development/pycord/pull/2938))

### Changed

### Fixed

- Manage silence for new SSRC with existing user_id.
  ([#2808](https://github.com/Pycord-Development/pycord/pull/2808))
- Unbound `raw` reference in `parse_message_update` causing errors on message updates.
  ([#2905](https://github.com/Pycord-Development/pycord/pull/2905))
- `view=None` in various methods causing an AttributeError.
  ([#2915](https://github.com/Pycord-Development/pycord/pull/2915))
- `View.message` being `None` when it had not been interacted with yet.
  ([#2916](https://github.com/Pycord-Development/pycord/pull/2916))
- Fixed a crash when processing message edit events while message cache was disabled.
  ([#2924](https://github.com/Pycord-Development/pycord/pull/2924))
- Fixed OPUS Decode Error when recording audio.
  ([#2925](https://github.com/Pycord-Development/pycord/pull/2925))
- Fixed a `TypeError` when typing `ui.Select` without providing optional type arguments.
  ([#2943](https://github.com/Pycord-Development/pycord/pull/2943))
<<<<<<< HEAD
- Fixed `TypeError` when using Python 3.12+ `type` syntax for typing slash command
  parameters. ([#2952](https://github.com/Pycord-Development/pycord/pull/2952))
=======
- Fixed modal input values being misordered when using the `row` parameter and inserting
  items out of row order.
  ([#2938](https://github.com/Pycord-Development/pycord/pull/2938))
- Fixed a KeyError when a text input is left blank in a modal.
  ([#2938](https://github.com/Pycord-Development/pycord/pull/2938))
>>>>>>> c5a14eb5

### Removed

## [2.7.0rc1] - 2025-08-30

⚠️ **This version removes support for Python 3.8.** ⚠️

### Added

- Added `Guild.fetch_role` method.
  ([#2528](https://github.com/Pycord-Development/pycord/pull/2528))
- Added the following `AppInfo` attributes: `approximate_guild_count`,
  `approximate_user_install_count`, `custom_install_url`, `install_params`,
  `interactions_endpoint_url`, `redirect_uris`, `role_connections_verification_url`, and
  `tags`. ([#2520](https://github.com/Pycord-Development/pycord/pull/2520))
- Added `Member.guild_banner` and `Member.display_banner` properties.
  ([#2556](https://github.com/Pycord-Development/pycord/pull/2556))
- Added support for Application Emojis.
  ([#2501](https://github.com/Pycord-Development/pycord/pull/2501))
- Added `cache_app_emojis` parameter to `Client`.
  ([#2501](https://github.com/Pycord-Development/pycord/pull/2501))
- Added `elapsed` method to `VoiceClient`.
  ([#2587](https://github.com/Pycord-Development/pycord/pull/2587/))
- Added optional `filter` parameter to `utils.basic_autocomplete()`.
  ([#2590](https://github.com/Pycord-Development/pycord/pull/2590))
- Added role tags: `subscription_listing_id`, `guild_connections`, and
  `available_for_purchase`.
  ([#2606](https://github.com/Pycord-Development/pycord/pull/2606))
- Added missing `with_counts` parameter to `fetch_guilds` method.
  ([#2615](https://github.com/Pycord-Development/pycord/pull/2615))
- Added the following missing permissions: `Permissions.use_soundboard`,
  `Permissions.use_external_sounds`, and
  `Permissions.view_creator_monetization_analytics`.
  ([#2620](https://github.com/Pycord-Development/pycord/pull/2620))
- Added `MediaChannel` channel type.
  ([#2641](https://github.com/Pycord-Development/pycord/pull/2641))
- Added `Message._raw_data` attribute.
  ([#2670](https://github.com/Pycord-Development/pycord/pull/2670))
- Added helper methods to determine the authorizing party of an `Interaction`.
  ([#2659](https://github.com/Pycord-Development/pycord/pull/2659))
- Added `VoiceMessage` subclass of `File` to allow voice messages to be sent.
  ([#2579](https://github.com/Pycord-Development/pycord/pull/2579))
- Added the following soundboard-related features:
  - Manage guild soundboard sounds with `Guild.fetch_sounds()`, `Guild.create_sound()`,
    `SoundboardSound.edit()`, and `SoundboardSound.delete()`.
  - Access Discord default sounds with `Client.fetch_default_sounds()`.
  - Play sounds in voice channels with `VoiceChannel.send_soundboard_sound()`.
  - New `on_voice_channel_effect_send` event for sound and emoji effects.
  - Soundboard limits based on guild premium tier (8-48 slots) in
    `Guild.soundboard_limit`.
    ([#2623](https://github.com/Pycord-Development/pycord/pull/2623))
- Added new `Subscription` object and related methods/events.
  ([#2564](https://github.com/Pycord-Development/pycord/pull/2564))
- Added `Message.forward_to`, `Message.snapshots`, and other related attributes.
  ([#2598](https://github.com/Pycord-Development/pycord/pull/2598))
- Add missing `Guild` feature flags and `Guild.edit` parameters.
  ([#2672](https://github.com/Pycord-Development/pycord/pull/2672))
- Added the ability to change the API's base URL with `Route.API_BASE_URL`.
  ([#2714](https://github.com/Pycord-Development/pycord/pull/2714))
- Added the ability to pass a `datetime.time` object to `format_dt`.
  ([#2747](https://github.com/Pycord-Development/pycord/pull/2747))
- Added various missing channel parameters and allow `default_reaction_emoji` to be
  `None`. ([#2772](https://github.com/Pycord-Development/pycord/pull/2772))
- Added support for type hinting slash command options with `typing.Annotated`.
  ([#2782](https://github.com/Pycord-Development/pycord/pull/2782))
- Added conversion to `Member` in `MentionableConverter`.
  ([#2775](https://github.com/Pycord-Development/pycord/pull/2775))
- Added `discord.Interaction.created_at`.
  ([#2801](https://github.com/Pycord-Development/pycord/pull/2801))
- Added `User.nameplate` property.
  ([#2817](https://github.com/Pycord-Development/pycord/pull/2817))
- Added role gradients support with `Role.colours` and the `RoleColours` class.
  ([#2818](https://github.com/Pycord-Development/pycord/pull/2818))
- Added `ThreadArchiveDuration` enum to improve clarity of thread archive durations.
  ([#2826](https://github.com/Pycord-Development/pycord/pull/2826))
- Added `Interaction.attachment_size_limit`.
  ([#2854](https://github.com/Pycord-Development/pycord/pull/2854))
- Added support for selects and text displays in modals.
  ([#2858](https://github.com/Pycord-Development/pycord/pull/2858))
- Added `AuditLogDiff.communication_disabled_until`.
  ([#2883](https://github.com/Pycord-Development/pycord/pull/2883))
- Added `discord.User.primary_guild` and the `PrimaryGuild` class.
  ([#2876](https://github.com/Pycord-Development/pycord/pull/2876))
- Added `get_component` to `Message`, `Section`, `Container` and `ActionRow`.
  ([#2849](https://github.com/Pycord-Development/pycord/pull/2849))

### Fixed

- Fixed `Enum` options not setting the correct type when only one choice is available.
  ([#2577](https://github.com/Pycord-Development/pycord/pull/2577))
- Fixed `codec` option for `FFmpegOpusAudio` class to make it in line with
  documentation. ([#2581](https://github.com/Pycord-Development/pycord/pull/2581))
- Fixed a possible bug where audio would play too fast at the beginning of audio files.
  ([#2584](https://github.com/Pycord-Development/pycord/pull/2584))
- Fixed paginator not responding when using `Paginator.edit()` with default parameters.
  ([#2594](https://github.com/Pycord-Development/pycord/pull/2594))
- Fixed the `is_owner()` `user` type hint: `User` -> `User | Member`.
  ([#2593](https://github.com/Pycord-Development/pycord/pull/2593))
- Fixed `Guild.create_test_entitlement()` and `User.create_test_entitlement()` using the
  guild/user ID instead of the application ID.
  ([#2595](https://github.com/Pycord-Development/pycord/pull/2595))
- Fixed `BucketType.category` cooldown commands not functioning correctly in private
  channels. ([#2603](https://github.com/Pycord-Development/pycord/pull/2603))
- Fixed `ctx` parameter of a `SlashCommand` not being `Union` type.
  ([#2611](https://github.com/Pycord-Development/pycord/pull/2611))
- Fixed `TypeError` when passing `skus` parameter in `Client.entitlements()`.
  ([#2627](https://github.com/Pycord-Development/pycord/issues/2627))
- Fixed `AttributeError` when sending polls with `PartialWebook`.
  ([#2624](https://github.com/Pycord-Development/pycord/pull/2624))
- Fixed editing `ForumChannel` flags not working.
  ([#2641](https://github.com/Pycord-Development/pycord/pull/2641))
- Fixed `AttributeError` when accessing `Member.guild_permissions` for user installed
  apps. ([#2650](https://github.com/Pycord-Development/pycord/pull/2650))
- Fixed type annotations of cached properties.
  ([#2635](https://github.com/Pycord-Development/pycord/issues/2635))
- Fixed malformed properties in `Interaction.channel`.
  ([#2658](https://github.com/Pycord-Development/pycord/pull/2658))
- Fixed an error when responding non-ephemerally with a `Paginator` to an ephemerally
  deferred interaction.
  ([#2661](https://github.com/Pycord-Development/pycord/pull/2661))
- Fixed attachment metadata being set incorrectly in interaction responses causing the
  metadata to be ignored by Discord.
  ([#2679](https://github.com/Pycord-Development/pycord/pull/2679))
- Fixed unexpected backoff behavior in the handling of task failures
  ([#2700](https://github.com/Pycord-Development/pycord/pull/2700)).
- Fixed `BridgeCommand` duplicate in default help command.
  ([#2656](https://github.com/Pycord-Development/pycord/pull/2656))
- Fixed `AttributeError` when trying to consume a consumable entitlement.
  ([#2564](https://github.com/Pycord-Development/pycord/pull/2564))
- Fixed `Subscription.renewal_sku_ids` not accepting `None` from the received payload.
  ([#2709](https://github.com/Pycord-Development/pycord/pull/2709))
- Fixed `ForumChannel.edit` allowing `default_reaction_emoji` to be `None`.
  ([#2739](https://github.com/Pycord-Development/pycord/pull/2739))
- Fixed missing `None` type hints in `Select.__init__`.
  ([#2746](https://github.com/Pycord-Development/pycord/pull/2746))
- Fixed `TypeError` when using `Flag` with Python 3.11+.
  ([#2759](https://github.com/Pycord-Development/pycord/pull/2759))
- Fixed `TypeError` when specifying `thread_name` in `Webhook.send`.
  ([#2761](https://github.com/Pycord-Development/pycord/pull/2761))
- Updated `valid_locales` to support `in` and `es-419`.
  ([#2767](https://github.com/Pycord-Development/pycord/pull/2767))
- Added support for emoji aliases like `:smile:` in PartialEmoji.from_str. Also applied
  the same logic in PartialEmojiConverter.
  ([#2815](https://github.com/Pycord-Development/pycord/pull/2815))
- Fixed `Webhook.edit` not working with `attachments=[]`.
  ([#2779](https://github.com/Pycord-Development/pycord/pull/2779))
- Fixed GIF-based `Sticker` returning the wrong `url`.
  ([#2781](https://github.com/Pycord-Development/pycord/pull/2781))
- Fixed `VoiceClient` crashing randomly while receiving audio
  ([#2800](https://github.com/Pycord-Development/pycord/pull/2800))
- Fixed `VoiceClient.connect` failing to do initial connection.
  ([#2812](https://github.com/Pycord-Development/pycord/pull/2812))
- Fixed `AttributeError` when printing a File component's `__repr__`.
  ([#2843](https://github.com/Pycord-Development/pycord/pull/2843))
- Fixed `TypeError` when using `@option` with certain annotations and along with
  `channel_types`. ([#2835](https://github.com/Pycord-Development/pycord/pull/2835))
- Fixed `TypeError` when using `Optional[...]` or `... | None` in command option type.
  ([#2852](https://github.com/Pycord-Development/pycord/pull/2852))
- Fixed type-hinting for `PermissionOverwrite.update`.
  ([#2878](https://github.com/Pycord-Development/pycord/pull/2878))
- Fixed `AttributeError` when accessing `AuditLogEntry.changes` more than once.
  ([#2882])(https://github.com/Pycord-Development/pycord/pull/2882))
- Fixed type hint for argument `start_time` and `end_time` of
  `Guild.create_scheduled_event`
  ([#2879](https://github.com/Pycord-Development/pycord/pull/2879))

### Changed

- Renamed `cover` property of `ScheduledEvent` and `cover` argument of
  `ScheduledEvent.edit` to `image`.
  ([#2496](https://github.com/Pycord-Development/pycord/pull/2496))
- ⚠️ **Removed support for Python 3.8.**
  ([#2521](https://github.com/Pycord-Development/pycord/pull/2521))
- `Emoji` has been renamed to `GuildEmoji`.
  ([#2501](https://github.com/Pycord-Development/pycord/pull/2501))
- Replaced audioop (deprecated module) implementation of `PCMVolumeTransformer.read`
  method with a pure Python equivalent.
  ([#2176](https://github.com/Pycord-Development/pycord/pull/2176))
- Updated `Guild.filesize_limit` to 10 MB instead of 25 MB following Discord's API
  changes. ([#2671](https://github.com/Pycord-Development/pycord/pull/2671))
- `Entitlement.ends_at` can now be `None`.
  ([#2564](https://github.com/Pycord-Development/pycord/pull/2564))
- Changed the default value of `ApplicationCommand.nsfw` to `False`.
  ([#2797](https://github.com/Pycord-Development/pycord/pull/2797))
- Upgraded voice websocket version to v8.
  ([#2812](https://github.com/Pycord-Development/pycord/pull/2812))
- `Messageable.pins()` now returns a `MessagePinIterator` and has new arguments.
  ([#2872](https://github.com/Pycord-Development/pycord/pull/2872))

### Deprecated

- Deprecated `AppInfo.summary` in favor of `AppInfo.description`.
  ([#2520](https://github.com/Pycord-Development/pycord/pull/2520))
- Deprecated `Emoji` in favor of `GuildEmoji`.
  ([#2501](https://github.com/Pycord-Development/pycord/pull/2501))
- Deprecated `Interaction.cached_channel` in favor of `Interaction.channel`.
  ([#2658](https://github.com/Pycord-Development/pycord/pull/2658))
- Deprecated `is_nsfw` for categories since it was never supported by the API.
  ([#2772](https://github.com/Pycord-Development/pycord/pull/2772))
- Deprecated `Messageable.pins()` returning a list of `Message`; it should be used as an
  iterator of `MessagePin` instead.
  ([#2872](https://github.com/Pycord-Development/pycord/pull/2872))

### Removed

- Removed deprecated support for `Option` in `BridgeCommand`, use `BridgeOption`
  instead. ([#2731](https://github.com/Pycord-Development/pycord/pull/2731))

## [2.6.1] - 2024-09-15

### Fixed

- Fixed premature garbage collection of tasks.
  ([#2510](https://github.com/Pycord-Development/pycord/pull/2510))
- Fixed `EntitlementIterator` type hints and behavior with `limit > 100`.
  ([#2555](https://github.com/Pycord-Development/pycord/pull/2555))
- Fixed missing `stacklevel` parameter in `warn_deprecated` function call inside
  `@utils.deprecated`. ([#2500](https://github.com/Pycord-Development/pycord/pull/2500))
- Fixed the type hint in `ConnectionState._polls` to reflect actual behavior, changing
  it from `Guild` to `Poll`.
  ([#2500](https://github.com/Pycord-Development/pycord/pull/2500))
- Fixed missing `__slots__` attributes in `RawReactionClearEmojiEvent` and
  `RawMessagePollVoteEvent`.
  ([#2500](https://github.com/Pycord-Development/pycord/pull/2500))
- Fixed the type of `ForumChannel.default_sort_order`, changing it from `int` to
  `SortOrder`. ([#2500](https://github.com/Pycord-Development/pycord/pull/2500))
- Fixed `PartialMessage` causing errors when created from `PartialMessageable`.
  ([#2568](https://github.com/Pycord-Development/pycord/pull/2500))
- Fixed the `guild` attribute of `Member`s received from a `UserCommand` being `None`.
  ([#2573](https://github.com/Pycord-Development/pycord/pull/2573))
- Fixed `Webhook.send`, which did not include attachment data.
  ([#2513](https://github.com/Pycord-Development/pycord/pull/2513))
- Fixed inverted type hints in `CheckAnyFailure`.
  ([#2502](https://github.com/Pycord-Development/pycord/pull/2502))

## [2.6.0] - 2024-07-09

### Added

- Added `banner` parameter to `ClientUser.edit`.
  ([#2396](https://github.com/Pycord-Development/pycord/pull/2396))
- Added `user` argument to `Paginator.edit`.
  ([#2390](https://github.com/Pycord-Development/pycord/pull/2390))
- Added `bridge_option` decorator. Required for `bridge.Bot` in 2.7.
  ([#2417](https://github.com/Pycord-Development/pycord/pull/2417))
- Added `Guild.search_members`.
  ([#2418](https://github.com/Pycord-Development/pycord/pull/2418))
- Added bulk banning up to 200 users through `Guild.bulk_ban`.
  ([#2421](https://github.com/Pycord-Development/pycord/pull/2421))
- Added `member` data to the `raw_reaction_remove` event.
  ([#2412](https://github.com/Pycord-Development/pycord/pull/2412))
- Added `Poll` and all related features.
  ([#2408](https://github.com/Pycord-Development/pycord/pull/2408))
- Added `stacklevel` param to `utils.warn_deprecated` and `utils.deprecated`.
  ([#2450](https://github.com/Pycord-Development/pycord/pull/2450))
- Added support for user-installable applications.
  ([#2409](https://github.com/Pycord-Development/pycord/pull/2409))
- Added support for one-time purchases for Discord monetization.
  ([#2438](https://github.com/Pycord-Development/pycord/pull/2438))
- Added `Attachment.title`.
  ([#2486](https://github.com/Pycord-Development/pycord/pull/2486))
- Added `MemberFlags`. ([#2489](https://github.com/Pycord-Development/pycord/pull/2489))
- Added `bypass_verification` parameter to `Member.edit`.
  ([#2489](https://github.com/Pycord-Development/pycord/pull/2489))
- Added `RoleFlags`. ([#2487](https://github.com/Pycord-Development/pycord/pull/2487))
- Added `MessageCall` information.
  ([#2488](https://github.com/Pycord-Development/pycord/pull/2488))

### Fixed

- Fixed the type-hinting of `Member.move_to` and `Member.edit` to reflect actual
  behavior. ([#2386](https://github.com/Pycord-Development/pycord/pull/2386))
- Fixed a deprecation warning from being displayed when running `python -m discord -v`
  by replacing the deprecated module.
  ([#2392](https://github.com/Pycord-Development/pycord/pull/2392))
- Fixed `Paginator.edit` to no longer set user to the bot.
  ([#2390](https://github.com/Pycord-Development/pycord/pull/2390))
- Fixed `NameError` in some instances of `Interaction`.
  ([#2402](https://github.com/Pycord-Development/pycord/pull/2402))
- Fixed interactions being ignored due to `PartialMessage.id` being of type `str`.
  ([#2406](https://github.com/Pycord-Development/pycord/pull/2406))
- Fixed the type-hinting of `ScheduledEvent.subscribers` to reflect actual behavior.
  ([#2400](https://github.com/Pycord-Development/pycord/pull/2400))
- Fixed `ScheduledEvent.subscribers` behavior with `limit=None`.
  ([#2407](https://github.com/Pycord-Development/pycord/pull/2407))
- Fixed invalid data being passed to `Interaction._guild` in certain cases.
  ([#2411](https://github.com/Pycord-Development/pycord/pull/2411))
- Fixed option type hints being ignored when using `parameter_name`.
  ([#2417](https://github.com/Pycord-Development/pycord/pull/2417))
- Fixed parameter `embed=None` causing `AttributeError` on `PartialMessage.edit`.
  ([#2446](https://github.com/Pycord-Development/pycord/pull/2446))
- Fixed paginator to revert state if a page update callback fails.
  ([#2448](https://github.com/Pycord-Development/pycord/pull/2448))
- Fixed missing `application_id` in `Entitlement.delete`.
  ([#2458](https://github.com/Pycord-Development/pycord/pull/2458))
- Fixed issues with enums as `Option` types with long descriptions or too many values.
  ([#2463](https://github.com/Pycord-Development/pycord/pull/2463))
- Fixed many inaccurate type hints throughout the library.
  ([#2457](https://github.com/Pycord-Development/pycord/pull/2457))
- Fixed `AttributeError` due to `discord.Option` being initialised with `input_type` set
  to `None`. ([#2464](https://github.com/Pycord-Development/pycord/pull/2464))
- Fixed `remove_application_command` causing issues while reloading extensions.
  ([#2480](https://github.com/Pycord-Development/pycord/pull/2480))
- Fixed outdated logic for filtering and sorting audit log entries.
  ([#2371](https://github.com/Pycord-Development/pycord/pull/2371))
- Further fixed logic when fetching audit logs.
  ([#2492](https://github.com/Pycord-Development/pycord/pull/2492))

### Changed

- Changed the type of `Guild.bitrate_limit` to `int`.
  ([#2387](https://github.com/Pycord-Development/pycord/pull/2387))
- HTTP requests that fail with a 503 status are now retried.
  ([#2395](https://github.com/Pycord-Development/pycord/pull/2395))
- `option` decorator now accepts `input_type`.
  ([#2417](https://github.com/Pycord-Development/pycord/pull/2417))
- `Option` may be used instead of `BridgeOption` until 2.7.
  ([#2417](https://github.com/Pycord-Development/pycord/pull/2417))
- `Guild.query_members` now accepts `limit=None` to retrieve all members.
  ([#2419](https://github.com/Pycord-Development/pycord/pull/2419))
- `ApplicationCommand.guild_only` is now deprecated in favor of
  `ApplicationCommand.contexts`.
  ([#2409](https://github.com/Pycord-Development/pycord/pull/2409))
- `Message.interaction` is now deprecated in favor of `Message.interaction_metadata`.
  ([#2409](https://github.com/Pycord-Development/pycord/pull/2409))
- Replaced `Client.fetch_entitlements` with `Client.entitlements`, which returns an
  `EntitlementIterator`.
  ([#2490](https://github.com/Pycord-Development/pycord/pull/2490))
- Changed the error message that appears when attempting to add a subcommand group to a
  subcommand group. ([#2275](https://github.com/Pycord-Development/pycord/pull/2275))

### Removed

- Removed the `delete_message_days` parameter from ban methods. Please use
  `delete_message_seconds` instead.
  ([#2421](https://github.com/Pycord-Development/pycord/pull/2421))
- Removed the `oldest_first` parameter from `Guild.audit_logs` in favor of the `before`
  and `after` parameters.
  ([#2371](https://github.com/Pycord-Development/pycord/pull/2371))
- Removed the `vanity_code` parameter from `Guild.edit`.
  ([#2491](https://github.com/Pycord-Development/pycord/pull/2491))

## [2.5.0] - 2024-03-02

### Added

- Added method to start bot via async context manager.
  ([#1801](https://github.com/Pycord-Development/pycord/pull/1801))
- Added parameters `author`, `footer`, `image` and `thumbnail` to `discord.Embed`
  initializer. ([#1996](https://github.com/Pycord-Development/pycord/pull/1996))
- Added events `on_bridge_command`, `on_bridge_command_completion`, and
  `on_bridge_command_error`.
  ([#1916](https://github.com/Pycord-Development/pycord/pull/1916))
- Added the `@client.once()` decorator, which serves as a one-time event listener.
  ([#1940](https://github.com/Pycord-Development/pycord/pull/1940))
- Added support for text-related features in `StageChannel`.
  ([#1936](https://github.com/Pycord-Development/pycord/pull/1936))
- Added support for one-time event listeners in `Client.listen`.
  ([#1957](https://github.com/Pycord-Development/pycord/pull/1957))
- Added `current_page` argument to `Paginator.update()`.
  ([#1983](https://github.com/Pycord-Development/pycord/pull/1983))
- Added application flag `application_auto_moderation_rule_create_badge`.
  ([#1992](https://github.com/Pycord-Development/pycord/pull/1992))
- Added support for recording silence via new `sync_start` argument in
  `VoiceClient.start_recording()`.
  ([#1984](https://github.com/Pycord-Development/pycord/pull/1984))
- Added `custom_message` to AutoModActionMetadata.
  ([#2029](https://github.com/Pycord-Development/pycord/pull/2029))
- Added support for
  [voice messages](https://github.com/discord/discord-api-docs/pull/6082).
  ([#2016](https://github.com/Pycord-Development/pycord/pull/2016))
- Added `data` attribute to all
  [Raw Event payloads](https://docs.pycord.dev/en/master/api/models.html#events).
  ([#2023](https://github.com/Pycord-Development/pycord/pull/2023))
- Added and documented missing `AuditLogAction` enums.
  ([#2030](https://github.com/Pycord-Development/pycord/pull/2030),
  [#2171](https://github.com/Pycord-Development/pycord/pull/2171))
- Added AutoMod-related models for `AuditLogDiff` enums.
  ([#2030](https://github.com/Pycord-Development/pycord/pull/2030))
- Added `Interaction.respond` and `Interaction.edit` as shortcut responses.
  ([#2026](https://github.com/Pycord-Development/pycord/pull/2026))
- Added `view.parent` which is set when the view is sent by
  `interaction.response.send_message`.
  ([#2036](https://github.com/Pycord-Development/pycord/pull/2036))
- Added methods `bridge.Bot.walk_bridge_commands` and
  `BridgeCommandGroup.walk_commands`.
  ([#1867](https://github.com/Pycord-Development/pycord/pull/1867))
- Added support for usernames and modified multiple methods accordingly.
  ([#2042](https://github.com/Pycord-Development/pycord/pull/2042))
- Added `icon` and `unicode_emoji` arguments to `Guild.create_role`.
  ([#2086](https://github.com/Pycord-Development/pycord/pull/2086))
- Added `cooldown` and `max_concurrency` attributes to `SlashCommandGroup`.
  ([#2091](https://github.com/Pycord-Development/pycord/pull/2091))
- Added embedded activities Gartic Phone and Jamspace.
  ([#2102](https://github.com/Pycord-Development/pycord/pull/2102))
- Added `bridge.Context` type as a `Union` of subclasses.
  ([#2106](https://github.com/Pycord-Development/pycord/pull/2106))
- Added support for type-hinting slash command options with `typing.Annotated`.
  ([#2124](https://github.com/Pycord-Development/pycord/pull/2124))
- Added `suppress` and `allowed_mentions` parameters to `Webhook` and
  `InteractionResponse` edit methods.
  ([#2138](https://github.com/Pycord-Development/pycord/pull/2138))
- Added `wait_finish` parameter to `VoiceClient.play` for awaiting the end of a play.
  ([#2194](https://github.com/Pycord-Development/pycord/pull/2194))
- Added support for custom bot status.
  ([#2206](https://github.com/Pycord-Development/pycord/pull/2206))
- Added function `Guild.delete_auto_moderation_rule`.
  ([#2153](https://github.com/Pycord-Development/pycord/pull/2153))
- Added `VoiceChannel.slowmode_delay`.
  ([#2112](https://github.com/Pycord-Development/pycord/pull/2112))
- Added `ForumChannel.default_reaction_emoji` attribute.
  ([#2178](https://github.com/Pycord-Development/pycord/pull/2178))
- Added `default_reaction_emoji` parameter to `Guild.create_forum_channel` and
  `ForumChannel.edit` methods.
  ([#2178](https://github.com/Pycord-Development/pycord/pull/2178))
- Added `applied_tags` parameter to `Webhook.send` method.
  ([#2322](https://github.com/Pycord-Development/pycord/pull/2322))
- Added `User.avatar_decoration`.
  ([#2131](https://github.com/Pycord-Development/pycord/pull/2131))
- Added support for guild onboarding related features.
  ([#2127](https://github.com/Pycord-Development/pycord/pull/2127))
- Added support for monetization related objects and events.
  ([#2273](https://github.com/Pycord-Development/pycord/pull/2273))
- Added `AttachmentFlags` and attachment attributes `expires_at`, `issued_at` and `hm`.
  ([#2342](https://github.com/Pycord-Development/pycord/pull/2342))
- Added `invitable` and `slowmode_delay` to `Thread` creation methods.
  ([#2350](https://github.com/Pycord-Development/pycord/pull/2350))
- Added support for voice channel statuses.
  ([#2368](https://github.com/Pycord-Development/pycord/pull/2368))
- Added `enforce_nonce` parameter for message sending.
  ([#2370](https://github.com/Pycord-Development/pycord/pull/2370))
- Added audit log support for voice channel status.
  ([#2373](https://github.com/Pycord-Development/pycord/pull/2373))

### Changed

- Changed default for all `name_localizations` and `description_localizations`
  attributes from being `None` to being `MISSING`.
  ([#1866](https://github.com/Pycord-Development/pycord/pull/1866))
- Changed `ffmpeg` output suppression when recording voice channels.
  ([#1993](https://github.com/Pycord-Development/pycord/pull/1993))
- Changed file-upload size limit from 8 MB to 25 MB accordingly.
  ([#2014](https://github.com/Pycord-Development/pycord/pull/2014))
- Changed the behavior of retrieving bans to accurately reflect the API.
  ([#1922](https://github.com/Pycord-Development/pycord/pull/1922))
- Changed `Interaction.channel` to be received from the gateway, allowing it to be
  `DMChannel` or `GroupChannel`.
  ([#2025](https://github.com/Pycord-Development/pycord/pull/2025))
- Changed `DMChannel.recipients` to potentially be `None`.
  ([#2025](https://github.com/Pycord-Development/pycord/pull/2025))
- Changed the behavior to store `view.message` when receiving a component interaction,
  while also changing `view.message` not to be set when sending view through
  `InteractionResponse.send_message`.
  ([#2036](https://github.com/Pycord-Development/pycord/pull/2036))
- Changed the fetching of attributes shared between text-based and Slash Commands in
  Bridge Commands to be dynamic.
  ([#1867](https://github.com/Pycord-Development/pycord/pull/1867))
- `discord.Embed` attributes (such as author, footer, etc.) now return instances of
  their respective classes when set and `None` otherwise.
  ([#2063](https://github.com/Pycord-Development/pycord/pull/2063))
- Changed `default_avatar` behavior to depend on the user's username migration status.
  ([#2087](https://github.com/Pycord-Development/pycord/pull/2087))
- Changed type hints of `command_prefix` and `help_command` arguments to be accurate.
  ([#2099](https://github.com/Pycord-Development/pycord/pull/2099))
- Replaced `orjson` features with `msgspec` in the codebase.
  ([#2170](https://github.com/Pycord-Development/pycord/pull/2170))
- `BridgeOption` must now be used for arguments in bridge commands.
  ([#2252](https://github.com/Pycord-Development/pycord/pull/2252))

### Removed

- Removed `Client.once` in favour of `once` argument in `Client.listen`.
  ([#1957](https://github.com/Pycord-Development/pycord/pull/1957))
- Removed `Embed.Empty` in favour of `None`, and `EmbedProxy` in favour of individual
  classes. ([#2063](https://github.com/Pycord-Development/pycord/pull/2063))

### Fixed

- Fixed `AttributeError` caused by
  [#1957](https://github.com/Pycord-Development/pycord/pull/1957) when using listeners
  in cogs. ([#1989](https://github.com/Pycord-Development/pycord/pull/1989))
- Fixed an issue in editing webhook messages in forum posts and private threads.
  ([#1981](https://github.com/Pycord-Development/pycord/pull/1981)).
- Fixed `View.message` not being set when view is sent using webhooks, including
  `Interaction.followup.send` or when a message is edited.
  ([#1997](https://github.com/Pycord-Development/pycord/pull/1997))
- Fixed `None` being handled incorrectly for avatar in `ClientUser.edit`.
  ([#1994](https://github.com/Pycord-Development/pycord/pull/1994))
- Fixed scheduled events breaking when changing the location from external to a channel.
  ([#1998](https://github.com/Pycord-Development/pycord/pull/1998))
- Fixed boolean converter breaking for Bridge Commands.
  ([#1999](https://github.com/Pycord-Development/pycord/pull/1999))
- Fixed bridge command options not working.
  ([#1999](https://github.com/Pycord-Development/pycord/pull/1999))
- Fixed `TypeError` being raised when passing `name` argument to bridge groups.
  ([#2000](https://github.com/Pycord-Development/pycord/pull/2000))
- Fixed `TypeError` in `AutoModRule`.
  ([#2029](https://github.com/Pycord-Development/pycord/pull/2029))
- Fixed the functionality to override the default `on_application_command_error`
  behavior using listeners.
  ([#2044](https://github.com/Pycord-Development/pycord/pull/2044))
- Fixed unloading of cogs with bridge commands.
  ([#2048](https://github.com/Pycord-Development/pycord/pull/2048))
- Fixed the `individual` slash command synchronization method.
  ([#1925](https://github.com/Pycord-Development/pycord/pull/1925))
- Fixed an issue that occurred when `webhooks_update` event payload channel ID was
  `None`. ([#2078](https://github.com/Pycord-Development/pycord/pull/2078))
- Fixed major `TypeError` when an `AuditLogEntry` has no user.
  ([#2079](https://github.com/Pycord-Development/pycord/pull/2079))
- Fixed `HTTPException` when trying to create a forum thread with files.
  ([#2075](https://github.com/Pycord-Development/pycord/pull/2075))
- Fixed `before_invoke` not being run for `SlashCommandGroup`.
  ([#2091](https://github.com/Pycord-Development/pycord/pull/2091))
- Fixed `AttributeError` when accessing a `Select` object's values when it has not been
  interacted with. ([#2104](https://github.com/Pycord-Development/pycord/pull/2104))
- Fixed `before_invoke` being run twice for slash subcommands.
  ([#2139](https://github.com/Pycord-Development/pycord/pull/2139))
- Fixed `Guild._member_count` sometimes not being set.
  ([#2145](https://github.com/Pycord-Development/pycord/pull/2145))
- Fixed `Thread.applied_tags` not being updated.
  ([#2146](https://github.com/Pycord-Development/pycord/pull/2146))
- Fixed type-hinting of `author` property of `ApplicationContext` to include
  type-hinting of `User` or `Member`.
  ([#2148](https://github.com/Pycord-Development/pycord/pull/2148))
- Fixed missing `delete_after` parameter in overload type-hinting for `Webhook.send()`.
  ([#2156](https://github.com/Pycord-Development/pycord/pull/2156))
- Fixed `ScheduledEvent.creator_id` returning `str` instead of `int`.
  ([#2162](https://github.com/Pycord-Development/pycord/pull/2162))
- Fixed `_bytes_to_base64_data` not defined.
  ([#2185](https://github.com/Pycord-Development/pycord/pull/2185))
- Fixed inaccurate `Union` type hint of `values` argument of `basic_autocomplete` to
  include `Iterable[OptionChoice]`.
- Fixed initial message inside of the create thread payload sending legacy beta payload.
  ([#2191](https://github.com/Pycord-Development/pycord/pull/2191))
- Fixed a misplaced payload object inside of the thread creation payload.
  ([#2192](https://github.com/Pycord-Development/pycord/pull/2192))
- Fixed `DMChannel.recipient` and `User.dm_channel` being `None`.
  ([#2219](https://github.com/Pycord-Development/pycord/pull/2219))
- Fixed `ffmpeg` being terminated prematurely when piping audio stream.
  ([#2240](https://github.com/Pycord-Development/pycord/pull/2240))
- Fixed tasks looping infinitely when `tzinfo` is neither `None` nor UTC.
  ([#2196](https://github.com/Pycord-Development/pycord/pull/2196))
- Fixed `AttributeError` when running permission checks without the `bot` scope.
  ([#2113](https://github.com/Pycord-Development/pycord/issues/2113))
- Fixed `Option` not working on bridge commands because `ext.commands.Command` does not
  recognize them. ([#2256](https://github.com/Pycord-Development/pycord/pull/2256))
- Fixed offset-aware tasks causing `TypeError` when being prepared.
  ([#2271](https://github.com/Pycord-Development/pycord/pull/2271))
- Fixed `AttributeError` when serializing commands with `Annotated` type hints.
  ([#2243](https://github.com/Pycord-Development/pycord/pull/2243))
- Fixed `Intents.all()` returning the wrong value.
  ([#2257](https://github.com/Pycord-Development/pycord/issues/2257))
- Fixed `AuditLogIterator` not respecting the `after` parameter.
  ([#2295](https://github.com/Pycord-Development/pycord/issues/2295))
- Fixed `AttributeError` when failing to establish initial websocket connection.
  ([#2301](https://github.com/Pycord-Development/pycord/pull/2301))
- Fixed `AttributeError` caused by `command.cog` being `MISSING`.
  ([#2303](https://github.com/Pycord-Development/pycord/issues/2303))
- Fixed `self.use_default_buttons` being assumed truthy by `Paginator.update`.
  ([#2319](https://github.com/Pycord-Development/pycord/pull/2319))
- Fixed `AttributeError` when comparing application commands with non-command objects.
  ([#2299](https://github.com/Pycord-Development/pycord/issues/2299))
- Fixed `AttributeError` when copying groups on startup.
  ([#2331](https://github.com/Pycord-Development/pycord/issues/2331))
- Fixed application command options causing errors if declared through the option
  decorator or kwarg.
  ([#2332](https://github.com/Pycord-Development/pycord/issues/2332))
- Fixed options declared using the parameter default value syntax always being optional.
  ([#2333](https://github.com/Pycord-Development/pycord/issues/2333))
- Fixed `BridgeContext` type hints raising an exception for unsupported option type.
  ([#2337](https://github.com/Pycord-Development/pycord/pull/2337))
- Fixed `TypeError` due to `(Sync)WebhookMessage._thread_id` being set to `None`.
  ([#2343](https://github.com/Pycord-Development/pycord/pull/2343))
- Fixed `AttributeError` due to `entitlements` not being included in
  `Interaction.__slots__`.
  ([#2345](https://github.com/Pycord-Development/pycord/pull/2345))
- Fixed `Thread.me` being out of date and added the thread owner to `Thread.members` on
  creation. ([#1296](https://github.com/Pycord-Development/pycord/issues/1296))
- Fixed keyword argument wildcard of `bridge.has_permissions` having the wrong type
  hint. ([#2364](https://github.com/Pycord-Development/pycord/pull/2364))
- Fixed enum to support stringified annotations.
  ([#2367](https://github.com/Pycord-Development/pycord/pull/2367))

## [2.4.1] - 2023-03-20

### Changed

- Updated the values of the `Color.embed_background()` classmethod to correspond with
  new theme colors in the app.
  ([#1931](https://github.com/Pycord-Development/pycord/pull/1931))

### Fixed

- Fixed the type-hinting of `SlashCommandGroup.walk_commands()` to reflect actual
  behavior. ([#1838](https://github.com/Pycord-Development/pycord/pull/1838))
- Fixed the voice IP discovery due to the recent
  [announced change](https://discord.com/channels/613425648685547541/697138785317814292/1080623873629884486).
  ([#1955](https://github.com/Pycord-Development/pycord/pull/1955))
- Fixed `reason` being passed to the wrong method in
  `guild.create_auto_moderation_rule`.
  ([#1960](https://github.com/Pycord-Development/pycord/pull/1960))

## [2.4.0] - 2023-02-10

### Added

- Added new AutoMod trigger metadata properties `regex_patterns`, `allow_list`, and
  `mention_total_limit`; and added the `mention_spam` trigger type.
  ([#1809](https://github.com/Pycord-Development/pycord/pull/1809))
- Added missing `image` parameter to `Guild.create_scheduled_event()` method.
  ([#1831](https://github.com/Pycord-Development/pycord/pull/1831))
- New `ApplicationRoleConnectionMetadata` class for application role connection
  metadata, along with the `fetch_role_connection_metadata_records` and
  `update_role_connection_metadata_records` methods in `Client`.
  ([#1791](https://github.com/Pycord-Development/pycord/pull/1791))
- Added new message types, `role_subscription_purchase`, `interaction_premium_upsell`,
  `stage_start`, `stage_end`, `stage_speaker`, `stage_raise_hand`, `stage_topic`, and
  `guild_application_premium_subscription`.
  ([#1852](https://github.com/Pycord-Development/pycord/pull/1852))
- Added new `EmbeddedActivity` values.
  ([#1859](https://github.com/Pycord-Development/pycord/pull/1859))
- Added new `suppress_notifications` to `MessageFlags`.
  ([#1912](https://github.com/Pycord-Development/pycord/pull/1912))
- Added GIF sticker format type to the `StickerFormatType` enum.
  ([#1915](https://github.com/Pycord-Development/pycord/pull/1915))
- Added new raw events: `raw_member_remove`, `raw_thread_update`, and
  `raw_thread_member_remove`.
  ([#1880](https://github.com/Pycord-Development/pycord/pull/1880))
- Improved support for setting channel types & added new channel types for
  `discord.Option`. ([#1883](https://github.com/Pycord-Development/pycord/pull/1883))

### Changed

- Changed `EmbeddedActivity` values to update accordingly with the new activities.
  ([#1859](https://github.com/Pycord-Development/pycord/pull/1859))
- Advanced version info is now stored as a dict in `version_info.advanced` instead of
  attributes on the `version_info` object.
  ([#1920](https://github.com/Pycord-Development/pycord/pull/1920))
- The `version_info.release_level` attribute has been reverted to its previous name,
  `releaselevel`. ([#1920](https://github.com/Pycord-Development/pycord/pull/1920))

### Fixed

- Fixed bugs in `Page.update_files` where file objects stored in memory were causing an
  `AttributeError`, and `io.BytesIO` files did not send properly more than once.
  ([#1869](https://github.com/Pycord-Development/pycord/pull/1869) &
  [#1881](https://github.com/Pycord-Development/pycord/pull/1881))
- Fixed bridge groups missing the `parent` attribute.
  ([#1823](https://github.com/Pycord-Development/pycord/pull/1823))
- Fixed issues with creating auto moderation rules.
  ([#1822](https://github.com/Pycord-Development/pycord/pull/1822))

## [2.3.3] - 2023-02-10

- Fixed an unhandled `KeyError` exception when receiving GIF stickers, causing crashes.
  ([#1915](https://github.com/Pycord-Development/pycord/pull/1915))

## [2.3.2] - 2022-12-03

### Fixed

- Fixed another `AttributeError` relating to the new `bridge_commands` attribute on
  `ext.bridge.Bot`. ([#1815](https://github.com/Pycord-Development/pycord/pull/1815))
- Fixed an `AttributeError` in select relating to the select type.
  ([#1814](https://github.com/Pycord-Development/pycord/pull/1814))
- Fixed `Thread.applied_tags` always returning an empty list.
  ([#1817](https://github.com/Pycord-Development/pycord/pull/1817))

## [2.3.1] - 2022-11-27

### Fixed

- Fixed `AttributeError` relating to the new `bridge_commands` attribute on
  `ext.bridge.Bot`. ([#1802](https://github.com/Pycord-Development/pycord/pull/1802))

## [2.3.0] - 2022-11-23

### Added

- New brief Attribute to BridgeSlashCommand.
  ([#1676](https://github.com/Pycord-Development/pycord/pull/1676))
- Python 3.11 support. ([#1680](https://github.com/Pycord-Development/pycord/pull/1680))
- New select types `user`, `role`, `mentionable`, and `channel` - Along with their
  respective types and shortcut decorators.
  ([#1702](https://github.com/Pycord-Development/pycord/pull/1702))
- Added support for age-restricted (NSFW) commands.
  ([#1775](https://github.com/Pycord-Development/pycord/pull/1775))
- New flags: `PublicUserFlags.active_developer` & `ApplicationFlags.active`.
  ([#1776](https://github.com/Pycord-Development/pycord/pull/1776))
- Support for new forum features including tags, default slowmode, and default sort
  order. ([#1636](https://github.com/Pycord-Development/pycord/pull/1636))
- Support for new thread attributes `total_message_sent` and `is_pinned`.
  ([#1636](https://github.com/Pycord-Development/pycord/pull/1636))
- Added `bridge_commands` attribute to `ext.bridge.Bot` for access to bridge command
  objects. ([#1787](https://github.com/Pycord-Development/pycord/pull/1787))
- Updated `Guild.features` to include new and previously missing features.
  ([#1788](https://github.com/Pycord-Development/pycord/pull/1788))

### Fixed

- Fix bridge.has_permissions.
  ([#1695](https://github.com/Pycord-Development/pycord/pull/1695))
- Fix audit log overwrite type always resulting in `None`.
  ([#1716](https://github.com/Pycord-Development/pycord/pull/1716))
- Fixed error when using `suppress` kwarg in `send()`.
  ([#1719](https://github.com/Pycord-Development/pycord/pull/1719) &
  [#1723](https://github.com/Pycord-Development/pycord/pull/1723))

### Changed

- `get_application_command()` type kwarg now defaults to `ApplicationCommand`, so all
  command types can be retrieved by default.
  ([#1678](https://github.com/Pycord-Development/pycord/pull/1678))
- `get_application_command()` now supports retrieving subcommands and subcommand groups.
  ([#1678](https://github.com/Pycord-Development/pycord/pull/1678))
-

### Removed

- Removed the guild feature `PRIVATE_THREADS` due to paywall limitation removal.
  ([#1789](https://github.com/Pycord-Development/pycord/pull/1789))

## [2.2.2] - 2022-10-05

### Fixed

- Fixed `parent` attribute of second-level subcommands being set to the base level
  command instead of the direct parent.
  ([#1673](https://github.com/Pycord-Development/pycord/pull/1673))

## [2.2.1] - 2022-10-05

### Added

- New `SlashCommand.qualified_id` attribute.
  ([#1672](https://github.com/Pycord-Development/pycord/pull/1672))

### Fixed

- Fixed a `TypeError` in `ban()` methods related to the new `delete_message_seconds`
  parameter. ([#1666](https://github.com/Pycord-Development/pycord/pull/1666))
- Fixed broken `cog` and `parent` attributes on commands in cogs.
  ([#1662](https://github.com/Pycord-Development/pycord/pull/1662))
- Fixed `SlashCommand.mention` for subcommands.
  ([#1672](https://github.com/Pycord-Development/pycord/pull/1672))

## [2.2.0] - 2022-10-02

### Added

- New Guild Feature `INVITES_DISABLED`.
  ([#1613](https://github.com/Pycord-Development/pycord/pull/1613))
- `suppress` kwarg to `Messageable.send()`.
  ([#1587](https://github.com/Pycord-Development/pycord/pull/1587))
- `proxy` and `proxy_auth` params to many Webhook-related methods.
  ([#1655](https://github.com/Pycord-Development/pycord/pull/1655))
- `delete_message_seconds` parameter in ban methods.
  ([#1557](https://github.com/Pycord-Development/pycord/pull/1557))
- New `View.get_item()` method.
  ([#1659](https://github.com/Pycord-Development/pycord/pull/1659))
- Permissions support for bridge commands.
  ([#1642](https://github.com/Pycord-Development/pycord/pull/1642))
- New `BridgeCommand.invoke()` method.
  ([#1642](https://github.com/Pycord-Development/pycord/pull/1642))
- New `raw_mentions`, `raw_role_mentions` and `raw_channel_mentions` functions in
  `discord.utils`. ([#1658](https://github.com/Pycord-Development/pycord/pull/1658))
- New methods `original_response`, `edit_original_response` & `delete_original_response`
  for `Interaction` objects.
  ([#1609](https://github.com/Pycord-Development/pycord/pull/1609))

### Deprecated

- The `delete_message_days` parameter in ban methods is now deprecated. Please use
  `delete_message_seconds` instead.
  ([#1557](https://github.com/Pycord-Development/pycord/pull/1557))
- The `original_message`, `edit_original_message` & `delete_original_message` methods
  for `Interaction` are now deprecated. Please use the respective `original_response`,
  `edit_original_response` & `delete_original_response` methods instead.
  ([#1609](https://github.com/Pycord-Development/pycord/pull/1609))

### Fixed

- Various fixes to ext.bridge groups.
  ([#1633](https://github.com/Pycord-Development/pycord/pull/1633) &
  [#1631](https://github.com/Pycord-Development/pycord/pull/1631))
- Fix `VOICE_SERVER_UPDATE` error.
  ([#1624](https://github.com/Pycord-Development/pycord/pull/1624))
- Removed unnecessary instance check in autocomplete.
  ([#1643](https://github.com/Pycord-Development/pycord/pull/1643))
- Interaction responses are now passed the respective `proxy` and `proxy_auth` params as
  defined in `Client`. ([#1655](https://github.com/Pycord-Development/pycord/pull/1655))

## [2.1.3] - 2022-09-06

### Fixed

- Fix TypeError in `process_application_commands`.
  ([#1622](https://github.com/Pycord-Development/pycord/pull/1622))

## [2.1.2] - 2022-09-06

### Fixed

- Fix subcommands having MISSING cog attribute.
  ([#1594](https://github.com/Pycord-Development/pycord/pull/1594) &
  [#1605](https://github.com/Pycord-Development/pycord/pull/1605))

## [2.1.1] - 2022-08-25

### Fixed

- Bridge command detection in cogs.
  ([#1592](https://github.com/Pycord-Development/pycord/pull/1592))

## [2.1.0] - 2022-08-25

### Added

- Support for add, sub, union, intersect, and inverse operations on classes inheriting
  from `BaseFlags`. ([#1486](https://github.com/Pycord-Development/pycord/pull/1486))
- A `disable_on_timeout` kwarg in the `View` constructor.
  ([#1492](https://github.com/Pycord-Development/pycord/pull/1492))
- New `mention` property for `SlashCommand` objects, allowing a shortcut for the new
  command markdown syntax.
  ([#1523](https://github.com/Pycord-Development/pycord/pull/1523))
- An `app_commands_badge` value on `ApplicationFlags`.
  ([#1535](https://github.com/Pycord-Development/pycord/pull/1535) and
  [#1553](https://github.com/Pycord-Development/pycord/pull/1553))
- A new `fetch_application` method in the `Client` object.
  ([#1536](https://github.com/Pycord-Development/pycord/pull/1536))
- New `on_check_failure` event method for the `View` class.
  ([#799](https://github.com/Pycord-Development/pycord/pull/799))
- A `set_mfa_required` method to `Guild`.
  ([#1552](https://github.com/Pycord-Development/pycord/pull/1552))
- Support for command groups with bridge commands.
  ([#1496](https://github.com/Pycord-Development/pycord/pull/1496))
- Support for `Attachment` type options for bridge commands.
  ([#1496](https://github.com/Pycord-Development/pycord/pull/1496))
- `is_app` property for `BridgeContext` to better differentiate context types.
  ([#1496](https://github.com/Pycord-Development/pycord/pull/1496))
- Support for localization on bridge commands.
  ([#1496](https://github.com/Pycord-Development/pycord/pull/1496))
- A `filter_params` helper function in `discord.utils`.
  ([#1496](https://github.com/Pycord-Development/pycord/pull/1496))
- Support for `InteractionMessage` via the `message` property of `View`.
  ([#1492](https://github.com/Pycord-Development/pycord/pull/1492))

### Changed

- Use `slash_variant` and `ext_variant` attributes instead of
  `get_application_command()` and `get_ext_command()` methods on `BridgeCommand`.
  ([#1496](https://github.com/Pycord-Development/pycord/pull/1496))
- Set `store` kwarg default to `False` in load_extension(s) method.
  ([#1520](https://github.com/Pycord-Development/pycord/pull/1520))
- `commands.has_permissions()` check now returns `True` in DM channels.
  ([#1577](https://github.com/Pycord-Development/pycord/pull/1577))

### Fixed

- Fix `VoiceChannel`/`CategoryChannel` data being invalidated on `Option._invoke`.
  ([#1490](https://github.com/Pycord-Development/pycord/pull/1490))
- Fix type issues in `options.py`
  ([#1473](https://github.com/Pycord-Development/pycord/pull/1473))
- Fix KeyError on AutoModActionExecution when the bot lacks the Message Content Intent.
  ([#1521](https://github.com/Pycord-Development/pycord/pull/1521))
- Large code/documentation cleanup & minor bug fixes.
  ([#1476](https://github.com/Pycord-Development/pycord/pull/1476))
- Fix `Option` with type `str` raising AttributeError when `min_length` or `max_length`
  kwargs are passed. ([#1527](https://github.com/Pycord-Development/pycord/pull/1527))
- Fix `load_extensions` parameters not being passed through correctly.
  ([#1537](https://github.com/Pycord-Development/pycord/pull/1537))
- Fix `SlashCommandGroup` descriptions to use the correct default string.
  ([#1539](https://github.com/Pycord-Development/pycord/pull/1539) and
  [#1586](https://github.com/Pycord-Development/pycord/pull/1586))
- Fix Enum type options breaking due to `from_datatype()` method & Fix minor typing
  import. ([#1541](https://github.com/Pycord-Development/pycord/pull/1541))
- Adjust category and guild `_channels` attributes to work with NoneType positions.
  ([#1530](https://github.com/Pycord-Development/pycord/pull/1530))
- Make `SelectOption.emoji` a property.
  ([#1550](https://github.com/Pycord-Development/pycord/pull/1550))
- Improve sticker creation by checking for minimum and maximum length on `name` and
  `description`. ([#1546](https://github.com/Pycord-Development/pycord/pull/1546))
- Fix threads created with a base message being set to the wrong `message_reference`.
  ([#1551](https://github.com/Pycord-Development/pycord/pull/1551))
- Avoid unnecessary calls to `sync_commands` during runtime.
  ([#1563](https://github.com/Pycord-Development/pycord/pull/1563))
- Fix bug in `Modal.on_timeout()` by using `custom_id` to create timeout task.
  ([#1562](https://github.com/Pycord-Development/pycord/pull/1562))
- Respect limit argument in `Guild.bans()`.
  ([#1573](https://github.com/Pycord-Development/pycord/pull/1573))
- Fix `before` argument in `on_scheduled_event_update` event always set to `None` by
  converting ID to `int`.
  ([#1580](https://github.com/Pycord-Development/pycord/pull/1580))
- Fix `__eq__` method `ApplicationCommand` accidentally comparing to self.
  ([#1585](https://github.com/Pycord-Development/pycord/pull/1585))
- Apply `cog_check` method to `ApplicationCommand` invocations.
  ([#1575](https://github.com/Pycord-Development/pycord/pull/1575))
- Fix `Interaction.edit_original_message()` using `ConnectionState` instead of
  `InteractionMessageState`.
  ([#1565](https://github.com/Pycord-Development/pycord/pull/1565))
- Fix required parameters validation error.
  ([#1589](https://github.com/Pycord-Development/pycord/pull/1589))

### Security

- Improved fix for application-based bots without the bot scope
  ([#1584](https://github.com/Pycord-Development/pycord/pull/1584))

## [2.0.1] - 2022-08-16

### Security

- Fix for application-based bots without the bot scope
  ([#1568](https://github.com/Pycord-Development/pycord/pull/1568))

## [2.0.0] - 2022-07-08

### Added

- New `news` property on `TextChannel`.
  ([#1370](https://github.com/Pycord-Development/pycord/pull/1370))
- New `invisible` kwarg to `defer()` method.
  ([#1379](https://github.com/Pycord-Development/pycord/pull/1379))
- Support for audit log event type 121 `APPLICATION_COMMAND_PERMISSION_UPDATE`.
  ([#1424](https://github.com/Pycord-Development/pycord/pull/1424))
- New `ForumChannelConverter`.
  ([#1440](https://github.com/Pycord-Development/pycord/pull/1440))
- A shortcut `jump_url` property to users.
  ([#1444](https://github.com/Pycord-Development/pycord/pull/1444))
- Ability for webhooks to create forum posts.
  ([#1405](https://github.com/Pycord-Development/pycord/pull/1405))
- New `message` property to `View`
  ([#1446](https://github.com/Pycord-Development/pycord/pull/1446))
- Support for `error`, `before_invoke`, and `after_invoke` handlers on `BridgeCommand`.
  ([#1411](https://github.com/Pycord-Development/pycord/pull/1411))
- New `thread` property to `Message`.
  ([#1447](https://github.com/Pycord-Development/pycord/pull/1447))
- A `starting_message` property to `Thread`.
  ([#1447](https://github.com/Pycord-Development/pycord/pull/1447))
- An `app_permissions` property to `Interaction` and `ApplicationContext`.
  ([#1460](https://github.com/Pycord-Development/pycord/pull/1460))
- Support for loading folders in `load_extension`, and a new helper function
  `load_extensions`. ([#1423](https://github.com/Pycord-Development/pycord/pull/1423))
- Support for AutoMod ([#1316](https://github.com/Pycord-Development/pycord/pull/1316))
- Support for `min_length` and `max_length` kwargs in `Option`.
  ([#1463](https://github.com/Pycord-Development/pycord/pull/1463))
- Native timeout support for `Modal`.
  ([#1434](https://github.com/Pycord-Development/pycord/pull/1434))

### Changed

- Updated to new sticker limit for premium guilds.
  ([#1420](https://github.com/Pycord-Development/pycord/pull/1420))
- Replace deprecated endpoint in `HTTPClient.change_my_nickname`.
  ([#1426](https://github.com/Pycord-Development/pycord/pull/1426))
- Updated deprecated IDENTIFY packet connection properties.
  ([#1430](https://github.com/Pycord-Development/pycord/pull/1430))

### Removed

- `Guild.region` attribute (Deprecated on API, VoiceChannel.rtc_region should be used
  instead). ([#1429](https://github.com/Pycord-Development/pycord/pull/1429))

### Fixed

- Change `guild_only` to `dm_permission` in application command `to_dict` method.
  ([#1368](https://github.com/Pycord-Development/pycord/pull/1368))
- Fix `repr(ScheduledEventLocation)` raising TypeError.
  ([#1369](https://github.com/Pycord-Development/pycord/pull/1369))
- Fix `repr(TextChannel)` raising AttributeError.
  ([#1370](https://github.com/Pycord-Development/pycord/pull/1370))
- Fix application command validation.
  ([#1372](https://github.com/Pycord-Development/pycord/pull/1372))
- Fix scheduled event `cover` property raising AttributeError.
  ([#1381](https://github.com/Pycord-Development/pycord/pull/1381))
- Fix `SlashCommandGroup` treating optional arguments as required.
  ([#1386](https://github.com/Pycord-Development/pycord/pull/1386))
- Fix `remove_application_command` not always removing commands.
  ([#1391](https://github.com/Pycord-Development/pycord/pull/1391))
- Fix busy-loop in `DecodeManager` when the decode queue is empty, causing 100% CPU
  consumption. ([#1395](https://github.com/Pycord-Development/pycord/pull/1395))
- Fix incorrect activities and permissions on `Interaction` and `Option` objects.
  ([#1365](https://github.com/Pycord-Development/pycord/pull/1365))
- Converted PartialMember `deaf` and `mute` from str annotation (incorrect) to bool
  annotation. ([#1424](https://github.com/Pycord-Development/pycord/pull/1424))
- Use `PUT` instead of `POST` in `HTTPClient.join_thread`.
  ([#1426](https://github.com/Pycord-Development/pycord/pull/1426))
- Fix enum options not setting `input_type` to a SlashCommandOptionType.
  ([#1428](https://github.com/Pycord-Development/pycord/pull/1428))
- Fixed TypeError when using thread options.
  ([#1427](https://github.com/Pycord-Development/pycord/pull/1427))
- Allow voice channels in PartialMessage.
  ([#1441](https://github.com/Pycord-Development/pycord/pull/1441))
- Fixed `AuditLogAction.target_type` for application command permission updates.
  ([#1445](https://github.com/Pycord-Development/pycord/pull/1445))
- Fix bridge commands to ignore the ephemeral kwarg.
  ([#1453](https://github.com/Pycord-Development/pycord/pull/1453))
- Update `thread.members` on `thread.fetch_members`.
  ([#1464](https://github.com/Pycord-Development/pycord/pull/1464))
- Fix the error when Discord does not send the `app_permissions` data in `Interaction`.
  ([#1467](https://github.com/Pycord-Development/pycord/pull/1467))
- Fix AttributeError when voice client `play()` function is not completed yet.
  ([#1360](https://github.com/Pycord-Development/pycord/pull/1360))

## [2.0.0-rc.1] - 2022-05-17

### Added

- A `delete_after` kwarg to `Paginator.send`.
  ([#1245](https://github.com/Pycord-Development/pycord/pull/1245))
- New `reason` kwarg to `Thread.delete_messages`.
  ([#1253](https://github.com/Pycord-Development/pycord/pull/1253))
- A new `jump_url` property to channel and thread objects.
  ([#1254](https://github.com/Pycord-Development/pycord/pull/1254) &
  [#1259](https://github.com/Pycord-Development/pycord/pull/1259))
- New `Paginator.edit()` method.
  ([#1258](https://github.com/Pycord-Development/pycord/pull/1258))
- An `EmbedField` object.
  ([#1181](https://github.com/Pycord-Development/pycord/pull/1181))
- Option names and descriptions are now validated locally.
  ([#1271](https://github.com/Pycord-Development/pycord/pull/1271))
- Component field limits are now enforced at the library level
  ([#1065](https://github.com/Pycord-Development/pycord/pull/1065) &
  [#1289](https://github.com/Pycord-Development/pycord/pull/1289))
- Support providing option channel types as a list.
  ([#1000](https://github.com/Pycord-Development/pycord/pull/1000))
- New `Guild.jump_url` property.
  ([#1282](https://github.com/Pycord-Development/pycord/pull/1282))
- ext.pages now supports ext.bridge.
  ([#1288](https://github.com/Pycord-Development/pycord/pull/1288))
- Implement `None` check for check_guilds.
  ([#1291](https://github.com/Pycord-Development/pycord/pull/1291))
- A debug warning to catch deprecated perms v1 usage until v2 perms are implemented.
  ([#1301](https://github.com/Pycord-Development/pycord/pull/1301))
- A new `files` parameter to `Page` object.
  ([#1300](https://github.com/Pycord-Development/pycord/pull/1300))
- A `disable_all_items` and `enable_all_items` methods to `View` object.
  ([#1199](https://github.com/Pycord-Development/pycord/pull/1199) &
  [#1319](https://github.com/Pycord-Development/pycord/pull/1319))
- New `is_nsfw` attribute to voice channels.
  ([#1317](https://github.com/Pycord-Development/pycord/pull/1317))
- Support for Permissions v2.
  ([#1328](https://github.com/Pycord-Development/pycord/pull/1328))
- Allow using Enum to specify option choices.
  ([#1292](https://github.com/Pycord-Development/pycord/pull/1292))
- The `file` and `files` parameters to `InteractionResponse.edit_message()`.
  ([#1340](https://github.com/Pycord-Development/pycord/pull/1340))
- A `BridgeExtContext.delete()` method.
  ([#1348](https://github.com/Pycord-Development/pycord/pull/1348))
- Forum channels support.
  ([#1249](https://github.com/Pycord-Development/pycord/pull/1249))
- Implemented `Interaction.to_dict`.
  ([#1274](https://github.com/Pycord-Development/pycord/pull/1274))
- Support event covers for audit logs.
  ([#1355](https://github.com/Pycord-Development/pycord/pull/1355))

### Changed

- Removed implicit defer call in `View`.
  ([#1260](https://github.com/Pycord-Development/pycord/pull/1260))
- `Option` class and usage were rewritten.
  ([#1251](https://github.com/Pycord-Development/pycord/pull/1251))
- `description` argument of `PageGroup` is now optional.
  ([#1330](https://github.com/Pycord-Development/pycord/pull/1330))
- Allow `Modal.children` to be set on initialization.
  ([#1311](https://github.com/Pycord-Development/pycord/pull/1311))
- Renamed `delete_exiting` to `delete_existing` (typo).
  ([#1336](https://github.com/Pycord-Development/pycord/pull/1336))

### Fixed

- Fix `PartialMessage.edit()` setting `view` as `None` when `view` kwarg is not passed.
  ([#1256](https://github.com/Pycord-Development/pycord/pull/1256))
- Fix channel parsing in slash command invocations.
  ([#1257](https://github.com/Pycord-Development/pycord/pull/1257))
- Make the channel `position` attribute optional.
  ([#1257](https://github.com/Pycord-Development/pycord/pull/1257))
- Fix `PaginatorMenu` to use interaction routes for updates.
  ([#1267](https://github.com/Pycord-Development/pycord/pull/1267))
- Fix `PartialMessage.edit()` behavior when `content` is `None`.
  ([#1268](https://github.com/Pycord-Development/pycord/pull/1268))
- Fix `Paginator.add_menu()` and `Paginator.add_default_buttons()` passing `custom_id`
  to `PaginatorMenu`. ([#1270](https://github.com/Pycord-Development/pycord/pull/1270))
- Fix `process_application_commands` command not found fallback.
  ([#1262](https://github.com/Pycord-Development/pycord/pull/1262))
- Fix interaction response race condition.
  ([#1039](https://github.com/Pycord-Development/pycord/pull/1039))
- Remove voice client when the bot disconnects.
  ([#1273](https://github.com/Pycord-Development/pycord/pull/1273))
- Fix conversion exception in `ext.bridge`.
  ([#1250](https://github.com/Pycord-Development/pycord/pull/1250))
- `Context.me` returns ClientUser when guilds intent is absent.
  ([#1286](https://github.com/Pycord-Development/pycord/pull/1286))
- Updated `Message.edit` type-hinting overload and removed resulting redundant
  overloads. ([#1299](https://github.com/Pycord-Development/pycord/pull/1299))
- Improved validation regex for command names & options.
  ([#1309](https://github.com/Pycord-Development/pycord/pull/1309))
- Correct `Guild.fetch_members()` type-hints.
  ([#1323](https://github.com/Pycord-Development/pycord/pull/1323))
- Multiple fixes and enhancements for `PageGroup` handling.
  ([#1350](https://github.com/Pycord-Development/pycord/pull/1350))
- Make `TextChannel._get_channel` async.
  ([#1358](https://github.com/Pycord-Development/pycord/pull/1358))

## [2.0.0-beta.7] - 2022-04-09

### Fixed

- Fix py3.10 UnionType checks issue.
  ([#1240](https://github.com/Pycord-Development/pycord/pull/1240))

[unreleased]: https://github.com/Pycord-Development/pycord/compare/v2.7.0rc1...HEAD
[2.7.0rc1]: https://github.com/Pycord-Development/pycord/compare/v2.6.0...v2.7.0rc1
[2.6.1]: https://github.com/Pycord-Development/pycord/compare/v2.6.0...v2.6.1
[2.6.0]: https://github.com/Pycord-Development/pycord/compare/v2.5.0...v2.6.0
[2.5.0]: https://github.com/Pycord-Development/pycord/compare/v2.4.1...v2.5.0
[2.4.1]: https://github.com/Pycord-Development/pycord/compare/v2.4.0...v2.4.1
[2.4.0]: https://github.com/Pycord-Development/pycord/compare/v2.3.3...v2.4.0
[2.3.3]: https://github.com/Pycord-Development/pycord/compare/v2.3.2...v2.3.3
[2.3.2]: https://github.com/Pycord-Development/pycord/compare/v2.3.1...v2.3.2
[2.3.1]: https://github.com/Pycord-Development/pycord/compare/v2.3.0...v2.3.1
[2.3.0]: https://github.com/Pycord-Development/pycord/compare/v2.2.2...v2.3.0
[2.2.2]: https://github.com/Pycord-Development/pycord/compare/v2.2.1...v2.2.2
[2.2.1]: https://github.com/Pycord-Development/pycord/compare/v2.2.0...v2.2.1
[2.2.0]: https://github.com/Pycord-Development/pycord/compare/v2.1.3...v2.2.0
[2.1.3]: https://github.com/Pycord-Development/pycord/compare/v2.1.2...v2.1.3
[2.1.2]: https://github.com/Pycord-Development/pycord/compare/v2.1.1...v2.1.2
[2.1.1]: https://github.com/Pycord-Development/pycord/compare/v2.1.0...v2.1.1
[2.1.0]: https://github.com/Pycord-Development/pycord/compare/v2.0.1...v2.1.0
[2.0.1]: https://github.com/Pycord-Development/pycord/compare/v2.0.0...v2.0.1
[2.0.0]: https://github.com/Pycord-Development/pycord/compare/v2.0.0-rc.1...v2.0.0
[2.0.0-rc.1]:
  https://github.com/Pycord-Development/pycord/compare/v2.0.0-beta.7...v2.0.0-rc.1
[2.0.0-beta.7]:
  https://github.com/Pycord-Development/pycord/compare/v2.0.0-beta.6...v2.0.0-beta.7
[2.0.0-beta.6]:
  https://github.com/Pycord-Development/pycord/compare/v2.0.0-beta.5...v2.0.0-beta.6
[2.0.0-beta.5]:
  https://github.com/Pycord-Development/pycord/compare/v2.0.0-beta.4...v2.0.0-beta.5
[2.0.0-beta.4]:
  https://github.com/Pycord-Development/pycord/compare/v2.0.0-beta.3...v2.0.0-beta.4
[2.0.0-beta.3]:
  https://github.com/Pycord-Development/pycord/compare/v2.0.0-beta.2...v2.0.0-beta.3
[2.0.0-beta.2]:
  https://github.com/Pycord-Development/pycord/compare/v2.0.0-beta.1...v2.0.0-beta.2
[2.0.0-beta.1]:
  https://github.com/Pycord-Development/pycord/compare/v1.7.3...v2.0.0-beta.1
[version guarantees]: https://docs.pycord.dev/en/stable/version_guarantees.html<|MERGE_RESOLUTION|>--- conflicted
+++ resolved
@@ -49,16 +49,13 @@
   ([#2925](https://github.com/Pycord-Development/pycord/pull/2925))
 - Fixed a `TypeError` when typing `ui.Select` without providing optional type arguments.
   ([#2943](https://github.com/Pycord-Development/pycord/pull/2943))
-<<<<<<< HEAD
-- Fixed `TypeError` when using Python 3.12+ `type` syntax for typing slash command
-  parameters. ([#2952](https://github.com/Pycord-Development/pycord/pull/2952))
-=======
 - Fixed modal input values being misordered when using the `row` parameter and inserting
   items out of row order.
   ([#2938](https://github.com/Pycord-Development/pycord/pull/2938))
 - Fixed a KeyError when a text input is left blank in a modal.
   ([#2938](https://github.com/Pycord-Development/pycord/pull/2938))
->>>>>>> c5a14eb5
+- Fixed `TypeError` when using Python 3.12+ `type` syntax for typing slash command
+  parameters. ([#2952](https://github.com/Pycord-Development/pycord/pull/2952))
 
 ### Removed
 
