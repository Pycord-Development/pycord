--- conflicted
+++ resolved
@@ -36,14 +36,11 @@
   `Permissions.use_external_sounds`, and
   `Permissions.view_creator_monetization_analytics`.
   ([#2620](https://github.com/Pycord-Development/pycord/pull/2620))
-<<<<<<< HEAD
+- Added helper methods to determine the authorizing party of an `Interaction`.
+  ([#2659](https://github.com/Pycord-Development/pycord/pull/2659))
 - Added the ability to use functions with any number of optional arguments and functions
   returning an awaitable as `Option.autocomplete`.
   ([#2669](https://github.com/Pycord-Development/pycord/pull/2669))
-=======
-- Added helper methods to determine the authorizing party of an `Interaction`.
-  ([#2659](https://github.com/Pycord-Development/pycord/pull/2659))
->>>>>>> 9fa5cbe0
 
 ### Fixed
 
