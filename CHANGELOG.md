# Changelog

All notable changes to this project will be documented in this file.

The format is based on [Keep a Changelog](https://keepachangelog.com/en/1.0.0/), and
this project adheres to [Semantic Versioning](https://semver.org/spec/v2.0.0.html) when
possible (see our [Version Guarantees] for more info).

## [Unreleased]

These changes are available on the `master` branch, but have not yet been released.

⚠️ **This version removes support for Python 3.8.** ⚠️

### Added

- Added `Guild.fetch_role` method.
  ([#2528](https://github.com/Pycord-Development/pycord/pull/2528))
- Added the following `AppInfo` attributes: `approximate_guild_count`,
  `approximate_user_install_count`, `custom_install_url`, `install_params`,
  `interactions_endpoint_url`, `redirect_uris`, `role_connections_verification_url`, and
  `tags`. ([#2520](https://github.com/Pycord-Development/pycord/pull/2520))
- Added `Member.guild_banner` and `Member.display_banner` properties.
  ([#2556](https://github.com/Pycord-Development/pycord/pull/2556))
- Added support for Application Emojis.
  ([#2501](https://github.com/Pycord-Development/pycord/pull/2501))
- Added `cache_app_emojis` parameter to `Client`.
  ([#2501](https://github.com/Pycord-Development/pycord/pull/2501))
- Added `elapsed` method to `VoiceClient`.
  ([#2587](https://github.com/Pycord-Development/pycord/pull/2587/))
- Added optional `filter` parameter to `utils.basic_autocomplete()`.
  ([#2590](https://github.com/Pycord-Development/pycord/pull/2590))
- Added role tags: `subscription_listing_id`, `guild_connections`, and
  `available_for_purchase`.
  ([#2606](https://github.com/Pycord-Development/pycord/pull/2606))
- Added missing `with_counts` parameter to `fetch_guilds` method.
  ([#2615](https://github.com/Pycord-Development/pycord/pull/2615))
- Added the following missing permissions: `Permissions.use_soundboard`,
  `Permissions.use_external_sounds`, and
  `Permissions.view_creator_monetization_analytics`.
  ([#2620](https://github.com/Pycord-Development/pycord/pull/2620))
- Added `MediaChannel` channel type.
  ([#2641](https://github.com/Pycord-Development/pycord/pull/2641))
- Added `Message._raw_data` attribute.
  ([#2670](https://github.com/Pycord-Development/pycord/pull/2670))
- Added helper methods to determine the authorizing party of an `Interaction`.
  ([#2659](https://github.com/Pycord-Development/pycord/pull/2659))
<<<<<<< HEAD
- Added the ability to use functions with any number of optional arguments and functions
  returning an awaitable as `Option.autocomplete`.
  ([#2669](https://github.com/Pycord-Development/pycord/pull/2669))
=======
- Added `VoiceMessage` subclass of `File` to allow voice messages to be sent.
  ([#2579](https://github.com/Pycord-Development/pycord/pull/2579))
- Added new `Subscription` object and related methods/events.
  ([#2564](https://github.com/Pycord-Development/pycord/pull/2564))
>>>>>>> f75b7f18

### Fixed

- Fixed `Enum` options not setting the correct type when only one choice is available.
  ([#2577](https://github.com/Pycord-Development/pycord/pull/2577))
- Fixed `codec` option for `FFmpegOpusAudio` class to make it in line with
  documentation. ([#2581](https://github.com/Pycord-Development/pycord/pull/2581))
- Fixed a possible bug where audio would play too fast at the beginning of audio files.
  ([#2584](https://github.com/Pycord-Development/pycord/pull/2584))
- Fixed paginator not responding when using `Paginator.edit()` with default parameters.
  ([#2594](https://github.com/Pycord-Development/pycord/pull/2594))
- Fixed the `is_owner()` `user` type hint: `User` -> `User | Member`.
  ([#2593](https://github.com/Pycord-Development/pycord/pull/2593))
- Fixed `Guild.create_test_entitlement()` and `User.create_test_entitlement()` using the
  guild/user ID instead of the application ID.
  ([#2595](https://github.com/Pycord-Development/pycord/pull/2595))
- Fixed `BucketType.category` cooldown commands not functioning correctly in private
  channels. ([#2603](https://github.com/Pycord-Development/pycord/pull/2603))
- Fixed `ctx` parameter of a `SlashCommand` not being `Union` type.
  ([#2611](https://github.com/Pycord-Development/pycord/pull/2611))
- Fixed `TypeError` when passing `skus` parameter in `Client.entitlements()`.
  ([#2627](https://github.com/Pycord-Development/pycord/issues/2627))
- Fixed `AttributeError` when sending polls with `PartialWebook`.
  ([#2624](https://github.com/Pycord-Development/pycord/pull/2624))
- Fixed editing `ForumChannel` flags not working.
  ([#2641](https://github.com/Pycord-Development/pycord/pull/2641))
- Fixed `AttributeError` when accessing `Member.guild_permissions` for user installed
  apps. ([#2650](https://github.com/Pycord-Development/pycord/pull/2650))
- Fixed type annotations of cached properties.
  ([#2635](https://github.com/Pycord-Development/pycord/issues/2635))
- Fixed malformed properties in `Interaction.channel`.
  ([#2658](https://github.com/Pycord-Development/pycord/pull/2658))
- Fixed an error when responding non-ephemerally with a `Paginator` to an ephemerally
  deferred interaction.
  ([#2661](https://github.com/Pycord-Development/pycord/pull/2661))
- Fixed attachment metadata being set incorrectly in interaction responses causing the
  metadata to be ignored by Discord.
  ([#2679](https://github.com/Pycord-Development/pycord/pull/2679))
- Fixed unexpected backoff behavior in the handling of task failures
  ([#2700](https://github.com/Pycord-Development/pycord/pull/2700)).
- Fixed `BridgeCommand` duplicate in default help command.
  ([#2656](https://github.com/Pycord-Development/pycord/pull/2656))
- Fixed `AttributeError` when trying to consume a consumable entitlement.
  ([#2564](https://github.com/Pycord-Development/pycord/pull/2564))
- Fixed `Subscription.renewal_sku_ids` not accepting `None` from the received payload.
  ([#2709](https://github.com/Pycord-Development/pycord/pull/2709))

### Changed

- Renamed `cover` property of `ScheduledEvent` and `cover` argument of
  `ScheduledEvent.edit` to `image`.
  ([#2496](https://github.com/Pycord-Development/pycord/pull/2496))
- ⚠️ **Removed support for Python 3.8.**
  ([#2521](https://github.com/Pycord-Development/pycord/pull/2521))
- `Emoji` has been renamed to `GuildEmoji`.
  ([#2501](https://github.com/Pycord-Development/pycord/pull/2501))
- Replaced audioop (deprecated module) implementation of `PCMVolumeTransformer.read`
  method with a pure Python equivalent.
  ([#2176](https://github.com/Pycord-Development/pycord/pull/2176))
- Updated `Guild.filesize_limit` to 10 MB instead of 25 MB following Discord's API
  changes. ([#2671](https://github.com/Pycord-Development/pycord/pull/2671))
- `Entitlement.ends_at` can now be `None`.
  ([#2564](https://github.com/Pycord-Development/pycord/pull/2564))

### Deprecated

- Deprecated `AppInfo.summary` in favor of `AppInfo.description`.
  ([#2520](https://github.com/Pycord-Development/pycord/pull/2520))
- Deprecated `Emoji` in favor of `GuildEmoji`.
  ([#2501](https://github.com/Pycord-Development/pycord/pull/2501))
- Deprecated `Interaction.cached_channel` in favor of `Interaction.channel`.
  ([#2658](https://github.com/Pycord-Development/pycord/pull/2658))

## [2.6.1] - 2024-09-15

### Fixed

- Fixed premature garbage collection of tasks.
  ([#2510](https://github.com/Pycord-Development/pycord/pull/2510))
- Fixed `EntitlementIterator` type hints and behavior with `limit > 100`.
  ([#2555](https://github.com/Pycord-Development/pycord/pull/2555))
- Fixed missing `stacklevel` parameter in `warn_deprecated` function call inside
  `@utils.deprecated`. ([#2500](https://github.com/Pycord-Development/pycord/pull/2500))
- Fixed the type hint in `ConnectionState._polls` to reflect actual behavior, changing
  it from `Guild` to `Poll`.
  ([#2500](https://github.com/Pycord-Development/pycord/pull/2500))
- Fixed missing `__slots__` attributes in `RawReactionClearEmojiEvent` and
  `RawMessagePollVoteEvent`.
  ([#2500](https://github.com/Pycord-Development/pycord/pull/2500))
- Fixed the type of `ForumChannel.default_sort_order`, changing it from `int` to
  `SortOrder`. ([#2500](https://github.com/Pycord-Development/pycord/pull/2500))
- Fixed `PartialMessage` causing errors when created from `PartialMessageable`.
  ([#2568](https://github.com/Pycord-Development/pycord/pull/2500))
- Fixed the `guild` attribute of `Member`s received from a `UserCommand` being `None`.
  ([#2573](https://github.com/Pycord-Development/pycord/pull/2573))
- Fixed `Webhook.send`, which did not include attachment data.
  ([#2513](https://github.com/Pycord-Development/pycord/pull/2513))
- Fixed inverted type hints in `CheckAnyFailure`.
  ([#2502](https://github.com/Pycord-Development/pycord/pull/2502))

## [2.6.0] - 2024-07-09

### Added

- Added `banner` parameter to `ClientUser.edit`.
  ([#2396](https://github.com/Pycord-Development/pycord/pull/2396))
- Added `user` argument to `Paginator.edit`.
  ([#2390](https://github.com/Pycord-Development/pycord/pull/2390))
- Added `bridge_option` decorator. Required for `bridge.Bot` in 2.7.
  ([#2417](https://github.com/Pycord-Development/pycord/pull/2417))
- Added `Guild.search_members`.
  ([#2418](https://github.com/Pycord-Development/pycord/pull/2418))
- Added bulk banning up to 200 users through `Guild.bulk_ban`.
  ([#2421](https://github.com/Pycord-Development/pycord/pull/2421))
- Added `member` data to the `raw_reaction_remove` event.
  ([#2412](https://github.com/Pycord-Development/pycord/pull/2412))
- Added `Poll` and all related features.
  ([#2408](https://github.com/Pycord-Development/pycord/pull/2408))
- Added `stacklevel` param to `utils.warn_deprecated` and `utils.deprecated`.
  ([#2450](https://github.com/Pycord-Development/pycord/pull/2450))
- Added support for user-installable applications.
  ([#2409](https://github.com/Pycord-Development/pycord/pull/2409))
- Added support for one-time purchases for Discord monetization.
  ([#2438](https://github.com/Pycord-Development/pycord/pull/2438))
- Added `Attachment.title`.
  ([#2486](https://github.com/Pycord-Development/pycord/pull/2486))
- Added `MemberFlags`. ([#2489](https://github.com/Pycord-Development/pycord/pull/2489))
- Added `bypass_verification` parameter to `Member.edit`.
  ([#2489](https://github.com/Pycord-Development/pycord/pull/2489))
- Added `RoleFlags`. ([#2487](https://github.com/Pycord-Development/pycord/pull/2487))
- Added `MessageCall` information.
  ([#2488](https://github.com/Pycord-Development/pycord/pull/2488))

### Fixed

- Fixed the type-hinting of `Member.move_to` and `Member.edit` to reflect actual
  behavior. ([#2386](https://github.com/Pycord-Development/pycord/pull/2386))
- Fixed a deprecation warning from being displayed when running `python -m discord -v`
  by replacing the deprecated module.
  ([#2392](https://github.com/Pycord-Development/pycord/pull/2392))
- Fixed `Paginator.edit` to no longer set user to the bot.
  ([#2390](https://github.com/Pycord-Development/pycord/pull/2390))
- Fixed `NameError` in some instances of `Interaction`.
  ([#2402](https://github.com/Pycord-Development/pycord/pull/2402))
- Fixed interactions being ignored due to `PartialMessage.id` being of type `str`.
  ([#2406](https://github.com/Pycord-Development/pycord/pull/2406))
- Fixed the type-hinting of `ScheduledEvent.subscribers` to reflect actual behavior.
  ([#2400](https://github.com/Pycord-Development/pycord/pull/2400))
- Fixed `ScheduledEvent.subscribers` behavior with `limit=None`.
  ([#2407](https://github.com/Pycord-Development/pycord/pull/2407))
- Fixed invalid data being passed to `Interaction._guild` in certain cases.
  ([#2411](https://github.com/Pycord-Development/pycord/pull/2411))
- Fixed option type hints being ignored when using `parameter_name`.
  ([#2417](https://github.com/Pycord-Development/pycord/pull/2417))
- Fixed parameter `embed=None` causing `AttributeError` on `PartialMessage.edit`.
  ([#2446](https://github.com/Pycord-Development/pycord/pull/2446))
- Fixed paginator to revert state if a page update callback fails.
  ([#2448](https://github.com/Pycord-Development/pycord/pull/2448))
- Fixed missing `application_id` in `Entitlement.delete`.
  ([#2458](https://github.com/Pycord-Development/pycord/pull/2458))
- Fixed issues with enums as `Option` types with long descriptions or too many values.
  ([#2463](https://github.com/Pycord-Development/pycord/pull/2463))
- Fixed many inaccurate type hints throughout the library.
  ([#2457](https://github.com/Pycord-Development/pycord/pull/2457))
- Fixed `AttributeError` due to `discord.Option` being initialised with `input_type` set
  to `None`. ([#2464](https://github.com/Pycord-Development/pycord/pull/2464))
- Fixed `remove_application_command` causing issues while reloading extensions.
  ([#2480](https://github.com/Pycord-Development/pycord/pull/2480))
- Fixed outdated logic for filtering and sorting audit log entries.
  ([#2371](https://github.com/Pycord-Development/pycord/pull/2371))
- Further fixed logic when fetching audit logs.
  ([#2492](https://github.com/Pycord-Development/pycord/pull/2492))

### Changed

- Changed the type of `Guild.bitrate_limit` to `int`.
  ([#2387](https://github.com/Pycord-Development/pycord/pull/2387))
- HTTP requests that fail with a 503 status are now retried.
  ([#2395](https://github.com/Pycord-Development/pycord/pull/2395))
- `option` decorator now accepts `input_type`.
  ([#2417](https://github.com/Pycord-Development/pycord/pull/2417))
- `Option` may be used instead of `BridgeOption` until 2.7.
  ([#2417](https://github.com/Pycord-Development/pycord/pull/2417))
- `Guild.query_members` now accepts `limit=None` to retrieve all members.
  ([#2419](https://github.com/Pycord-Development/pycord/pull/2419))
- `ApplicationCommand.guild_only` is now deprecated in favor of
  `ApplicationCommand.contexts`.
  ([#2409](https://github.com/Pycord-Development/pycord/pull/2409))
- `Message.interaction` is now deprecated in favor of `Message.interaction_metadata`.
  ([#2409](https://github.com/Pycord-Development/pycord/pull/2409))
- Replaced `Client.fetch_entitlements` with `Client.entitlements`, which returns an
  `EntitlementIterator`.
  ([#2490](https://github.com/Pycord-Development/pycord/pull/2490))
- Changed the error message that appears when attempting to add a subcommand group to a
  subcommand group. ([#2275](https://github.com/Pycord-Development/pycord/pull/2275))

### Removed

- Removed the `delete_message_days` parameter from ban methods. Please use
  `delete_message_seconds` instead.
  ([#2421](https://github.com/Pycord-Development/pycord/pull/2421))
- Removed the `oldest_first` parameter from `Guild.audit_logs` in favor of the `before`
  and `after` parameters.
  ([#2371](https://github.com/Pycord-Development/pycord/pull/2371))
- Removed the `vanity_code` parameter from `Guild.edit`.
  ([#2491](https://github.com/Pycord-Development/pycord/pull/2491))

## [2.5.0] - 2024-03-02

### Added

- Added method to start bot via async context manager.
  ([#1801](https://github.com/Pycord-Development/pycord/pull/1801))
- Added parameters `author`, `footer`, `image` and `thumbnail` to `discord.Embed`
  initializer. ([#1996](https://github.com/Pycord-Development/pycord/pull/1996))
- Added events `on_bridge_command`, `on_bridge_command_completion`, and
  `on_bridge_command_error`.
  ([#1916](https://github.com/Pycord-Development/pycord/pull/1916))
- Added the `@client.once()` decorator, which serves as a one-time event listener.
  ([#1940](https://github.com/Pycord-Development/pycord/pull/1940))
- Added support for text-related features in `StageChannel`.
  ([#1936](https://github.com/Pycord-Development/pycord/pull/1936))
- Added support for one-time event listeners in `Client.listen`.
  ([#1957](https://github.com/Pycord-Development/pycord/pull/1957))
- Added `current_page` argument to `Paginator.update()`.
  ([#1983](https://github.com/Pycord-Development/pycord/pull/1983))
- Added application flag `application_auto_moderation_rule_create_badge`.
  ([#1992](https://github.com/Pycord-Development/pycord/pull/1992))
- Added support for recording silence via new `sync_start` argument in
  `VoiceClient.start_recording()`.
  ([#1984](https://github.com/Pycord-Development/pycord/pull/1984))
- Added `custom_message` to AutoModActionMetadata.
  ([#2029](https://github.com/Pycord-Development/pycord/pull/2029))
- Added support for
  [voice messages](https://github.com/discord/discord-api-docs/pull/6082).
  ([#2016](https://github.com/Pycord-Development/pycord/pull/2016))
- Added `data` attribute to all
  [Raw Event payloads](https://docs.pycord.dev/en/master/api/models.html#events).
  ([#2023](https://github.com/Pycord-Development/pycord/pull/2023))
- Added and documented missing `AuditLogAction` enums.
  ([#2030](https://github.com/Pycord-Development/pycord/pull/2030),
  [#2171](https://github.com/Pycord-Development/pycord/pull/2171))
- Added AutoMod-related models for `AuditLogDiff` enums.
  ([#2030](https://github.com/Pycord-Development/pycord/pull/2030))
- Added `Interaction.respond` and `Interaction.edit` as shortcut responses.
  ([#2026](https://github.com/Pycord-Development/pycord/pull/2026))
- Added `view.parent` which is set when the view is sent by
  `interaction.response.send_message`.
  ([#2036](https://github.com/Pycord-Development/pycord/pull/2036))
- Added methods `bridge.Bot.walk_bridge_commands` and
  `BridgeCommandGroup.walk_commands`.
  ([#1867](https://github.com/Pycord-Development/pycord/pull/1867))
- Added support for usernames and modified multiple methods accordingly.
  ([#2042](https://github.com/Pycord-Development/pycord/pull/2042))
- Added `icon` and `unicode_emoji` arguments to `Guild.create_role`.
  ([#2086](https://github.com/Pycord-Development/pycord/pull/2086))
- Added `cooldown` and `max_concurrency` attributes to `SlashCommandGroup`.
  ([#2091](https://github.com/Pycord-Development/pycord/pull/2091))
- Added embedded activities Gartic Phone and Jamspace.
  ([#2102](https://github.com/Pycord-Development/pycord/pull/2102))
- Added `bridge.Context` type as a `Union` of subclasses.
  ([#2106](https://github.com/Pycord-Development/pycord/pull/2106))
- Added support for type-hinting slash command options with `typing.Annotated`.
  ([#2124](https://github.com/Pycord-Development/pycord/pull/2124))
- Added `suppress` and `allowed_mentions` parameters to `Webhook` and
  `InteractionResponse` edit methods.
  ([#2138](https://github.com/Pycord-Development/pycord/pull/2138))
- Added `wait_finish` parameter to `VoiceClient.play` for awaiting the end of a play.
  ([#2194](https://github.com/Pycord-Development/pycord/pull/2194))
- Added support for custom bot status.
  ([#2206](https://github.com/Pycord-Development/pycord/pull/2206))
- Added function `Guild.delete_auto_moderation_rule`.
  ([#2153](https://github.com/Pycord-Development/pycord/pull/2153))
- Added `VoiceChannel.slowmode_delay`.
  ([#2112](https://github.com/Pycord-Development/pycord/pull/2112))
- Added `ForumChannel.default_reaction_emoji` attribute.
  ([#2178](https://github.com/Pycord-Development/pycord/pull/2178))
- Added `default_reaction_emoji` parameter to `Guild.create_forum_channel` and
  `ForumChannel.edit` methods.
  ([#2178](https://github.com/Pycord-Development/pycord/pull/2178))
- Added `applied_tags` parameter to `Webhook.send` method.
  ([#2322](https://github.com/Pycord-Development/pycord/pull/2322))
- Added `User.avatar_decoration`.
  ([#2131](https://github.com/Pycord-Development/pycord/pull/2131))
- Added support for guild onboarding related features.
  ([#2127](https://github.com/Pycord-Development/pycord/pull/2127))
- Added support for monetization related objects and events.
  ([#2273](https://github.com/Pycord-Development/pycord/pull/2273))
- Added `AttachmentFlags` and attachment attributes `expires_at`, `issued_at` and `hm`.
  ([#2342](https://github.com/Pycord-Development/pycord/pull/2342))
- Added `invitable` and `slowmode_delay` to `Thread` creation methods.
  ([#2350](https://github.com/Pycord-Development/pycord/pull/2350))
- Added support for voice channel statuses.
  ([#2368](https://github.com/Pycord-Development/pycord/pull/2368))
- Added `enforce_nonce` parameter for message sending.
  ([#2370](https://github.com/Pycord-Development/pycord/pull/2370))
- Added audit log support for voice channel status.
  ([#2373](https://github.com/Pycord-Development/pycord/pull/2373))

### Changed

- Changed default for all `name_localizations` and `description_localizations`
  attributes from being `None` to being `MISSING`.
  ([#1866](https://github.com/Pycord-Development/pycord/pull/1866))
- Changed `ffmpeg` output suppression when recording voice channels.
  ([#1993](https://github.com/Pycord-Development/pycord/pull/1993))
- Changed file-upload size limit from 8 MB to 25 MB accordingly.
  ([#2014](https://github.com/Pycord-Development/pycord/pull/2014))
- Changed the behavior of retrieving bans to accurately reflect the API.
  ([#1922](https://github.com/Pycord-Development/pycord/pull/1922))
- Changed `Interaction.channel` to be received from the gateway, allowing it to be
  `DMChannel` or `GroupChannel`.
  ([#2025](https://github.com/Pycord-Development/pycord/pull/2025))
- Changed `DMChannel.recipients` to potentially be `None`.
  ([#2025](https://github.com/Pycord-Development/pycord/pull/2025))
- Changed the behavior to store `view.message` when receiving a component interaction,
  while also changing `view.message` not to be set when sending view through
  `InteractionResponse.send_message`.
  ([#2036](https://github.com/Pycord-Development/pycord/pull/2036))
- Changed the fetching of attributes shared between text-based and Slash Commands in
  Bridge Commands to be dynamic.
  ([#1867](https://github.com/Pycord-Development/pycord/pull/1867))
- `discord.Embed` attributes (such as author, footer, etc.) now return instances of
  their respective classes when set and `None` otherwise.
  ([#2063](https://github.com/Pycord-Development/pycord/pull/2063))
- Changed `default_avatar` behavior to depend on the user's username migration status.
  ([#2087](https://github.com/Pycord-Development/pycord/pull/2087))
- Changed type hints of `command_prefix` and `help_command` arguments to be accurate.
  ([#2099](https://github.com/Pycord-Development/pycord/pull/2099))
- Replaced `orjson` features with `msgspec` in the codebase.
  ([#2170](https://github.com/Pycord-Development/pycord/pull/2170))
- `BridgeOption` must now be used for arguments in bridge commands.
  ([#2252](https://github.com/Pycord-Development/pycord/pull/2252))

### Removed

- Removed `Client.once` in favour of `once` argument in `Client.listen`.
  ([#1957](https://github.com/Pycord-Development/pycord/pull/1957))
- Removed `Embed.Empty` in favour of `None`, and `EmbedProxy` in favour of individual
  classes. ([#2063](https://github.com/Pycord-Development/pycord/pull/2063))

### Fixed

- Fixed `AttributeError` caused by
  [#1957](https://github.com/Pycord-Development/pycord/pull/1957) when using listeners
  in cogs. ([#1989](https://github.com/Pycord-Development/pycord/pull/1989))
- Fixed an issue in editing webhook messages in forum posts and private threads.
  ([#1981](https://github.com/Pycord-Development/pycord/pull/1981)).
- Fixed `View.message` not being set when view is sent using webhooks, including
  `Interaction.followup.send` or when a message is edited.
  ([#1997](https://github.com/Pycord-Development/pycord/pull/1997))
- Fixed `None` being handled incorrectly for avatar in `ClientUser.edit`.
  ([#1994](https://github.com/Pycord-Development/pycord/pull/1994))
- Fixed scheduled events breaking when changing the location from external to a channel.
  ([#1998](https://github.com/Pycord-Development/pycord/pull/1998))
- Fixed boolean converter breaking for Bridge Commands.
  ([#1999](https://github.com/Pycord-Development/pycord/pull/1999))
- Fixed bridge command options not working.
  ([#1999](https://github.com/Pycord-Development/pycord/pull/1999))
- Fixed `TypeError` being raised when passing `name` argument to bridge groups.
  ([#2000](https://github.com/Pycord-Development/pycord/pull/2000))
- Fixed `TypeError` in `AutoModRule`.
  ([#2029](https://github.com/Pycord-Development/pycord/pull/2029))
- Fixed the functionality to override the default `on_application_command_error`
  behavior using listeners.
  ([#2044](https://github.com/Pycord-Development/pycord/pull/2044))
- Fixed unloading of cogs with bridge commands.
  ([#2048](https://github.com/Pycord-Development/pycord/pull/2048))
- Fixed the `individual` slash command synchronization method.
  ([#1925](https://github.com/Pycord-Development/pycord/pull/1925))
- Fixed an issue that occurred when `webhooks_update` event payload channel ID was
  `None`. ([#2078](https://github.com/Pycord-Development/pycord/pull/2078))
- Fixed major `TypeError` when an `AuditLogEntry` has no user.
  ([#2079](https://github.com/Pycord-Development/pycord/pull/2079))
- Fixed `HTTPException` when trying to create a forum thread with files.
  ([#2075](https://github.com/Pycord-Development/pycord/pull/2075))
- Fixed `before_invoke` not being run for `SlashCommandGroup`.
  ([#2091](https://github.com/Pycord-Development/pycord/pull/2091))
- Fixed `AttributeError` when accessing a `Select` object's values when it has not been
  interacted with. ([#2104](https://github.com/Pycord-Development/pycord/pull/2104))
- Fixed `before_invoke` being run twice for slash subcommands.
  ([#2139](https://github.com/Pycord-Development/pycord/pull/2139))
- Fixed `Guild._member_count` sometimes not being set.
  ([#2145](https://github.com/Pycord-Development/pycord/pull/2145))
- Fixed `Thread.applied_tags` not being updated.
  ([#2146](https://github.com/Pycord-Development/pycord/pull/2146))
- Fixed type-hinting of `author` property of `ApplicationContext` to include
  type-hinting of `User` or `Member`.
  ([#2148](https://github.com/Pycord-Development/pycord/pull/2148))
- Fixed missing `delete_after` parameter in overload type-hinting for `Webhook.send()`.
  ([#2156](https://github.com/Pycord-Development/pycord/pull/2156))
- Fixed `ScheduledEvent.creator_id` returning `str` instead of `int`.
  ([#2162](https://github.com/Pycord-Development/pycord/pull/2162))
- Fixed `_bytes_to_base64_data` not defined.
  ([#2185](https://github.com/Pycord-Development/pycord/pull/2185))
- Fixed inaccurate `Union` type hint of `values` argument of `basic_autocomplete` to
  include `Iterable[OptionChoice]`.
- Fixed initial message inside of the create thread payload sending legacy beta payload.
  ([#2191](https://github.com/Pycord-Development/pycord/pull/2191))
- Fixed a misplaced payload object inside of the thread creation payload.
  ([#2192](https://github.com/Pycord-Development/pycord/pull/2192))
- Fixed `DMChannel.recipient` and `User.dm_channel` being `None`.
  ([#2219](https://github.com/Pycord-Development/pycord/pull/2219))
- Fixed `ffmpeg` being terminated prematurely when piping audio stream.
  ([#2240](https://github.com/Pycord-Development/pycord/pull/2240))
- Fixed tasks looping infinitely when `tzinfo` is neither `None` nor UTC.
  ([#2196](https://github.com/Pycord-Development/pycord/pull/2196))
- Fixed `AttributeError` when running permission checks without the `bot` scope.
  ([#2113](https://github.com/Pycord-Development/pycord/issues/2113))
- Fixed `Option` not working on bridge commands because `ext.commands.Command` does not
  recognize them. ([#2256](https://github.com/Pycord-Development/pycord/pull/2256))
- Fixed offset-aware tasks causing `TypeError` when being prepared.
  ([#2271](https://github.com/Pycord-Development/pycord/pull/2271))
- Fixed `AttributeError` when serializing commands with `Annotated` type hints.
  ([#2243](https://github.com/Pycord-Development/pycord/pull/2243))
- Fixed `Intents.all()` returning the wrong value.
  ([#2257](https://github.com/Pycord-Development/pycord/issues/2257))
- Fixed `AuditLogIterator` not respecting the `after` parameter.
  ([#2295](https://github.com/Pycord-Development/pycord/issues/2295))
- Fixed `AttributeError` when failing to establish initial websocket connection.
  ([#2301](https://github.com/Pycord-Development/pycord/pull/2301))
- Fixed `AttributeError` caused by `command.cog` being `MISSING`.
  ([#2303](https://github.com/Pycord-Development/pycord/issues/2303))
- Fixed `self.use_default_buttons` being assumed truthy by `Paginator.update`.
  ([#2319](https://github.com/Pycord-Development/pycord/pull/2319))
- Fixed `AttributeError` when comparing application commands with non-command objects.
  ([#2299](https://github.com/Pycord-Development/pycord/issues/2299))
- Fixed `AttributeError` when copying groups on startup.
  ([#2331](https://github.com/Pycord-Development/pycord/issues/2331))
- Fixed application command options causing errors if declared through the option
  decorator or kwarg.
  ([#2332](https://github.com/Pycord-Development/pycord/issues/2332))
- Fixed options declared using the parameter default value syntax always being optional.
  ([#2333](https://github.com/Pycord-Development/pycord/issues/2333))
- Fixed `BridgeContext` type hints raising an exception for unsupported option type.
  ([#2337](https://github.com/Pycord-Development/pycord/pull/2337))
- Fixed `TypeError` due to `(Sync)WebhookMessage._thread_id` being set to `None`.
  ([#2343](https://github.com/Pycord-Development/pycord/pull/2343))
- Fixed `AttributeError` due to `entitlements` not being included in
  `Interaction.__slots__`.
  ([#2345](https://github.com/Pycord-Development/pycord/pull/2345))
- Fixed `Thread.me` being out of date and added the thread owner to `Thread.members` on
  creation. ([#1296](https://github.com/Pycord-Development/pycord/issues/1296))
- Fixed keyword argument wildcard of `bridge.has_permissions` having the wrong type
  hint. ([#2364](https://github.com/Pycord-Development/pycord/pull/2364))
- Fixed enum to support stringified annotations.
  ([#2367](https://github.com/Pycord-Development/pycord/pull/2367))

## [2.4.1] - 2023-03-20

### Changed

- Updated the values of the `Color.embed_background()` classmethod to correspond with
  new theme colors in the app.
  ([#1931](https://github.com/Pycord-Development/pycord/pull/1931))

### Fixed

- Fixed the type-hinting of `SlashCommandGroup.walk_commands()` to reflect actual
  behavior. ([#1838](https://github.com/Pycord-Development/pycord/pull/1838))
- Fixed the voice IP discovery due to the recent
  [announced change](https://discord.com/channels/613425648685547541/697138785317814292/1080623873629884486).
  ([#1955](https://github.com/Pycord-Development/pycord/pull/1955))
- Fixed `reason` being passed to the wrong method in
  `guild.create_auto_moderation_rule`.
  ([#1960](https://github.com/Pycord-Development/pycord/pull/1960))

## [2.4.0] - 2023-02-10

### Added

- Added new AutoMod trigger metadata properties `regex_patterns`, `allow_list`, and
  `mention_total_limit`; and added the `mention_spam` trigger type.
  ([#1809](https://github.com/Pycord-Development/pycord/pull/1809))
- Added missing `image` parameter to `Guild.create_scheduled_event()` method.
  ([#1831](https://github.com/Pycord-Development/pycord/pull/1831))
- New `ApplicationRoleConnectionMetadata` class for application role connection
  metadata, along with the `fetch_role_connection_metadata_records` and
  `update_role_connection_metadata_records` methods in `Client`.
  ([#1791](https://github.com/Pycord-Development/pycord/pull/1791))
- Added new message types, `role_subscription_purchase`, `interaction_premium_upsell`,
  `stage_start`, `stage_end`, `stage_speaker`, `stage_raise_hand`, `stage_topic`, and
  `guild_application_premium_subscription`.
  ([#1852](https://github.com/Pycord-Development/pycord/pull/1852))
- Added new `EmbeddedActivity` values.
  ([#1859](https://github.com/Pycord-Development/pycord/pull/1859))
- Added new `suppress_notifications` to `MessageFlags`.
  ([#1912](https://github.com/Pycord-Development/pycord/pull/1912))
- Added GIF sticker format type to the `StickerFormatType` enum.
  ([#1915](https://github.com/Pycord-Development/pycord/pull/1915))
- Added new raw events: `raw_member_remove`, `raw_thread_update`, and
  `raw_thread_member_remove`.
  ([#1880](https://github.com/Pycord-Development/pycord/pull/1880))
- Improved support for setting channel types & added new channel types for
  `discord.Option`. ([#1883](https://github.com/Pycord-Development/pycord/pull/1883))

### Changed

- Changed `EmbeddedActivity` values to update accordingly with the new activities.
  ([#1859](https://github.com/Pycord-Development/pycord/pull/1859))
- Advanced version info is now stored as a dict in `version_info.advanced` instead of
  attributes on the `version_info` object.
  ([#1920](https://github.com/Pycord-Development/pycord/pull/1920))
- The `version_info.release_level` attribute has been reverted to its previous name,
  `releaselevel`. ([#1920](https://github.com/Pycord-Development/pycord/pull/1920))

### Fixed

- Fixed bugs in `Page.update_files` where file objects stored in memory were causing an
  `AttributeError`, and `io.BytesIO` files did not send properly more than once.
  ([#1869](https://github.com/Pycord-Development/pycord/pull/1869) &
  [#1881](https://github.com/Pycord-Development/pycord/pull/1881))
- Fixed bridge groups missing the `parent` attribute.
  ([#1823](https://github.com/Pycord-Development/pycord/pull/1823))
- Fixed issues with creating auto moderation rules.
  ([#1822](https://github.com/Pycord-Development/pycord/pull/1822))

## [2.3.3] - 2023-02-10

- Fixed an unhandled `KeyError` exception when receiving GIF stickers, causing crashes.
  ([#1915](https://github.com/Pycord-Development/pycord/pull/1915))

## [2.3.2] - 2022-12-03

### Fixed

- Fixed another `AttributeError` relating to the new `bridge_commands` attribute on
  `ext.bridge.Bot`. ([#1815](https://github.com/Pycord-Development/pycord/pull/1815))
- Fixed an `AttributeError` in select relating to the select type.
  ([#1814](https://github.com/Pycord-Development/pycord/pull/1814))
- Fixed `Thread.applied_tags` always returning an empty list.
  ([#1817](https://github.com/Pycord-Development/pycord/pull/1817))

## [2.3.1] - 2022-11-27

### Fixed

- Fixed `AttributeError` relating to the new `bridge_commands` attribute on
  `ext.bridge.Bot`. ([#1802](https://github.com/Pycord-Development/pycord/pull/1802))

## [2.3.0] - 2022-11-23

### Added

- New brief Attribute to BridgeSlashCommand.
  ([#1676](https://github.com/Pycord-Development/pycord/pull/1676))
- Python 3.11 support. ([#1680](https://github.com/Pycord-Development/pycord/pull/1680))
- New select types `user`, `role`, `mentionable`, and `channel` - Along with their
  respective types and shortcut decorators.
  ([#1702](https://github.com/Pycord-Development/pycord/pull/1702))
- Added support for age-restricted (NSFW) commands.
  ([#1775](https://github.com/Pycord-Development/pycord/pull/1775))
- New flags: `PublicUserFlags.active_developer` & `ApplicationFlags.active`.
  ([#1776](https://github.com/Pycord-Development/pycord/pull/1776))
- Support for new forum features including tags, default slowmode, and default sort
  order. ([#1636](https://github.com/Pycord-Development/pycord/pull/1636))
- Support for new thread attributes `total_message_sent` and `is_pinned`.
  ([#1636](https://github.com/Pycord-Development/pycord/pull/1636))
- Added `bridge_commands` attribute to `ext.bridge.Bot` for access to bridge command
  objects. ([#1787](https://github.com/Pycord-Development/pycord/pull/1787))
- Updated `Guild.features` to include new and previously missing features.
  ([#1788](https://github.com/Pycord-Development/pycord/pull/1788))

### Fixed

- Fix bridge.has_permissions.
  ([#1695](https://github.com/Pycord-Development/pycord/pull/1695))
- Fix audit log overwrite type always resulting in `None`.
  ([#1716](https://github.com/Pycord-Development/pycord/pull/1716))
- Fixed error when using `suppress` kwarg in `send()`.
  ([#1719](https://github.com/Pycord-Development/pycord/pull/1719) &
  [#1723](https://github.com/Pycord-Development/pycord/pull/1723))

### Changed

- `get_application_command()` type kwarg now defaults to `ApplicationCommand`, so all
  command types can be retrieved by default.
  ([#1678](https://github.com/Pycord-Development/pycord/pull/1678))
- `get_application_command()` now supports retrieving subcommands and subcommand groups.
  ([#1678](https://github.com/Pycord-Development/pycord/pull/1678))
-

### Removed

- Removed the guild feature `PRIVATE_THREADS` due to paywall limitation removal.
  ([#1789](https://github.com/Pycord-Development/pycord/pull/1789))

## [2.2.2] - 2022-10-05

### Fixed

- Fixed `parent` attribute of second-level subcommands being set to the base level
  command instead of the direct parent.
  ([#1673](https://github.com/Pycord-Development/pycord/pull/1673))

## [2.2.1] - 2022-10-05

### Added

- New `SlashCommand.qualified_id` attribute.
  ([#1672](https://github.com/Pycord-Development/pycord/pull/1672))

### Fixed

- Fixed a `TypeError` in `ban()` methods related to the new `delete_message_seconds`
  parameter. ([#1666](https://github.com/Pycord-Development/pycord/pull/1666))
- Fixed broken `cog` and `parent` attributes on commands in cogs.
  ([#1662](https://github.com/Pycord-Development/pycord/pull/1662))
- Fixed `SlashCommand.mention` for subcommands.
  ([#1672](https://github.com/Pycord-Development/pycord/pull/1672))

## [2.2.0] - 2022-10-02

### Added

- New Guild Feature `INVITES_DISABLED`.
  ([#1613](https://github.com/Pycord-Development/pycord/pull/1613))
- `suppress` kwarg to `Messageable.send()`.
  ([#1587](https://github.com/Pycord-Development/pycord/pull/1587))
- `proxy` and `proxy_auth` params to many Webhook-related methods.
  ([#1655](https://github.com/Pycord-Development/pycord/pull/1655))
- `delete_message_seconds` parameter in ban methods.
  ([#1557](https://github.com/Pycord-Development/pycord/pull/1557))
- New `View.get_item()` method.
  ([#1659](https://github.com/Pycord-Development/pycord/pull/1659))
- Permissions support for bridge commands.
  ([#1642](https://github.com/Pycord-Development/pycord/pull/1642))
- New `BridgeCommand.invoke()` method.
  ([#1642](https://github.com/Pycord-Development/pycord/pull/1642))
- New `raw_mentions`, `raw_role_mentions` and `raw_channel_mentions` functions in
  `discord.utils`. ([#1658](https://github.com/Pycord-Development/pycord/pull/1658))
- New methods `original_response`, `edit_original_response` & `delete_original_response`
  for `Interaction` objects.
  ([#1609](https://github.com/Pycord-Development/pycord/pull/1609))

### Deprecated

- The `delete_message_days` parameter in ban methods is now deprecated. Please use
  `delete_message_seconds` instead.
  ([#1557](https://github.com/Pycord-Development/pycord/pull/1557))
- The `original_message`, `edit_original_message` & `delete_original_message` methods
  for `Interaction` are now deprecated. Please use the respective `original_response`,
  `edit_original_response` & `delete_original_response` methods instead.
  ([#1609](https://github.com/Pycord-Development/pycord/pull/1609))

### Fixed

- Various fixes to ext.bridge groups.
  ([#1633](https://github.com/Pycord-Development/pycord/pull/1633) &
  [#1631](https://github.com/Pycord-Development/pycord/pull/1631))
- Fix `VOICE_SERVER_UPDATE` error.
  ([#1624](https://github.com/Pycord-Development/pycord/pull/1624))
- Removed unnecessary instance check in autocomplete.
  ([#1643](https://github.com/Pycord-Development/pycord/pull/1643))
- Interaction responses are now passed the respective `proxy` and `proxy_auth` params as
  defined in `Client`. ([#1655](https://github.com/Pycord-Development/pycord/pull/1655))

## [2.1.3] - 2022-09-06

### Fixed

- Fix TypeError in `process_application_commands`.
  ([#1622](https://github.com/Pycord-Development/pycord/pull/1622))

## [2.1.2] - 2022-09-06

### Fixed

- Fix subcommands having MISSING cog attribute.
  ([#1594](https://github.com/Pycord-Development/pycord/pull/1594) &
  [#1605](https://github.com/Pycord-Development/pycord/pull/1605))

## [2.1.1] - 2022-08-25

### Fixed

- Bridge command detection in cogs.
  ([#1592](https://github.com/Pycord-Development/pycord/pull/1592))

## [2.1.0] - 2022-08-25

### Added

- Support for add, sub, union, intersect, and inverse operations on classes inheriting
  from `BaseFlags`. ([#1486](https://github.com/Pycord-Development/pycord/pull/1486))
- A `disable_on_timeout` kwarg in the `View` constructor.
  ([#1492](https://github.com/Pycord-Development/pycord/pull/1492))
- New `mention` property for `SlashCommand` objects, allowing a shortcut for the new
  command markdown syntax.
  ([#1523](https://github.com/Pycord-Development/pycord/pull/1523))
- An `app_commands_badge` value on `ApplicationFlags`.
  ([#1535](https://github.com/Pycord-Development/pycord/pull/1535) and
  [#1553](https://github.com/Pycord-Development/pycord/pull/1553))
- A new `fetch_application` method in the `Client` object.
  ([#1536](https://github.com/Pycord-Development/pycord/pull/1536))
- New `on_check_failure` event method for the `View` class.
  ([#799](https://github.com/Pycord-Development/pycord/pull/799))
- A `set_mfa_required` method to `Guild`.
  ([#1552](https://github.com/Pycord-Development/pycord/pull/1552))
- Support for command groups with bridge commands.
  ([#1496](https://github.com/Pycord-Development/pycord/pull/1496))
- Support for `Attachment` type options for bridge commands.
  ([#1496](https://github.com/Pycord-Development/pycord/pull/1496))
- `is_app` property for `BridgeContext` to better differentiate context types.
  ([#1496](https://github.com/Pycord-Development/pycord/pull/1496))
- Support for localization on bridge commands.
  ([#1496](https://github.com/Pycord-Development/pycord/pull/1496))
- A `filter_params` helper function in `discord.utils`.
  ([#1496](https://github.com/Pycord-Development/pycord/pull/1496))
- Support for `InteractionMessage` via the `message` property of `View`.
  ([#1492](https://github.com/Pycord-Development/pycord/pull/1492))

### Changed

- Use `slash_variant` and `ext_variant` attributes instead of
  `get_application_command()` and `get_ext_command()` methods on `BridgeCommand`.
  ([#1496](https://github.com/Pycord-Development/pycord/pull/1496))
- Set `store` kwarg default to `False` in load_extension(s) method.
  ([#1520](https://github.com/Pycord-Development/pycord/pull/1520))
- `commands.has_permissions()` check now returns `True` in DM channels.
  ([#1577](https://github.com/Pycord-Development/pycord/pull/1577))

### Fixed

- Fix `VoiceChannel`/`CategoryChannel` data being invalidated on `Option._invoke`.
  ([#1490](https://github.com/Pycord-Development/pycord/pull/1490))
- Fix type issues in `options.py`
  ([#1473](https://github.com/Pycord-Development/pycord/pull/1473))
- Fix KeyError on AutoModActionExecution when the bot lacks the Message Content Intent.
  ([#1521](https://github.com/Pycord-Development/pycord/pull/1521))
- Large code/documentation cleanup & minor bug fixes.
  ([#1476](https://github.com/Pycord-Development/pycord/pull/1476))
- Fix `Option` with type `str` raising AttributeError when `min_length` or `max_length`
  kwargs are passed. ([#1527](https://github.com/Pycord-Development/pycord/pull/1527))
- Fix `load_extensions` parameters not being passed through correctly.
  ([#1537](https://github.com/Pycord-Development/pycord/pull/1537))
- Fix `SlashCommandGroup` descriptions to use the correct default string.
  ([#1539](https://github.com/Pycord-Development/pycord/pull/1539) and
  [#1586](https://github.com/Pycord-Development/pycord/pull/1586))
- Fix Enum type options breaking due to `from_datatype()` method & Fix minor typing
  import. ([#1541](https://github.com/Pycord-Development/pycord/pull/1541))
- Adjust category and guild `_channels` attributes to work with NoneType positions.
  ([#1530](https://github.com/Pycord-Development/pycord/pull/1530))
- Make `SelectOption.emoji` a property.
  ([#1550](https://github.com/Pycord-Development/pycord/pull/1550))
- Improve sticker creation by checking for minimum and maximum length on `name` and
  `description`. ([#1546](https://github.com/Pycord-Development/pycord/pull/1546))
- Fix threads created with a base message being set to the wrong `message_reference`.
  ([#1551](https://github.com/Pycord-Development/pycord/pull/1551))
- Avoid unnecessary calls to `sync_commands` during runtime.
  ([#1563](https://github.com/Pycord-Development/pycord/pull/1563))
- Fix bug in `Modal.on_timeout()` by using `custom_id` to create timeout task.
  ([#1562](https://github.com/Pycord-Development/pycord/pull/1562))
- Respect limit argument in `Guild.bans()`.
  ([#1573](https://github.com/Pycord-Development/pycord/pull/1573))
- Fix `before` argument in `on_scheduled_event_update` event always set to `None` by
  converting ID to `int`.
  ([#1580](https://github.com/Pycord-Development/pycord/pull/1580))
- Fix `__eq__` method `ApplicationCommand` accidentally comparing to self.
  ([#1585](https://github.com/Pycord-Development/pycord/pull/1585))
- Apply `cog_check` method to `ApplicationCommand` invocations.
  ([#1575](https://github.com/Pycord-Development/pycord/pull/1575))
- Fix `Interaction.edit_original_message()` using `ConnectionState` instead of
  `InteractionMessageState`.
  ([#1565](https://github.com/Pycord-Development/pycord/pull/1565))
- Fix required parameters validation error.
  ([#1589](https://github.com/Pycord-Development/pycord/pull/1589))

### Security

- Improved fix for application-based bots without the bot scope
  ([#1584](https://github.com/Pycord-Development/pycord/pull/1584))

## [2.0.1] - 2022-08-16

### Security

- Fix for application-based bots without the bot scope
  ([#1568](https://github.com/Pycord-Development/pycord/pull/1568))

## [2.0.0] - 2022-07-08

### Added

- New `news` property on `TextChannel`.
  ([#1370](https://github.com/Pycord-Development/pycord/pull/1370))
- New `invisible` kwarg to `defer()` method.
  ([#1379](https://github.com/Pycord-Development/pycord/pull/1379))
- Support for audit log event type 121 `APPLICATION_COMMAND_PERMISSION_UPDATE`.
  ([#1424](https://github.com/Pycord-Development/pycord/pull/1424))
- New `ForumChannelConverter`.
  ([#1440](https://github.com/Pycord-Development/pycord/pull/1440))
- A shortcut `jump_url` property to users.
  ([#1444](https://github.com/Pycord-Development/pycord/pull/1444))
- Ability for webhooks to create forum posts.
  ([#1405](https://github.com/Pycord-Development/pycord/pull/1405))
- New `message` property to `View`
  ([#1446](https://github.com/Pycord-Development/pycord/pull/1446))
- Support for `error`, `before_invoke`, and `after_invoke` handlers on `BridgeCommand`.
  ([#1411](https://github.com/Pycord-Development/pycord/pull/1411))
- New `thread` property to `Message`.
  ([#1447](https://github.com/Pycord-Development/pycord/pull/1447))
- A `starting_message` property to `Thread`.
  ([#1447](https://github.com/Pycord-Development/pycord/pull/1447))
- An `app_permissions` property to `Interaction` and `ApplicationContext`.
  ([#1460](https://github.com/Pycord-Development/pycord/pull/1460))
- Support for loading folders in `load_extension`, and a new helper function
  `load_extensions`. ([#1423](https://github.com/Pycord-Development/pycord/pull/1423))
- Support for AutoMod ([#1316](https://github.com/Pycord-Development/pycord/pull/1316))
- Support for `min_length` and `max_length` kwargs in `Option`.
  ([#1463](https://github.com/Pycord-Development/pycord/pull/1463))
- Native timeout support for `Modal`.
  ([#1434](https://github.com/Pycord-Development/pycord/pull/1434))

### Changed

- Updated to new sticker limit for premium guilds.
  ([#1420](https://github.com/Pycord-Development/pycord/pull/1420))
- Replace deprecated endpoint in `HTTPClient.change_my_nickname`.
  ([#1426](https://github.com/Pycord-Development/pycord/pull/1426))
- Updated deprecated IDENTIFY packet connection properties.
  ([#1430](https://github.com/Pycord-Development/pycord/pull/1430))

### Removed

- `Guild.region` attribute (Deprecated on API, VoiceChannel.rtc_region should be used
  instead). ([#1429](https://github.com/Pycord-Development/pycord/pull/1429))

### Fixed

- Change `guild_only` to `dm_permission` in application command `to_dict` method.
  ([#1368](https://github.com/Pycord-Development/pycord/pull/1368))
- Fix `repr(ScheduledEventLocation)` raising TypeError.
  ([#1369](https://github.com/Pycord-Development/pycord/pull/1369))
- Fix `repr(TextChannel)` raising AttributeError.
  ([#1370](https://github.com/Pycord-Development/pycord/pull/1370))
- Fix application command validation.
  ([#1372](https://github.com/Pycord-Development/pycord/pull/1372))
- Fix scheduled event `cover` property raising AttributeError.
  ([#1381](https://github.com/Pycord-Development/pycord/pull/1381))
- Fix `SlashCommandGroup` treating optional arguments as required.
  ([#1386](https://github.com/Pycord-Development/pycord/pull/1386))
- Fix `remove_application_command` not always removing commands.
  ([#1391](https://github.com/Pycord-Development/pycord/pull/1391))
- Fix busy-loop in `DecodeManager` when the decode queue is empty, causing 100% CPU
  consumption. ([#1395](https://github.com/Pycord-Development/pycord/pull/1395))
- Fix incorrect activities and permissions on `Interaction` and `Option` objects.
  ([#1365](https://github.com/Pycord-Development/pycord/pull/1365))
- Converted PartialMember `deaf` and `mute` from str annotation (incorrect) to bool
  annotation. ([#1424](https://github.com/Pycord-Development/pycord/pull/1424))
- Use `PUT` instead of `POST` in `HTTPClient.join_thread`.
  ([#1426](https://github.com/Pycord-Development/pycord/pull/1426))
- Fix enum options not setting `input_type` to a SlashCommandOptionType.
  ([#1428](https://github.com/Pycord-Development/pycord/pull/1428))
- Fixed TypeError when using thread options.
  ([#1427](https://github.com/Pycord-Development/pycord/pull/1427))
- Allow voice channels in PartialMessage.
  ([#1441](https://github.com/Pycord-Development/pycord/pull/1441))
- Fixed `AuditLogAction.target_type` for application command permission updates.
  ([#1445](https://github.com/Pycord-Development/pycord/pull/1445))
- Fix bridge commands to ignore the ephemeral kwarg.
  ([#1453](https://github.com/Pycord-Development/pycord/pull/1453))
- Update `thread.members` on `thread.fetch_members`.
  ([#1464](https://github.com/Pycord-Development/pycord/pull/1464))
- Fix the error when Discord does not send the `app_permissions` data in `Interaction`.
  ([#1467](https://github.com/Pycord-Development/pycord/pull/1467))
- Fix AttributeError when voice client `play()` function is not completed yet.
  ([#1360](https://github.com/Pycord-Development/pycord/pull/1360))

## [2.0.0-rc.1] - 2022-05-17

### Added

- A `delete_after` kwarg to `Paginator.send`.
  ([#1245](https://github.com/Pycord-Development/pycord/pull/1245))
- New `reason` kwarg to `Thread.delete_messages`.
  ([#1253](https://github.com/Pycord-Development/pycord/pull/1253))
- A new `jump_url` property to channel and thread objects.
  ([#1254](https://github.com/Pycord-Development/pycord/pull/1254) &
  [#1259](https://github.com/Pycord-Development/pycord/pull/1259))
- New `Paginator.edit()` method.
  ([#1258](https://github.com/Pycord-Development/pycord/pull/1258))
- An `EmbedField` object.
  ([#1181](https://github.com/Pycord-Development/pycord/pull/1181))
- Option names and descriptions are now validated locally.
  ([#1271](https://github.com/Pycord-Development/pycord/pull/1271))
- Component field limits are now enforced at the library level
  ([#1065](https://github.com/Pycord-Development/pycord/pull/1065) &
  [#1289](https://github.com/Pycord-Development/pycord/pull/1289))
- Support providing option channel types as a list.
  ([#1000](https://github.com/Pycord-Development/pycord/pull/1000))
- New `Guild.jump_url` property.
  ([#1282](https://github.com/Pycord-Development/pycord/pull/1282))
- ext.pages now supports ext.bridge.
  ([#1288](https://github.com/Pycord-Development/pycord/pull/1288))
- Implement `None` check for check_guilds.
  ([#1291](https://github.com/Pycord-Development/pycord/pull/1291))
- A debug warning to catch deprecated perms v1 usage until v2 perms are implemented.
  ([#1301](https://github.com/Pycord-Development/pycord/pull/1301))
- A new `files` parameter to `Page` object.
  ([#1300](https://github.com/Pycord-Development/pycord/pull/1300))
- A `disable_all_items` and `enable_all_items` methods to `View` object.
  ([#1199](https://github.com/Pycord-Development/pycord/pull/1199) &
  [#1319](https://github.com/Pycord-Development/pycord/pull/1319))
- New `is_nsfw` attribute to voice channels.
  ([#1317](https://github.com/Pycord-Development/pycord/pull/1317))
- Support for Permissions v2.
  ([#1328](https://github.com/Pycord-Development/pycord/pull/1328))
- Allow using Enum to specify option choices.
  ([#1292](https://github.com/Pycord-Development/pycord/pull/1292))
- The `file` and `files` parameters to `InteractionResponse.edit_message()`.
  ([#1340](https://github.com/Pycord-Development/pycord/pull/1340))
- A `BridgeExtContext.delete()` method.
  ([#1348](https://github.com/Pycord-Development/pycord/pull/1348))
- Forum channels support.
  ([#1249](https://github.com/Pycord-Development/pycord/pull/1249))
- Implemented `Interaction.to_dict`.
  ([#1274](https://github.com/Pycord-Development/pycord/pull/1274))
- Support event covers for audit logs.
  ([#1355](https://github.com/Pycord-Development/pycord/pull/1355))

### Changed

- Removed implicit defer call in `View`.
  ([#1260](https://github.com/Pycord-Development/pycord/pull/1260))
- `Option` class and usage were rewritten.
  ([#1251](https://github.com/Pycord-Development/pycord/pull/1251))
- `description` argument of `PageGroup` is now optional.
  ([#1330](https://github.com/Pycord-Development/pycord/pull/1330))
- Allow `Modal.children` to be set on initialization.
  ([#1311](https://github.com/Pycord-Development/pycord/pull/1311))
- Renamed `delete_exiting` to `delete_existing` (typo).
  ([#1336](https://github.com/Pycord-Development/pycord/pull/1336))

### Fixed

- Fix `PartialMessage.edit()` setting `view` as `None` when `view` kwarg is not passed.
  ([#1256](https://github.com/Pycord-Development/pycord/pull/1256))
- Fix channel parsing in slash command invocations.
  ([#1257](https://github.com/Pycord-Development/pycord/pull/1257))
- Make the channel `position` attribute optional.
  ([#1257](https://github.com/Pycord-Development/pycord/pull/1257))
- Fix `PaginatorMenu` to use interaction routes for updates.
  ([#1267](https://github.com/Pycord-Development/pycord/pull/1267))
- Fix `PartialMessage.edit()` behavior when `content` is `None`.
  ([#1268](https://github.com/Pycord-Development/pycord/pull/1268))
- Fix `Paginator.add_menu()` and `Paginator.add_default_buttons()` passing `custom_id`
  to `PaginatorMenu`. ([#1270](https://github.com/Pycord-Development/pycord/pull/1270))
- Fix `process_application_commands` command not found fallback.
  ([#1262](https://github.com/Pycord-Development/pycord/pull/1262))
- Fix interaction response race condition.
  ([#1039](https://github.com/Pycord-Development/pycord/pull/1039))
- Remove voice client when the bot disconnects.
  ([#1273](https://github.com/Pycord-Development/pycord/pull/1273))
- Fix conversion exception in `ext.bridge`.
  ([#1250](https://github.com/Pycord-Development/pycord/pull/1250))
- `Context.me` returns ClientUser when guilds intent is absent.
  ([#1286](https://github.com/Pycord-Development/pycord/pull/1286))
- Updated `Message.edit` type-hinting overload and removed resulting redundant
  overloads. ([#1299](https://github.com/Pycord-Development/pycord/pull/1299))
- Improved validation regex for command names & options.
  ([#1309](https://github.com/Pycord-Development/pycord/pull/1309))
- Correct `Guild.fetch_members()` type-hints.
  ([#1323](https://github.com/Pycord-Development/pycord/pull/1323))
- Multiple fixes and enhancements for `PageGroup` handling.
  ([#1350](https://github.com/Pycord-Development/pycord/pull/1350))
- Make `TextChannel._get_channel` async.
  ([#1358](https://github.com/Pycord-Development/pycord/pull/1358))

## [2.0.0-beta.7] - 2022-04-09

### Fixed

- Fix py3.10 UnionType checks issue.
  ([#1240](https://github.com/Pycord-Development/pycord/pull/1240))

[unreleased]: https://github.com/Pycord-Development/pycord/compare/v2.6.0...HEAD
[2.6.0]: https://github.com/Pycord-Development/pycord/compare/v2.5.0...v2.6.0
[2.5.0]: https://github.com/Pycord-Development/pycord/compare/v2.4.1...v2.5.0
[2.4.1]: https://github.com/Pycord-Development/pycord/compare/v2.4.0...v2.4.1
[2.4.0]: https://github.com/Pycord-Development/pycord/compare/v2.3.3...v2.4.0
[2.3.3]: https://github.com/Pycord-Development/pycord/compare/v2.3.2...v2.3.3
[2.3.2]: https://github.com/Pycord-Development/pycord/compare/v2.3.1...v2.3.2
[2.3.1]: https://github.com/Pycord-Development/pycord/compare/v2.3.0...v2.3.1
[2.3.0]: https://github.com/Pycord-Development/pycord/compare/v2.2.2...v2.3.0
[2.2.2]: https://github.com/Pycord-Development/pycord/compare/v2.2.1...v2.2.2
[2.2.1]: https://github.com/Pycord-Development/pycord/compare/v2.2.0...v2.2.1
[2.2.0]: https://github.com/Pycord-Development/pycord/compare/v2.1.3...v2.2.0
[2.1.3]: https://github.com/Pycord-Development/pycord/compare/v2.1.2...v2.1.3
[2.1.2]: https://github.com/Pycord-Development/pycord/compare/v2.1.1...v2.1.2
[2.1.1]: https://github.com/Pycord-Development/pycord/compare/v2.1.0...v2.1.1
[2.1.0]: https://github.com/Pycord-Development/pycord/compare/v2.0.1...v2.1.0
[2.0.1]: https://github.com/Pycord-Development/pycord/compare/v2.0.0...v2.0.1
[2.0.0]: https://github.com/Pycord-Development/pycord/compare/v2.0.0-rc.1...v2.0.0
[2.0.0-rc.1]:
  https://github.com/Pycord-Development/pycord/compare/v2.0.0-beta.7...v2.0.0-rc.1
[2.0.0-beta.7]:
  https://github.com/Pycord-Development/pycord/compare/v2.0.0-beta.6...v2.0.0-beta.7
[2.0.0-beta.6]:
  https://github.com/Pycord-Development/pycord/compare/v2.0.0-beta.5...v2.0.0-beta.6
[2.0.0-beta.5]:
  https://github.com/Pycord-Development/pycord/compare/v2.0.0-beta.4...v2.0.0-beta.5
[2.0.0-beta.4]:
  https://github.com/Pycord-Development/pycord/compare/v2.0.0-beta.3...v2.0.0-beta.4
[2.0.0-beta.3]:
  https://github.com/Pycord-Development/pycord/compare/v2.0.0-beta.2...v2.0.0-beta.3
[2.0.0-beta.2]:
  https://github.com/Pycord-Development/pycord/compare/v2.0.0-beta.1...v2.0.0-beta.2
[2.0.0-beta.1]:
  https://github.com/Pycord-Development/pycord/compare/v1.7.3...v2.0.0-beta.1
[version guarantees]: https://docs.pycord.dev/en/stable/version_guarantees.html<|MERGE_RESOLUTION|>--- conflicted
+++ resolved
@@ -45,16 +45,13 @@
   ([#2670](https://github.com/Pycord-Development/pycord/pull/2670))
 - Added helper methods to determine the authorizing party of an `Interaction`.
   ([#2659](https://github.com/Pycord-Development/pycord/pull/2659))
-<<<<<<< HEAD
-- Added the ability to use functions with any number of optional arguments and functions
-  returning an awaitable as `Option.autocomplete`.
-  ([#2669](https://github.com/Pycord-Development/pycord/pull/2669))
-=======
 - Added `VoiceMessage` subclass of `File` to allow voice messages to be sent.
   ([#2579](https://github.com/Pycord-Development/pycord/pull/2579))
 - Added new `Subscription` object and related methods/events.
   ([#2564](https://github.com/Pycord-Development/pycord/pull/2564))
->>>>>>> f75b7f18
+- Added the ability to use functions with any number of optional arguments and functions
+  returning an awaitable as `Option.autocomplete`.
+  ([#2669](https://github.com/Pycord-Development/pycord/pull/2669))
 
 ### Fixed
 
