--- conflicted
+++ resolved
@@ -17,10 +17,8 @@
   ([#2711](https://github.com/Pycord-Development/pycord/pull/2711))
 - Added `RawMessageUpdateEvent.new_message` - message update events now contain full
   message objects ([#2780](https://github.com/Pycord-Development/pycord/pull/2780))
-<<<<<<< HEAD
 - Added `Guild.get_or_fetch()` and `Client.get_or_fetch()` shortcut methods.
   ([#2776](https://github.com/Pycord-Development/pycord/pull/2776))
-=======
 - Added support for setting guild-specific `avatar`, `banner`, and `bio` for the bot
   user through `Member.edit`.
   ([#2908](https://github.com/Pycord-Development/pycord/pull/2908))
@@ -32,7 +30,6 @@
   - Adds pre-typed and pre-constructed with select_type `ui.Select` aliases for the
     different select types: `ui.StringSelect`, `ui.UserSelect`, `ui.RoleSelect`,
     `ui.MentionableSelect`, and `ui.ChannelSelect`.
->>>>>>> d5d162ac
 
 ### Changed
 
