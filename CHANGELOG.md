--- conflicted
+++ resolved
@@ -10,22 +10,17 @@
 
 These changes are available on the `master` branch, but have not yet been released.
 
-<<<<<<< HEAD
 ## Added
-
-- New `ApplicationRoleConnectionMetadata` class for application role connection
-  metadata, along with the `fetch_role_connection_metadata_records` and
-  `update_role_connection_metadata_records` methods in `Client`.
-  ([#1791](https://github.com/Pycord-Development/pycord/pull/1791))
-=======
-### Added
 
 - Added new AutoMod trigger metadata properties `regex_patterns`, `allow_list`, and
   `mention_total_limit`; and added the `mention_spam` trigger type.
   ([#1809](https://github.com/Pycord-Development/pycord/pull/1809))
 - Added missing `image` parameter to `Guild.create_scheduled_event()` method.
   ([#1831](https://github.com/Pycord-Development/pycord/pull/1831))
->>>>>>> 0c1e611d
+- New `ApplicationRoleConnectionMetadata` class for application role connection
+  metadata, along with the `fetch_role_connection_metadata_records` and
+  `update_role_connection_metadata_records` methods in `Client`.
+  ([#1791](https://github.com/Pycord-Development/pycord/pull/1791))
 
 ## [2.3.2] - 2022-12-03
 
