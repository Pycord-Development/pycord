# Changelog

All notable changes to this project will be documented in this file.

The format is based on [Keep a Changelog](https://keepachangelog.com/en/1.0.0/), and
this project adheres to [Semantic Versioning](https://semver.org/spec/v2.0.0.html) when
possible (see our [Version Guarantees] for more info).

## [Unreleased]

These changes are available on the `master` branch, but have not yet been released.

### Added

- Added `banner` parameter to `ClientUser.edit`.
  ([#2396](https://github.com/Pycord-Development/pycord/pull/2396))
- Added `user` argument to `Paginator.edit`.
  ([#2390](https://github.com/Pycord-Development/pycord/pull/2390))
- Added `bridge_option` decorator. Required for `bridge.Bot` in 2.7.
  ([#2417](https://github.com/Pycord-Development/pycord/pull/2417))
- Added `Guild.search_members`.
  ([#2418](https://github.com/Pycord-Development/pycord/pull/2418))
- Added bulk banning up to 200 users through `Guild.bulk_ban`.
  ([#2421](https://github.com/Pycord-Development/pycord/pull/2421))
- Added `member` data to the `raw_reaction_remove` event.
  ([#2412](https://github.com/Pycord-Development/pycord/pull/2412))
- Added `Poll` and all related features.
  ([#2408](https://github.com/Pycord-Development/pycord/pull/2408))
- Added `stacklevel` param to `utils.warn_deprecated` and `utils.deprecated`.
  ([#2450](https://github.com/Pycord-Development/pycord/pull/2450))
- Added support for user-installable applications.
  ([#2409](https://github.com/Pycord-Development/pycord/pull/2409))
- Added support for one-time purchases for Discord monetization.
  ([#2438](https://github.com/Pycord-Development/pycord/pull/2438))
- Added `Attachment.title`.
  ([#2486](https://github.com/Pycord-Development/pycord/pull/2486))
- Added `MemberFlags`. ([#2489](https://github.com/Pycord-Development/pycord/pull/2489))
- Added `bypass_verification` parameter to `Member.edit`.
  ([#2489](https://github.com/Pycord-Development/pycord/pull/2489))
- Added `RoleFlags`. ([#2487](https://github.com/Pycord-Development/pycord/pull/2487))
- Added `MessageCall` information.
  ([#2488](https://github.com/Pycord-Development/pycord/pull/2488))

### Fixed

- Fixed the type-hinting of `Member.move_to` and `Member.edit` to reflect actual
  behavior. ([#2386](https://github.com/Pycord-Development/pycord/pull/2386))
- Fixed a deprecation warning from being displayed when running `python -m discord -v`
  by replacing the deprecated module.
  ([#2392](https://github.com/Pycord-Development/pycord/pull/2392))
- Fixed `Paginator.edit` to no longer set user to the bot.
  ([#2390](https://github.com/Pycord-Development/pycord/pull/2390))
- Fixed `NameError` in some instances of `Interaction`.
  ([#2402](https://github.com/Pycord-Development/pycord/pull/2402))
- Fixed interactions being ignored due to `PartialMessage.id` being of type `str`.
  ([#2406](https://github.com/Pycord-Development/pycord/pull/2406))
- Fixed the type-hinting of `ScheduledEvent.subscribers` to reflect actual behavior.
  ([#2400](https://github.com/Pycord-Development/pycord/pull/2400))
- Fixed `ScheduledEvent.subscribers` behavior with `limit=None`.
  ([#2407](https://github.com/Pycord-Development/pycord/pull/2407))
- Fixed invalid data being passed to `Interaction._guild` in certain cases.
  ([#2411](https://github.com/Pycord-Development/pycord/pull/2411))
- Fixed option typehints being ignored when using `parameter_name`.
  ([#2417](https://github.com/Pycord-Development/pycord/pull/2417))
- Fixed parameter `embed=None` causing `AttributeError` on `PartialMessage.edit`.
  ([#2446](https://github.com/Pycord-Development/pycord/pull/2446))
- Fixed paginator to revert state if a page update callback fails.
  ([#2448](https://github.com/Pycord-Development/pycord/pull/2448))
- Fixed missing `application_id` in `Entitlement.delete`.
  ([#2458](https://github.com/Pycord-Development/pycord/pull/2458))
- Fixed issues with enums as `Option` types with long descriptions or too many values
  ([#2463](https://github.com/Pycord-Development/pycord/pull/2463))
- Fixed many inaccurate type hints throughout the library.
  ([#2457](https://github.com/Pycord-Development/pycord/pull/2457))
- Fixed `AttributeError` due to `discord.Option` being initialised with `input_type` set
  to `None`. ([#2464](https://github.com/Pycord-Development/pycord/pull/2464))
- Fixed `remove_application_command` causing issues while reloading extensions.
  ([#2480](https://github.com/Pycord-Development/pycord/pull/2480))
- Fixed outdated logic for filtering and sorting audit log entries.
  ([#2371](https://github.com/Pycord-Development/pycord/pull/2371))

### Changed

- Changed the type of `Guild.bitrate_limit` to `int`.
  ([#2387](https://github.com/Pycord-Development/pycord/pull/2387))
- HTTP requests that fail with a 503 status are now re-tried.
  ([#2395](https://github.com/Pycord-Development/pycord/pull/2395))
- `option` decorator now accepts `input_type`.
  ([#2417](https://github.com/Pycord-Development/pycord/pull/2417))
- `Option` may be used instead of `BridgeOption` until 2.7.
  ([#2417](https://github.com/Pycord-Development/pycord/pull/2417))
- `Guild.query_members` now accepts `limit=None` to retrieve all members.
  ([#2419](https://github.com/Pycord-Development/pycord/pull/2419))
- `ApplicationCommand.guild_only` is now deprecated in favor of
  `ApplicationCommand.contexts`.
  ([#2409](https://github.com/Pycord-Development/pycord/pull/2409))
- `Message.interaction` is now deprecated in favor of `Message.interaction_metadata`.
  ([#2409](https://github.com/Pycord-Development/pycord/pull/2409))
- Replaced `Client.fetch_entitlements` with `Client.entitlements`, which returns an
  `EntitlementIterator`.
  ([#2490](https://github.com/Pycord-Development/pycord/pull/2490))

### Removed

- Removed the `delete_message_days` parameter from ban methods. Please use
  `delete_message_seconds` instead.
  ([#2421](https://github.com/Pycord-Development/pycord/pull/2421))
- Removed the `oldest_first` parameter from `Guild.audit_logs` in favor of the `before`
  and `after` parameters.
  ([#2371](https://github.com/Pycord-Development/pycord/pull/2371))

## [2.5.0] - 2024-03-02

### Added

- Added method to start bot via async context manager.
  ([#1801](https://github.com/Pycord-Development/pycord/pull/1801))
- Added parameters `author`, `footer`, `image` and `thumbnail` to `discord.Embed`
  initializer. ([#1996](https://github.com/Pycord-Development/pycord/pull/1996))
- Added events `on_bridge_command`, `on_bridge_command_completion`, and
  `on_bridge_command_error`.
  ([#1916](https://github.com/Pycord-Development/pycord/pull/1916))
- Added the `@client.once()` decorator, which serves as a one-time event listener.
  ([#1940](https://github.com/Pycord-Development/pycord/pull/1940))
- Added support for text-related features in `StageChannel`.
  ([#1936](https://github.com/Pycord-Development/pycord/pull/1936))
- Added support for one-time event listeners in `Client.listen`.
  ([#1957](https://github.com/Pycord-Development/pycord/pull/1957))
- Added `current_page` argument to `Paginator.update()`.
  ([#1983](https://github.com/Pycord-Development/pycord/pull/1983))
- Added application flag `application_auto_moderation_rule_create_badge`.
  ([#1992](https://github.com/Pycord-Development/pycord/pull/1992))
- Added support for recording silence via new `sync_start` argument in
  `VoiceClient.start_recording()`.
  ([#1984](https://github.com/Pycord-Development/pycord/pull/1984))
- Added `custom_message` to AutoModActionMetadata.
  ([#2029](https://github.com/Pycord-Development/pycord/pull/2029))
- Added support for
  [voice messages](https://github.com/discord/discord-api-docs/pull/6082).
  ([#2016](https://github.com/Pycord-Development/pycord/pull/2016))
- Added `data` attribute to all
  [Raw Event payloads](https://docs.pycord.dev/en/master/api/models.html#events).
  ([#2023](https://github.com/Pycord-Development/pycord/pull/2023))
- Added and documented missing `AuditLogAction` enums.
  ([#2030](https://github.com/Pycord-Development/pycord/pull/2030),
  [#2171](https://github.com/Pycord-Development/pycord/pull/2171))
- Added AutoMod-related models for `AuditLogDiff` enums.
  ([#2030](https://github.com/Pycord-Development/pycord/pull/2030))
- Added `Interaction.respond` and `Interaction.edit` as shortcut responses.
  ([#2026](https://github.com/Pycord-Development/pycord/pull/2026))
- Added `view.parent` which is set when the view is sent by
  `interaction.response.send_message`.
  ([#2036](https://github.com/Pycord-Development/pycord/pull/2036))
- Added methods `bridge.Bot.walk_bridge_commands` and
  `BridgeCommandGroup.walk_commands`.
  ([#1867](https://github.com/Pycord-Development/pycord/pull/1867))
- Added support for usernames and modified multiple methods accordingly.
  ([#2042](https://github.com/Pycord-Development/pycord/pull/2042))
- Added `icon` and `unicode_emoji` arguments to `Guild.create_role`.
  ([#2086](https://github.com/Pycord-Development/pycord/pull/2086))
- Added `cooldown` and `max_concurrency` attributes to `SlashCommandGroup`.
  ([#2091](https://github.com/Pycord-Development/pycord/pull/2091))
- Added embedded activities Gartic Phone and Jamspace.
  ([#2102](https://github.com/Pycord-Development/pycord/pull/2102))
- Added `bridge.Context` type as a `Union` of subclasses.
  ([#2106](https://github.com/Pycord-Development/pycord/pull/2106))
- Added support for type-hinting slash command options with `typing.Annotated`.
  ([#2124](https://github.com/Pycord-Development/pycord/pull/2124))
- Added `suppress` and `allowed_mentions` parameters to `Webhook` and
  `InteractionResponse` edit methods.
  ([#2138](https://github.com/Pycord-Development/pycord/pull/2138))
- Added `wait_finish` parameter to `VoiceClient.play` for awaiting the end of a play.
  ([#2194](https://github.com/Pycord-Development/pycord/pull/2194))
- Added support for custom bot status.
  ([#2206](https://github.com/Pycord-Development/pycord/pull/2206))
- Added function `Guild.delete_auto_moderation_rule`.
  ([#2153](https://github.com/Pycord-Development/pycord/pull/2153))
- Added `VoiceChannel.slowmode_delay`.
  ([#2112](https://github.com/Pycord-Development/pycord/pull/2112))
- Added `ForumChannel.default_reaction_emoji` attribute.
  ([#2178](https://github.com/Pycord-Development/pycord/pull/2178))
- Added `default_reaction_emoji` parameter to `Guild.create_forum_channel` and
  `ForumChannel.edit` methods.
  ([#2178](https://github.com/Pycord-Development/pycord/pull/2178))
- Added `applied_tags` parameter to `Webhook.send` method.
  ([#2322](https://github.com/Pycord-Development/pycord/pull/2322))
- Added `User.avatar_decoration`.
  ([#2131](https://github.com/Pycord-Development/pycord/pull/2131))
- Added support for guild onboarding related features.
  ([#2127](https://github.com/Pycord-Development/pycord/pull/2127))
- Added support for monetization related objects and events.
  ([#2273](https://github.com/Pycord-Development/pycord/pull/2273))
- Added `AttachmentFlags` and attachment attributes `expires_at`, `issued_at` and `hm`.
  ([#2342](https://github.com/Pycord-Development/pycord/pull/2342))
- Added `invitable` and `slowmode_delay` to `Thread` creation methods.
  ([#2350](https://github.com/Pycord-Development/pycord/pull/2350))
- Added support for voice channel statuses.
  ([#2368](https://github.com/Pycord-Development/pycord/pull/2368))
- Added `enforce_nonce` parameter for message sending.
  ([#2370](https://github.com/Pycord-Development/pycord/pull/2370))
- Added audit log support for voice channel status.
  ([#2373](https://github.com/Pycord-Development/pycord/pull/2373))

### Changed

- Changed default for all `name_localizations` and `description_localizations`
  attributes from being `None` to being `MISSING`.
  ([#1866](https://github.com/Pycord-Development/pycord/pull/1866))
- Changed `ffmpeg` output suppression when recording voice channels.
  ([#1993](https://github.com/Pycord-Development/pycord/pull/1993))
- Changed file-upload size limit from 8 MB to 25 MB accordingly.
  ([#2014](https://github.com/Pycord-Development/pycord/pull/2014))
- Changed the behavior of retrieving bans to accurately reflect the API.
  ([#1922](https://github.com/Pycord-Development/pycord/pull/1922))
- Changed `Interaction.channel` to be received from the gateway, allowing it to be
  `DMChannel` or `GroupChannel`.
  ([#2025](https://github.com/Pycord-Development/pycord/pull/2025))
- Changed `DMChannel.recipients` to potentially be `None`.
  ([#2025](https://github.com/Pycord-Development/pycord/pull/2025))
- Changed the behavior to store `view.message` when receiving a component interaction,
  while also changing `view.message` not to be set when sending view through
  `InteractionResponse.send_message`.
  ([#2036](https://github.com/Pycord-Development/pycord/pull/2036))
- Changed the fetching of attributes shared between text-based and Slash Commands in
  Bridge Commands to be dynamic.
  ([#1867](https://github.com/Pycord-Development/pycord/pull/1867))
- `discord.Embed` attributes (such as author, footer, etc.) now return instances of
  their respective classes when set and `None` otherwise.
  ([#2063](https://github.com/Pycord-Development/pycord/pull/2063))
- Changed `default_avatar` behavior to depend on the user's username migration status.
  ([#2087](https://github.com/Pycord-Development/pycord/pull/2087))
- Changed type hints of `command_prefix` and `help_command` arguments to be accurate.
  ([#2099](https://github.com/Pycord-Development/pycord/pull/2099))
- Replaced `orjson` features with `msgspec` in the codebase.
  ([#2170](https://github.com/Pycord-Development/pycord/pull/2170))
<<<<<<< HEAD
- Changed the error message that appears after an attempt at creating a subcommand group
  under a subcommand group.
  ([#2275](https://github.com/Pycord-Development/pycord/pull/2275))
=======
- `BridgeOption` must now be used for arguments in bridge commands.
  ([#2252](https://github.com/Pycord-Development/pycord/pull/2252))
>>>>>>> d1702cf3

### Removed

- Removed `Client.once` in favour of `once` argument in `Client.listen`.
  ([#1957](https://github.com/Pycord-Development/pycord/pull/1957))
- Removed `Embed.Empty` in favour of `None`, and `EmbedProxy` in favour of individual
  classes. ([#2063](https://github.com/Pycord-Development/pycord/pull/2063))

### Fixed

- Fixed `AttributeError` caused by
  [#1957](https://github.com/Pycord-Development/pycord/pull/1957) when using listeners
  in cogs. ([#1989](https://github.com/Pycord-Development/pycord/pull/1989))
- Fixed an issue in editing webhook messages in forum posts and private threads.
  ([#1981](https://github.com/Pycord-Development/pycord/pull/1981)).
- Fixed `View.message` not being set when view is sent using webhooks, including
  `Interaction.followup.send` or when a message is edited.
  ([#1997](https://github.com/Pycord-Development/pycord/pull/1997))
- Fixed `None` being handled incorrectly for avatar in `ClientUser.edit`.
  ([#1994](https://github.com/Pycord-Development/pycord/pull/1994))
- Fixed scheduled events breaking when changing the location from external to a channel.
  ([#1998](https://github.com/Pycord-Development/pycord/pull/1998))
- Fixed boolean converter breaking for Bridge Commands.
  ([#1999](https://github.com/Pycord-Development/pycord/pull/1999))
- Fixed bridge command options not working.
  ([#1999](https://github.com/Pycord-Development/pycord/pull/1999))
- Fixed `TypeError` being raised when passing `name` argument to bridge groups.
  ([#2000](https://github.com/Pycord-Development/pycord/pull/2000))
- Fixed `TypeError` in `AutoModRule`.
  ([#2029](https://github.com/Pycord-Development/pycord/pull/2029))
- Fixed the functionality to override the default `on_application_command_error`
  behavior using listeners.
  ([#2044](https://github.com/Pycord-Development/pycord/pull/2044))
- Fixed unloading of cogs with bridge commands.
  ([#2048](https://github.com/Pycord-Development/pycord/pull/2048))
- Fixed the `individual` slash command synchronization method.
  ([#1925](https://github.com/Pycord-Development/pycord/pull/1925))
- Fixed an issue that occurred when `webhooks_update` event payload channel ID was
  `None`. ([#2078](https://github.com/Pycord-Development/pycord/pull/2078))
- Fixed major `TypeError` when an `AuditLogEntry` has no user.
  ([#2079](https://github.com/Pycord-Development/pycord/pull/2079))
- Fixed `HTTPException` when trying to create a forum thread with files.
  ([#2075](https://github.com/Pycord-Development/pycord/pull/2075))
- Fixed `before_invoke` not being run for `SlashCommandGroup`.
  ([#2091](https://github.com/Pycord-Development/pycord/pull/2091))
- Fixed `AttributeError` when accessing a `Select` object's values when it hasn't been
  interacted with. ([#2104](https://github.com/Pycord-Development/pycord/pull/2104))
- Fixed `before_invoke` being run twice for slash subcommands.
  ([#2139](https://github.com/Pycord-Development/pycord/pull/2139))
- Fixed `Guild._member_count` sometimes not being set.
  ([#2145](https://github.com/Pycord-Development/pycord/pull/2145))
- Fixed `Thread.applied_tags` not being updated.
  ([#2146](https://github.com/Pycord-Development/pycord/pull/2146))
- Fixed type hinting of `author` property of `ApplicationContext` to include
  type-hinting of `User` or `Member`.
  ([#2148](https://github.com/Pycord-Development/pycord/pull/2148))
- Fixed missing `delete_after` parameter in overload type-hinting for `Webhook.send()`.
  ([#2156](https://github.com/Pycord-Development/pycord/pull/2156))
- Fixed `ScheduledEvent.creator_id` returning `str` instead of `int`.
  ([#2162](https://github.com/Pycord-Development/pycord/pull/2162))
- Fixed `_bytes_to_base64_data` not defined.
  ([#2185](https://github.com/Pycord-Development/pycord/pull/2185))
- Fixed inaccurate `Union` type hint of `values` argument of `basic_autocomplete` to
  include `Iterable[OptionChoice]`.
  ([#2164](https://github.com/Pycord-Development/pycord/pull/2164))
- Fixed initial message inside of the create thread payload sending legacy beta payload.
  ([#2191](https://github.com/Pycord-Development/pycord/pull/2191))
- Fixed a misplaced payload object inside of the thread creation payload.
  ([#2192](https://github.com/Pycord-Development/pycord/pull/2192))
- Fixed `DMChannel.recipient` and `User.dm_channel` being `None`.
  ([#2219](https://github.com/Pycord-Development/pycord/pull/2219))
- Fixed `ffmpeg` being terminated prematurely when piping audio stream.
  ([#2240](https://github.com/Pycord-Development/pycord/pull/2240))
- Fixed tasks looping infinitely when `tzinfo` is neither `None` nor UTC.
  ([#2196](https://github.com/Pycord-Development/pycord/pull/2196))
- Fixed `AttributeError` when running permission checks without the `bot` scope.
  ([#2113](https://github.com/Pycord-Development/pycord/issues/2113))
- Fixed `Option` not working on bridge commands because `ext.commands.Command` doesn't
  recognize them. ([#2256](https://github.com/Pycord-Development/pycord/pull/2256))
- Fixed offset-aware tasks causing `TypeError` when being prepared.
  ([#2271](https://github.com/Pycord-Development/pycord/pull/2271))
- Fixed `AttributeError` when serializing commands with `Annotated` type hints.
  ([#2243](https://github.com/Pycord-Development/pycord/pull/2243))
- Fixed `Intents.all()` returning the wrong value.
  ([#2257](https://github.com/Pycord-Development/pycord/issues/2257))
- Fixed `AuditLogIterator` not respecting the `after` parameter.
  ([#2295](https://github.com/Pycord-Development/pycord/issues/2295))
- Fixed `AttributeError` when failing to establish initial websocket connection.
  ([#2301](https://github.com/Pycord-Development/pycord/pull/2301))
- Fixed `AttributeError` caused by `command.cog` being `MISSING`.
  ([#2303](https://github.com/Pycord-Development/pycord/issues/2303))
- Fixed `self.use_default_buttons` being assumed truthy by `Paginator.update`.
  ([#2319](https://github.com/Pycord-Development/pycord/pull/2319))
- Fixed `AttributeError` when comparing application commands with non-command objects.
  ([#2299](https://github.com/Pycord-Development/pycord/issues/2299))
- Fixed `AttributeError` when copying groups on startup.
  ([#2331](https://github.com/Pycord-Development/pycord/issues/2331))
- Fixed application command options causing errors if declared through the option
  decorator or kwarg.
  ([#2332](https://github.com/Pycord-Development/pycord/issues/2332))
- Fixed options declared using the parameter default value syntax always being optional.
  ([#2333](https://github.com/Pycord-Development/pycord/issues/2333))
- Fixed `BridgeContext` type hints raising an exception for unsupported option type.
  ([#2337](https://github.com/Pycord-Development/pycord/pull/2337))
- Fixed `TypeError` due to `(Sync)WebhookMessage._thread_id` being set to `None`.
  ([#2343](https://github.com/Pycord-Development/pycord/pull/2343))
- Fixed `AttributeError` due to `entitlements` not being included in
  `Interaction.__slots__`.
  ([#2345](https://github.com/Pycord-Development/pycord/pull/2345))
- Fixed `Thread.me` being out of date and added the thread owner to `Thread.members` on
  creation. ([#1296](https://github.com/Pycord-Development/pycord/issues/1296))
- Fixed keyword argument wildcard of `bridge.has_permissions` having the wrong type
  hint. ([#2364](https://github.com/Pycord-Development/pycord/pull/2364))
- Fixed enum to support stringified annotations.
  ([#2367](https://github.com/Pycord-Development/pycord/pull/2367))

## [2.4.1] - 2023-03-20

### Changed

- Updated the values of the `Color.embed_background()` classmethod to correspond with
  new theme colors in the app.
  ([#1931](https://github.com/Pycord-Development/pycord/pull/1931))

### Fixed

- Fixed the type-hinting of `SlashCommandGroup.walk_commands()` to reflect actual
  behavior. ([#1838](https://github.com/Pycord-Development/pycord/pull/1838))
- Fixed the voice IP discovery due to the recent
  [announced change](https://discord.com/channels/613425648685547541/697138785317814292/1080623873629884486).
  ([#1955](https://github.com/Pycord-Development/pycord/pull/1955))
- Fixed `reason` being passed to the wrong method in
  `guild.create_auto_moderation_rule`.
  ([#1960](https://github.com/Pycord-Development/pycord/pull/1960))

## [2.4.0] - 2023-02-10

### Added

- Added new AutoMod trigger metadata properties `regex_patterns`, `allow_list`, and
  `mention_total_limit`; and added the `mention_spam` trigger type.
  ([#1809](https://github.com/Pycord-Development/pycord/pull/1809))
- Added missing `image` parameter to `Guild.create_scheduled_event()` method.
  ([#1831](https://github.com/Pycord-Development/pycord/pull/1831))
- New `ApplicationRoleConnectionMetadata` class for application role connection
  metadata, along with the `fetch_role_connection_metadata_records` and
  `update_role_connection_metadata_records` methods in `Client`.
  ([#1791](https://github.com/Pycord-Development/pycord/pull/1791))
- Added new message types, `role_subscription_purchase`, `interaction_premium_upsell`,
  `stage_start`, `stage_end`, `stage_speaker`, `stage_raise_hand`, `stage_topic`, and
  `guild_application_premium_subscription`.
  ([#1852](https://github.com/Pycord-Development/pycord/pull/1852))
- Added new `EmbeddedActivity` values.
  ([#1859](https://github.com/Pycord-Development/pycord/pull/1859))
- Added new `suppress_notifications` to `MessageFlags`.
  ([#1912](https://github.com/Pycord-Development/pycord/pull/1912))
- Added GIF sticker format type to the `StickerFormatType` enum.
  ([#1915](https://github.com/Pycord-Development/pycord/pull/1915))
- Added new raw events: `raw_member_remove`, `raw_thread_update`, and
  `raw_thread_member_remove`.
  ([#1880](https://github.com/Pycord-Development/pycord/pull/1880))
- Improved support for setting channel types & added new channel types for
  `discord.Option`. ([#1883](https://github.com/Pycord-Development/pycord/pull/1883))

### Changed

- Changed `EmbeddedActivity` values to update accordingly with the new activities.
  ([#1859](https://github.com/Pycord-Development/pycord/pull/1859))
- Advanced version info is now stored as a dict in `version_info.advanced` instead of
  attributes on the `version_info` object.
  ([#1920](https://github.com/Pycord-Development/pycord/pull/1920))
- The `version_info.release_level` attribute has been reverted to its previous name,
  `releaselevel`. ([#1920](https://github.com/Pycord-Development/pycord/pull/1920))

### Fixed

- Fixed bugs in `Page.update_files` where file objects stored in memory were causing an
  `AttributeError`, and `io.BytesIO` files didn't send properly more than once.
  ([#1869](https://github.com/Pycord-Development/pycord/pull/1869) &
  [#1881](https://github.com/Pycord-Development/pycord/pull/1881))
- Fixed bridge groups missing the `parent` attribute.
  ([#1823](https://github.com/Pycord-Development/pycord/pull/1823))
- Fixed issues with creating auto moderation rules.
  ([#1822](https://github.com/Pycord-Development/pycord/pull/1822))

## [2.3.3] - 2023-02-10

- Fixed an unhandled `KeyError` exception when receiving GIF stickers, causing crashes.
  ([#1915](https://github.com/Pycord-Development/pycord/pull/1915))

## [2.3.2] - 2022-12-03

### Fixed

- Fixed another `AttributeError` relating to the new `bridge_commands` attribute on
  `ext.bridge.Bot`. ([#1815](https://github.com/Pycord-Development/pycord/pull/1815))
- Fixed an `AttributeError` in select relating to the select type.
  ([#1814](https://github.com/Pycord-Development/pycord/pull/1814))
- Fixed `Thread.applied_tags` always returning an empty list.
  ([#1817](https://github.com/Pycord-Development/pycord/pull/1817))

## [2.3.1] - 2022-11-27

### Fixed

- Fixed `AttributeError` relating to the new `bridge_commands` attribute on
  `ext.bridge.Bot`. ([#1802](https://github.com/Pycord-Development/pycord/pull/1802))

## [2.3.0] - 2022-11-23

### Added

- New brief Attribute to BridgeSlashCommand.
  ([#1676](https://github.com/Pycord-Development/pycord/pull/1676))
- Python 3.11 support. ([#1680](https://github.com/Pycord-Development/pycord/pull/1680))
- New select types `user`, `role`, `mentionable`, and `channel` - Along with their
  respective types and shortcut decorators.
  ([#1702](https://github.com/Pycord-Development/pycord/pull/1702))
- Added support for age-restricted (NSFW) commands.
  ([#1775](https://github.com/Pycord-Development/pycord/pull/1775))
- New flags: `PublicUserFlags.active_developer` & `ApplicationFlags.active`.
  ([#1776](https://github.com/Pycord-Development/pycord/pull/1776))
- Support for new forum features including tags, default slowmode, and default sort
  order. ([#1636](https://github.com/Pycord-Development/pycord/pull/1636))
- Support for new thread attributes `total_message_sent` and `is_pinned`.
  ([#1636](https://github.com/Pycord-Development/pycord/pull/1636))
- Added `bridge_commands` attribute to `ext.bridge.Bot` for access to bridge command
  objects. ([#1787](https://github.com/Pycord-Development/pycord/pull/1787))
- Updated `Guild.features` to include new and previously missing features.
  ([#1788](https://github.com/Pycord-Development/pycord/pull/1788))

### Fixed

- Fix bridge.has_permissions.
  ([#1695](https://github.com/Pycord-Development/pycord/pull/1695))
- Fix audit log overwrite type always resulting in `None`.
  ([#1716](https://github.com/Pycord-Development/pycord/pull/1716))
- Fixed error when using `suppress` kwarg in `send()`.
  ([#1719](https://github.com/Pycord-Development/pycord/pull/1719) &
  [#1723](https://github.com/Pycord-Development/pycord/pull/1723))

### Changed

- `get_application_command()` type kwarg now defaults to `ApplicationCommand`, so all
  command types can be retrieved by default.
  ([#1678](https://github.com/Pycord-Development/pycord/pull/1678))
- `get_application_command()` now supports retrieving subcommands and subcommand groups.
  ([#1678](https://github.com/Pycord-Development/pycord/pull/1678))
-

### Removed

- Removed the guild feature `PRIVATE_THREADS` due to paywall limitation removal.
  ([#1789](https://github.com/Pycord-Development/pycord/pull/1789))

## [2.2.2] - 2022-10-05

### Fixed

- Fixed `parent` attribute of second-level subcommands being set to the base level
  command instead of the direct parent.
  ([#1673](https://github.com/Pycord-Development/pycord/pull/1673))

## [2.2.1] - 2022-10-05

### Added

- New `SlashCommand.qualified_id` attribute.
  ([#1672](https://github.com/Pycord-Development/pycord/pull/1672))

### Fixed

- Fixed a `TypeError` in `ban()` methods related to the new `delete_message_seconds`
  parameter. ([#1666](https://github.com/Pycord-Development/pycord/pull/1666))
- Fixed broken `cog` and `parent` attributes on commands in cogs.
  ([#1662](https://github.com/Pycord-Development/pycord/pull/1662))
- Fixed `SlashCommand.mention` for subcommands.
  ([#1672](https://github.com/Pycord-Development/pycord/pull/1672))

## [2.2.0] - 2022-10-02

### Added

- New Guild Feature `INVITES_DISABLED`.
  ([#1613](https://github.com/Pycord-Development/pycord/pull/1613))
- `suppress` kwarg to `Messageable.send()`.
  ([#1587](https://github.com/Pycord-Development/pycord/pull/1587))
- `proxy` and `proxy_auth` params to many Webhook-related methods.
  ([#1655](https://github.com/Pycord-Development/pycord/pull/1655))
- `delete_message_seconds` parameter in ban methods.
  ([#1557](https://github.com/Pycord-Development/pycord/pull/1557))
- New `View.get_item()` method.
  ([#1659](https://github.com/Pycord-Development/pycord/pull/1659))
- Permissions support for bridge commands.
  ([#1642](https://github.com/Pycord-Development/pycord/pull/1642))
- New `BridgeCommand.invoke()` method.
  ([#1642](https://github.com/Pycord-Development/pycord/pull/1642))
- New `raw_mentions`, `raw_role_mentions` and `raw_channel_mentions` functions in
  `discord.utils`. ([#1658](https://github.com/Pycord-Development/pycord/pull/1658))
- New methods `original_response`, `edit_original_response` & `delete_original_response`
  for `Interaction` objects.
  ([#1609](https://github.com/Pycord-Development/pycord/pull/1609))

### Deprecated

- The `delete_message_days` parameter in ban methods is now deprecated. Please use
  `delete_message_seconds` instead.
  ([#1557](https://github.com/Pycord-Development/pycord/pull/1557))
- The `original_message`, `edit_original_message` & `delete_original_message` methods
  for `Interaction` are now deprecated. Please use the respective `original_response`,
  `edit_original_response` & `delete_original_response` methods instead.
  ([#1609](https://github.com/Pycord-Development/pycord/pull/1609))

### Fixed

- Various fixes to ext.bridge groups.
  ([#1633](https://github.com/Pycord-Development/pycord/pull/1633) &
  [#1631](https://github.com/Pycord-Development/pycord/pull/1631))
- Fix `VOICE_SERVER_UPDATE` error.
  ([#1624](https://github.com/Pycord-Development/pycord/pull/1624))
- Removed unnecessary instance check in autocomplete.
  ([#1643](https://github.com/Pycord-Development/pycord/pull/1643))
- Interaction responses are now passed the respective `proxy` and `proxy_auth` params as
  defined in `Client`. ([#1655](https://github.com/Pycord-Development/pycord/pull/1655))

## [2.1.3] - 2022-09-06

### Fixed

- Fix TypeError in `process_application_commands`.
  ([#1622](https://github.com/Pycord-Development/pycord/pull/1622))

## [2.1.2] - 2022-09-06

### Fixed

- Fix subcommands having MISSING cog attribute.
  ([#1594](https://github.com/Pycord-Development/pycord/pull/1594) &
  [#1605](https://github.com/Pycord-Development/pycord/pull/1605))

## [2.1.1] - 2022-08-25

### Fixed

- Bridge command detection in cogs.
  ([#1592](https://github.com/Pycord-Development/pycord/pull/1592))

## [2.1.0] - 2022-08-25

### Added

- Support for add, sub, union, intersect, and inverse operations on classes inheriting
  from `BaseFlags`. ([#1486](https://github.com/Pycord-Development/pycord/pull/1486))
- A `disable_on_timeout` kwarg in the `View` constructor.
  ([#1492](https://github.com/Pycord-Development/pycord/pull/1492))
- New `mention` property for `SlashCommand` objects, allowing a shortcut for the new
  command markdown syntax.
  ([#1523](https://github.com/Pycord-Development/pycord/pull/1523))
- An `app_commands_badge` value on `ApplicationFlags`.
  ([#1535](https://github.com/Pycord-Development/pycord/pull/1535) and
  [#1553](https://github.com/Pycord-Development/pycord/pull/1553))
- A new `fetch_application` method in the `Client` object.
  ([#1536](https://github.com/Pycord-Development/pycord/pull/1536))
- New `on_check_failure` event method for the `View` class.
  ([#799](https://github.com/Pycord-Development/pycord/pull/799))
- A `set_mfa_required` method to `Guild`.
  ([#1552](https://github.com/Pycord-Development/pycord/pull/1552))
- Support for command groups with bridge commands.
  ([#1496](https://github.com/Pycord-Development/pycord/pull/1496))
- Support for `Attachment` type options for bridge commands.
  ([#1496](https://github.com/Pycord-Development/pycord/pull/1496))
- `is_app` property for `BridgeContext` to better differentiate context types.
  ([#1496](https://github.com/Pycord-Development/pycord/pull/1496))
- Support for localization on bridge commands.
  ([#1496](https://github.com/Pycord-Development/pycord/pull/1496))
- A `filter_params` helper function in `discord.utils`.
  ([#1496](https://github.com/Pycord-Development/pycord/pull/1496))
- Support for `InteractionMessage` via the `message` property of `View`.
  ([#1492](https://github.com/Pycord-Development/pycord/pull/1492))

### Changed

- Use `slash_variant` and `ext_variant` attributes instead of
  `get_application_command()` and `get_ext_command()` methods on `BridgeCommand`.
  ([#1496](https://github.com/Pycord-Development/pycord/pull/1496))
- Set `store` kwarg default to `False` in load_extension(s) method.
  ([#1520](https://github.com/Pycord-Development/pycord/pull/1520))
- `commands.has_permissions()` check now returns `True` in DM channels.
  ([#1577](https://github.com/Pycord-Development/pycord/pull/1577))

### Fixed

- Fix `VoiceChannel`/`CategoryChannel` data being invalidated on `Option._invoke`.
  ([#1490](https://github.com/Pycord-Development/pycord/pull/1490))
- Fix type issues in options.py
  ([#1473](https://github.com/Pycord-Development/pycord/pull/1473))
- Fix KeyError on AutoModActionExecution when the bot lacks the Message Content Intent.
  ([#1521](https://github.com/Pycord-Development/pycord/pull/1521))
- Large code/documentation cleanup & minor bug fixes.
  ([#1476](https://github.com/Pycord-Development/pycord/pull/1476))
- Fix `Option` with type `str` raising AttributeError when `min_length` or `max_length`
  kwargs are passed. ([#1527](https://github.com/Pycord-Development/pycord/pull/1527))
- Fix `load_extensions` parameters not being passed through correctly.
  ([#1537](https://github.com/Pycord-Development/pycord/pull/1537))
- Fix `SlashCommandGroup` descriptions to use the correct default string.
  ([#1539](https://github.com/Pycord-Development/pycord/pull/1539) and
  [#1586](https://github.com/Pycord-Development/pycord/pull/1586))
- Fix Enum type options breaking due to `from_datatype()` method & Fix minor typing
  import. ([#1541](https://github.com/Pycord-Development/pycord/pull/1541))
- Adjust category and guild `_channels` attributes to work with NoneType positions.
  ([#1530](https://github.com/Pycord-Development/pycord/pull/1530))
- Make `SelectOption.emoji` a property.
  ([#1550](https://github.com/Pycord-Development/pycord/pull/1550))
- Improve sticker creation by checking for minimum and maximum length on `name` and
  `description`. ([#1546](https://github.com/Pycord-Development/pycord/pull/1546))
- Fix threads created with a base message being set to the wrong `message_reference`.
  ([#1551](https://github.com/Pycord-Development/pycord/pull/1551))
- Avoid unnecessary calls to `sync_commands` during runtime.
  ([#1563](https://github.com/Pycord-Development/pycord/pull/1563))
- Fix bug in `Modal.on_timeout()` by using `custom_id` to create timeout task.
  ([#1562](https://github.com/Pycord-Development/pycord/pull/1562))
- Respect limit argument in `Guild.bans()`.
  ([#1573](https://github.com/Pycord-Development/pycord/pull/1573))
- Fix `before` argument in `on_scheduled_event_update` event always set to `None` by
  converting ID to `int`.
  ([#1580](https://github.com/Pycord-Development/pycord/pull/1580))
- Fix `__eq__` method `ApplicationCommand` accidentally comparing to self.
  ([#1585](https://github.com/Pycord-Development/pycord/pull/1585))
- Apply `cog_check` method to `ApplicationCommand` invocations.
  ([#1575](https://github.com/Pycord-Development/pycord/pull/1575))
- Fix `Interaction.edit_original_message()` using `ConnectionState` instead of
  `InteractionMessageState`.
  ([#1565](https://github.com/Pycord-Development/pycord/pull/1565))
- Fix required parameters validation error.
  ([#1589](https://github.com/Pycord-Development/pycord/pull/1589))

### Security

- Improved fix for application-based bots without the bot scope
  ([#1584](https://github.com/Pycord-Development/pycord/pull/1584))

## [2.0.1] - 2022-08-16

### Security

- Fix for application-based bots without the bot scope
  ([#1568](https://github.com/Pycord-Development/pycord/pull/1568))

## [2.0.0] - 2022-07-08

### Added

- New `news` property on `TextChannel`.
  ([#1370](https://github.com/Pycord-Development/pycord/pull/1370))
- New `invisible` kwarg to `defer()` method.
  ([#1379](https://github.com/Pycord-Development/pycord/pull/1379))
- Support for audit log event type 121 `APPLICATION_COMMAND_PERMISSION_UPDATE`.
  ([#1424](https://github.com/Pycord-Development/pycord/pull/1424))
- New `ForumChannelConverter`.
  ([#1440](https://github.com/Pycord-Development/pycord/pull/1440))
- A shortcut `jump_url` property to users.
  ([#1444](https://github.com/Pycord-Development/pycord/pull/1444))
- Ability for webhooks to create forum posts.
  ([#1405](https://github.com/Pycord-Development/pycord/pull/1405))
- New `message` property to `View`
  ([#1446](https://github.com/Pycord-Development/pycord/pull/1446))
- Support for `error`, `before_invoke`, and `after_invoke` handlers on `BridgeCommand`.
  ([#1411](https://github.com/Pycord-Development/pycord/pull/1411))
- New `thread` property to `Message`.
  ([#1447](https://github.com/Pycord-Development/pycord/pull/1447))
- A `starting_message` property to `Thread`.
  ([#1447](https://github.com/Pycord-Development/pycord/pull/1447))
- An `app_permissions` property to `Interaction` and `ApplicationContext`.
  ([#1460](https://github.com/Pycord-Development/pycord/pull/1460))
- Support for loading folders in `load_extension`, and a new helper function
  `load_extensions`. ([#1423](https://github.com/Pycord-Development/pycord/pull/1423))
- Support for AutoMod ([#1316](https://github.com/Pycord-Development/pycord/pull/1316))
- Support for `min_length` and `max_length` kwargs in `Option`.
  ([#1463](https://github.com/Pycord-Development/pycord/pull/1463))
- Native timeout support for `Modal`.
  ([#1434](https://github.com/Pycord-Development/pycord/pull/1434))

### Changed

- Updated to new sticker limit for premium guilds.
  ([#1420](https://github.com/Pycord-Development/pycord/pull/1420))
- Replace deprecated endpoint in `HTTPClient.change_my_nickname`.
  ([#1426](https://github.com/Pycord-Development/pycord/pull/1426))
- Updated deprecated IDENTIFY packet connection properties.
  ([#1430](https://github.com/Pycord-Development/pycord/pull/1430))

### Removed

- `Guild.region` attribute (Deprecated on API, VoiceChannel.rtc_region should be used
  instead). ([#1429](https://github.com/Pycord-Development/pycord/pull/1429))

### Fixed

- Change `guild_only` to `dm_permission` in application command `to_dict` method.
  ([#1368](https://github.com/Pycord-Development/pycord/pull/1368))
- Fix `repr(ScheduledEventLocation)` raising TypeError.
  ([#1369](https://github.com/Pycord-Development/pycord/pull/1369))
- Fix `repr(TextChannel)` raising AttributeError.
  ([#1370](https://github.com/Pycord-Development/pycord/pull/1370))
- Fix application command validation.
  ([#1372](https://github.com/Pycord-Development/pycord/pull/1372))
- Fix scheduled event `cover` property raising AttributeError.
  ([#1381](https://github.com/Pycord-Development/pycord/pull/1381))
- Fix `SlashCommandGroup` treating optional arguments as required.
  ([#1386](https://github.com/Pycord-Development/pycord/pull/1386))
- Fix `remove_application_command` not always removing commands.
  ([#1391](https://github.com/Pycord-Development/pycord/pull/1391))
- Fix busy-loop in `DecodeManager` when the decode queue is empty, causing 100% CPU
  consumption. ([#1395](https://github.com/Pycord-Development/pycord/pull/1395))
- Fix incorrect activities and permissions on `Interaction` and `Option` objects.
  ([#1365](https://github.com/Pycord-Development/pycord/pull/1365))
- Converted PartialMember `deaf` and `mute` from str annotation (incorrect) to bool
  annotation. ([#1424](https://github.com/Pycord-Development/pycord/pull/1424))
- Use `PUT` instead of `POST` in `HTTPClient.join_thread`.
  ([#1426](https://github.com/Pycord-Development/pycord/pull/1426))
- Fix enum options not setting `input_type` to a SlashCommandOptionType.
  ([#1428](https://github.com/Pycord-Development/pycord/pull/1428))
- Fixed TypeError when using thread options.
  ([#1427](https://github.com/Pycord-Development/pycord/pull/1427))
- Allow voice channels in PartialMessage.
  ([#1441](https://github.com/Pycord-Development/pycord/pull/1441))
- Fixed `AuditLogAction.target_type` for application command permission updates.
  ([#1445](https://github.com/Pycord-Development/pycord/pull/1445))
- Fix bridge commands to ignore the ephemeral kwarg.
  ([#1453](https://github.com/Pycord-Development/pycord/pull/1453))
- Update `thread.members` on `thread.fetch_members`.
  ([#1464](https://github.com/Pycord-Development/pycord/pull/1464))
- Fix the error when Discord doesn't send the `app_permissions` data in `Interaction`.
  ([#1467](https://github.com/Pycord-Development/pycord/pull/1467))
- Fix AttributeError when voice client `play()` function isn't completed yet.
  ([#1360](https://github.com/Pycord-Development/pycord/pull/1360))

## [2.0.0-rc.1] - 2022-05-17

### Added

- A `delete_after` kwarg to `Paginator.send`.
  ([#1245](https://github.com/Pycord-Development/pycord/pull/1245))
- New `reason` kwarg to `Thread.delete_messages`.
  ([#1253](https://github.com/Pycord-Development/pycord/pull/1253))
- A new `jump_url` property to channel and thread objects.
  ([#1254](https://github.com/Pycord-Development/pycord/pull/1254) &
  [#1259](https://github.com/Pycord-Development/pycord/pull/1259))
- New `Paginator.edit()` method.
  ([#1258](https://github.com/Pycord-Development/pycord/pull/1258))
- An `EmbedField` object.
  ([#1181](https://github.com/Pycord-Development/pycord/pull/1181))
- Option names and descriptions are now validated locally.
  ([#1271](https://github.com/Pycord-Development/pycord/pull/1271))
- Component field limits are now enforced at the library level
  ([#1065](https://github.com/Pycord-Development/pycord/pull/1065) &
  [#1289](https://github.com/Pycord-Development/pycord/pull/1289))
- Support providing option channel types as a list.
  ([#1000](https://github.com/Pycord-Development/pycord/pull/1000))
- New `Guild.jump_url` property.
  ([#1282](https://github.com/Pycord-Development/pycord/pull/1282))
- ext.pages now supports ext.bridge.
  ([#1288](https://github.com/Pycord-Development/pycord/pull/1288))
- Implement `None` check for check_guilds.
  ([#1291](https://github.com/Pycord-Development/pycord/pull/1291))
- A debug warning to catch deprecated perms v1 usage until v2 perms are implemented.
  ([#1301](https://github.com/Pycord-Development/pycord/pull/1301))
- A new `files` parameter to `Page` object.
  ([#1300](https://github.com/Pycord-Development/pycord/pull/1300))
- A `disable_all_items` and `enable_all_items` methods to `View` object.
  ([#1199](https://github.com/Pycord-Development/pycord/pull/1199) &
  [#1319](https://github.com/Pycord-Development/pycord/pull/1319))
- New `is_nsfw` attribute to voice channels.
  ([#1317](https://github.com/Pycord-Development/pycord/pull/1317))
- Support for Permissions v2.
  ([#1328](https://github.com/Pycord-Development/pycord/pull/1328))
- Allow using Enum to specify option choices.
  ([#1292](https://github.com/Pycord-Development/pycord/pull/1292))
- The `file` and `files` parameters to `InteractionResponse.edit_message()`.
  ([#1340](https://github.com/Pycord-Development/pycord/pull/1340))
- A `BridgeExtContext.delete()` method.
  ([#1348](https://github.com/Pycord-Development/pycord/pull/1348))
- Forum channels support.
  ([#1249](https://github.com/Pycord-Development/pycord/pull/1249))
- Implemented `Interaction.to_dict`.
  ([#1274](https://github.com/Pycord-Development/pycord/pull/1274))
- Support event covers for audit logs.
  ([#1355](https://github.com/Pycord-Development/pycord/pull/1355))

### Changed

- Removed implicit defer call in `View`.
  ([#1260](https://github.com/Pycord-Development/pycord/pull/1260))
- `Option` class and usage were rewritten.
  ([#1251](https://github.com/Pycord-Development/pycord/pull/1251))
- `description` argument of `PageGroup` is now optional.
  ([#1330](https://github.com/Pycord-Development/pycord/pull/1330))
- Allow `Modal.children` to be set on initialization.
  ([#1311](https://github.com/Pycord-Development/pycord/pull/1311))
- Renamed `delete_exiting` to `delete_existing` (typo).
  ([#1336](https://github.com/Pycord-Development/pycord/pull/1336))

### Fixed

- Fix `PartialMessage.edit()` setting `view` as `None` when `view` kwarg is not passed.
  ([#1256](https://github.com/Pycord-Development/pycord/pull/1256))
- Fix channel parsing in slash command invocations.
  ([#1257](https://github.com/Pycord-Development/pycord/pull/1257))
- Make the channel `position` attribute optional.
  ([#1257](https://github.com/Pycord-Development/pycord/pull/1257))
- Fix `PaginatorMenu` to use interaction routes for updates.
  ([#1267](https://github.com/Pycord-Development/pycord/pull/1267))
- Fix `PartialMessage.edit()` behavior when `content` is `None`.
  ([#1268](https://github.com/Pycord-Development/pycord/pull/1268))
- Fix `Paginator.add_menu()` and `Paginator.add_default_buttons()` passing `custom_id`
  to `PaginatorMenu`. ([#1270](https://github.com/Pycord-Development/pycord/pull/1270))
- Fix `process_application_commands` command not found fallback.
  ([#1262](https://github.com/Pycord-Development/pycord/pull/1262))
- Fix interaction response race condition.
  ([#1039](https://github.com/Pycord-Development/pycord/pull/1039))
- Remove voice client when the bot disconnects.
  ([#1273](https://github.com/Pycord-Development/pycord/pull/1273))
- Fix conversion exception in `ext.bridge`.
  ([#1250](https://github.com/Pycord-Development/pycord/pull/1250))
- `Context.me` returns ClientUser when guilds intent is absent.
  ([#1286](https://github.com/Pycord-Development/pycord/pull/1286))
- Updated `Message.edit` type-hinting overload and removed resulting redundant
  overloads. ([#1299](https://github.com/Pycord-Development/pycord/pull/1299))
- Improved validation regex for command names & options.
  ([#1309](https://github.com/Pycord-Development/pycord/pull/1309))
- Correct `Guild.fetch_members()` type-hints.
  ([#1323](https://github.com/Pycord-Development/pycord/pull/1323))
- Multiple fixes and enhancements for `PageGroup` handling.
  ([#1350](https://github.com/Pycord-Development/pycord/pull/1350))
- Make `TextChannel._get_channel` async.
  ([#1358](https://github.com/Pycord-Development/pycord/pull/1358))

## [2.0.0-beta.7] - 2022-04-09

### Fixed

- Fix py3.10 UnionType checks issue.
  ([#1240](https://github.com/Pycord-Development/pycord/pull/1240))

[unreleased]: https://github.com/Pycord-Development/pycord/compare/v2.5.0...HEAD
[2.5.0]: https://github.com/Pycord-Development/pycord/compare/v2.4.1...v2.5.0
[2.4.1]: https://github.com/Pycord-Development/pycord/compare/v2.4.0...v2.4.1
[2.4.0]: https://github.com/Pycord-Development/pycord/compare/v2.3.3...v2.4.0
[2.3.3]: https://github.com/Pycord-Development/pycord/compare/v2.3.2...v2.3.3
[2.3.2]: https://github.com/Pycord-Development/pycord/compare/v2.3.1...v2.3.2
[2.3.1]: https://github.com/Pycord-Development/pycord/compare/v2.3.0...v2.3.1
[2.3.0]: https://github.com/Pycord-Development/pycord/compare/v2.2.2...v2.3.0
[2.2.2]: https://github.com/Pycord-Development/pycord/compare/v2.2.1...v2.2.2
[2.2.1]: https://github.com/Pycord-Development/pycord/compare/v2.2.0...v2.2.1
[2.2.0]: https://github.com/Pycord-Development/pycord/compare/v2.1.3...v2.2.0
[2.1.3]: https://github.com/Pycord-Development/pycord/compare/v2.1.2...v2.1.3
[2.1.2]: https://github.com/Pycord-Development/pycord/compare/v2.1.1...v2.1.2
[2.1.1]: https://github.com/Pycord-Development/pycord/compare/v2.1.0...v2.1.1
[2.1.0]: https://github.com/Pycord-Development/pycord/compare/v2.0.1...v2.1.0
[2.0.1]: https://github.com/Pycord-Development/pycord/compare/v2.0.0...v2.0.1
[2.0.0]: https://github.com/Pycord-Development/pycord/compare/v2.0.0-rc.1...v2.0.0
[2.0.0-rc.1]:
  https://github.com/Pycord-Development/pycord/compare/v2.0.0-beta.7...v2.0.0-rc.1
[2.0.0-beta.7]:
  https://github.com/Pycord-Development/pycord/compare/v2.0.0-beta.6...v2.0.0-beta.7
[2.0.0-beta.6]:
  https://github.com/Pycord-Development/pycord/compare/v2.0.0-beta.5...v2.0.0-beta.6
[2.0.0-beta.5]:
  https://github.com/Pycord-Development/pycord/compare/v2.0.0-beta.4...v2.0.0-beta.5
[2.0.0-beta.4]:
  https://github.com/Pycord-Development/pycord/compare/v2.0.0-beta.3...v2.0.0-beta.4
[2.0.0-beta.3]:
  https://github.com/Pycord-Development/pycord/compare/v2.0.0-beta.2...v2.0.0-beta.3
[2.0.0-beta.2]:
  https://github.com/Pycord-Development/pycord/compare/v2.0.0-beta.1...v2.0.0-beta.2
[2.0.0-beta.1]:
  https://github.com/Pycord-Development/pycord/compare/v1.7.3...v2.0.0-beta.1
[version guarantees]: https://docs.pycord.dev/en/stable/version_guarantees.html<|MERGE_RESOLUTION|>--- conflicted
+++ resolved
@@ -233,14 +233,11 @@
   ([#2099](https://github.com/Pycord-Development/pycord/pull/2099))
 - Replaced `orjson` features with `msgspec` in the codebase.
   ([#2170](https://github.com/Pycord-Development/pycord/pull/2170))
-<<<<<<< HEAD
-- Changed the error message that appears after an attempt at creating a subcommand group
+- `BridgeOption` must now be used for arguments in bridge commands.
+  ([#2252](https://github.com/Pycord-Development/pycord/pull/2252))
+- Changed the error message that appears when attempting to add a subcommand group
   under a subcommand group.
   ([#2275](https://github.com/Pycord-Development/pycord/pull/2275))
-=======
-- `BridgeOption` must now be used for arguments in bridge commands.
-  ([#2252](https://github.com/Pycord-Development/pycord/pull/2252))
->>>>>>> d1702cf3
 
 ### Removed
 
