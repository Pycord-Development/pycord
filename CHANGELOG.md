# Changelog

All notable changes to this project will be documented in this file.

The format is based on [Keep a Changelog](https://keepachangelog.com/en/1.0.0/), and
this project adheres to [Semantic Versioning](https://semver.org/spec/v2.0.0.html) when
possible (see our [Version Guarantees] for more info).

## [Unreleased]

These changes are available on the `master` branch, but have not yet been released.

### Added

- Implemented `with_response` for interaction callbacks, adding
  `Interaction.callback.is_loading()` and `Interaction.callback.is_ephemeral()`.
  ([#2711](https://github.com/Pycord-Development/pycord/pull/2711))
- Added `RawMessageUpdateEvent.new_message` - message update events now contain full
  message objects ([#2780](https://github.com/Pycord-Development/pycord/pull/2780))
- Added support for setting guild-specific `avatar`, `banner`, and `bio` for the bot
  user through `Member.edit`.
  ([#2908](https://github.com/Pycord-Development/pycord/pull/2908))
- Added support for select default values.
  ([#2899](https://github.com/Pycord-Development/pycord/pull/2899))
  - Adds a new generic parameter to selects to type `ui.Select.values` return type.
  - Adds `SelectDefaultValue` object to create select default values.
  - Adds `SelectDefaultValueType` enum.
  - Adds pre-typed and pre-constructed with select_type `ui.Select` aliases for the
    different select types: `ui.StringSelect`, `ui.UserSelect`, `ui.RoleSelect`,
    `ui.MentionableSelect`, and `ui.ChannelSelect`.
<<<<<<< HEAD
- Added `Permissions.bypass_slowmode`.
  ([#2939](https://github.com/Pycord-Development/pycord/pull/2939))
=======
- Added `ui.FileUpload` for modals and the `FileUpload` component.
  ([#2938](https://github.com/Pycord-Development/pycord/pull/2938))
>>>>>>> e27ff1d7

### Changed

### Fixed

- Manage silence for new SSRC with existing user_id.
  ([#2808](https://github.com/Pycord-Development/pycord/pull/2808))
- Unbound `raw` reference in `parse_message_update` causing errors on message updates.
  ([#2905](https://github.com/Pycord-Development/pycord/pull/2905))
- `view=None` in various methods causing an AttributeError.
  ([#2915](https://github.com/Pycord-Development/pycord/pull/2915))
- `View.message` being `None` when it had not been interacted with yet.
  ([#2916](https://github.com/Pycord-Development/pycord/pull/2916))
- Fixed a crash when processing message edit events while message cache was disabled.
  ([#2924](https://github.com/Pycord-Development/pycord/pull/2924))
- Fixed OPUS Decode Error when recording audio.
  ([#2925](https://github.com/Pycord-Development/pycord/pull/2925))
- Fixed a `TypeError` when typing `ui.Select` without providing optional type arguments.
  ([#2943](https://github.com/Pycord-Development/pycord/pull/2943))
- Fixed modal input values being misordered when using the `row` parameter and inserting
  items out of row order.
  ([#2938](https://github.com/Pycord-Development/pycord/pull/2938))
- Fixed a KeyError when a text input is left blank in a modal.
  ([#2938](https://github.com/Pycord-Development/pycord/pull/2938))
- Fixed `TypeError` when using Python 3.12+ `type` syntax for typing slash command
  parameters. ([#2952](https://github.com/Pycord-Development/pycord/pull/2952))

### Removed

## [2.7.0rc1] - 2025-08-30

⚠️ **This version removes support for Python 3.8.** ⚠️

### Added

- Added `Guild.fetch_role` method.
  ([#2528](https://github.com/Pycord-Development/pycord/pull/2528))
- Added the following `AppInfo` attributes: `approximate_guild_count`,
  `approximate_user_install_count`, `custom_install_url`, `install_params`,
  `interactions_endpoint_url`, `redirect_uris`, `role_connections_verification_url`, and
  `tags`. ([#2520](https://github.com/Pycord-Development/pycord/pull/2520))
- Added `Member.guild_banner` and `Member.display_banner` properties.
  ([#2556](https://github.com/Pycord-Development/pycord/pull/2556))
- Added support for Application Emojis.
  ([#2501](https://github.com/Pycord-Development/pycord/pull/2501))
- Added `cache_app_emojis` parameter to `Client`.
  ([#2501](https://github.com/Pycord-Development/pycord/pull/2501))
- Added `elapsed` method to `VoiceClient`.
  ([#2587](https://github.com/Pycord-Development/pycord/pull/2587/))
- Added optional `filter` parameter to `utils.basic_autocomplete()`.
  ([#2590](https://github.com/Pycord-Development/pycord/pull/2590))
- Added role tags: `subscription_listing_id`, `guild_connections`, and
  `available_for_purchase`.
  ([#2606](https://github.com/Pycord-Development/pycord/pull/2606))
- Added missing `with_counts` parameter to `fetch_guilds` method.
  ([#2615](https://github.com/Pycord-Development/pycord/pull/2615))
- Added the following missing permissions: `Permissions.use_soundboard`,
  `Permissions.use_external_sounds`, and
  `Permissions.view_creator_monetization_analytics`.
  ([#2620](https://github.com/Pycord-Development/pycord/pull/2620))
- Added `MediaChannel` channel type.
  ([#2641](https://github.com/Pycord-Development/pycord/pull/2641))
- Added `Message._raw_data` attribute.
  ([#2670](https://github.com/Pycord-Development/pycord/pull/2670))
- Added helper methods to determine the authorizing party of an `Interaction`.
  ([#2659](https://github.com/Pycord-Development/pycord/pull/2659))
- Added `VoiceMessage` subclass of `File` to allow voice messages to be sent.
  ([#2579](https://github.com/Pycord-Development/pycord/pull/2579))
- Added the following soundboard-related features:
  - Manage guild soundboard sounds with `Guild.fetch_sounds()`, `Guild.create_sound()`,
    `SoundboardSound.edit()`, and `SoundboardSound.delete()`.
  - Access Discord default sounds with `Client.fetch_default_sounds()`.
  - Play sounds in voice channels with `VoiceChannel.send_soundboard_sound()`.
  - New `on_voice_channel_effect_send` event for sound and emoji effects.
  - Soundboard limits based on guild premium tier (8-48 slots) in
    `Guild.soundboard_limit`.
    ([#2623](https://github.com/Pycord-Development/pycord/pull/2623))
- Added new `Subscription` object and related methods/events.
  ([#2564](https://github.com/Pycord-Development/pycord/pull/2564))
- Added `Message.forward_to`, `Message.snapshots`, and other related attributes.
  ([#2598](https://github.com/Pycord-Development/pycord/pull/2598))
- Add missing `Guild` feature flags and `Guild.edit` parameters.
  ([#2672](https://github.com/Pycord-Development/pycord/pull/2672))
- Added the ability to change the API's base URL with `Route.API_BASE_URL`.
  ([#2714](https://github.com/Pycord-Development/pycord/pull/2714))
- Added the ability to pass a `datetime.time` object to `format_dt`.
  ([#2747](https://github.com/Pycord-Development/pycord/pull/2747))
- Added the ability to pass an `overlap` parameter to the `loop` decorator and `Loop`
  class, allowing concurrent iterations if enabled.
  ([#2765](https://github.com/Pycord-Development/pycord/pull/2765))
- Added various missing channel parameters and allow `default_reaction_emoji` to be
  `None`. ([#2772](https://github.com/Pycord-Development/pycord/pull/2772))
- Added support for type hinting slash command options with `typing.Annotated`.
  ([#2782](https://github.com/Pycord-Development/pycord/pull/2782))
- Added conversion to `Member` in `MentionableConverter`.
  ([#2775](https://github.com/Pycord-Development/pycord/pull/2775))
- Added `discord.Interaction.created_at`.
  ([#2801](https://github.com/Pycord-Development/pycord/pull/2801))
- Added `User.nameplate` property.
  ([#2817](https://github.com/Pycord-Development/pycord/pull/2817))
- Added role gradients support with `Role.colours` and the `RoleColours` class.
  ([#2818](https://github.com/Pycord-Development/pycord/pull/2818))
- Added `ThreadArchiveDuration` enum to improve clarity of thread archive durations.
  ([#2826](https://github.com/Pycord-Development/pycord/pull/2826))
- Added `Interaction.attachment_size_limit`.
  ([#2854](https://github.com/Pycord-Development/pycord/pull/2854))
- Added support for selects and text displays in modals.
  ([#2858](https://github.com/Pycord-Development/pycord/pull/2858))
- Added `AuditLogDiff.communication_disabled_until`.
  ([#2883](https://github.com/Pycord-Development/pycord/pull/2883))
- Added `discord.User.primary_guild` and the `PrimaryGuild` class.
  ([#2876](https://github.com/Pycord-Development/pycord/pull/2876))
- Added `get_component` to `Message`, `Section`, `Container` and `ActionRow`.
  ([#2849](https://github.com/Pycord-Development/pycord/pull/2849))

### Fixed

- Fixed `Enum` options not setting the correct type when only one choice is available.
  ([#2577](https://github.com/Pycord-Development/pycord/pull/2577))
- Fixed `codec` option for `FFmpegOpusAudio` class to make it in line with
  documentation. ([#2581](https://github.com/Pycord-Development/pycord/pull/2581))
- Fixed a possible bug where audio would play too fast at the beginning of audio files.
  ([#2584](https://github.com/Pycord-Development/pycord/pull/2584))
- Fixed paginator not responding when using `Paginator.edit()` with default parameters.
  ([#2594](https://github.com/Pycord-Development/pycord/pull/2594))
- Fixed the `is_owner()` `user` type hint: `User` -> `User | Member`.
  ([#2593](https://github.com/Pycord-Development/pycord/pull/2593))
- Fixed `Guild.create_test_entitlement()` and `User.create_test_entitlement()` using the
  guild/user ID instead of the application ID.
  ([#2595](https://github.com/Pycord-Development/pycord/pull/2595))
- Fixed `BucketType.category` cooldown commands not functioning correctly in private
  channels. ([#2603](https://github.com/Pycord-Development/pycord/pull/2603))
- Fixed `ctx` parameter of a `SlashCommand` not being `Union` type.
  ([#2611](https://github.com/Pycord-Development/pycord/pull/2611))
- Fixed `TypeError` when passing `skus` parameter in `Client.entitlements()`.
  ([#2627](https://github.com/Pycord-Development/pycord/issues/2627))
- Fixed `AttributeError` when sending polls with `PartialWebook`.
  ([#2624](https://github.com/Pycord-Development/pycord/pull/2624))
- Fixed editing `ForumChannel` flags not working.
  ([#2641](https://github.com/Pycord-Development/pycord/pull/2641))
- Fixed `AttributeError` when accessing `Member.guild_permissions` for user installed
  apps. ([#2650](https://github.com/Pycord-Development/pycord/pull/2650))
- Fixed type annotations of cached properties.
  ([#2635](https://github.com/Pycord-Development/pycord/issues/2635))
- Fixed malformed properties in `Interaction.channel`.
  ([#2658](https://github.com/Pycord-Development/pycord/pull/2658))
- Fixed an error when responding non-ephemerally with a `Paginator` to an ephemerally
  deferred interaction.
  ([#2661](https://github.com/Pycord-Development/pycord/pull/2661))
- Fixed attachment metadata being set incorrectly in interaction responses causing the
  metadata to be ignored by Discord.
  ([#2679](https://github.com/Pycord-Development/pycord/pull/2679))
- Fixed unexpected backoff behavior in the handling of task failures
  ([#2700](https://github.com/Pycord-Development/pycord/pull/2700)).
- Fixed `BridgeCommand` duplicate in default help command.
  ([#2656](https://github.com/Pycord-Development/pycord/pull/2656))
- Fixed `AttributeError` when trying to consume a consumable entitlement.
  ([#2564](https://github.com/Pycord-Development/pycord/pull/2564))
- Fixed `Subscription.renewal_sku_ids` not accepting `None` from the received payload.
  ([#2709](https://github.com/Pycord-Development/pycord/pull/2709))
- Fixed `ForumChannel.edit` allowing `default_reaction_emoji` to be `None`.
  ([#2739](https://github.com/Pycord-Development/pycord/pull/2739))
- Fixed missing `None` type hints in `Select.__init__`.
  ([#2746](https://github.com/Pycord-Development/pycord/pull/2746))
- Fixed `TypeError` when using `Flag` with Python 3.11+.
  ([#2759](https://github.com/Pycord-Development/pycord/pull/2759))
- Fixed `TypeError` when specifying `thread_name` in `Webhook.send`.
  ([#2761](https://github.com/Pycord-Development/pycord/pull/2761))
- Updated `valid_locales` to support `in` and `es-419`.
  ([#2767](https://github.com/Pycord-Development/pycord/pull/2767))
- Added support for emoji aliases like `:smile:` in PartialEmoji.from_str. Also applied
  the same logic in PartialEmojiConverter.
  ([#2815](https://github.com/Pycord-Development/pycord/pull/2815))
- Fixed `Webhook.edit` not working with `attachments=[]`.
  ([#2779](https://github.com/Pycord-Development/pycord/pull/2779))
- Fixed GIF-based `Sticker` returning the wrong `url`.
  ([#2781](https://github.com/Pycord-Development/pycord/pull/2781))
- Fixed `VoiceClient` crashing randomly while receiving audio
  ([#2800](https://github.com/Pycord-Development/pycord/pull/2800))
- Fixed `VoiceClient.connect` failing to do initial connection.
  ([#2812](https://github.com/Pycord-Development/pycord/pull/2812))
- Fixed `AttributeError` when printing a File component's `__repr__`.
  ([#2843](https://github.com/Pycord-Development/pycord/pull/2843))
- Fixed `TypeError` when using `@option` with certain annotations and along with
  `channel_types`. ([#2835](https://github.com/Pycord-Development/pycord/pull/2835))
- Fixed `TypeError` when using `Optional[...]` or `... | None` in command option type.
  ([#2852](https://github.com/Pycord-Development/pycord/pull/2852))
- Fixed type-hinting for `PermissionOverwrite.update`.
  ([#2878](https://github.com/Pycord-Development/pycord/pull/2878))
- Fixed `AttributeError` when accessing `AuditLogEntry.changes` more than once.
  ([#2882])(https://github.com/Pycord-Development/pycord/pull/2882))
- Fixed type hint for argument `start_time` and `end_time` of
  `Guild.create_scheduled_event`
  ([#2879](https://github.com/Pycord-Development/pycord/pull/2879))

### Changed

- Renamed `cover` property of `ScheduledEvent` and `cover` argument of
  `ScheduledEvent.edit` to `image`.
  ([#2496](https://github.com/Pycord-Development/pycord/pull/2496))
- ⚠️ **Removed support for Python 3.8.**
  ([#2521](https://github.com/Pycord-Development/pycord/pull/2521))
- `Emoji` has been renamed to `GuildEmoji`.
  ([#2501](https://github.com/Pycord-Development/pycord/pull/2501))
- Replaced audioop (deprecated module) implementation of `PCMVolumeTransformer.read`
  method with a pure Python equivalent.
  ([#2176](https://github.com/Pycord-Development/pycord/pull/2176))
- Updated `Guild.filesize_limit` to 10 MB instead of 25 MB following Discord's API
  changes. ([#2671](https://github.com/Pycord-Development/pycord/pull/2671))
- `Entitlement.ends_at` can now be `None`.
  ([#2564](https://github.com/Pycord-Development/pycord/pull/2564))
- Changed the default value of `ApplicationCommand.nsfw` to `False`.
  ([#2797](https://github.com/Pycord-Development/pycord/pull/2797))
- Upgraded voice websocket version to v8.
  ([#2812](https://github.com/Pycord-Development/pycord/pull/2812))
- `Messageable.pins()` now returns a `MessagePinIterator` and has new arguments.
  ([#2872](https://github.com/Pycord-Development/pycord/pull/2872))

### Deprecated

- Deprecated `AppInfo.summary` in favor of `AppInfo.description`.
  ([#2520](https://github.com/Pycord-Development/pycord/pull/2520))
- Deprecated `Emoji` in favor of `GuildEmoji`.
  ([#2501](https://github.com/Pycord-Development/pycord/pull/2501))
- Deprecated `Interaction.cached_channel` in favor of `Interaction.channel`.
  ([#2658](https://github.com/Pycord-Development/pycord/pull/2658))
- Deprecated `is_nsfw` for categories since it was never supported by the API.
  ([#2772](https://github.com/Pycord-Development/pycord/pull/2772))
- Deprecated `Messageable.pins()` returning a list of `Message`; it should be used as an
  iterator of `MessagePin` instead.
  ([#2872](https://github.com/Pycord-Development/pycord/pull/2872))

### Removed

- Removed deprecated support for `Option` in `BridgeCommand`, use `BridgeOption`
  instead. ([#2731](https://github.com/Pycord-Development/pycord/pull/2731))

## [2.6.1] - 2024-09-15

### Fixed

- Fixed premature garbage collection of tasks.
  ([#2510](https://github.com/Pycord-Development/pycord/pull/2510))
- Fixed `EntitlementIterator` type hints and behavior with `limit > 100`.
  ([#2555](https://github.com/Pycord-Development/pycord/pull/2555))
- Fixed missing `stacklevel` parameter in `warn_deprecated` function call inside
  `@utils.deprecated`. ([#2500](https://github.com/Pycord-Development/pycord/pull/2500))
- Fixed the type hint in `ConnectionState._polls` to reflect actual behavior, changing
  it from `Guild` to `Poll`.
  ([#2500](https://github.com/Pycord-Development/pycord/pull/2500))
- Fixed missing `__slots__` attributes in `RawReactionClearEmojiEvent` and
  `RawMessagePollVoteEvent`.
  ([#2500](https://github.com/Pycord-Development/pycord/pull/2500))
- Fixed the type of `ForumChannel.default_sort_order`, changing it from `int` to
  `SortOrder`. ([#2500](https://github.com/Pycord-Development/pycord/pull/2500))
- Fixed `PartialMessage` causing errors when created from `PartialMessageable`.
  ([#2568](https://github.com/Pycord-Development/pycord/pull/2500))
- Fixed the `guild` attribute of `Member`s received from a `UserCommand` being `None`.
  ([#2573](https://github.com/Pycord-Development/pycord/pull/2573))
- Fixed `Webhook.send`, which did not include attachment data.
  ([#2513](https://github.com/Pycord-Development/pycord/pull/2513))
- Fixed inverted type hints in `CheckAnyFailure`.
  ([#2502](https://github.com/Pycord-Development/pycord/pull/2502))

## [2.6.0] - 2024-07-09

### Added

- Added `banner` parameter to `ClientUser.edit`.
  ([#2396](https://github.com/Pycord-Development/pycord/pull/2396))
- Added `user` argument to `Paginator.edit`.
  ([#2390](https://github.com/Pycord-Development/pycord/pull/2390))
- Added `bridge_option` decorator. Required for `bridge.Bot` in 2.7.
  ([#2417](https://github.com/Pycord-Development/pycord/pull/2417))
- Added `Guild.search_members`.
  ([#2418](https://github.com/Pycord-Development/pycord/pull/2418))
- Added bulk banning up to 200 users through `Guild.bulk_ban`.
  ([#2421](https://github.com/Pycord-Development/pycord/pull/2421))
- Added `member` data to the `raw_reaction_remove` event.
  ([#2412](https://github.com/Pycord-Development/pycord/pull/2412))
- Added `Poll` and all related features.
  ([#2408](https://github.com/Pycord-Development/pycord/pull/2408))
- Added `stacklevel` param to `utils.warn_deprecated` and `utils.deprecated`.
  ([#2450](https://github.com/Pycord-Development/pycord/pull/2450))
- Added support for user-installable applications.
  ([#2409](https://github.com/Pycord-Development/pycord/pull/2409))
- Added support for one-time purchases for Discord monetization.
  ([#2438](https://github.com/Pycord-Development/pycord/pull/2438))
- Added `Attachment.title`.
  ([#2486](https://github.com/Pycord-Development/pycord/pull/2486))
- Added `MemberFlags`. ([#2489](https://github.com/Pycord-Development/pycord/pull/2489))
- Added `bypass_verification` parameter to `Member.edit`.
  ([#2489](https://github.com/Pycord-Development/pycord/pull/2489))
- Added `RoleFlags`. ([#2487](https://github.com/Pycord-Development/pycord/pull/2487))
- Added `MessageCall` information.
  ([#2488](https://github.com/Pycord-Development/pycord/pull/2488))

### Fixed

- Fixed the type-hinting of `Member.move_to` and `Member.edit` to reflect actual
  behavior. ([#2386](https://github.com/Pycord-Development/pycord/pull/2386))
- Fixed a deprecation warning from being displayed when running `python -m discord -v`
  by replacing the deprecated module.
  ([#2392](https://github.com/Pycord-Development/pycord/pull/2392))
- Fixed `Paginator.edit` to no longer set user to the bot.
  ([#2390](https://github.com/Pycord-Development/pycord/pull/2390))
- Fixed `NameError` in some instances of `Interaction`.
  ([#2402](https://github.com/Pycord-Development/pycord/pull/2402))
- Fixed interactions being ignored due to `PartialMessage.id` being of type `str`.
  ([#2406](https://github.com/Pycord-Development/pycord/pull/2406))
- Fixed the type-hinting of `ScheduledEvent.subscribers` to reflect actual behavior.
  ([#2400](https://github.com/Pycord-Development/pycord/pull/2400))
- Fixed `ScheduledEvent.subscribers` behavior with `limit=None`.
  ([#2407](https://github.com/Pycord-Development/pycord/pull/2407))
- Fixed invalid data being passed to `Interaction._guild` in certain cases.
  ([#2411](https://github.com/Pycord-Development/pycord/pull/2411))
- Fixed option type hints being ignored when using `parameter_name`.
  ([#2417](https://github.com/Pycord-Development/pycord/pull/2417))
- Fixed parameter `embed=None` causing `AttributeError` on `PartialMessage.edit`.
  ([#2446](https://github.com/Pycord-Development/pycord/pull/2446))
- Fixed paginator to revert state if a page update callback fails.
  ([#2448](https://github.com/Pycord-Development/pycord/pull/2448))
- Fixed missing `application_id` in `Entitlement.delete`.
  ([#2458](https://github.com/Pycord-Development/pycord/pull/2458))
- Fixed issues with enums as `Option` types with long descriptions or too many values.
  ([#2463](https://github.com/Pycord-Development/pycord/pull/2463))
- Fixed many inaccurate type hints throughout the library.
  ([#2457](https://github.com/Pycord-Development/pycord/pull/2457))
- Fixed `AttributeError` due to `discord.Option` being initialised with `input_type` set
  to `None`. ([#2464](https://github.com/Pycord-Development/pycord/pull/2464))
- Fixed `remove_application_command` causing issues while reloading extensions.
  ([#2480](https://github.com/Pycord-Development/pycord/pull/2480))
- Fixed outdated logic for filtering and sorting audit log entries.
  ([#2371](https://github.com/Pycord-Development/pycord/pull/2371))
- Further fixed logic when fetching audit logs.
  ([#2492](https://github.com/Pycord-Development/pycord/pull/2492))

### Changed

- Changed the type of `Guild.bitrate_limit` to `int`.
  ([#2387](https://github.com/Pycord-Development/pycord/pull/2387))
- HTTP requests that fail with a 503 status are now retried.
  ([#2395](https://github.com/Pycord-Development/pycord/pull/2395))
- `option` decorator now accepts `input_type`.
  ([#2417](https://github.com/Pycord-Development/pycord/pull/2417))
- `Option` may be used instead of `BridgeOption` until 2.7.
  ([#2417](https://github.com/Pycord-Development/pycord/pull/2417))
- `Guild.query_members` now accepts `limit=None` to retrieve all members.
  ([#2419](https://github.com/Pycord-Development/pycord/pull/2419))
- `ApplicationCommand.guild_only` is now deprecated in favor of
  `ApplicationCommand.contexts`.
  ([#2409](https://github.com/Pycord-Development/pycord/pull/2409))
- `Message.interaction` is now deprecated in favor of `Message.interaction_metadata`.
  ([#2409](https://github.com/Pycord-Development/pycord/pull/2409))
- Replaced `Client.fetch_entitlements` with `Client.entitlements`, which returns an
  `EntitlementIterator`.
  ([#2490](https://github.com/Pycord-Development/pycord/pull/2490))
- Changed the error message that appears when attempting to add a subcommand group to a
  subcommand group. ([#2275](https://github.com/Pycord-Development/pycord/pull/2275))

### Removed

- Removed the `delete_message_days` parameter from ban methods. Please use
  `delete_message_seconds` instead.
  ([#2421](https://github.com/Pycord-Development/pycord/pull/2421))
- Removed the `oldest_first` parameter from `Guild.audit_logs` in favor of the `before`
  and `after` parameters.
  ([#2371](https://github.com/Pycord-Development/pycord/pull/2371))
- Removed the `vanity_code` parameter from `Guild.edit`.
  ([#2491](https://github.com/Pycord-Development/pycord/pull/2491))

## [2.5.0] - 2024-03-02

### Added

- Added method to start bot via async context manager.
  ([#1801](https://github.com/Pycord-Development/pycord/pull/1801))
- Added parameters `author`, `footer`, `image` and `thumbnail` to `discord.Embed`
  initializer. ([#1996](https://github.com/Pycord-Development/pycord/pull/1996))
- Added events `on_bridge_command`, `on_bridge_command_completion`, and
  `on_bridge_command_error`.
  ([#1916](https://github.com/Pycord-Development/pycord/pull/1916))
- Added the `@client.once()` decorator, which serves as a one-time event listener.
  ([#1940](https://github.com/Pycord-Development/pycord/pull/1940))
- Added support for text-related features in `StageChannel`.
  ([#1936](https://github.com/Pycord-Development/pycord/pull/1936))
- Added support for one-time event listeners in `Client.listen`.
  ([#1957](https://github.com/Pycord-Development/pycord/pull/1957))
- Added `current_page` argument to `Paginator.update()`.
  ([#1983](https://github.com/Pycord-Development/pycord/pull/1983))
- Added application flag `application_auto_moderation_rule_create_badge`.
  ([#1992](https://github.com/Pycord-Development/pycord/pull/1992))
- Added support for recording silence via new `sync_start` argument in
  `VoiceClient.start_recording()`.
  ([#1984](https://github.com/Pycord-Development/pycord/pull/1984))
- Added `custom_message` to AutoModActionMetadata.
  ([#2029](https://github.com/Pycord-Development/pycord/pull/2029))
- Added support for
  [voice messages](https://github.com/discord/discord-api-docs/pull/6082).
  ([#2016](https://github.com/Pycord-Development/pycord/pull/2016))
- Added `data` attribute to all
  [Raw Event payloads](https://docs.pycord.dev/en/master/api/models.html#events).
  ([#2023](https://github.com/Pycord-Development/pycord/pull/2023))
- Added and documented missing `AuditLogAction` enums.
  ([#2030](https://github.com/Pycord-Development/pycord/pull/2030),
  [#2171](https://github.com/Pycord-Development/pycord/pull/2171))
- Added AutoMod-related models for `AuditLogDiff` enums.
  ([#2030](https://github.com/Pycord-Development/pycord/pull/2030))
- Added `Interaction.respond` and `Interaction.edit` as shortcut responses.
  ([#2026](https://github.com/Pycord-Development/pycord/pull/2026))
- Added `view.parent` which is set when the view is sent by
  `interaction.response.send_message`.
  ([#2036](https://github.com/Pycord-Development/pycord/pull/2036))
- Added methods `bridge.Bot.walk_bridge_commands` and
  `BridgeCommandGroup.walk_commands`.
  ([#1867](https://github.com/Pycord-Development/pycord/pull/1867))
- Added support for usernames and modified multiple methods accordingly.
  ([#2042](https://github.com/Pycord-Development/pycord/pull/2042))
- Added `icon` and `unicode_emoji` arguments to `Guild.create_role`.
  ([#2086](https://github.com/Pycord-Development/pycord/pull/2086))
- Added `cooldown` and `max_concurrency` attributes to `SlashCommandGroup`.
  ([#2091](https://github.com/Pycord-Development/pycord/pull/2091))
- Added embedded activities Gartic Phone and Jamspace.
  ([#2102](https://github.com/Pycord-Development/pycord/pull/2102))
- Added `bridge.Context` type as a `Union` of subclasses.
  ([#2106](https://github.com/Pycord-Development/pycord/pull/2106))
- Added support for type-hinting slash command options with `typing.Annotated`.
  ([#2124](https://github.com/Pycord-Development/pycord/pull/2124))
- Added `suppress` and `allowed_mentions` parameters to `Webhook` and
  `InteractionResponse` edit methods.
  ([#2138](https://github.com/Pycord-Development/pycord/pull/2138))
- Added `wait_finish` parameter to `VoiceClient.play` for awaiting the end of a play.
  ([#2194](https://github.com/Pycord-Development/pycord/pull/2194))
- Added support for custom bot status.
  ([#2206](https://github.com/Pycord-Development/pycord/pull/2206))
- Added function `Guild.delete_auto_moderation_rule`.
  ([#2153](https://github.com/Pycord-Development/pycord/pull/2153))
- Added `VoiceChannel.slowmode_delay`.
  ([#2112](https://github.com/Pycord-Development/pycord/pull/2112))
- Added `ForumChannel.default_reaction_emoji` attribute.
  ([#2178](https://github.com/Pycord-Development/pycord/pull/2178))
- Added `default_reaction_emoji` parameter to `Guild.create_forum_channel` and
  `ForumChannel.edit` methods.
  ([#2178](https://github.com/Pycord-Development/pycord/pull/2178))
- Added `applied_tags` parameter to `Webhook.send` method.
  ([#2322](https://github.com/Pycord-Development/pycord/pull/2322))
- Added `User.avatar_decoration`.
  ([#2131](https://github.com/Pycord-Development/pycord/pull/2131))
- Added support for guild onboarding related features.
  ([#2127](https://github.com/Pycord-Development/pycord/pull/2127))
- Added support for monetization related objects and events.
  ([#2273](https://github.com/Pycord-Development/pycord/pull/2273))
- Added `AttachmentFlags` and attachment attributes `expires_at`, `issued_at` and `hm`.
  ([#2342](https://github.com/Pycord-Development/pycord/pull/2342))
- Added `invitable` and `slowmode_delay` to `Thread` creation methods.
  ([#2350](https://github.com/Pycord-Development/pycord/pull/2350))
- Added support for voice channel statuses.
  ([#2368](https://github.com/Pycord-Development/pycord/pull/2368))
- Added `enforce_nonce` parameter for message sending.
  ([#2370](https://github.com/Pycord-Development/pycord/pull/2370))
- Added audit log support for voice channel status.
  ([#2373](https://github.com/Pycord-Development/pycord/pull/2373))

### Changed

- Changed default for all `name_localizations` and `description_localizations`
  attributes from being `None` to being `MISSING`.
  ([#1866](https://github.com/Pycord-Development/pycord/pull/1866))
- Changed `ffmpeg` output suppression when recording voice channels.
  ([#1993](https://github.com/Pycord-Development/pycord/pull/1993))
- Changed file-upload size limit from 8 MB to 25 MB accordingly.
  ([#2014](https://github.com/Pycord-Development/pycord/pull/2014))
- Changed the behavior of retrieving bans to accurately reflect the API.
  ([#1922](https://github.com/Pycord-Development/pycord/pull/1922))
- Changed `Interaction.channel` to be received from the gateway, allowing it to be
  `DMChannel` or `GroupChannel`.
  ([#2025](https://github.com/Pycord-Development/pycord/pull/2025))
- Changed `DMChannel.recipients` to potentially be `None`.
  ([#2025](https://github.com/Pycord-Development/pycord/pull/2025))
- Changed the behavior to store `view.message` when receiving a component interaction,
  while also changing `view.message` not to be set when sending view through
  `InteractionResponse.send_message`.
  ([#2036](https://github.com/Pycord-Development/pycord/pull/2036))
- Changed the fetching of attributes shared between text-based and Slash Commands in
  Bridge Commands to be dynamic.
  ([#1867](https://github.com/Pycord-Development/pycord/pull/1867))
- `discord.Embed` attributes (such as author, footer, etc.) now return instances of
  their respective classes when set and `None` otherwise.
  ([#2063](https://github.com/Pycord-Development/pycord/pull/2063))
- Changed `default_avatar` behavior to depend on the user's username migration status.
  ([#2087](https://github.com/Pycord-Development/pycord/pull/2087))
- Changed type hints of `command_prefix` and `help_command` arguments to be accurate.
  ([#2099](https://github.com/Pycord-Development/pycord/pull/2099))
- Replaced `orjson` features with `msgspec` in the codebase.
  ([#2170](https://github.com/Pycord-Development/pycord/pull/2170))
- `BridgeOption` must now be used for arguments in bridge commands.
  ([#2252](https://github.com/Pycord-Development/pycord/pull/2252))

### Removed

- Removed `Client.once` in favour of `once` argument in `Client.listen`.
  ([#1957](https://github.com/Pycord-Development/pycord/pull/1957))
- Removed `Embed.Empty` in favour of `None`, and `EmbedProxy` in favour of individual
  classes. ([#2063](https://github.com/Pycord-Development/pycord/pull/2063))

### Fixed

- Fixed `AttributeError` caused by
  [#1957](https://github.com/Pycord-Development/pycord/pull/1957) when using listeners
  in cogs. ([#1989](https://github.com/Pycord-Development/pycord/pull/1989))
- Fixed an issue in editing webhook messages in forum posts and private threads.
  ([#1981](https://github.com/Pycord-Development/pycord/pull/1981)).
- Fixed `View.message` not being set when view is sent using webhooks, including
  `Interaction.followup.send` or when a message is edited.
  ([#1997](https://github.com/Pycord-Development/pycord/pull/1997))
- Fixed `None` being handled incorrectly for avatar in `ClientUser.edit`.
  ([#1994](https://github.com/Pycord-Development/pycord/pull/1994))
- Fixed scheduled events breaking when changing the location from external to a channel.
  ([#1998](https://github.com/Pycord-Development/pycord/pull/1998))
- Fixed boolean converter breaking for Bridge Commands.
  ([#1999](https://github.com/Pycord-Development/pycord/pull/1999))
- Fixed bridge command options not working.
  ([#1999](https://github.com/Pycord-Development/pycord/pull/1999))
- Fixed `TypeError` being raised when passing `name` argument to bridge groups.
  ([#2000](https://github.com/Pycord-Development/pycord/pull/2000))
- Fixed `TypeError` in `AutoModRule`.
  ([#2029](https://github.com/Pycord-Development/pycord/pull/2029))
- Fixed the functionality to override the default `on_application_command_error`
  behavior using listeners.
  ([#2044](https://github.com/Pycord-Development/pycord/pull/2044))
- Fixed unloading of cogs with bridge commands.
  ([#2048](https://github.com/Pycord-Development/pycord/pull/2048))
- Fixed the `individual` slash command synchronization method.
  ([#1925](https://github.com/Pycord-Development/pycord/pull/1925))
- Fixed an issue that occurred when `webhooks_update` event payload channel ID was
  `None`. ([#2078](https://github.com/Pycord-Development/pycord/pull/2078))
- Fixed major `TypeError` when an `AuditLogEntry` has no user.
  ([#2079](https://github.com/Pycord-Development/pycord/pull/2079))
- Fixed `HTTPException` when trying to create a forum thread with files.
  ([#2075](https://github.com/Pycord-Development/pycord/pull/2075))
- Fixed `before_invoke` not being run for `SlashCommandGroup`.
  ([#2091](https://github.com/Pycord-Development/pycord/pull/2091))
- Fixed `AttributeError` when accessing a `Select` object's values when it has not been
  interacted with. ([#2104](https://github.com/Pycord-Development/pycord/pull/2104))
- Fixed `before_invoke` being run twice for slash subcommands.
  ([#2139](https://github.com/Pycord-Development/pycord/pull/2139))
- Fixed `Guild._member_count` sometimes not being set.
  ([#2145](https://github.com/Pycord-Development/pycord/pull/2145))
- Fixed `Thread.applied_tags` not being updated.
  ([#2146](https://github.com/Pycord-Development/pycord/pull/2146))
- Fixed type-hinting of `author` property of `ApplicationContext` to include
  type-hinting of `User` or `Member`.
  ([#2148](https://github.com/Pycord-Development/pycord/pull/2148))
- Fixed missing `delete_after` parameter in overload type-hinting for `Webhook.send()`.
  ([#2156](https://github.com/Pycord-Development/pycord/pull/2156))
- Fixed `ScheduledEvent.creator_id` returning `str` instead of `int`.
  ([#2162](https://github.com/Pycord-Development/pycord/pull/2162))
- Fixed `_bytes_to_base64_data` not defined.
  ([#2185](https://github.com/Pycord-Development/pycord/pull/2185))
- Fixed inaccurate `Union` type hint of `values` argument of `basic_autocomplete` to
  include `Iterable[OptionChoice]`.
- Fixed initial message inside of the create thread payload sending legacy beta payload.
  ([#2191](https://github.com/Pycord-Development/pycord/pull/2191))
- Fixed a misplaced payload object inside of the thread creation payload.
  ([#2192](https://github.com/Pycord-Development/pycord/pull/2192))
- Fixed `DMChannel.recipient` and `User.dm_channel` being `None`.
  ([#2219](https://github.com/Pycord-Development/pycord/pull/2219))
- Fixed `ffmpeg` being terminated prematurely when piping audio stream.
  ([#2240](https://github.com/Pycord-Development/pycord/pull/2240))
- Fixed tasks looping infinitely when `tzinfo` is neither `None` nor UTC.
  ([#2196](https://github.com/Pycord-Development/pycord/pull/2196))
- Fixed `AttributeError` when running permission checks without the `bot` scope.
  ([#2113](https://github.com/Pycord-Development/pycord/issues/2113))
- Fixed `Option` not working on bridge commands because `ext.commands.Command` does not
  recognize them. ([#2256](https://github.com/Pycord-Development/pycord/pull/2256))
- Fixed offset-aware tasks causing `TypeError` when being prepared.
  ([#2271](https://github.com/Pycord-Development/pycord/pull/2271))
- Fixed `AttributeError` when serializing commands with `Annotated` type hints.
  ([#2243](https://github.com/Pycord-Development/pycord/pull/2243))
- Fixed `Intents.all()` returning the wrong value.
  ([#2257](https://github.com/Pycord-Development/pycord/issues/2257))
- Fixed `AuditLogIterator` not respecting the `after` parameter.
  ([#2295](https://github.com/Pycord-Development/pycord/issues/2295))
- Fixed `AttributeError` when failing to establish initial websocket connection.
  ([#2301](https://github.com/Pycord-Development/pycord/pull/2301))
- Fixed `AttributeError` caused by `command.cog` being `MISSING`.
  ([#2303](https://github.com/Pycord-Development/pycord/issues/2303))
- Fixed `self.use_default_buttons` being assumed truthy by `Paginator.update`.
  ([#2319](https://github.com/Pycord-Development/pycord/pull/2319))
- Fixed `AttributeError` when comparing application commands with non-command objects.
  ([#2299](https://github.com/Pycord-Development/pycord/issues/2299))
- Fixed `AttributeError` when copying groups on startup.
  ([#2331](https://github.com/Pycord-Development/pycord/issues/2331))
- Fixed application command options causing errors if declared through the option
  decorator or kwarg.
  ([#2332](https://github.com/Pycord-Development/pycord/issues/2332))
- Fixed options declared using the parameter default value syntax always being optional.
  ([#2333](https://github.com/Pycord-Development/pycord/issues/2333))
- Fixed `BridgeContext` type hints raising an exception for unsupported option type.
  ([#2337](https://github.com/Pycord-Development/pycord/pull/2337))
- Fixed `TypeError` due to `(Sync)WebhookMessage._thread_id` being set to `None`.
  ([#2343](https://github.com/Pycord-Development/pycord/pull/2343))
- Fixed `AttributeError` due to `entitlements` not being included in
  `Interaction.__slots__`.
  ([#2345](https://github.com/Pycord-Development/pycord/pull/2345))
- Fixed `Thread.me` being out of date and added the thread owner to `Thread.members` on
  creation. ([#1296](https://github.com/Pycord-Development/pycord/issues/1296))
- Fixed keyword argument wildcard of `bridge.has_permissions` having the wrong type
  hint. ([#2364](https://github.com/Pycord-Development/pycord/pull/2364))
- Fixed enum to support stringified annotations.
  ([#2367](https://github.com/Pycord-Development/pycord/pull/2367))

## [2.4.1] - 2023-03-20

### Changed

- Updated the values of the `Color.embed_background()` classmethod to correspond with
  new theme colors in the app.
  ([#1931](https://github.com/Pycord-Development/pycord/pull/1931))

### Fixed

- Fixed the type-hinting of `SlashCommandGroup.walk_commands()` to reflect actual
  behavior. ([#1838](https://github.com/Pycord-Development/pycord/pull/1838))
- Fixed the voice IP discovery due to the recent
  [announced change](https://discord.com/channels/613425648685547541/697138785317814292/1080623873629884486).
  ([#1955](https://github.com/Pycord-Development/pycord/pull/1955))
- Fixed `reason` being passed to the wrong method in
  `guild.create_auto_moderation_rule`.
  ([#1960](https://github.com/Pycord-Development/pycord/pull/1960))

## [2.4.0] - 2023-02-10

### Added

- Added new AutoMod trigger metadata properties `regex_patterns`, `allow_list`, and
  `mention_total_limit`; and added the `mention_spam` trigger type.
  ([#1809](https://github.com/Pycord-Development/pycord/pull/1809))
- Added missing `image` parameter to `Guild.create_scheduled_event()` method.
  ([#1831](https://github.com/Pycord-Development/pycord/pull/1831))
- New `ApplicationRoleConnectionMetadata` class for application role connection
  metadata, along with the `fetch_role_connection_metadata_records` and
  `update_role_connection_metadata_records` methods in `Client`.
  ([#1791](https://github.com/Pycord-Development/pycord/pull/1791))
- Added new message types, `role_subscription_purchase`, `interaction_premium_upsell`,
  `stage_start`, `stage_end`, `stage_speaker`, `stage_raise_hand`, `stage_topic`, and
  `guild_application_premium_subscription`.
  ([#1852](https://github.com/Pycord-Development/pycord/pull/1852))
- Added new `EmbeddedActivity` values.
  ([#1859](https://github.com/Pycord-Development/pycord/pull/1859))
- Added new `suppress_notifications` to `MessageFlags`.
  ([#1912](https://github.com/Pycord-Development/pycord/pull/1912))
- Added GIF sticker format type to the `StickerFormatType` enum.
  ([#1915](https://github.com/Pycord-Development/pycord/pull/1915))
- Added new raw events: `raw_member_remove`, `raw_thread_update`, and
  `raw_thread_member_remove`.
  ([#1880](https://github.com/Pycord-Development/pycord/pull/1880))
- Improved support for setting channel types & added new channel types for
  `discord.Option`. ([#1883](https://github.com/Pycord-Development/pycord/pull/1883))

### Changed

- Changed `EmbeddedActivity` values to update accordingly with the new activities.
  ([#1859](https://github.com/Pycord-Development/pycord/pull/1859))
- Advanced version info is now stored as a dict in `version_info.advanced` instead of
  attributes on the `version_info` object.
  ([#1920](https://github.com/Pycord-Development/pycord/pull/1920))
- The `version_info.release_level` attribute has been reverted to its previous name,
  `releaselevel`. ([#1920](https://github.com/Pycord-Development/pycord/pull/1920))

### Fixed

- Fixed bugs in `Page.update_files` where file objects stored in memory were causing an
  `AttributeError`, and `io.BytesIO` files did not send properly more than once.
  ([#1869](https://github.com/Pycord-Development/pycord/pull/1869) &
  [#1881](https://github.com/Pycord-Development/pycord/pull/1881))
- Fixed bridge groups missing the `parent` attribute.
  ([#1823](https://github.com/Pycord-Development/pycord/pull/1823))
- Fixed issues with creating auto moderation rules.
  ([#1822](https://github.com/Pycord-Development/pycord/pull/1822))

## [2.3.3] - 2023-02-10

- Fixed an unhandled `KeyError` exception when receiving GIF stickers, causing crashes.
  ([#1915](https://github.com/Pycord-Development/pycord/pull/1915))

## [2.3.2] - 2022-12-03

### Fixed

- Fixed another `AttributeError` relating to the new `bridge_commands` attribute on
  `ext.bridge.Bot`. ([#1815](https://github.com/Pycord-Development/pycord/pull/1815))
- Fixed an `AttributeError` in select relating to the select type.
  ([#1814](https://github.com/Pycord-Development/pycord/pull/1814))
- Fixed `Thread.applied_tags` always returning an empty list.
  ([#1817](https://github.com/Pycord-Development/pycord/pull/1817))

## [2.3.1] - 2022-11-27

### Fixed

- Fixed `AttributeError` relating to the new `bridge_commands` attribute on
  `ext.bridge.Bot`. ([#1802](https://github.com/Pycord-Development/pycord/pull/1802))

## [2.3.0] - 2022-11-23

### Added

- New brief Attribute to BridgeSlashCommand.
  ([#1676](https://github.com/Pycord-Development/pycord/pull/1676))
- Python 3.11 support. ([#1680](https://github.com/Pycord-Development/pycord/pull/1680))
- New select types `user`, `role`, `mentionable`, and `channel` - Along with their
  respective types and shortcut decorators.
  ([#1702](https://github.com/Pycord-Development/pycord/pull/1702))
- Added support for age-restricted (NSFW) commands.
  ([#1775](https://github.com/Pycord-Development/pycord/pull/1775))
- New flags: `PublicUserFlags.active_developer` & `ApplicationFlags.active`.
  ([#1776](https://github.com/Pycord-Development/pycord/pull/1776))
- Support for new forum features including tags, default slowmode, and default sort
  order. ([#1636](https://github.com/Pycord-Development/pycord/pull/1636))
- Support for new thread attributes `total_message_sent` and `is_pinned`.
  ([#1636](https://github.com/Pycord-Development/pycord/pull/1636))
- Added `bridge_commands` attribute to `ext.bridge.Bot` for access to bridge command
  objects. ([#1787](https://github.com/Pycord-Development/pycord/pull/1787))
- Updated `Guild.features` to include new and previously missing features.
  ([#1788](https://github.com/Pycord-Development/pycord/pull/1788))

### Fixed

- Fix bridge.has_permissions.
  ([#1695](https://github.com/Pycord-Development/pycord/pull/1695))
- Fix audit log overwrite type always resulting in `None`.
  ([#1716](https://github.com/Pycord-Development/pycord/pull/1716))
- Fixed error when using `suppress` kwarg in `send()`.
  ([#1719](https://github.com/Pycord-Development/pycord/pull/1719) &
  [#1723](https://github.com/Pycord-Development/pycord/pull/1723))

### Changed

- `get_application_command()` type kwarg now defaults to `ApplicationCommand`, so all
  command types can be retrieved by default.
  ([#1678](https://github.com/Pycord-Development/pycord/pull/1678))
- `get_application_command()` now supports retrieving subcommands and subcommand groups.
  ([#1678](https://github.com/Pycord-Development/pycord/pull/1678))
-

### Removed

- Removed the guild feature `PRIVATE_THREADS` due to paywall limitation removal.
  ([#1789](https://github.com/Pycord-Development/pycord/pull/1789))

## [2.2.2] - 2022-10-05

### Fixed

- Fixed `parent` attribute of second-level subcommands being set to the base level
  command instead of the direct parent.
  ([#1673](https://github.com/Pycord-Development/pycord/pull/1673))

## [2.2.1] - 2022-10-05

### Added

- New `SlashCommand.qualified_id` attribute.
  ([#1672](https://github.com/Pycord-Development/pycord/pull/1672))

### Fixed

- Fixed a `TypeError` in `ban()` methods related to the new `delete_message_seconds`
  parameter. ([#1666](https://github.com/Pycord-Development/pycord/pull/1666))
- Fixed broken `cog` and `parent` attributes on commands in cogs.
  ([#1662](https://github.com/Pycord-Development/pycord/pull/1662))
- Fixed `SlashCommand.mention` for subcommands.
  ([#1672](https://github.com/Pycord-Development/pycord/pull/1672))

## [2.2.0] - 2022-10-02

### Added

- New Guild Feature `INVITES_DISABLED`.
  ([#1613](https://github.com/Pycord-Development/pycord/pull/1613))
- `suppress` kwarg to `Messageable.send()`.
  ([#1587](https://github.com/Pycord-Development/pycord/pull/1587))
- `proxy` and `proxy_auth` params to many Webhook-related methods.
  ([#1655](https://github.com/Pycord-Development/pycord/pull/1655))
- `delete_message_seconds` parameter in ban methods.
  ([#1557](https://github.com/Pycord-Development/pycord/pull/1557))
- New `View.get_item()` method.
  ([#1659](https://github.com/Pycord-Development/pycord/pull/1659))
- Permissions support for bridge commands.
  ([#1642](https://github.com/Pycord-Development/pycord/pull/1642))
- New `BridgeCommand.invoke()` method.
  ([#1642](https://github.com/Pycord-Development/pycord/pull/1642))
- New `raw_mentions`, `raw_role_mentions` and `raw_channel_mentions` functions in
  `discord.utils`. ([#1658](https://github.com/Pycord-Development/pycord/pull/1658))
- New methods `original_response`, `edit_original_response` & `delete_original_response`
  for `Interaction` objects.
  ([#1609](https://github.com/Pycord-Development/pycord/pull/1609))

### Deprecated

- The `delete_message_days` parameter in ban methods is now deprecated. Please use
  `delete_message_seconds` instead.
  ([#1557](https://github.com/Pycord-Development/pycord/pull/1557))
- The `original_message`, `edit_original_message` & `delete_original_message` methods
  for `Interaction` are now deprecated. Please use the respective `original_response`,
  `edit_original_response` & `delete_original_response` methods instead.
  ([#1609](https://github.com/Pycord-Development/pycord/pull/1609))

### Fixed

- Various fixes to ext.bridge groups.
  ([#1633](https://github.com/Pycord-Development/pycord/pull/1633) &
  [#1631](https://github.com/Pycord-Development/pycord/pull/1631))
- Fix `VOICE_SERVER_UPDATE` error.
  ([#1624](https://github.com/Pycord-Development/pycord/pull/1624))
- Removed unnecessary instance check in autocomplete.
  ([#1643](https://github.com/Pycord-Development/pycord/pull/1643))
- Interaction responses are now passed the respective `proxy` and `proxy_auth` params as
  defined in `Client`. ([#1655](https://github.com/Pycord-Development/pycord/pull/1655))

## [2.1.3] - 2022-09-06

### Fixed

- Fix TypeError in `process_application_commands`.
  ([#1622](https://github.com/Pycord-Development/pycord/pull/1622))

## [2.1.2] - 2022-09-06

### Fixed

- Fix subcommands having MISSING cog attribute.
  ([#1594](https://github.com/Pycord-Development/pycord/pull/1594) &
  [#1605](https://github.com/Pycord-Development/pycord/pull/1605))

## [2.1.1] - 2022-08-25

### Fixed

- Bridge command detection in cogs.
  ([#1592](https://github.com/Pycord-Development/pycord/pull/1592))

## [2.1.0] - 2022-08-25

### Added

- Support for add, sub, union, intersect, and inverse operations on classes inheriting
  from `BaseFlags`. ([#1486](https://github.com/Pycord-Development/pycord/pull/1486))
- A `disable_on_timeout` kwarg in the `View` constructor.
  ([#1492](https://github.com/Pycord-Development/pycord/pull/1492))
- New `mention` property for `SlashCommand` objects, allowing a shortcut for the new
  command markdown syntax.
  ([#1523](https://github.com/Pycord-Development/pycord/pull/1523))
- An `app_commands_badge` value on `ApplicationFlags`.
  ([#1535](https://github.com/Pycord-Development/pycord/pull/1535) and
  [#1553](https://github.com/Pycord-Development/pycord/pull/1553))
- A new `fetch_application` method in the `Client` object.
  ([#1536](https://github.com/Pycord-Development/pycord/pull/1536))
- New `on_check_failure` event method for the `View` class.
  ([#799](https://github.com/Pycord-Development/pycord/pull/799))
- A `set_mfa_required` method to `Guild`.
  ([#1552](https://github.com/Pycord-Development/pycord/pull/1552))
- Support for command groups with bridge commands.
  ([#1496](https://github.com/Pycord-Development/pycord/pull/1496))
- Support for `Attachment` type options for bridge commands.
  ([#1496](https://github.com/Pycord-Development/pycord/pull/1496))
- `is_app` property for `BridgeContext` to better differentiate context types.
  ([#1496](https://github.com/Pycord-Development/pycord/pull/1496))
- Support for localization on bridge commands.
  ([#1496](https://github.com/Pycord-Development/pycord/pull/1496))
- A `filter_params` helper function in `discord.utils`.
  ([#1496](https://github.com/Pycord-Development/pycord/pull/1496))
- Support for `InteractionMessage` via the `message` property of `View`.
  ([#1492](https://github.com/Pycord-Development/pycord/pull/1492))

### Changed

- Use `slash_variant` and `ext_variant` attributes instead of
  `get_application_command()` and `get_ext_command()` methods on `BridgeCommand`.
  ([#1496](https://github.com/Pycord-Development/pycord/pull/1496))
- Set `store` kwarg default to `False` in load_extension(s) method.
  ([#1520](https://github.com/Pycord-Development/pycord/pull/1520))
- `commands.has_permissions()` check now returns `True` in DM channels.
  ([#1577](https://github.com/Pycord-Development/pycord/pull/1577))

### Fixed

- Fix `VoiceChannel`/`CategoryChannel` data being invalidated on `Option._invoke`.
  ([#1490](https://github.com/Pycord-Development/pycord/pull/1490))
- Fix type issues in `options.py`
  ([#1473](https://github.com/Pycord-Development/pycord/pull/1473))
- Fix KeyError on AutoModActionExecution when the bot lacks the Message Content Intent.
  ([#1521](https://github.com/Pycord-Development/pycord/pull/1521))
- Large code/documentation cleanup & minor bug fixes.
  ([#1476](https://github.com/Pycord-Development/pycord/pull/1476))
- Fix `Option` with type `str` raising AttributeError when `min_length` or `max_length`
  kwargs are passed. ([#1527](https://github.com/Pycord-Development/pycord/pull/1527))
- Fix `load_extensions` parameters not being passed through correctly.
  ([#1537](https://github.com/Pycord-Development/pycord/pull/1537))
- Fix `SlashCommandGroup` descriptions to use the correct default string.
  ([#1539](https://github.com/Pycord-Development/pycord/pull/1539) and
  [#1586](https://github.com/Pycord-Development/pycord/pull/1586))
- Fix Enum type options breaking due to `from_datatype()` method & Fix minor typing
  import. ([#1541](https://github.com/Pycord-Development/pycord/pull/1541))
- Adjust category and guild `_channels` attributes to work with NoneType positions.
  ([#1530](https://github.com/Pycord-Development/pycord/pull/1530))
- Make `SelectOption.emoji` a property.
  ([#1550](https://github.com/Pycord-Development/pycord/pull/1550))
- Improve sticker creation by checking for minimum and maximum length on `name` and
  `description`. ([#1546](https://github.com/Pycord-Development/pycord/pull/1546))
- Fix threads created with a base message being set to the wrong `message_reference`.
  ([#1551](https://github.com/Pycord-Development/pycord/pull/1551))
- Avoid unnecessary calls to `sync_commands` during runtime.
  ([#1563](https://github.com/Pycord-Development/pycord/pull/1563))
- Fix bug in `Modal.on_timeout()` by using `custom_id` to create timeout task.
  ([#1562](https://github.com/Pycord-Development/pycord/pull/1562))
- Respect limit argument in `Guild.bans()`.
  ([#1573](https://github.com/Pycord-Development/pycord/pull/1573))
- Fix `before` argument in `on_scheduled_event_update` event always set to `None` by
  converting ID to `int`.
  ([#1580](https://github.com/Pycord-Development/pycord/pull/1580))
- Fix `__eq__` method `ApplicationCommand` accidentally comparing to self.
  ([#1585](https://github.com/Pycord-Development/pycord/pull/1585))
- Apply `cog_check` method to `ApplicationCommand` invocations.
  ([#1575](https://github.com/Pycord-Development/pycord/pull/1575))
- Fix `Interaction.edit_original_message()` using `ConnectionState` instead of
  `InteractionMessageState`.
  ([#1565](https://github.com/Pycord-Development/pycord/pull/1565))
- Fix required parameters validation error.
  ([#1589](https://github.com/Pycord-Development/pycord/pull/1589))

### Security

- Improved fix for application-based bots without the bot scope
  ([#1584](https://github.com/Pycord-Development/pycord/pull/1584))

## [2.0.1] - 2022-08-16

### Security

- Fix for application-based bots without the bot scope
  ([#1568](https://github.com/Pycord-Development/pycord/pull/1568))

## [2.0.0] - 2022-07-08

### Added

- New `news` property on `TextChannel`.
  ([#1370](https://github.com/Pycord-Development/pycord/pull/1370))
- New `invisible` kwarg to `defer()` method.
  ([#1379](https://github.com/Pycord-Development/pycord/pull/1379))
- Support for audit log event type 121 `APPLICATION_COMMAND_PERMISSION_UPDATE`.
  ([#1424](https://github.com/Pycord-Development/pycord/pull/1424))
- New `ForumChannelConverter`.
  ([#1440](https://github.com/Pycord-Development/pycord/pull/1440))
- A shortcut `jump_url` property to users.
  ([#1444](https://github.com/Pycord-Development/pycord/pull/1444))
- Ability for webhooks to create forum posts.
  ([#1405](https://github.com/Pycord-Development/pycord/pull/1405))
- New `message` property to `View`
  ([#1446](https://github.com/Pycord-Development/pycord/pull/1446))
- Support for `error`, `before_invoke`, and `after_invoke` handlers on `BridgeCommand`.
  ([#1411](https://github.com/Pycord-Development/pycord/pull/1411))
- New `thread` property to `Message`.
  ([#1447](https://github.com/Pycord-Development/pycord/pull/1447))
- A `starting_message` property to `Thread`.
  ([#1447](https://github.com/Pycord-Development/pycord/pull/1447))
- An `app_permissions` property to `Interaction` and `ApplicationContext`.
  ([#1460](https://github.com/Pycord-Development/pycord/pull/1460))
- Support for loading folders in `load_extension`, and a new helper function
  `load_extensions`. ([#1423](https://github.com/Pycord-Development/pycord/pull/1423))
- Support for AutoMod ([#1316](https://github.com/Pycord-Development/pycord/pull/1316))
- Support for `min_length` and `max_length` kwargs in `Option`.
  ([#1463](https://github.com/Pycord-Development/pycord/pull/1463))
- Native timeout support for `Modal`.
  ([#1434](https://github.com/Pycord-Development/pycord/pull/1434))

### Changed

- Updated to new sticker limit for premium guilds.
  ([#1420](https://github.com/Pycord-Development/pycord/pull/1420))
- Replace deprecated endpoint in `HTTPClient.change_my_nickname`.
  ([#1426](https://github.com/Pycord-Development/pycord/pull/1426))
- Updated deprecated IDENTIFY packet connection properties.
  ([#1430](https://github.com/Pycord-Development/pycord/pull/1430))

### Removed

- `Guild.region` attribute (Deprecated on API, VoiceChannel.rtc_region should be used
  instead). ([#1429](https://github.com/Pycord-Development/pycord/pull/1429))

### Fixed

- Change `guild_only` to `dm_permission` in application command `to_dict` method.
  ([#1368](https://github.com/Pycord-Development/pycord/pull/1368))
- Fix `repr(ScheduledEventLocation)` raising TypeError.
  ([#1369](https://github.com/Pycord-Development/pycord/pull/1369))
- Fix `repr(TextChannel)` raising AttributeError.
  ([#1370](https://github.com/Pycord-Development/pycord/pull/1370))
- Fix application command validation.
  ([#1372](https://github.com/Pycord-Development/pycord/pull/1372))
- Fix scheduled event `cover` property raising AttributeError.
  ([#1381](https://github.com/Pycord-Development/pycord/pull/1381))
- Fix `SlashCommandGroup` treating optional arguments as required.
  ([#1386](https://github.com/Pycord-Development/pycord/pull/1386))
- Fix `remove_application_command` not always removing commands.
  ([#1391](https://github.com/Pycord-Development/pycord/pull/1391))
- Fix busy-loop in `DecodeManager` when the decode queue is empty, causing 100% CPU
  consumption. ([#1395](https://github.com/Pycord-Development/pycord/pull/1395))
- Fix incorrect activities and permissions on `Interaction` and `Option` objects.
  ([#1365](https://github.com/Pycord-Development/pycord/pull/1365))
- Converted PartialMember `deaf` and `mute` from str annotation (incorrect) to bool
  annotation. ([#1424](https://github.com/Pycord-Development/pycord/pull/1424))
- Use `PUT` instead of `POST` in `HTTPClient.join_thread`.
  ([#1426](https://github.com/Pycord-Development/pycord/pull/1426))
- Fix enum options not setting `input_type` to a SlashCommandOptionType.
  ([#1428](https://github.com/Pycord-Development/pycord/pull/1428))
- Fixed TypeError when using thread options.
  ([#1427](https://github.com/Pycord-Development/pycord/pull/1427))
- Allow voice channels in PartialMessage.
  ([#1441](https://github.com/Pycord-Development/pycord/pull/1441))
- Fixed `AuditLogAction.target_type` for application command permission updates.
  ([#1445](https://github.com/Pycord-Development/pycord/pull/1445))
- Fix bridge commands to ignore the ephemeral kwarg.
  ([#1453](https://github.com/Pycord-Development/pycord/pull/1453))
- Update `thread.members` on `thread.fetch_members`.
  ([#1464](https://github.com/Pycord-Development/pycord/pull/1464))
- Fix the error when Discord does not send the `app_permissions` data in `Interaction`.
  ([#1467](https://github.com/Pycord-Development/pycord/pull/1467))
- Fix AttributeError when voice client `play()` function is not completed yet.
  ([#1360](https://github.com/Pycord-Development/pycord/pull/1360))

## [2.0.0-rc.1] - 2022-05-17

### Added

- A `delete_after` kwarg to `Paginator.send`.
  ([#1245](https://github.com/Pycord-Development/pycord/pull/1245))
- New `reason` kwarg to `Thread.delete_messages`.
  ([#1253](https://github.com/Pycord-Development/pycord/pull/1253))
- A new `jump_url` property to channel and thread objects.
  ([#1254](https://github.com/Pycord-Development/pycord/pull/1254) &
  [#1259](https://github.com/Pycord-Development/pycord/pull/1259))
- New `Paginator.edit()` method.
  ([#1258](https://github.com/Pycord-Development/pycord/pull/1258))
- An `EmbedField` object.
  ([#1181](https://github.com/Pycord-Development/pycord/pull/1181))
- Option names and descriptions are now validated locally.
  ([#1271](https://github.com/Pycord-Development/pycord/pull/1271))
- Component field limits are now enforced at the library level
  ([#1065](https://github.com/Pycord-Development/pycord/pull/1065) &
  [#1289](https://github.com/Pycord-Development/pycord/pull/1289))
- Support providing option channel types as a list.
  ([#1000](https://github.com/Pycord-Development/pycord/pull/1000))
- New `Guild.jump_url` property.
  ([#1282](https://github.com/Pycord-Development/pycord/pull/1282))
- ext.pages now supports ext.bridge.
  ([#1288](https://github.com/Pycord-Development/pycord/pull/1288))
- Implement `None` check for check_guilds.
  ([#1291](https://github.com/Pycord-Development/pycord/pull/1291))
- A debug warning to catch deprecated perms v1 usage until v2 perms are implemented.
  ([#1301](https://github.com/Pycord-Development/pycord/pull/1301))
- A new `files` parameter to `Page` object.
  ([#1300](https://github.com/Pycord-Development/pycord/pull/1300))
- A `disable_all_items` and `enable_all_items` methods to `View` object.
  ([#1199](https://github.com/Pycord-Development/pycord/pull/1199) &
  [#1319](https://github.com/Pycord-Development/pycord/pull/1319))
- New `is_nsfw` attribute to voice channels.
  ([#1317](https://github.com/Pycord-Development/pycord/pull/1317))
- Support for Permissions v2.
  ([#1328](https://github.com/Pycord-Development/pycord/pull/1328))
- Allow using Enum to specify option choices.
  ([#1292](https://github.com/Pycord-Development/pycord/pull/1292))
- The `file` and `files` parameters to `InteractionResponse.edit_message()`.
  ([#1340](https://github.com/Pycord-Development/pycord/pull/1340))
- A `BridgeExtContext.delete()` method.
  ([#1348](https://github.com/Pycord-Development/pycord/pull/1348))
- Forum channels support.
  ([#1249](https://github.com/Pycord-Development/pycord/pull/1249))
- Implemented `Interaction.to_dict`.
  ([#1274](https://github.com/Pycord-Development/pycord/pull/1274))
- Support event covers for audit logs.
  ([#1355](https://github.com/Pycord-Development/pycord/pull/1355))

### Changed

- Removed implicit defer call in `View`.
  ([#1260](https://github.com/Pycord-Development/pycord/pull/1260))
- `Option` class and usage were rewritten.
  ([#1251](https://github.com/Pycord-Development/pycord/pull/1251))
- `description` argument of `PageGroup` is now optional.
  ([#1330](https://github.com/Pycord-Development/pycord/pull/1330))
- Allow `Modal.children` to be set on initialization.
  ([#1311](https://github.com/Pycord-Development/pycord/pull/1311))
- Renamed `delete_exiting` to `delete_existing` (typo).
  ([#1336](https://github.com/Pycord-Development/pycord/pull/1336))

### Fixed

- Fix `PartialMessage.edit()` setting `view` as `None` when `view` kwarg is not passed.
  ([#1256](https://github.com/Pycord-Development/pycord/pull/1256))
- Fix channel parsing in slash command invocations.
  ([#1257](https://github.com/Pycord-Development/pycord/pull/1257))
- Make the channel `position` attribute optional.
  ([#1257](https://github.com/Pycord-Development/pycord/pull/1257))
- Fix `PaginatorMenu` to use interaction routes for updates.
  ([#1267](https://github.com/Pycord-Development/pycord/pull/1267))
- Fix `PartialMessage.edit()` behavior when `content` is `None`.
  ([#1268](https://github.com/Pycord-Development/pycord/pull/1268))
- Fix `Paginator.add_menu()` and `Paginator.add_default_buttons()` passing `custom_id`
  to `PaginatorMenu`. ([#1270](https://github.com/Pycord-Development/pycord/pull/1270))
- Fix `process_application_commands` command not found fallback.
  ([#1262](https://github.com/Pycord-Development/pycord/pull/1262))
- Fix interaction response race condition.
  ([#1039](https://github.com/Pycord-Development/pycord/pull/1039))
- Remove voice client when the bot disconnects.
  ([#1273](https://github.com/Pycord-Development/pycord/pull/1273))
- Fix conversion exception in `ext.bridge`.
  ([#1250](https://github.com/Pycord-Development/pycord/pull/1250))
- `Context.me` returns ClientUser when guilds intent is absent.
  ([#1286](https://github.com/Pycord-Development/pycord/pull/1286))
- Updated `Message.edit` type-hinting overload and removed resulting redundant
  overloads. ([#1299](https://github.com/Pycord-Development/pycord/pull/1299))
- Improved validation regex for command names & options.
  ([#1309](https://github.com/Pycord-Development/pycord/pull/1309))
- Correct `Guild.fetch_members()` type-hints.
  ([#1323](https://github.com/Pycord-Development/pycord/pull/1323))
- Multiple fixes and enhancements for `PageGroup` handling.
  ([#1350](https://github.com/Pycord-Development/pycord/pull/1350))
- Make `TextChannel._get_channel` async.
  ([#1358](https://github.com/Pycord-Development/pycord/pull/1358))

## [2.0.0-beta.7] - 2022-04-09

### Fixed

- Fix py3.10 UnionType checks issue.
  ([#1240](https://github.com/Pycord-Development/pycord/pull/1240))

[unreleased]: https://github.com/Pycord-Development/pycord/compare/v2.7.0rc1...HEAD
[2.7.0rc1]: https://github.com/Pycord-Development/pycord/compare/v2.6.0...v2.7.0rc1
[2.6.1]: https://github.com/Pycord-Development/pycord/compare/v2.6.0...v2.6.1
[2.6.0]: https://github.com/Pycord-Development/pycord/compare/v2.5.0...v2.6.0
[2.5.0]: https://github.com/Pycord-Development/pycord/compare/v2.4.1...v2.5.0
[2.4.1]: https://github.com/Pycord-Development/pycord/compare/v2.4.0...v2.4.1
[2.4.0]: https://github.com/Pycord-Development/pycord/compare/v2.3.3...v2.4.0
[2.3.3]: https://github.com/Pycord-Development/pycord/compare/v2.3.2...v2.3.3
[2.3.2]: https://github.com/Pycord-Development/pycord/compare/v2.3.1...v2.3.2
[2.3.1]: https://github.com/Pycord-Development/pycord/compare/v2.3.0...v2.3.1
[2.3.0]: https://github.com/Pycord-Development/pycord/compare/v2.2.2...v2.3.0
[2.2.2]: https://github.com/Pycord-Development/pycord/compare/v2.2.1...v2.2.2
[2.2.1]: https://github.com/Pycord-Development/pycord/compare/v2.2.0...v2.2.1
[2.2.0]: https://github.com/Pycord-Development/pycord/compare/v2.1.3...v2.2.0
[2.1.3]: https://github.com/Pycord-Development/pycord/compare/v2.1.2...v2.1.3
[2.1.2]: https://github.com/Pycord-Development/pycord/compare/v2.1.1...v2.1.2
[2.1.1]: https://github.com/Pycord-Development/pycord/compare/v2.1.0...v2.1.1
[2.1.0]: https://github.com/Pycord-Development/pycord/compare/v2.0.1...v2.1.0
[2.0.1]: https://github.com/Pycord-Development/pycord/compare/v2.0.0...v2.0.1
[2.0.0]: https://github.com/Pycord-Development/pycord/compare/v2.0.0-rc.1...v2.0.0
[2.0.0-rc.1]:
  https://github.com/Pycord-Development/pycord/compare/v2.0.0-beta.7...v2.0.0-rc.1
[2.0.0-beta.7]:
  https://github.com/Pycord-Development/pycord/compare/v2.0.0-beta.6...v2.0.0-beta.7
[2.0.0-beta.6]:
  https://github.com/Pycord-Development/pycord/compare/v2.0.0-beta.5...v2.0.0-beta.6
[2.0.0-beta.5]:
  https://github.com/Pycord-Development/pycord/compare/v2.0.0-beta.4...v2.0.0-beta.5
[2.0.0-beta.4]:
  https://github.com/Pycord-Development/pycord/compare/v2.0.0-beta.3...v2.0.0-beta.4
[2.0.0-beta.3]:
  https://github.com/Pycord-Development/pycord/compare/v2.0.0-beta.2...v2.0.0-beta.3
[2.0.0-beta.2]:
  https://github.com/Pycord-Development/pycord/compare/v2.0.0-beta.1...v2.0.0-beta.2
[2.0.0-beta.1]:
  https://github.com/Pycord-Development/pycord/compare/v1.7.3...v2.0.0-beta.1
[version guarantees]: https://docs.pycord.dev/en/stable/version_guarantees.html<|MERGE_RESOLUTION|>--- conflicted
+++ resolved
@@ -28,13 +28,10 @@
   - Adds pre-typed and pre-constructed with select_type `ui.Select` aliases for the
     different select types: `ui.StringSelect`, `ui.UserSelect`, `ui.RoleSelect`,
     `ui.MentionableSelect`, and `ui.ChannelSelect`.
-<<<<<<< HEAD
+- Added `ui.FileUpload` for modals and the `FileUpload` component.
+  ([#2938](https://github.com/Pycord-Development/pycord/pull/2938))
 - Added `Permissions.bypass_slowmode`.
   ([#2939](https://github.com/Pycord-Development/pycord/pull/2939))
-=======
-- Added `ui.FileUpload` for modals and the `FileUpload` component.
-  ([#2938](https://github.com/Pycord-Development/pycord/pull/2938))
->>>>>>> e27ff1d7
 
 ### Changed
 
