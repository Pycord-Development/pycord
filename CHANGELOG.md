--- conflicted
+++ resolved
@@ -33,18 +33,15 @@
 
 ### Fixed
 
-<<<<<<< HEAD
-- Fixed `None` being handled incorrectly for avatar in `ClientUser.edit`.
-  ([#1994](https://github.com/Pycord-Development/pycord/pull/1994))
-=======
 - Fixed `AttributeError` caused by
   [#1957](https://github.com/Pycord-Development/pycord/pull/1957) when using listeners
   in cogs. ([#1989](https://github.com/Pycord-Development/pycord/pull/1989))
+- Fixed `None` being handled incorrectly for avatar in `ClientUser.edit`.
+  ([#1994](https://github.com/Pycord-Development/pycord/pull/1994))
 - Fixed scheduled events breaking when changing the location from external to a channel.
   ([#1998](https://github.com/Pycord-Development/pycord/pull/1998))
 - Fixed `TypeError` being raised when passing `name` argument to bridge groups.
   ([#2000](https://github.com/Pycord-Development/pycord/pull/2000))
->>>>>>> 982c5d8c
 
 ## [2.4.1] - 2023-03-20
 
