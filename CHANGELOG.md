# Changelog

All notable changes to this project will be documented in this file.

The format is based on [Keep a Changelog](https://keepachangelog.com/en/1.0.0/), and
this project adheres to [Semantic Versioning](https://semver.org/spec/v2.0.0.html) when
possible (see our [Version Guarantees] for more info).

## [Unreleased]

These changes are available on the `master` branch, but have not yet been released.

⚠️ **This version removes support for Python 3.8.** ⚠️

### Added

- Added `Guild.fetch_role` method.
  ([#2528](https://github.com/Pycord-Development/pycord/pull/2528))
- Added the following `AppInfo` attributes: `approximate_guild_count`,
  `approximate_user_install_count`, `custom_install_url`, `install_params`,
  `interactions_endpoint_url`, `redirect_uris`, `role_connections_verification_url`, and
  `tags`. ([#2520](https://github.com/Pycord-Development/pycord/pull/2520))
- Added `Member.guild_banner` and `Member.display_banner` properties.
  ([#2556](https://github.com/Pycord-Development/pycord/pull/2556))
- Added support for Application Emojis.
  ([#2501](https://github.com/Pycord-Development/pycord/pull/2501))
- Added `cache_app_emojis` parameter to `Client`.
  ([#2501](https://github.com/Pycord-Development/pycord/pull/2501))
- Added `elapsed` method to `VoiceClient`.
  ([#2587](https://github.com/Pycord-Development/pycord/pull/2587/))
- Added optional `filter` parameter to `utils.basic_autocomplete()`.
  ([#2590](https://github.com/Pycord-Development/pycord/pull/2590))
- Added missing `with_counts` parameter to `fetch_guilds` method.
  ([#2615](https://github.com/Pycord-Development/pycord/pull/2615))
- Added the following missing permissions: `Permissions.use_soundboard`,
  `Permissions.use_external_sounds`, and
  `Permissions.view_creator_monetization_analytics`.
  ([#2620](https://github.com/Pycord-Development/pycord/pull/2620))
<<<<<<< HEAD
- Added the following soundboard-related features:
  - Manage guild soundboard sounds with `Guild.fetch_sounds()`, `Guild.create_sound()`,
    `SoundboardSound.edit()`, and `SoundboardSound.delete()`.
  - Access Discord default sounds with `Client.fetch_default_sounds()`.
  - Play sounds in voice channels with `VoiceChannel.send_soundboard_sound()`.
  - New `on_voice_channel_effect_send` event for sound and emoji effects.
  - Soundboard limits based on guild premium tier (8-48 slots) in
    `Guild.soundboard_limit`.
    ([#2623](https://github.com/Pycord-Development/pycord/pull/2623))
=======
- Added `Message._raw_data` attribute.
  ([#2670](https://github.com/Pycord-Development/pycord/pull/2670))
- Added helper methods to determine the authorizing party of an `Interaction`.
  ([#2659](https://github.com/Pycord-Development/pycord/pull/2659))
- Added `VoiceMessage` subclass of `File` to allow voice messages to be sent.
  ([#2579](https://github.com/Pycord-Development/pycord/pull/2579))
>>>>>>> 51b8dae1

### Fixed

- Fixed `Enum` options not setting the correct type when only one choice is available.
  ([#2577](https://github.com/Pycord-Development/pycord/pull/2577))
- Fixed `codec` option for `FFmpegOpusAudio` class to make it in line with
  documentation. ([#2581](https://github.com/Pycord-Development/pycord/pull/2581))
- Fixed a possible bug where audio would play too fast at the beginning of audio files.
  ([#2584](https://github.com/Pycord-Development/pycord/pull/2584))
- Fixed paginator not responding when using `Paginator.edit()` with default parameters.
  ([#2594](https://github.com/Pycord-Development/pycord/pull/2594))
- Fixed the `is_owner()` `user` type hint: `User` -> `User | Member`.
  ([#2593](https://github.com/Pycord-Development/pycord/pull/2593))
- Fixed `Guild.create_test_entitlement()` and `User.create_test_entitlement()` using the
  guild/user ID instead of the application ID.
  ([#2595](https://github.com/Pycord-Development/pycord/pull/2595))
- Fixed `BucketType.category` cooldown commands not functioning correctly in private
  channels. ([#2603](https://github.com/Pycord-Development/pycord/pull/2603))
- Fixed `ctx` parameter of a `SlashCommand` not being `Union` type.
  ([#2611](https://github.com/Pycord-Development/pycord/pull/2611))
- Fixed `TypeError` when passing `skus` parameter in `Client.entitlements()`.
  ([#2627](https://github.com/Pycord-Development/pycord/issues/2627))
- Fixed `AttributeError` when sending polls with `PartialWebook`.
  ([#2624](https://github.com/Pycord-Development/pycord/pull/2624))
- Fixed `AttributeError` when accessing `Member.guild_permissions` for user installed
  apps. ([#2650](https://github.com/Pycord-Development/pycord/pull/2650))
- Fixed type annotations of cached properties.
  ([#2635](https://github.com/Pycord-Development/pycord/issues/2635))
- Fixed an error when responding non-ephemerally with a `Paginator` to an ephemerally
  deferred interaction.
  ([#2661](https://github.com/Pycord-Development/pycord/pull/2661))
- Fixed attachment metadata being set incorrectly in interaction responses causing the
  metadata to be ignored by Discord.
  ([#2679](https://github.com/Pycord-Development/pycord/pull/2679))

### Changed

- Renamed `cover` property of `ScheduledEvent` and `cover` argument of
  `ScheduledEvent.edit` to `image`.
  ([#2496](https://github.com/Pycord-Development/pycord/pull/2496))
- ⚠️ **Removed support for Python 3.8.**
  ([#2521](https://github.com/Pycord-Development/pycord/pull/2521))
- `Emoji` has been renamed to `GuildEmoji`.
  ([#2501](https://github.com/Pycord-Development/pycord/pull/2501))
- Replaced audioop (deprecated module) implementation of `PCMVolumeTransformer.read`
  method with a pure Python equivalent.
  ([#2176](https://github.com/Pycord-Development/pycord/pull/2176))
<<<<<<< HEAD
- Updated `Guild.filesize_limit` to 10 Mb instead of 25 Mb following Discord's API
=======
- Updated `Guild.filesize_limit` to 10 MB instead of 25 MB following Discord's API
>>>>>>> 51b8dae1
  changes. ([#2671](https://github.com/Pycord-Development/pycord/pull/2671))

### Deprecated

- Deprecated `AppInfo.summary` in favor of `AppInfo.description`.
  ([#2520](https://github.com/Pycord-Development/pycord/pull/2520))
- Deprecated `Emoji` in favor of `GuildEmoji`.
  ([#2501](https://github.com/Pycord-Development/pycord/pull/2501))

## [2.6.1] - 2024-09-15

### Fixed

- Fixed premature garbage collection of tasks.
  ([#2510](https://github.com/Pycord-Development/pycord/pull/2510))
- Fixed `EntitlementIterator` type hints and behavior with `limit > 100`.
  ([#2555](https://github.com/Pycord-Development/pycord/pull/2555))
- Fixed missing `stacklevel` parameter in `warn_deprecated` function call inside
  `@utils.deprecated`. ([#2500](https://github.com/Pycord-Development/pycord/pull/2500))
- Fixed the type hint in `ConnectionState._polls` to reflect actual behavior, changing
  it from `Guild` to `Poll`.
  ([#2500](https://github.com/Pycord-Development/pycord/pull/2500))
- Fixed missing `__slots__` attributes in `RawReactionClearEmojiEvent` and
  `RawMessagePollVoteEvent`.
  ([#2500](https://github.com/Pycord-Development/pycord/pull/2500))
- Fixed the type of `ForumChannel.default_sort_order`, changing it from `int` to
  `SortOrder`. ([#2500](https://github.com/Pycord-Development/pycord/pull/2500))
- Fixed `PartialMessage` causing errors when created from `PartialMessageable`.
  ([#2568](https://github.com/Pycord-Development/pycord/pull/2500))
- Fixed the `guild` attribute of `Member`s received from a `UserCommand` being `None`.
  ([#2573](https://github.com/Pycord-Development/pycord/pull/2573))
- Fixed `Webhook.send`, which did not include attachment data.
  ([#2513](https://github.com/Pycord-Development/pycord/pull/2513))
- Fixed inverted type hints in `CheckAnyFailure`.
  ([#2502](https://github.com/Pycord-Development/pycord/pull/2502))

## [2.6.0] - 2024-07-09

### Added

- Added `banner` parameter to `ClientUser.edit`.
  ([#2396](https://github.com/Pycord-Development/pycord/pull/2396))
- Added `user` argument to `Paginator.edit`.
  ([#2390](https://github.com/Pycord-Development/pycord/pull/2390))
- Added `bridge_option` decorator. Required for `bridge.Bot` in 2.7.
  ([#2417](https://github.com/Pycord-Development/pycord/pull/2417))
- Added `Guild.search_members`.
  ([#2418](https://github.com/Pycord-Development/pycord/pull/2418))
- Added bulk banning up to 200 users through `Guild.bulk_ban`.
  ([#2421](https://github.com/Pycord-Development/pycord/pull/2421))
- Added `member` data to the `raw_reaction_remove` event.
  ([#2412](https://github.com/Pycord-Development/pycord/pull/2412))
- Added `Poll` and all related features.
  ([#2408](https://github.com/Pycord-Development/pycord/pull/2408))
- Added `stacklevel` param to `utils.warn_deprecated` and `utils.deprecated`.
  ([#2450](https://github.com/Pycord-Development/pycord/pull/2450))
- Added support for user-installable applications.
  ([#2409](https://github.com/Pycord-Development/pycord/pull/2409))
- Added support for one-time purchases for Discord monetization.
  ([#2438](https://github.com/Pycord-Development/pycord/pull/2438))
- Added `Attachment.title`.
  ([#2486](https://github.com/Pycord-Development/pycord/pull/2486))
- Added `MemberFlags`. ([#2489](https://github.com/Pycord-Development/pycord/pull/2489))
- Added `bypass_verification` parameter to `Member.edit`.
  ([#2489](https://github.com/Pycord-Development/pycord/pull/2489))
- Added `RoleFlags`. ([#2487](https://github.com/Pycord-Development/pycord/pull/2487))
- Added `MessageCall` information.
  ([#2488](https://github.com/Pycord-Development/pycord/pull/2488))

### Fixed

- Fixed the type-hinting of `Member.move_to` and `Member.edit` to reflect actual
  behavior. ([#2386](https://github.com/Pycord-Development/pycord/pull/2386))
- Fixed a deprecation warning from being displayed when running `python -m discord -v`
  by replacing the deprecated module.
  ([#2392](https://github.com/Pycord-Development/pycord/pull/2392))
- Fixed `Paginator.edit` to no longer set user to the bot.
  ([#2390](https://github.com/Pycord-Development/pycord/pull/2390))
- Fixed `NameError` in some instances of `Interaction`.
  ([#2402](https://github.com/Pycord-Development/pycord/pull/2402))
- Fixed interactions being ignored due to `PartialMessage.id` being of type `str`.
  ([#2406](https://github.com/Pycord-Development/pycord/pull/2406))
- Fixed the type-hinting of `ScheduledEvent.subscribers` to reflect actual behavior.
  ([#2400](https://github.com/Pycord-Development/pycord/pull/2400))
- Fixed `ScheduledEvent.subscribers` behavior with `limit=None`.
  ([#2407](https://github.com/Pycord-Development/pycord/pull/2407))
- Fixed invalid data being passed to `Interaction._guild` in certain cases.
  ([#2411](https://github.com/Pycord-Development/pycord/pull/2411))
- Fixed option type hints being ignored when using `parameter_name`.
  ([#2417](https://github.com/Pycord-Development/pycord/pull/2417))
- Fixed parameter `embed=None` causing `AttributeError` on `PartialMessage.edit`.
  ([#2446](https://github.com/Pycord-Development/pycord/pull/2446))
- Fixed paginator to revert state if a page update callback fails.
  ([#2448](https://github.com/Pycord-Development/pycord/pull/2448))
- Fixed missing `application_id` in `Entitlement.delete`.
  ([#2458](https://github.com/Pycord-Development/pycord/pull/2458))
- Fixed issues with enums as `Option` types with long descriptions or too many values.
  ([#2463](https://github.com/Pycord-Development/pycord/pull/2463))
- Fixed many inaccurate type hints throughout the library.
  ([#2457](https://github.com/Pycord-Development/pycord/pull/2457))
- Fixed `AttributeError` due to `discord.Option` being initialised with `input_type` set
  to `None`. ([#2464](https://github.com/Pycord-Development/pycord/pull/2464))
- Fixed `remove_application_command` causing issues while reloading extensions.
  ([#2480](https://github.com/Pycord-Development/pycord/pull/2480))
- Fixed outdated logic for filtering and sorting audit log entries.
  ([#2371](https://github.com/Pycord-Development/pycord/pull/2371))
- Further fixed logic when fetching audit logs.
  ([#2492](https://github.com/Pycord-Development/pycord/pull/2492))

### Changed

- Changed the type of `Guild.bitrate_limit` to `int`.
  ([#2387](https://github.com/Pycord-Development/pycord/pull/2387))
- HTTP requests that fail with a 503 status are now retried.
  ([#2395](https://github.com/Pycord-Development/pycord/pull/2395))
- `option` decorator now accepts `input_type`.
  ([#2417](https://github.com/Pycord-Development/pycord/pull/2417))
- `Option` may be used instead of `BridgeOption` until 2.7.
  ([#2417](https://github.com/Pycord-Development/pycord/pull/2417))
- `Guild.query_members` now accepts `limit=None` to retrieve all members.
  ([#2419](https://github.com/Pycord-Development/pycord/pull/2419))
- `ApplicationCommand.guild_only` is now deprecated in favor of
  `ApplicationCommand.contexts`.
  ([#2409](https://github.com/Pycord-Development/pycord/pull/2409))
- `Message.interaction` is now deprecated in favor of `Message.interaction_metadata`.
  ([#2409](https://github.com/Pycord-Development/pycord/pull/2409))
- Replaced `Client.fetch_entitlements` with `Client.entitlements`, which returns an
  `EntitlementIterator`.
  ([#2490](https://github.com/Pycord-Development/pycord/pull/2490))
- Changed the error message that appears when attempting to add a subcommand group to a
  subcommand group. ([#2275](https://github.com/Pycord-Development/pycord/pull/2275))

### Removed

- Removed the `delete_message_days` parameter from ban methods. Please use
  `delete_message_seconds` instead.
  ([#2421](https://github.com/Pycord-Development/pycord/pull/2421))
- Removed the `oldest_first` parameter from `Guild.audit_logs` in favor of the `before`
  and `after` parameters.
  ([#2371](https://github.com/Pycord-Development/pycord/pull/2371))
- Removed the `vanity_code` parameter from `Guild.edit`.
  ([#2491](https://github.com/Pycord-Development/pycord/pull/2491))

## [2.5.0] - 2024-03-02

### Added

- Added method to start bot via async context manager.
  ([#1801](https://github.com/Pycord-Development/pycord/pull/1801))
- Added parameters `author`, `footer`, `image` and `thumbnail` to `discord.Embed`
  initializer. ([#1996](https://github.com/Pycord-Development/pycord/pull/1996))
- Added events `on_bridge_command`, `on_bridge_command_completion`, and
  `on_bridge_command_error`.
  ([#1916](https://github.com/Pycord-Development/pycord/pull/1916))
- Added the `@client.once()` decorator, which serves as a one-time event listener.
  ([#1940](https://github.com/Pycord-Development/pycord/pull/1940))
- Added support for text-related features in `StageChannel`.
  ([#1936](https://github.com/Pycord-Development/pycord/pull/1936))
- Added support for one-time event listeners in `Client.listen`.
  ([#1957](https://github.com/Pycord-Development/pycord/pull/1957))
- Added `current_page` argument to `Paginator.update()`.
  ([#1983](https://github.com/Pycord-Development/pycord/pull/1983))
- Added application flag `application_auto_moderation_rule_create_badge`.
  ([#1992](https://github.com/Pycord-Development/pycord/pull/1992))
- Added support for recording silence via new `sync_start` argument in
  `VoiceClient.start_recording()`.
  ([#1984](https://github.com/Pycord-Development/pycord/pull/1984))
- Added `custom_message` to AutoModActionMetadata.
  ([#2029](https://github.com/Pycord-Development/pycord/pull/2029))
- Added support for
  [voice messages](https://github.com/discord/discord-api-docs/pull/6082).
  ([#2016](https://github.com/Pycord-Development/pycord/pull/2016))
- Added `data` attribute to all
  [Raw Event payloads](https://docs.pycord.dev/en/master/api/models.html#events).
  ([#2023](https://github.com/Pycord-Development/pycord/pull/2023))
- Added and documented missing `AuditLogAction` enums.
  ([#2030](https://github.com/Pycord-Development/pycord/pull/2030),
  [#2171](https://github.com/Pycord-Development/pycord/pull/2171))
- Added AutoMod-related models for `AuditLogDiff` enums.
  ([#2030](https://github.com/Pycord-Development/pycord/pull/2030))
- Added `Interaction.respond` and `Interaction.edit` as shortcut responses.
  ([#2026](https://github.com/Pycord-Development/pycord/pull/2026))
- Added `view.parent` which is set when the view is sent by
  `interaction.response.send_message`.
  ([#2036](https://github.com/Pycord-Development/pycord/pull/2036))
- Added methods `bridge.Bot.walk_bridge_commands` and
  `BridgeCommandGroup.walk_commands`.
  ([#1867](https://github.com/Pycord-Development/pycord/pull/1867))
- Added support for usernames and modified multiple methods accordingly.
  ([#2042](https://github.com/Pycord-Development/pycord/pull/2042))
- Added `icon` and `unicode_emoji` arguments to `Guild.create_role`.
  ([#2086](https://github.com/Pycord-Development/pycord/pull/2086))
- Added `cooldown` and `max_concurrency` attributes to `SlashCommandGroup`.
  ([#2091](https://github.com/Pycord-Development/pycord/pull/2091))
- Added embedded activities Gartic Phone and Jamspace.
  ([#2102](https://github.com/Pycord-Development/pycord/pull/2102))
- Added `bridge.Context` type as a `Union` of subclasses.
  ([#2106](https://github.com/Pycord-Development/pycord/pull/2106))
- Added support for type-hinting slash command options with `typing.Annotated`.
  ([#2124](https://github.com/Pycord-Development/pycord/pull/2124))
- Added `suppress` and `allowed_mentions` parameters to `Webhook` and
  `InteractionResponse` edit methods.
  ([#2138](https://github.com/Pycord-Development/pycord/pull/2138))
- Added `wait_finish` parameter to `VoiceClient.play` for awaiting the end of a play.
  ([#2194](https://github.com/Pycord-Development/pycord/pull/2194))
- Added support for custom bot status.
  ([#2206](https://github.com/Pycord-Development/pycord/pull/2206))
- Added function `Guild.delete_auto_moderation_rule`.
  ([#2153](https://github.com/Pycord-Development/pycord/pull/2153))
- Added `VoiceChannel.slowmode_delay`.
  ([#2112](https://github.com/Pycord-Development/pycord/pull/2112))
- Added `ForumChannel.default_reaction_emoji` attribute.
  ([#2178](https://github.com/Pycord-Development/pycord/pull/2178))
- Added `default_reaction_emoji` parameter to `Guild.create_forum_channel` and
  `ForumChannel.edit` methods.
  ([#2178](https://github.com/Pycord-Development/pycord/pull/2178))
- Added `applied_tags` parameter to `Webhook.send` method.
  ([#2322](https://github.com/Pycord-Development/pycord/pull/2322))
- Added `User.avatar_decoration`.
  ([#2131](https://github.com/Pycord-Development/pycord/pull/2131))
- Added support for guild onboarding related features.
  ([#2127](https://github.com/Pycord-Development/pycord/pull/2127))
- Added support for monetization related objects and events.
  ([#2273](https://github.com/Pycord-Development/pycord/pull/2273))
- Added `AttachmentFlags` and attachment attributes `expires_at`, `issued_at` and `hm`.
  ([#2342](https://github.com/Pycord-Development/pycord/pull/2342))
- Added `invitable` and `slowmode_delay` to `Thread` creation methods.
  ([#2350](https://github.com/Pycord-Development/pycord/pull/2350))
- Added support for voice channel statuses.
  ([#2368](https://github.com/Pycord-Development/pycord/pull/2368))
- Added `enforce_nonce` parameter for message sending.
  ([#2370](https://github.com/Pycord-Development/pycord/pull/2370))
- Added audit log support for voice channel status.
  ([#2373](https://github.com/Pycord-Development/pycord/pull/2373))

### Changed

- Changed default for all `name_localizations` and `description_localizations`
  attributes from being `None` to being `MISSING`.
  ([#1866](https://github.com/Pycord-Development/pycord/pull/1866))
- Changed `ffmpeg` output suppression when recording voice channels.
  ([#1993](https://github.com/Pycord-Development/pycord/pull/1993))
- Changed file-upload size limit from 8 MB to 25 MB accordingly.
  ([#2014](https://github.com/Pycord-Development/pycord/pull/2014))
- Changed the behavior of retrieving bans to accurately reflect the API.
  ([#1922](https://github.com/Pycord-Development/pycord/pull/1922))
- Changed `Interaction.channel` to be received from the gateway, allowing it to be
  `DMChannel` or `GroupChannel`.
  ([#2025](https://github.com/Pycord-Development/pycord/pull/2025))
- Changed `DMChannel.recipients` to potentially be `None`.
  ([#2025](https://github.com/Pycord-Development/pycord/pull/2025))
- Changed the behavior to store `view.message` when receiving a component interaction,
  while also changing `view.message` not to be set when sending view through
  `InteractionResponse.send_message`.
  ([#2036](https://github.com/Pycord-Development/pycord/pull/2036))
- Changed the fetching of attributes shared between text-based and Slash Commands in
  Bridge Commands to be dynamic.
  ([#1867](https://github.com/Pycord-Development/pycord/pull/1867))
- `discord.Embed` attributes (such as author, footer, etc.) now return instances of
  their respective classes when set and `None` otherwise.
  ([#2063](https://github.com/Pycord-Development/pycord/pull/2063))
- Changed `default_avatar` behavior to depend on the user's username migration status.
  ([#2087](https://github.com/Pycord-Development/pycord/pull/2087))
- Changed type hints of `command_prefix` and `help_command` arguments to be accurate.
  ([#2099](https://github.com/Pycord-Development/pycord/pull/2099))
- Replaced `orjson` features with `msgspec` in the codebase.
  ([#2170](https://github.com/Pycord-Development/pycord/pull/2170))
- `BridgeOption` must now be used for arguments in bridge commands.
  ([#2252](https://github.com/Pycord-Development/pycord/pull/2252))

### Removed

- Removed `Client.once` in favour of `once` argument in `Client.listen`.
  ([#1957](https://github.com/Pycord-Development/pycord/pull/1957))
- Removed `Embed.Empty` in favour of `None`, and `EmbedProxy` in favour of individual
  classes. ([#2063](https://github.com/Pycord-Development/pycord/pull/2063))

### Fixed

- Fixed `AttributeError` caused by
  [#1957](https://github.com/Pycord-Development/pycord/pull/1957) when using listeners
  in cogs. ([#1989](https://github.com/Pycord-Development/pycord/pull/1989))
- Fixed an issue in editing webhook messages in forum posts and private threads.
  ([#1981](https://github.com/Pycord-Development/pycord/pull/1981)).
- Fixed `View.message` not being set when view is sent using webhooks, including
  `Interaction.followup.send` or when a message is edited.
  ([#1997](https://github.com/Pycord-Development/pycord/pull/1997))
- Fixed `None` being handled incorrectly for avatar in `ClientUser.edit`.
  ([#1994](https://github.com/Pycord-Development/pycord/pull/1994))
- Fixed scheduled events breaking when changing the location from external to a channel.
  ([#1998](https://github.com/Pycord-Development/pycord/pull/1998))
- Fixed boolean converter breaking for Bridge Commands.
  ([#1999](https://github.com/Pycord-Development/pycord/pull/1999))
- Fixed bridge command options not working.
  ([#1999](https://github.com/Pycord-Development/pycord/pull/1999))
- Fixed `TypeError` being raised when passing `name` argument to bridge groups.
  ([#2000](https://github.com/Pycord-Development/pycord/pull/2000))
- Fixed `TypeError` in `AutoModRule`.
  ([#2029](https://github.com/Pycord-Development/pycord/pull/2029))
- Fixed the functionality to override the default `on_application_command_error`
  behavior using listeners.
  ([#2044](https://github.com/Pycord-Development/pycord/pull/2044))
- Fixed unloading of cogs with bridge commands.
  ([#2048](https://github.com/Pycord-Development/pycord/pull/2048))
- Fixed the `individual` slash command synchronization method.
  ([#1925](https://github.com/Pycord-Development/pycord/pull/1925))
- Fixed an issue that occurred when `webhooks_update` event payload channel ID was
  `None`. ([#2078](https://github.com/Pycord-Development/pycord/pull/2078))
- Fixed major `TypeError` when an `AuditLogEntry` has no user.
  ([#2079](https://github.com/Pycord-Development/pycord/pull/2079))
- Fixed `HTTPException` when trying to create a forum thread with files.
  ([#2075](https://github.com/Pycord-Development/pycord/pull/2075))
- Fixed `before_invoke` not being run for `SlashCommandGroup`.
  ([#2091](https://github.com/Pycord-Development/pycord/pull/2091))
- Fixed `AttributeError` when accessing a `Select` object's values when it has not been
  interacted with. ([#2104](https://github.com/Pycord-Development/pycord/pull/2104))
- Fixed `before_invoke` being run twice for slash subcommands.
  ([#2139](https://github.com/Pycord-Development/pycord/pull/2139))
- Fixed `Guild._member_count` sometimes not being set.
  ([#2145](https://github.com/Pycord-Development/pycord/pull/2145))
- Fixed `Thread.applied_tags` not being updated.
  ([#2146](https://github.com/Pycord-Development/pycord/pull/2146))
- Fixed type-hinting of `author` property of `ApplicationContext` to include
  type-hinting of `User` or `Member`.
  ([#2148](https://github.com/Pycord-Development/pycord/pull/2148))
- Fixed missing `delete_after` parameter in overload type-hinting for `Webhook.send()`.
  ([#2156](https://github.com/Pycord-Development/pycord/pull/2156))
- Fixed `ScheduledEvent.creator_id` returning `str` instead of `int`.
  ([#2162](https://github.com/Pycord-Development/pycord/pull/2162))
- Fixed `_bytes_to_base64_data` not defined.
  ([#2185](https://github.com/Pycord-Development/pycord/pull/2185))
- Fixed inaccurate `Union` type hint of `values` argument of `basic_autocomplete` to
  include `Iterable[OptionChoice]`.
- Fixed initial message inside of the create thread payload sending legacy beta payload.
  ([#2191](https://github.com/Pycord-Development/pycord/pull/2191))
- Fixed a misplaced payload object inside of the thread creation payload.
  ([#2192](https://github.com/Pycord-Development/pycord/pull/2192))
- Fixed `DMChannel.recipient` and `User.dm_channel` being `None`.
  ([#2219](https://github.com/Pycord-Development/pycord/pull/2219))
- Fixed `ffmpeg` being terminated prematurely when piping audio stream.
  ([#2240](https://github.com/Pycord-Development/pycord/pull/2240))
- Fixed tasks looping infinitely when `tzinfo` is neither `None` nor UTC.
  ([#2196](https://github.com/Pycord-Development/pycord/pull/2196))
- Fixed `AttributeError` when running permission checks without the `bot` scope.
  ([#2113](https://github.com/Pycord-Development/pycord/issues/2113))
- Fixed `Option` not working on bridge commands because `ext.commands.Command` does not
  recognize them. ([#2256](https://github.com/Pycord-Development/pycord/pull/2256))
- Fixed offset-aware tasks causing `TypeError` when being prepared.
  ([#2271](https://github.com/Pycord-Development/pycord/pull/2271))
- Fixed `AttributeError` when serializing commands with `Annotated` type hints.
  ([#2243](https://github.com/Pycord-Development/pycord/pull/2243))
- Fixed `Intents.all()` returning the wrong value.
  ([#2257](https://github.com/Pycord-Development/pycord/issues/2257))
- Fixed `AuditLogIterator` not respecting the `after` parameter.
  ([#2295](https://github.com/Pycord-Development/pycord/issues/2295))
- Fixed `AttributeError` when failing to establish initial websocket connection.
  ([#2301](https://github.com/Pycord-Development/pycord/pull/2301))
- Fixed `AttributeError` caused by `command.cog` being `MISSING`.
  ([#2303](https://github.com/Pycord-Development/pycord/issues/2303))
- Fixed `self.use_default_buttons` being assumed truthy by `Paginator.update`.
  ([#2319](https://github.com/Pycord-Development/pycord/pull/2319))
- Fixed `AttributeError` when comparing application commands with non-command objects.
  ([#2299](https://github.com/Pycord-Development/pycord/issues/2299))
- Fixed `AttributeError` when copying groups on startup.
  ([#2331](https://github.com/Pycord-Development/pycord/issues/2331))
- Fixed application command options causing errors if declared through the option
  decorator or kwarg.
  ([#2332](https://github.com/Pycord-Development/pycord/issues/2332))
- Fixed options declared using the parameter default value syntax always being optional.
  ([#2333](https://github.com/Pycord-Development/pycord/issues/2333))
- Fixed `BridgeContext` type hints raising an exception for unsupported option type.
  ([#2337](https://github.com/Pycord-Development/pycord/pull/2337))
- Fixed `TypeError` due to `(Sync)WebhookMessage._thread_id` being set to `None`.
  ([#2343](https://github.com/Pycord-Development/pycord/pull/2343))
- Fixed `AttributeError` due to `entitlements` not being included in
  `Interaction.__slots__`.
  ([#2345](https://github.com/Pycord-Development/pycord/pull/2345))
- Fixed `Thread.me` being out of date and added the thread owner to `Thread.members` on
  creation. ([#1296](https://github.com/Pycord-Development/pycord/issues/1296))
- Fixed keyword argument wildcard of `bridge.has_permissions` having the wrong type
  hint. ([#2364](https://github.com/Pycord-Development/pycord/pull/2364))
- Fixed enum to support stringified annotations.
  ([#2367](https://github.com/Pycord-Development/pycord/pull/2367))

## [2.4.1] - 2023-03-20

### Changed

- Updated the values of the `Color.embed_background()` classmethod to correspond with
  new theme colors in the app.
  ([#1931](https://github.com/Pycord-Development/pycord/pull/1931))

### Fixed

- Fixed the type-hinting of `SlashCommandGroup.walk_commands()` to reflect actual
  behavior. ([#1838](https://github.com/Pycord-Development/pycord/pull/1838))
- Fixed the voice IP discovery due to the recent
  [announced change](https://discord.com/channels/613425648685547541/697138785317814292/1080623873629884486).
  ([#1955](https://github.com/Pycord-Development/pycord/pull/1955))
- Fixed `reason` being passed to the wrong method in
  `guild.create_auto_moderation_rule`.
  ([#1960](https://github.com/Pycord-Development/pycord/pull/1960))

## [2.4.0] - 2023-02-10

### Added

- Added new AutoMod trigger metadata properties `regex_patterns`, `allow_list`, and
  `mention_total_limit`; and added the `mention_spam` trigger type.
  ([#1809](https://github.com/Pycord-Development/pycord/pull/1809))
- Added missing `image` parameter to `Guild.create_scheduled_event()` method.
  ([#1831](https://github.com/Pycord-Development/pycord/pull/1831))
- New `ApplicationRoleConnectionMetadata` class for application role connection
  metadata, along with the `fetch_role_connection_metadata_records` and
  `update_role_connection_metadata_records` methods in `Client`.
  ([#1791](https://github.com/Pycord-Development/pycord/pull/1791))
- Added new message types, `role_subscription_purchase`, `interaction_premium_upsell`,
  `stage_start`, `stage_end`, `stage_speaker`, `stage_raise_hand`, `stage_topic`, and
  `guild_application_premium_subscription`.
  ([#1852](https://github.com/Pycord-Development/pycord/pull/1852))
- Added new `EmbeddedActivity` values.
  ([#1859](https://github.com/Pycord-Development/pycord/pull/1859))
- Added new `suppress_notifications` to `MessageFlags`.
  ([#1912](https://github.com/Pycord-Development/pycord/pull/1912))
- Added GIF sticker format type to the `StickerFormatType` enum.
  ([#1915](https://github.com/Pycord-Development/pycord/pull/1915))
- Added new raw events: `raw_member_remove`, `raw_thread_update`, and
  `raw_thread_member_remove`.
  ([#1880](https://github.com/Pycord-Development/pycord/pull/1880))
- Improved support for setting channel types & added new channel types for
  `discord.Option`. ([#1883](https://github.com/Pycord-Development/pycord/pull/1883))

### Changed

- Changed `EmbeddedActivity` values to update accordingly with the new activities.
  ([#1859](https://github.com/Pycord-Development/pycord/pull/1859))
- Advanced version info is now stored as a dict in `version_info.advanced` instead of
  attributes on the `version_info` object.
  ([#1920](https://github.com/Pycord-Development/pycord/pull/1920))
- The `version_info.release_level` attribute has been reverted to its previous name,
  `releaselevel`. ([#1920](https://github.com/Pycord-Development/pycord/pull/1920))

### Fixed

- Fixed bugs in `Page.update_files` where file objects stored in memory were causing an
  `AttributeError`, and `io.BytesIO` files did not send properly more than once.
  ([#1869](https://github.com/Pycord-Development/pycord/pull/1869) &
  [#1881](https://github.com/Pycord-Development/pycord/pull/1881))
- Fixed bridge groups missing the `parent` attribute.
  ([#1823](https://github.com/Pycord-Development/pycord/pull/1823))
- Fixed issues with creating auto moderation rules.
  ([#1822](https://github.com/Pycord-Development/pycord/pull/1822))

## [2.3.3] - 2023-02-10

- Fixed an unhandled `KeyError` exception when receiving GIF stickers, causing crashes.
  ([#1915](https://github.com/Pycord-Development/pycord/pull/1915))

## [2.3.2] - 2022-12-03

### Fixed

- Fixed another `AttributeError` relating to the new `bridge_commands` attribute on
  `ext.bridge.Bot`. ([#1815](https://github.com/Pycord-Development/pycord/pull/1815))
- Fixed an `AttributeError` in select relating to the select type.
  ([#1814](https://github.com/Pycord-Development/pycord/pull/1814))
- Fixed `Thread.applied_tags` always returning an empty list.
  ([#1817](https://github.com/Pycord-Development/pycord/pull/1817))

## [2.3.1] - 2022-11-27

### Fixed

- Fixed `AttributeError` relating to the new `bridge_commands` attribute on
  `ext.bridge.Bot`. ([#1802](https://github.com/Pycord-Development/pycord/pull/1802))

## [2.3.0] - 2022-11-23

### Added

- New brief Attribute to BridgeSlashCommand.
  ([#1676](https://github.com/Pycord-Development/pycord/pull/1676))
- Python 3.11 support. ([#1680](https://github.com/Pycord-Development/pycord/pull/1680))
- New select types `user`, `role`, `mentionable`, and `channel` - Along with their
  respective types and shortcut decorators.
  ([#1702](https://github.com/Pycord-Development/pycord/pull/1702))
- Added support for age-restricted (NSFW) commands.
  ([#1775](https://github.com/Pycord-Development/pycord/pull/1775))
- New flags: `PublicUserFlags.active_developer` & `ApplicationFlags.active`.
  ([#1776](https://github.com/Pycord-Development/pycord/pull/1776))
- Support for new forum features including tags, default slowmode, and default sort
  order. ([#1636](https://github.com/Pycord-Development/pycord/pull/1636))
- Support for new thread attributes `total_message_sent` and `is_pinned`.
  ([#1636](https://github.com/Pycord-Development/pycord/pull/1636))
- Added `bridge_commands` attribute to `ext.bridge.Bot` for access to bridge command
  objects. ([#1787](https://github.com/Pycord-Development/pycord/pull/1787))
- Updated `Guild.features` to include new and previously missing features.
  ([#1788](https://github.com/Pycord-Development/pycord/pull/1788))

### Fixed

- Fix bridge.has_permissions.
  ([#1695](https://github.com/Pycord-Development/pycord/pull/1695))
- Fix audit log overwrite type always resulting in `None`.
  ([#1716](https://github.com/Pycord-Development/pycord/pull/1716))
- Fixed error when using `suppress` kwarg in `send()`.
  ([#1719](https://github.com/Pycord-Development/pycord/pull/1719) &
  [#1723](https://github.com/Pycord-Development/pycord/pull/1723))

### Changed

- `get_application_command()` type kwarg now defaults to `ApplicationCommand`, so all
  command types can be retrieved by default.
  ([#1678](https://github.com/Pycord-Development/pycord/pull/1678))
- `get_application_command()` now supports retrieving subcommands and subcommand groups.
  ([#1678](https://github.com/Pycord-Development/pycord/pull/1678))
-

### Removed

- Removed the guild feature `PRIVATE_THREADS` due to paywall limitation removal.
  ([#1789](https://github.com/Pycord-Development/pycord/pull/1789))

## [2.2.2] - 2022-10-05

### Fixed

- Fixed `parent` attribute of second-level subcommands being set to the base level
  command instead of the direct parent.
  ([#1673](https://github.com/Pycord-Development/pycord/pull/1673))

## [2.2.1] - 2022-10-05

### Added

- New `SlashCommand.qualified_id` attribute.
  ([#1672](https://github.com/Pycord-Development/pycord/pull/1672))

### Fixed

- Fixed a `TypeError` in `ban()` methods related to the new `delete_message_seconds`
  parameter. ([#1666](https://github.com/Pycord-Development/pycord/pull/1666))
- Fixed broken `cog` and `parent` attributes on commands in cogs.
  ([#1662](https://github.com/Pycord-Development/pycord/pull/1662))
- Fixed `SlashCommand.mention` for subcommands.
  ([#1672](https://github.com/Pycord-Development/pycord/pull/1672))

## [2.2.0] - 2022-10-02

### Added

- New Guild Feature `INVITES_DISABLED`.
  ([#1613](https://github.com/Pycord-Development/pycord/pull/1613))
- `suppress` kwarg to `Messageable.send()`.
  ([#1587](https://github.com/Pycord-Development/pycord/pull/1587))
- `proxy` and `proxy_auth` params to many Webhook-related methods.
  ([#1655](https://github.com/Pycord-Development/pycord/pull/1655))
- `delete_message_seconds` parameter in ban methods.
  ([#1557](https://github.com/Pycord-Development/pycord/pull/1557))
- New `View.get_item()` method.
  ([#1659](https://github.com/Pycord-Development/pycord/pull/1659))
- Permissions support for bridge commands.
  ([#1642](https://github.com/Pycord-Development/pycord/pull/1642))
- New `BridgeCommand.invoke()` method.
  ([#1642](https://github.com/Pycord-Development/pycord/pull/1642))
- New `raw_mentions`, `raw_role_mentions` and `raw_channel_mentions` functions in
  `discord.utils`. ([#1658](https://github.com/Pycord-Development/pycord/pull/1658))
- New methods `original_response`, `edit_original_response` & `delete_original_response`
  for `Interaction` objects.
  ([#1609](https://github.com/Pycord-Development/pycord/pull/1609))

### Deprecated

- The `delete_message_days` parameter in ban methods is now deprecated. Please use
  `delete_message_seconds` instead.
  ([#1557](https://github.com/Pycord-Development/pycord/pull/1557))
- The `original_message`, `edit_original_message` & `delete_original_message` methods
  for `Interaction` are now deprecated. Please use the respective `original_response`,
  `edit_original_response` & `delete_original_response` methods instead.
  ([#1609](https://github.com/Pycord-Development/pycord/pull/1609))

### Fixed

- Various fixes to ext.bridge groups.
  ([#1633](https://github.com/Pycord-Development/pycord/pull/1633) &
  [#1631](https://github.com/Pycord-Development/pycord/pull/1631))
- Fix `VOICE_SERVER_UPDATE` error.
  ([#1624](https://github.com/Pycord-Development/pycord/pull/1624))
- Removed unnecessary instance check in autocomplete.
  ([#1643](https://github.com/Pycord-Development/pycord/pull/1643))
- Interaction responses are now passed the respective `proxy` and `proxy_auth` params as
  defined in `Client`. ([#1655](https://github.com/Pycord-Development/pycord/pull/1655))

## [2.1.3] - 2022-09-06

### Fixed

- Fix TypeError in `process_application_commands`.
  ([#1622](https://github.com/Pycord-Development/pycord/pull/1622))

## [2.1.2] - 2022-09-06

### Fixed

- Fix subcommands having MISSING cog attribute.
  ([#1594](https://github.com/Pycord-Development/pycord/pull/1594) &
  [#1605](https://github.com/Pycord-Development/pycord/pull/1605))

## [2.1.1] - 2022-08-25

### Fixed

- Bridge command detection in cogs.
  ([#1592](https://github.com/Pycord-Development/pycord/pull/1592))

## [2.1.0] - 2022-08-25

### Added

- Support for add, sub, union, intersect, and inverse operations on classes inheriting
  from `BaseFlags`. ([#1486](https://github.com/Pycord-Development/pycord/pull/1486))
- A `disable_on_timeout` kwarg in the `View` constructor.
  ([#1492](https://github.com/Pycord-Development/pycord/pull/1492))
- New `mention` property for `SlashCommand` objects, allowing a shortcut for the new
  command markdown syntax.
  ([#1523](https://github.com/Pycord-Development/pycord/pull/1523))
- An `app_commands_badge` value on `ApplicationFlags`.
  ([#1535](https://github.com/Pycord-Development/pycord/pull/1535) and
  [#1553](https://github.com/Pycord-Development/pycord/pull/1553))
- A new `fetch_application` method in the `Client` object.
  ([#1536](https://github.com/Pycord-Development/pycord/pull/1536))
- New `on_check_failure` event method for the `View` class.
  ([#799](https://github.com/Pycord-Development/pycord/pull/799))
- A `set_mfa_required` method to `Guild`.
  ([#1552](https://github.com/Pycord-Development/pycord/pull/1552))
- Support for command groups with bridge commands.
  ([#1496](https://github.com/Pycord-Development/pycord/pull/1496))
- Support for `Attachment` type options for bridge commands.
  ([#1496](https://github.com/Pycord-Development/pycord/pull/1496))
- `is_app` property for `BridgeContext` to better differentiate context types.
  ([#1496](https://github.com/Pycord-Development/pycord/pull/1496))
- Support for localization on bridge commands.
  ([#1496](https://github.com/Pycord-Development/pycord/pull/1496))
- A `filter_params` helper function in `discord.utils`.
  ([#1496](https://github.com/Pycord-Development/pycord/pull/1496))
- Support for `InteractionMessage` via the `message` property of `View`.
  ([#1492](https://github.com/Pycord-Development/pycord/pull/1492))

### Changed

- Use `slash_variant` and `ext_variant` attributes instead of
  `get_application_command()` and `get_ext_command()` methods on `BridgeCommand`.
  ([#1496](https://github.com/Pycord-Development/pycord/pull/1496))
- Set `store` kwarg default to `False` in load_extension(s) method.
  ([#1520](https://github.com/Pycord-Development/pycord/pull/1520))
- `commands.has_permissions()` check now returns `True` in DM channels.
  ([#1577](https://github.com/Pycord-Development/pycord/pull/1577))

### Fixed

- Fix `VoiceChannel`/`CategoryChannel` data being invalidated on `Option._invoke`.
  ([#1490](https://github.com/Pycord-Development/pycord/pull/1490))
- Fix type issues in `options.py`
  ([#1473](https://github.com/Pycord-Development/pycord/pull/1473))
- Fix KeyError on AutoModActionExecution when the bot lacks the Message Content Intent.
  ([#1521](https://github.com/Pycord-Development/pycord/pull/1521))
- Large code/documentation cleanup & minor bug fixes.
  ([#1476](https://github.com/Pycord-Development/pycord/pull/1476))
- Fix `Option` with type `str` raising AttributeError when `min_length` or `max_length`
  kwargs are passed. ([#1527](https://github.com/Pycord-Development/pycord/pull/1527))
- Fix `load_extensions` parameters not being passed through correctly.
  ([#1537](https://github.com/Pycord-Development/pycord/pull/1537))
- Fix `SlashCommandGroup` descriptions to use the correct default string.
  ([#1539](https://github.com/Pycord-Development/pycord/pull/1539) and
  [#1586](https://github.com/Pycord-Development/pycord/pull/1586))
- Fix Enum type options breaking due to `from_datatype()` method & Fix minor typing
  import. ([#1541](https://github.com/Pycord-Development/pycord/pull/1541))
- Adjust category and guild `_channels` attributes to work with NoneType positions.
  ([#1530](https://github.com/Pycord-Development/pycord/pull/1530))
- Make `SelectOption.emoji` a property.
  ([#1550](https://github.com/Pycord-Development/pycord/pull/1550))
- Improve sticker creation by checking for minimum and maximum length on `name` and
  `description`. ([#1546](https://github.com/Pycord-Development/pycord/pull/1546))
- Fix threads created with a base message being set to the wrong `message_reference`.
  ([#1551](https://github.com/Pycord-Development/pycord/pull/1551))
- Avoid unnecessary calls to `sync_commands` during runtime.
  ([#1563](https://github.com/Pycord-Development/pycord/pull/1563))
- Fix bug in `Modal.on_timeout()` by using `custom_id` to create timeout task.
  ([#1562](https://github.com/Pycord-Development/pycord/pull/1562))
- Respect limit argument in `Guild.bans()`.
  ([#1573](https://github.com/Pycord-Development/pycord/pull/1573))
- Fix `before` argument in `on_scheduled_event_update` event always set to `None` by
  converting ID to `int`.
  ([#1580](https://github.com/Pycord-Development/pycord/pull/1580))
- Fix `__eq__` method `ApplicationCommand` accidentally comparing to self.
  ([#1585](https://github.com/Pycord-Development/pycord/pull/1585))
- Apply `cog_check` method to `ApplicationCommand` invocations.
  ([#1575](https://github.com/Pycord-Development/pycord/pull/1575))
- Fix `Interaction.edit_original_message()` using `ConnectionState` instead of
  `InteractionMessageState`.
  ([#1565](https://github.com/Pycord-Development/pycord/pull/1565))
- Fix required parameters validation error.
  ([#1589](https://github.com/Pycord-Development/pycord/pull/1589))

### Security

- Improved fix for application-based bots without the bot scope
  ([#1584](https://github.com/Pycord-Development/pycord/pull/1584))

## [2.0.1] - 2022-08-16

### Security

- Fix for application-based bots without the bot scope
  ([#1568](https://github.com/Pycord-Development/pycord/pull/1568))

## [2.0.0] - 2022-07-08

### Added

- New `news` property on `TextChannel`.
  ([#1370](https://github.com/Pycord-Development/pycord/pull/1370))
- New `invisible` kwarg to `defer()` method.
  ([#1379](https://github.com/Pycord-Development/pycord/pull/1379))
- Support for audit log event type 121 `APPLICATION_COMMAND_PERMISSION_UPDATE`.
  ([#1424](https://github.com/Pycord-Development/pycord/pull/1424))
- New `ForumChannelConverter`.
  ([#1440](https://github.com/Pycord-Development/pycord/pull/1440))
- A shortcut `jump_url` property to users.
  ([#1444](https://github.com/Pycord-Development/pycord/pull/1444))
- Ability for webhooks to create forum posts.
  ([#1405](https://github.com/Pycord-Development/pycord/pull/1405))
- New `message` property to `View`
  ([#1446](https://github.com/Pycord-Development/pycord/pull/1446))
- Support for `error`, `before_invoke`, and `after_invoke` handlers on `BridgeCommand`.
  ([#1411](https://github.com/Pycord-Development/pycord/pull/1411))
- New `thread` property to `Message`.
  ([#1447](https://github.com/Pycord-Development/pycord/pull/1447))
- A `starting_message` property to `Thread`.
  ([#1447](https://github.com/Pycord-Development/pycord/pull/1447))
- An `app_permissions` property to `Interaction` and `ApplicationContext`.
  ([#1460](https://github.com/Pycord-Development/pycord/pull/1460))
- Support for loading folders in `load_extension`, and a new helper function
  `load_extensions`. ([#1423](https://github.com/Pycord-Development/pycord/pull/1423))
- Support for AutoMod ([#1316](https://github.com/Pycord-Development/pycord/pull/1316))
- Support for `min_length` and `max_length` kwargs in `Option`.
  ([#1463](https://github.com/Pycord-Development/pycord/pull/1463))
- Native timeout support for `Modal`.
  ([#1434](https://github.com/Pycord-Development/pycord/pull/1434))

### Changed

- Updated to new sticker limit for premium guilds.
  ([#1420](https://github.com/Pycord-Development/pycord/pull/1420))
- Replace deprecated endpoint in `HTTPClient.change_my_nickname`.
  ([#1426](https://github.com/Pycord-Development/pycord/pull/1426))
- Updated deprecated IDENTIFY packet connection properties.
  ([#1430](https://github.com/Pycord-Development/pycord/pull/1430))

### Removed

- `Guild.region` attribute (Deprecated on API, VoiceChannel.rtc_region should be used
  instead). ([#1429](https://github.com/Pycord-Development/pycord/pull/1429))

### Fixed

- Change `guild_only` to `dm_permission` in application command `to_dict` method.
  ([#1368](https://github.com/Pycord-Development/pycord/pull/1368))
- Fix `repr(ScheduledEventLocation)` raising TypeError.
  ([#1369](https://github.com/Pycord-Development/pycord/pull/1369))
- Fix `repr(TextChannel)` raising AttributeError.
  ([#1370](https://github.com/Pycord-Development/pycord/pull/1370))
- Fix application command validation.
  ([#1372](https://github.com/Pycord-Development/pycord/pull/1372))
- Fix scheduled event `cover` property raising AttributeError.
  ([#1381](https://github.com/Pycord-Development/pycord/pull/1381))
- Fix `SlashCommandGroup` treating optional arguments as required.
  ([#1386](https://github.com/Pycord-Development/pycord/pull/1386))
- Fix `remove_application_command` not always removing commands.
  ([#1391](https://github.com/Pycord-Development/pycord/pull/1391))
- Fix busy-loop in `DecodeManager` when the decode queue is empty, causing 100% CPU
  consumption. ([#1395](https://github.com/Pycord-Development/pycord/pull/1395))
- Fix incorrect activities and permissions on `Interaction` and `Option` objects.
  ([#1365](https://github.com/Pycord-Development/pycord/pull/1365))
- Converted PartialMember `deaf` and `mute` from str annotation (incorrect) to bool
  annotation. ([#1424](https://github.com/Pycord-Development/pycord/pull/1424))
- Use `PUT` instead of `POST` in `HTTPClient.join_thread`.
  ([#1426](https://github.com/Pycord-Development/pycord/pull/1426))
- Fix enum options not setting `input_type` to a SlashCommandOptionType.
  ([#1428](https://github.com/Pycord-Development/pycord/pull/1428))
- Fixed TypeError when using thread options.
  ([#1427](https://github.com/Pycord-Development/pycord/pull/1427))
- Allow voice channels in PartialMessage.
  ([#1441](https://github.com/Pycord-Development/pycord/pull/1441))
- Fixed `AuditLogAction.target_type` for application command permission updates.
  ([#1445](https://github.com/Pycord-Development/pycord/pull/1445))
- Fix bridge commands to ignore the ephemeral kwarg.
  ([#1453](https://github.com/Pycord-Development/pycord/pull/1453))
- Update `thread.members` on `thread.fetch_members`.
  ([#1464](https://github.com/Pycord-Development/pycord/pull/1464))
- Fix the error when Discord does not send the `app_permissions` data in `Interaction`.
  ([#1467](https://github.com/Pycord-Development/pycord/pull/1467))
- Fix AttributeError when voice client `play()` function is not completed yet.
  ([#1360](https://github.com/Pycord-Development/pycord/pull/1360))

## [2.0.0-rc.1] - 2022-05-17

### Added

- A `delete_after` kwarg to `Paginator.send`.
  ([#1245](https://github.com/Pycord-Development/pycord/pull/1245))
- New `reason` kwarg to `Thread.delete_messages`.
  ([#1253](https://github.com/Pycord-Development/pycord/pull/1253))
- A new `jump_url` property to channel and thread objects.
  ([#1254](https://github.com/Pycord-Development/pycord/pull/1254) &
  [#1259](https://github.com/Pycord-Development/pycord/pull/1259))
- New `Paginator.edit()` method.
  ([#1258](https://github.com/Pycord-Development/pycord/pull/1258))
- An `EmbedField` object.
  ([#1181](https://github.com/Pycord-Development/pycord/pull/1181))
- Option names and descriptions are now validated locally.
  ([#1271](https://github.com/Pycord-Development/pycord/pull/1271))
- Component field limits are now enforced at the library level
  ([#1065](https://github.com/Pycord-Development/pycord/pull/1065) &
  [#1289](https://github.com/Pycord-Development/pycord/pull/1289))
- Support providing option channel types as a list.
  ([#1000](https://github.com/Pycord-Development/pycord/pull/1000))
- New `Guild.jump_url` property.
  ([#1282](https://github.com/Pycord-Development/pycord/pull/1282))
- ext.pages now supports ext.bridge.
  ([#1288](https://github.com/Pycord-Development/pycord/pull/1288))
- Implement `None` check for check_guilds.
  ([#1291](https://github.com/Pycord-Development/pycord/pull/1291))
- A debug warning to catch deprecated perms v1 usage until v2 perms are implemented.
  ([#1301](https://github.com/Pycord-Development/pycord/pull/1301))
- A new `files` parameter to `Page` object.
  ([#1300](https://github.com/Pycord-Development/pycord/pull/1300))
- A `disable_all_items` and `enable_all_items` methods to `View` object.
  ([#1199](https://github.com/Pycord-Development/pycord/pull/1199) &
  [#1319](https://github.com/Pycord-Development/pycord/pull/1319))
- New `is_nsfw` attribute to voice channels.
  ([#1317](https://github.com/Pycord-Development/pycord/pull/1317))
- Support for Permissions v2.
  ([#1328](https://github.com/Pycord-Development/pycord/pull/1328))
- Allow using Enum to specify option choices.
  ([#1292](https://github.com/Pycord-Development/pycord/pull/1292))
- The `file` and `files` parameters to `InteractionResponse.edit_message()`.
  ([#1340](https://github.com/Pycord-Development/pycord/pull/1340))
- A `BridgeExtContext.delete()` method.
  ([#1348](https://github.com/Pycord-Development/pycord/pull/1348))
- Forum channels support.
  ([#1249](https://github.com/Pycord-Development/pycord/pull/1249))
- Implemented `Interaction.to_dict`.
  ([#1274](https://github.com/Pycord-Development/pycord/pull/1274))
- Support event covers for audit logs.
  ([#1355](https://github.com/Pycord-Development/pycord/pull/1355))

### Changed

- Removed implicit defer call in `View`.
  ([#1260](https://github.com/Pycord-Development/pycord/pull/1260))
- `Option` class and usage were rewritten.
  ([#1251](https://github.com/Pycord-Development/pycord/pull/1251))
- `description` argument of `PageGroup` is now optional.
  ([#1330](https://github.com/Pycord-Development/pycord/pull/1330))
- Allow `Modal.children` to be set on initialization.
  ([#1311](https://github.com/Pycord-Development/pycord/pull/1311))
- Renamed `delete_exiting` to `delete_existing` (typo).
  ([#1336](https://github.com/Pycord-Development/pycord/pull/1336))

### Fixed

- Fix `PartialMessage.edit()` setting `view` as `None` when `view` kwarg is not passed.
  ([#1256](https://github.com/Pycord-Development/pycord/pull/1256))
- Fix channel parsing in slash command invocations.
  ([#1257](https://github.com/Pycord-Development/pycord/pull/1257))
- Make the channel `position` attribute optional.
  ([#1257](https://github.com/Pycord-Development/pycord/pull/1257))
- Fix `PaginatorMenu` to use interaction routes for updates.
  ([#1267](https://github.com/Pycord-Development/pycord/pull/1267))
- Fix `PartialMessage.edit()` behavior when `content` is `None`.
  ([#1268](https://github.com/Pycord-Development/pycord/pull/1268))
- Fix `Paginator.add_menu()` and `Paginator.add_default_buttons()` passing `custom_id`
  to `PaginatorMenu`. ([#1270](https://github.com/Pycord-Development/pycord/pull/1270))
- Fix `process_application_commands` command not found fallback.
  ([#1262](https://github.com/Pycord-Development/pycord/pull/1262))
- Fix interaction response race condition.
  ([#1039](https://github.com/Pycord-Development/pycord/pull/1039))
- Remove voice client when the bot disconnects.
  ([#1273](https://github.com/Pycord-Development/pycord/pull/1273))
- Fix conversion exception in `ext.bridge`.
  ([#1250](https://github.com/Pycord-Development/pycord/pull/1250))
- `Context.me` returns ClientUser when guilds intent is absent.
  ([#1286](https://github.com/Pycord-Development/pycord/pull/1286))
- Updated `Message.edit` type-hinting overload and removed resulting redundant
  overloads. ([#1299](https://github.com/Pycord-Development/pycord/pull/1299))
- Improved validation regex for command names & options.
  ([#1309](https://github.com/Pycord-Development/pycord/pull/1309))
- Correct `Guild.fetch_members()` type-hints.
  ([#1323](https://github.com/Pycord-Development/pycord/pull/1323))
- Multiple fixes and enhancements for `PageGroup` handling.
  ([#1350](https://github.com/Pycord-Development/pycord/pull/1350))
- Make `TextChannel._get_channel` async.
  ([#1358](https://github.com/Pycord-Development/pycord/pull/1358))

## [2.0.0-beta.7] - 2022-04-09

### Fixed

- Fix py3.10 UnionType checks issue.
  ([#1240](https://github.com/Pycord-Development/pycord/pull/1240))

[unreleased]: https://github.com/Pycord-Development/pycord/compare/v2.6.0...HEAD
[2.6.0]: https://github.com/Pycord-Development/pycord/compare/v2.5.0...v2.6.0
[2.5.0]: https://github.com/Pycord-Development/pycord/compare/v2.4.1...v2.5.0
[2.4.1]: https://github.com/Pycord-Development/pycord/compare/v2.4.0...v2.4.1
[2.4.0]: https://github.com/Pycord-Development/pycord/compare/v2.3.3...v2.4.0
[2.3.3]: https://github.com/Pycord-Development/pycord/compare/v2.3.2...v2.3.3
[2.3.2]: https://github.com/Pycord-Development/pycord/compare/v2.3.1...v2.3.2
[2.3.1]: https://github.com/Pycord-Development/pycord/compare/v2.3.0...v2.3.1
[2.3.0]: https://github.com/Pycord-Development/pycord/compare/v2.2.2...v2.3.0
[2.2.2]: https://github.com/Pycord-Development/pycord/compare/v2.2.1...v2.2.2
[2.2.1]: https://github.com/Pycord-Development/pycord/compare/v2.2.0...v2.2.1
[2.2.0]: https://github.com/Pycord-Development/pycord/compare/v2.1.3...v2.2.0
[2.1.3]: https://github.com/Pycord-Development/pycord/compare/v2.1.2...v2.1.3
[2.1.2]: https://github.com/Pycord-Development/pycord/compare/v2.1.1...v2.1.2
[2.1.1]: https://github.com/Pycord-Development/pycord/compare/v2.1.0...v2.1.1
[2.1.0]: https://github.com/Pycord-Development/pycord/compare/v2.0.1...v2.1.0
[2.0.1]: https://github.com/Pycord-Development/pycord/compare/v2.0.0...v2.0.1
[2.0.0]: https://github.com/Pycord-Development/pycord/compare/v2.0.0-rc.1...v2.0.0
[2.0.0-rc.1]:
  https://github.com/Pycord-Development/pycord/compare/v2.0.0-beta.7...v2.0.0-rc.1
[2.0.0-beta.7]:
  https://github.com/Pycord-Development/pycord/compare/v2.0.0-beta.6...v2.0.0-beta.7
[2.0.0-beta.6]:
  https://github.com/Pycord-Development/pycord/compare/v2.0.0-beta.5...v2.0.0-beta.6
[2.0.0-beta.5]:
  https://github.com/Pycord-Development/pycord/compare/v2.0.0-beta.4...v2.0.0-beta.5
[2.0.0-beta.4]:
  https://github.com/Pycord-Development/pycord/compare/v2.0.0-beta.3...v2.0.0-beta.4
[2.0.0-beta.3]:
  https://github.com/Pycord-Development/pycord/compare/v2.0.0-beta.2...v2.0.0-beta.3
[2.0.0-beta.2]:
  https://github.com/Pycord-Development/pycord/compare/v2.0.0-beta.1...v2.0.0-beta.2
[2.0.0-beta.1]:
  https://github.com/Pycord-Development/pycord/compare/v1.7.3...v2.0.0-beta.1
[version guarantees]: https://docs.pycord.dev/en/stable/version_guarantees.html<|MERGE_RESOLUTION|>--- conflicted
+++ resolved
@@ -36,7 +36,12 @@
   `Permissions.use_external_sounds`, and
   `Permissions.view_creator_monetization_analytics`.
   ([#2620](https://github.com/Pycord-Development/pycord/pull/2620))
-<<<<<<< HEAD
+- Added `Message._raw_data` attribute.
+  ([#2670](https://github.com/Pycord-Development/pycord/pull/2670))
+- Added helper methods to determine the authorizing party of an `Interaction`.
+  ([#2659](https://github.com/Pycord-Development/pycord/pull/2659))
+- Added `VoiceMessage` subclass of `File` to allow voice messages to be sent.
+  ([#2579](https://github.com/Pycord-Development/pycord/pull/2579))
 - Added the following soundboard-related features:
   - Manage guild soundboard sounds with `Guild.fetch_sounds()`, `Guild.create_sound()`,
     `SoundboardSound.edit()`, and `SoundboardSound.delete()`.
@@ -46,14 +51,6 @@
   - Soundboard limits based on guild premium tier (8-48 slots) in
     `Guild.soundboard_limit`.
     ([#2623](https://github.com/Pycord-Development/pycord/pull/2623))
-=======
-- Added `Message._raw_data` attribute.
-  ([#2670](https://github.com/Pycord-Development/pycord/pull/2670))
-- Added helper methods to determine the authorizing party of an `Interaction`.
-  ([#2659](https://github.com/Pycord-Development/pycord/pull/2659))
-- Added `VoiceMessage` subclass of `File` to allow voice messages to be sent.
-  ([#2579](https://github.com/Pycord-Development/pycord/pull/2579))
->>>>>>> 51b8dae1
 
 ### Fixed
 
@@ -101,11 +98,7 @@
 - Replaced audioop (deprecated module) implementation of `PCMVolumeTransformer.read`
   method with a pure Python equivalent.
   ([#2176](https://github.com/Pycord-Development/pycord/pull/2176))
-<<<<<<< HEAD
-- Updated `Guild.filesize_limit` to 10 Mb instead of 25 Mb following Discord's API
-=======
 - Updated `Guild.filesize_limit` to 10 MB instead of 25 MB following Discord's API
->>>>>>> 51b8dae1
   changes. ([#2671](https://github.com/Pycord-Development/pycord/pull/2671))
 
 ### Deprecated
