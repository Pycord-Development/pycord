# Changelog

All notable changes to this project will be documented in this file.

The format is based on [Keep a Changelog](https://keepachangelog.com/en/1.0.0/), and
this project adheres to [Semantic Versioning](https://semver.org/spec/v2.0.0.html) when
possible (see our [Version Guarantees] for more info).

## [Unreleased]

These changes are available on the `master` branch, but have not yet been released.

### Added

<<<<<<< HEAD
- Added `user` argument to `Paginator.edit`.
  ([#2390](https://github.com/Pycord-Development/pycord/pull/2390))
=======
- Added `banner` parameter to `ClientUser.edit`.
  ([#2396](https://github.com/Pycord-Development/pycord/pull/2396))
>>>>>>> bfe7827d

### Fixed

- Fixed the type-hinting of `Member.move_to` and `Member.edit` to reflect actual
  behavior. ([#2386](https://github.com/Pycord-Development/pycord/pull/2386))
<<<<<<< HEAD
- Fixed `Paginator.edit` to no longer set user to the bot.
  ([#2390](https://github.com/Pycord-Development/pycord/pull/2390))
=======
- Fixed a deprecation warning from being displayed when running `python -m discord -v`
  by replacing the deprecated module.
  ([#2392](https://github.com/Pycord-Development/pycord/pull/2392))
>>>>>>> bfe7827d

### Changed

- Changed the type of `Guild.bitrate_limit` to `int`.
  ([#2387](https://github.com/Pycord-Development/pycord/pull/2387))

## [2.5.0] - 2024-03-02

### Added

- Added method to start bot via async context manager.
  ([#1801](https://github.com/Pycord-Development/pycord/pull/1801))
- Added parameters `author`, `footer`, `image` and `thumbnail` to `discord.Embed`
  initializer. ([#1996](https://github.com/Pycord-Development/pycord/pull/1996))
- Added events `on_bridge_command`, `on_bridge_command_completion`, and
  `on_bridge_command_error`.
  ([#1916](https://github.com/Pycord-Development/pycord/pull/1916))
- Added the `@client.once()` decorator, which serves as a one-time event listener.
  ([#1940](https://github.com/Pycord-Development/pycord/pull/1940))
- Added support for text-related features in `StageChannel`.
  ([#1936](https://github.com/Pycord-Development/pycord/pull/1936))
- Added support for one-time event listeners in `Client.listen`.
  ([#1957](https://github.com/Pycord-Development/pycord/pull/1957))
- Added `current_page` argument to `Paginator.update()`.
  ([#1983](https://github.com/Pycord-Development/pycord/pull/1983))
- Added application flag `application_auto_moderation_rule_create_badge`.
  ([#1992](https://github.com/Pycord-Development/pycord/pull/1992))
- Added support for recording silence via new `sync_start` argument in
  `VoiceClient.start_recording()`.
  ([#1984](https://github.com/Pycord-Development/pycord/pull/1984))
- Added `custom_message` to AutoModActionMetadata.
  ([#2029](https://github.com/Pycord-Development/pycord/pull/2029))
- Added support for
  [voice messages](https://github.com/discord/discord-api-docs/pull/6082).
  ([#2016](https://github.com/Pycord-Development/pycord/pull/2016))
- Added `data` attribute to all
  [Raw Event payloads](https://docs.pycord.dev/en/master/api/models.html#events).
  ([#2023](https://github.com/Pycord-Development/pycord/pull/2023))
- Added and documented missing `AuditLogAction` enums.
  ([#2030](https://github.com/Pycord-Development/pycord/pull/2030),
  [#2171](https://github.com/Pycord-Development/pycord/pull/2171))
- Added AutoMod-related models for `AuditLogDiff` enums.
  ([#2030](https://github.com/Pycord-Development/pycord/pull/2030))
- Added `Interaction.respond` and `Interaction.edit` as shortcut responses.
  ([#2026](https://github.com/Pycord-Development/pycord/pull/2026))
- Added `view.parent` which is set when the view is sent by
  `interaction.response.send_message`.
  ([#2036](https://github.com/Pycord-Development/pycord/pull/2036))
- Added methods `bridge.Bot.walk_bridge_commands` and
  `BridgeCommandGroup.walk_commands`.
  ([#1867](https://github.com/Pycord-Development/pycord/pull/1867))
- Added support for usernames and modified multiple methods accordingly.
  ([#2042](https://github.com/Pycord-Development/pycord/pull/2042))
- Added `icon` and `unicode_emoji` arguments to `Guild.create_role`.
  ([#2086](https://github.com/Pycord-Development/pycord/pull/2086))
- Added `cooldown` and `max_concurrency` attributes to `SlashCommandGroup`.
  ([#2091](https://github.com/Pycord-Development/pycord/pull/2091))
- Added embedded activities Gartic Phone and Jamspace.
  ([#2102](https://github.com/Pycord-Development/pycord/pull/2102))
- Added `bridge.Context` type as a `Union` of subclasses.
  ([#2106](https://github.com/Pycord-Development/pycord/pull/2106))
- Added support for type-hinting slash command options with `typing.Annotated`.
  ([#2124](https://github.com/Pycord-Development/pycord/pull/2124))
- Added `suppress` and `allowed_mentions` parameters to `Webhook` and
  `InteractionResponse` edit methods.
  ([#2138](https://github.com/Pycord-Development/pycord/pull/2138))
- Added `wait_finish` parameter to `VoiceClient.play` for awaiting the end of a play.
  ([#2194](https://github.com/Pycord-Development/pycord/pull/2194))
- Added support for custom bot status.
  ([#2206](https://github.com/Pycord-Development/pycord/pull/2206))
- Added function `Guild.delete_auto_moderation_rule`.
  ([#2153](https://github.com/Pycord-Development/pycord/pull/2153))
- Added `VoiceChannel.slowmode_delay`.
  ([#2112](https://github.com/Pycord-Development/pycord/pull/2112))
- Added `ForumChannel.default_reaction_emoji` attribute.
  ([#2178](https://github.com/Pycord-Development/pycord/pull/2178))
- Added `default_reaction_emoji` parameter to `Guild.create_forum_channel` and
  `ForumChannel.edit` methods.
  ([#2178](https://github.com/Pycord-Development/pycord/pull/2178))
- Added `applied_tags` parameter to `Webhook.send` method.
  ([#2322](https://github.com/Pycord-Development/pycord/pull/2322))
- Added `User.avatar_decoration`.
  ([#2131](https://github.com/Pycord-Development/pycord/pull/2131))
- Added support for guild onboarding related features.
  ([#2127](https://github.com/Pycord-Development/pycord/pull/2127))
- Added support for monetization related objects and events.
  ([#2273](https://github.com/Pycord-Development/pycord/pull/2273))
- Added `AttachmentFlags` and attachment attributes `expires_at`, `issued_at` and `hm`.
  ([#2342](https://github.com/Pycord-Development/pycord/pull/2342))
- Added `invitable` and `slowmode_delay` to `Thread` creation methods.
  ([#2350](https://github.com/Pycord-Development/pycord/pull/2350))
- Added support for voice channel statuses.
  ([#2368](https://github.com/Pycord-Development/pycord/pull/2368))
- Added `enforce_nonce` parameter for message sending.
  ([#2370](https://github.com/Pycord-Development/pycord/pull/2370))
- Added audit log support for voice channel status.
  ([#2373](https://github.com/Pycord-Development/pycord/pull/2373))

### Changed

- Changed default for all `name_localizations` and `description_localizations`
  attributes from being `None` to being `MISSING`.
  ([#1866](https://github.com/Pycord-Development/pycord/pull/1866))
- Changed `ffmpeg` output suppression when recording voice channels.
  ([#1993](https://github.com/Pycord-Development/pycord/pull/1993))
- Changed file-upload size limit from 8 MB to 25 MB accordingly.
  ([#2014](https://github.com/Pycord-Development/pycord/pull/2014))
- Changed the behavior of retrieving bans to accurately reflect the API.
  ([#1922](https://github.com/Pycord-Development/pycord/pull/1922))
- Changed `Interaction.channel` to be received from the gateway, allowing it to be
  `DMChannel` or `GroupChannel`.
  ([#2025](https://github.com/Pycord-Development/pycord/pull/2025))
- Changed `DMChannel.recipients` to potentially be `None`.
  ([#2025](https://github.com/Pycord-Development/pycord/pull/2025))
- Changed the behavior to store `view.message` when receiving a component interaction,
  while also changing `view.message` not to be set when sending view through
  `InteractionResponse.send_message`.
  ([#2036](https://github.com/Pycord-Development/pycord/pull/2036))
- Changed the fetching of attributes shared between text-based and Slash Commands in
  Bridge Commands to be dynamic.
  ([#1867](https://github.com/Pycord-Development/pycord/pull/1867))
- `discord.Embed` attributes (such as author, footer, etc.) now return instances of
  their respective classes when set and `None` otherwise.
  ([#2063](https://github.com/Pycord-Development/pycord/pull/2063))
- Changed `default_avatar` behavior to depend on the user's username migration status.
  ([#2087](https://github.com/Pycord-Development/pycord/pull/2087))
- Changed type hints of `command_prefix` and `help_command` arguments to be accurate.
  ([#2099](https://github.com/Pycord-Development/pycord/pull/2099))
- Replaced `orjson` features with `msgspec` in the codebase.
  ([#2170](https://github.com/Pycord-Development/pycord/pull/2170))
- `BridgeOption` must now be used for arguments in bridge commands.
  ([#2252](https://github.com/Pycord-Development/pycord/pull/2252))

### Removed

- Removed `Client.once` in favour of `once` argument in `Client.listen`.
  ([#1957](https://github.com/Pycord-Development/pycord/pull/1957))
- Removed `Embed.Empty` in favour of `None`, and `EmbedProxy` in favour of individual
  classes. ([#2063](https://github.com/Pycord-Development/pycord/pull/2063))

### Fixed

- Fixed `AttributeError` caused by
  [#1957](https://github.com/Pycord-Development/pycord/pull/1957) when using listeners
  in cogs. ([#1989](https://github.com/Pycord-Development/pycord/pull/1989))
- Fixed an issue in editing webhook messages in forum posts and private threads.
  ([#1981](https://github.com/Pycord-Development/pycord/pull/1981)).
- Fixed `View.message` not being set when view is sent using webhooks, including
  `Interaction.followup.send` or when a message is edited.
  ([#1997](https://github.com/Pycord-Development/pycord/pull/1997))
- Fixed `None` being handled incorrectly for avatar in `ClientUser.edit`.
  ([#1994](https://github.com/Pycord-Development/pycord/pull/1994))
- Fixed scheduled events breaking when changing the location from external to a channel.
  ([#1998](https://github.com/Pycord-Development/pycord/pull/1998))
- Fixed boolean converter breaking for Bridge Commands.
  ([#1999](https://github.com/Pycord-Development/pycord/pull/1999))
- Fixed bridge command options not working.
  ([#1999](https://github.com/Pycord-Development/pycord/pull/1999))
- Fixed `TypeError` being raised when passing `name` argument to bridge groups.
  ([#2000](https://github.com/Pycord-Development/pycord/pull/2000))
- Fixed `TypeError` in `AutoModRule`.
  ([#2029](https://github.com/Pycord-Development/pycord/pull/2029))
- Fixed the functionality to override the default `on_application_command_error`
  behavior using listeners.
  ([#2044](https://github.com/Pycord-Development/pycord/pull/2044))
- Fixed unloading of cogs with bridge commands.
  ([#2048](https://github.com/Pycord-Development/pycord/pull/2048))
- Fixed the `individual` slash command synchronization method.
  ([#1925](https://github.com/Pycord-Development/pycord/pull/1925))
- Fixed an issue that occurred when `webhooks_update` event payload channel ID was
  `None`. ([#2078](https://github.com/Pycord-Development/pycord/pull/2078))
- Fixed major `TypeError` when an `AuditLogEntry` has no user.
  ([#2079](https://github.com/Pycord-Development/pycord/pull/2079))
- Fixed `HTTPException` when trying to create a forum thread with files.
  ([#2075](https://github.com/Pycord-Development/pycord/pull/2075))
- Fixed `before_invoke` not being run for `SlashCommandGroup`.
  ([#2091](https://github.com/Pycord-Development/pycord/pull/2091))
- Fixed `AttributeError` when accessing a `Select` object's values when it hasn't been
  interacted with. ([#2104](https://github.com/Pycord-Development/pycord/pull/2104))
- Fixed `before_invoke` being run twice for slash subcommands.
  ([#2139](https://github.com/Pycord-Development/pycord/pull/2139))
- Fixed `Guild._member_count` sometimes not being set.
  ([#2145](https://github.com/Pycord-Development/pycord/pull/2145))
- Fixed `Thread.applied_tags` not being updated.
  ([#2146](https://github.com/Pycord-Development/pycord/pull/2146))
- Fixed type hinting of `author` property of `ApplicationContext` to include
  type-hinting of `User` or `Member`.
  ([#2148](https://github.com/Pycord-Development/pycord/pull/2148))
- Fixed missing `delete_after` parameter in overload type-hinting for `Webhook.send()`.
  ([#2156](https://github.com/Pycord-Development/pycord/pull/2156))
- Fixed `ScheduledEvent.creator_id` returning `str` instead of `int`.
  ([#2162](https://github.com/Pycord-Development/pycord/pull/2162))
- Fixed `_bytes_to_base64_data` not defined.
  ([#2185](https://github.com/Pycord-Development/pycord/pull/2185))
- Fixed inaccurate `Union` type hint of `values` argument of `basic_autocomplete` to
  include `Iterable[OptionChoice]`.
  ([#2164](https://github.com/Pycord-Development/pycord/pull/2164))
- Fixed initial message inside of the create thread payload sending legacy beta payload.
  ([#2191](https://github.com/Pycord-Development/pycord/pull/2191))
- Fixed a misplaced payload object inside of the thread creation payload.
  ([#2192](https://github.com/Pycord-Development/pycord/pull/2192))
- Fixed `DMChannel.recipient` and `User.dm_channel` being `None`.
  ([#2219](https://github.com/Pycord-Development/pycord/pull/2219))
- Fixed `ffmpeg` being terminated prematurely when piping audio stream.
  ([#2240](https://github.com/Pycord-Development/pycord/pull/2240))
- Fixed tasks looping infinitely when `tzinfo` is neither `None` nor UTC.
  ([#2196](https://github.com/Pycord-Development/pycord/pull/2196))
- Fixed `AttributeError` when running permission checks without the `bot` scope.
  ([#2113](https://github.com/Pycord-Development/pycord/issues/2113))
- Fixed `Option` not working on bridge commands because `ext.commands.Command` doesn't
  recognize them. ([#2256](https://github.com/Pycord-Development/pycord/pull/2256))
- Fixed offset-aware tasks causing `TypeError` when being prepared.
  ([#2271](https://github.com/Pycord-Development/pycord/pull/2271))
- Fixed `AttributeError` when serializing commands with `Annotated` type hints.
  ([#2243](https://github.com/Pycord-Development/pycord/pull/2243))
- Fixed `Intents.all()` returning the wrong value.
  ([#2257](https://github.com/Pycord-Development/pycord/issues/2257))
- Fixed `AuditLogIterator` not respecting the `after` parameter.
  ([#2295](https://github.com/Pycord-Development/pycord/issues/2295))
- Fixed `AttributeError` when failing to establish initial websocket connection.
  ([#2301](https://github.com/Pycord-Development/pycord/pull/2301))
- Fixed `AttributeError` caused by `command.cog` being `MISSING`.
  ([#2303](https://github.com/Pycord-Development/pycord/issues/2303))
- Fixed `self.use_default_buttons` being assumed truthy by `Paginator.update`.
  ([#2319](https://github.com/Pycord-Development/pycord/pull/2319))
- Fixed `AttributeError` when comparing application commands with non-command objects.
  ([#2299](https://github.com/Pycord-Development/pycord/issues/2299))
- Fixed `AttributeError` when copying groups on startup.
  ([#2331](https://github.com/Pycord-Development/pycord/issues/2331))
- Fixed application command options causing errors if declared through the option
  decorator or kwarg.
  ([#2332](https://github.com/Pycord-Development/pycord/issues/2332))
- Fixed options declared using the parameter default value syntax always being optional.
  ([#2333](https://github.com/Pycord-Development/pycord/issues/2333))
- Fixed `BridgeContext` type hints raising an exception for unsupported option type.
  ([#2337](https://github.com/Pycord-Development/pycord/pull/2337))
- Fixed `TypeError` due to `(Sync)WebhookMessage._thread_id` being set to `None`.
  ([#2343](https://github.com/Pycord-Development/pycord/pull/2343))
- Fixed `AttributeError` due to `entitlements` not being included in
  `Interaction.__slots__`.
  ([#2345](https://github.com/Pycord-Development/pycord/pull/2345))
- Fixed `Thread.me` being out of date and added the thread owner to `Thread.members` on
  creation. ([#1296](https://github.com/Pycord-Development/pycord/issues/1296))
- Fixed keyword argument wildcard of `bridge.has_permissions` having the wrong type
  hint. ([#2364](https://github.com/Pycord-Development/pycord/pull/2364))
- Fixed enum to support stringified annotations.
  ([#2367](https://github.com/Pycord-Development/pycord/pull/2367))

## [2.4.1] - 2023-03-20

### Changed

- Updated the values of the `Color.embed_background()` classmethod to correspond with
  new theme colors in the app.
  ([#1931](https://github.com/Pycord-Development/pycord/pull/1931))

### Fixed

- Fixed the type-hinting of `SlashCommandGroup.walk_commands()` to reflect actual
  behavior. ([#1838](https://github.com/Pycord-Development/pycord/pull/1838))
- Fixed the voice IP discovery due to the recent
  [announced change](https://discord.com/channels/613425648685547541/697138785317814292/1080623873629884486).
  ([#1955](https://github.com/Pycord-Development/pycord/pull/1955))
- Fixed `reason` being passed to the wrong method in
  `guild.create_auto_moderation_rule`.
  ([#1960](https://github.com/Pycord-Development/pycord/pull/1960))

## [2.4.0] - 2023-02-10

### Added

- Added new AutoMod trigger metadata properties `regex_patterns`, `allow_list`, and
  `mention_total_limit`; and added the `mention_spam` trigger type.
  ([#1809](https://github.com/Pycord-Development/pycord/pull/1809))
- Added missing `image` parameter to `Guild.create_scheduled_event()` method.
  ([#1831](https://github.com/Pycord-Development/pycord/pull/1831))
- New `ApplicationRoleConnectionMetadata` class for application role connection
  metadata, along with the `fetch_role_connection_metadata_records` and
  `update_role_connection_metadata_records` methods in `Client`.
  ([#1791](https://github.com/Pycord-Development/pycord/pull/1791))
- Added new message types, `role_subscription_purchase`, `interaction_premium_upsell`,
  `stage_start`, `stage_end`, `stage_speaker`, `stage_raise_hand`, `stage_topic`, and
  `guild_application_premium_subscription`.
  ([#1852](https://github.com/Pycord-Development/pycord/pull/1852))
- Added new `EmbeddedActivity` values.
  ([#1859](https://github.com/Pycord-Development/pycord/pull/1859))
- Added new `suppress_notifications` to `MessageFlags`.
  ([#1912](https://github.com/Pycord-Development/pycord/pull/1912))
- Added GIF sticker format type to the `StickerFormatType` enum.
  ([#1915](https://github.com/Pycord-Development/pycord/pull/1915))
- Added new raw events: `raw_member_remove`, `raw_thread_update`, and
  `raw_thread_member_remove`.
  ([#1880](https://github.com/Pycord-Development/pycord/pull/1880))
- Improved support for setting channel types & added new channel types for
  `discord.Option`. ([#1883](https://github.com/Pycord-Development/pycord/pull/1883))

### Changed

- Changed `EmbeddedActivity` values to update accordingly with the new activities.
  ([#1859](https://github.com/Pycord-Development/pycord/pull/1859))
- Advanced version info is now stored as a dict in `version_info.advanced` instead of
  attributes on the `version_info` object.
  ([#1920](https://github.com/Pycord-Development/pycord/pull/1920))
- The `version_info.release_level` attribute has been reverted to its previous name,
  `releaselevel`. ([#1920](https://github.com/Pycord-Development/pycord/pull/1920))

### Fixed

- Fixed bugs in `Page.update_files` where file objects stored in memory were causing an
  `AttributeError`, and `io.BytesIO` files didn't send properly more than once.
  ([#1869](https://github.com/Pycord-Development/pycord/pull/1869) &
  [#1881](https://github.com/Pycord-Development/pycord/pull/1881))
- Fixed bridge groups missing the `parent` attribute.
  ([#1823](https://github.com/Pycord-Development/pycord/pull/1823))
- Fixed issues with creating auto moderation rules.
  ([#1822](https://github.com/Pycord-Development/pycord/pull/1822))

## [2.3.3] - 2023-02-10

- Fixed an unhandled `KeyError` exception when receiving GIF stickers, causing crashes.
  ([#1915](https://github.com/Pycord-Development/pycord/pull/1915))

## [2.3.2] - 2022-12-03

### Fixed

- Fixed another `AttributeError` relating to the new `bridge_commands` attribute on
  `ext.bridge.Bot`. ([#1815](https://github.com/Pycord-Development/pycord/pull/1815))
- Fixed an `AttributeError` in select relating to the select type.
  ([#1814](https://github.com/Pycord-Development/pycord/pull/1814))
- Fixed `Thread.applied_tags` always returning an empty list.
  ([#1817](https://github.com/Pycord-Development/pycord/pull/1817))

## [2.3.1] - 2022-11-27

### Fixed

- Fixed `AttributeError` relating to the new `bridge_commands` attribute on
  `ext.bridge.Bot`. ([#1802](https://github.com/Pycord-Development/pycord/pull/1802))

## [2.3.0] - 2022-11-23

### Added

- New brief Attribute to BridgeSlashCommand.
  ([#1676](https://github.com/Pycord-Development/pycord/pull/1676))
- Python 3.11 support. ([#1680](https://github.com/Pycord-Development/pycord/pull/1680))
- New select types `user`, `role`, `mentionable`, and `channel` - Along with their
  respective types and shortcut decorators.
  ([#1702](https://github.com/Pycord-Development/pycord/pull/1702))
- Added support for age-restricted (NSFW) commands.
  ([#1775](https://github.com/Pycord-Development/pycord/pull/1775))
- New flags: `PublicUserFlags.active_developer` & `ApplicationFlags.active`.
  ([#1776](https://github.com/Pycord-Development/pycord/pull/1776))
- Support for new forum features including tags, default slowmode, and default sort
  order. ([#1636](https://github.com/Pycord-Development/pycord/pull/1636))
- Support for new thread attributes `total_message_sent` and `is_pinned`.
  ([#1636](https://github.com/Pycord-Development/pycord/pull/1636))
- Added `bridge_commands` attribute to `ext.bridge.Bot` for access to bridge command
  objects. ([#1787](https://github.com/Pycord-Development/pycord/pull/1787))
- Updated `Guild.features` to include new and previously missing features.
  ([#1788](https://github.com/Pycord-Development/pycord/pull/1788))

### Fixed

- Fix bridge.has_permissions.
  ([#1695](https://github.com/Pycord-Development/pycord/pull/1695))
- Fix audit log overwrite type always resulting in `None`.
  ([#1716](https://github.com/Pycord-Development/pycord/pull/1716))
- Fixed error when using `suppress` kwarg in `send()`.
  ([#1719](https://github.com/Pycord-Development/pycord/pull/1719) &
  [#1723](https://github.com/Pycord-Development/pycord/pull/1723))

### Changed

- `get_application_command()` type kwarg now defaults to `ApplicationCommand`, so all
  command types can be retrieved by default.
  ([#1678](https://github.com/Pycord-Development/pycord/pull/1678))
- `get_application_command()` now supports retrieving subcommands and subcommand groups.
  ([#1678](https://github.com/Pycord-Development/pycord/pull/1678))
-

### Removed

- Removed the guild feature `PRIVATE_THREADS` due to paywall limitation removal.
  ([#1789](https://github.com/Pycord-Development/pycord/pull/1789))

## [2.2.2] - 2022-10-05

### Fixed

- Fixed `parent` attribute of second-level subcommands being set to the base level
  command instead of the direct parent.
  ([#1673](https://github.com/Pycord-Development/pycord/pull/1673))

## [2.2.1] - 2022-10-05

### Added

- New `SlashCommand.qualified_id` attribute.
  ([#1672](https://github.com/Pycord-Development/pycord/pull/1672))

### Fixed

- Fixed a `TypeError` in `ban()` methods related to the new `delete_message_seconds`
  parameter. ([#1666](https://github.com/Pycord-Development/pycord/pull/1666))
- Fixed broken `cog` and `parent` attributes on commands in cogs.
  ([#1662](https://github.com/Pycord-Development/pycord/pull/1662))
- Fixed `SlashCommand.mention` for subcommands.
  ([#1672](https://github.com/Pycord-Development/pycord/pull/1672))

## [2.2.0] - 2022-10-02

### Added

- New Guild Feature `INVITES_DISABLED`.
  ([#1613](https://github.com/Pycord-Development/pycord/pull/1613))
- `suppress` kwarg to `Messageable.send()`.
  ([#1587](https://github.com/Pycord-Development/pycord/pull/1587))
- `proxy` and `proxy_auth` params to many Webhook-related methods.
  ([#1655](https://github.com/Pycord-Development/pycord/pull/1655))
- `delete_message_seconds` parameter in ban methods.
  ([#1557](https://github.com/Pycord-Development/pycord/pull/1557))
- New `View.get_item()` method.
  ([#1659](https://github.com/Pycord-Development/pycord/pull/1659))
- Permissions support for bridge commands.
  ([#1642](https://github.com/Pycord-Development/pycord/pull/1642))
- New `BridgeCommand.invoke()` method.
  ([#1642](https://github.com/Pycord-Development/pycord/pull/1642))
- New `raw_mentions`, `raw_role_mentions` and `raw_channel_mentions` functions in
  `discord.utils`. ([#1658](https://github.com/Pycord-Development/pycord/pull/1658))
- New methods `original_response`, `edit_original_response` & `delete_original_response`
  for `Interaction` objects.
  ([#1609](https://github.com/Pycord-Development/pycord/pull/1609))

### Deprecated

- The `delete_message_days` parameter in ban methods is now deprecated. Please use
  `delete_message_seconds` instead.
  ([#1557](https://github.com/Pycord-Development/pycord/pull/1557))
- The `original_message`, `edit_original_message` & `delete_original_message` methods
  for `Interaction` are now deprecated. Please use the respective `original_response`,
  `edit_original_response` & `delete_original_response` methods instead.
  ([#1609](https://github.com/Pycord-Development/pycord/pull/1609))

### Fixed

- Various fixes to ext.bridge groups.
  ([#1633](https://github.com/Pycord-Development/pycord/pull/1633) &
  [#1631](https://github.com/Pycord-Development/pycord/pull/1631))
- Fix `VOICE_SERVER_UPDATE` error.
  ([#1624](https://github.com/Pycord-Development/pycord/pull/1624))
- Removed unnecessary instance check in autocomplete.
  ([#1643](https://github.com/Pycord-Development/pycord/pull/1643))
- Interaction responses are now passed the respective `proxy` and `proxy_auth` params as
  defined in `Client`. ([#1655](https://github.com/Pycord-Development/pycord/pull/1655))

## [2.1.3] - 2022-09-06

### Fixed

- Fix TypeError in `process_application_commands`.
  ([#1622](https://github.com/Pycord-Development/pycord/pull/1622))

## [2.1.2] - 2022-09-06

### Fixed

- Fix subcommands having MISSING cog attribute.
  ([#1594](https://github.com/Pycord-Development/pycord/pull/1594) &
  [#1605](https://github.com/Pycord-Development/pycord/pull/1605))

## [2.1.1] - 2022-08-25

### Fixed

- Bridge command detection in cogs.
  ([#1592](https://github.com/Pycord-Development/pycord/pull/1592))

## [2.1.0] - 2022-08-25

### Added

- Support for add, sub, union, intersect, and inverse operations on classes inheriting
  from `BaseFlags`. ([#1486](https://github.com/Pycord-Development/pycord/pull/1486))
- A `disable_on_timeout` kwarg in the `View` constructor.
  ([#1492](https://github.com/Pycord-Development/pycord/pull/1492))
- New `mention` property for `SlashCommand` objects, allowing a shortcut for the new
  command markdown syntax.
  ([#1523](https://github.com/Pycord-Development/pycord/pull/1523))
- An `app_commands_badge` value on `ApplicationFlags`.
  ([#1535](https://github.com/Pycord-Development/pycord/pull/1535) and
  [#1553](https://github.com/Pycord-Development/pycord/pull/1553))
- A new `fetch_application` method in the `Client` object.
  ([#1536](https://github.com/Pycord-Development/pycord/pull/1536))
- New `on_check_failure` event method for the `View` class.
  ([#799](https://github.com/Pycord-Development/pycord/pull/799))
- A `set_mfa_required` method to `Guild`.
  ([#1552](https://github.com/Pycord-Development/pycord/pull/1552))
- Support for command groups with bridge commands.
  ([#1496](https://github.com/Pycord-Development/pycord/pull/1496))
- Support for `Attachment` type options for bridge commands.
  ([#1496](https://github.com/Pycord-Development/pycord/pull/1496))
- `is_app` property for `BridgeContext` to better differentiate context types.
  ([#1496](https://github.com/Pycord-Development/pycord/pull/1496))
- Support for localization on bridge commands.
  ([#1496](https://github.com/Pycord-Development/pycord/pull/1496))
- A `filter_params` helper function in `discord.utils`.
  ([#1496](https://github.com/Pycord-Development/pycord/pull/1496))
- Support for `InteractionMessage` via the `message` property of `View`.
  ([#1492](https://github.com/Pycord-Development/pycord/pull/1492))

### Changed

- Use `slash_variant` and `ext_variant` attributes instead of
  `get_application_command()` and `get_ext_command()` methods on `BridgeCommand`.
  ([#1496](https://github.com/Pycord-Development/pycord/pull/1496))
- Set `store` kwarg default to `False` in load_extension(s) method.
  ([#1520](https://github.com/Pycord-Development/pycord/pull/1520))
- `commands.has_permissions()` check now returns `True` in DM channels.
  ([#1577](https://github.com/Pycord-Development/pycord/pull/1577))

### Fixed

- Fix `VoiceChannel`/`CategoryChannel` data being invalidated on `Option._invoke`.
  ([#1490](https://github.com/Pycord-Development/pycord/pull/1490))
- Fix type issues in options.py
  ([#1473](https://github.com/Pycord-Development/pycord/pull/1473))
- Fix KeyError on AutoModActionExecution when the bot lacks the Message Content Intent.
  ([#1521](https://github.com/Pycord-Development/pycord/pull/1521))
- Large code/documentation cleanup & minor bug fixes.
  ([#1476](https://github.com/Pycord-Development/pycord/pull/1476))
- Fix `Option` with type `str` raising AttributeError when `min_length` or `max_length`
  kwargs are passed. ([#1527](https://github.com/Pycord-Development/pycord/pull/1527))
- Fix `load_extensions` parameters not being passed through correctly.
  ([#1537](https://github.com/Pycord-Development/pycord/pull/1537))
- Fix `SlashCommandGroup` descriptions to use the correct default string.
  ([#1539](https://github.com/Pycord-Development/pycord/pull/1539) and
  [#1586](https://github.com/Pycord-Development/pycord/pull/1586))
- Fix Enum type options breaking due to `from_datatype()` method & Fix minor typing
  import. ([#1541](https://github.com/Pycord-Development/pycord/pull/1541))
- Adjust category and guild `_channels` attributes to work with NoneType positions.
  ([#1530](https://github.com/Pycord-Development/pycord/pull/1530))
- Make `SelectOption.emoji` a property.
  ([#1550](https://github.com/Pycord-Development/pycord/pull/1550))
- Improve sticker creation by checking for minimum and maximum length on `name` and
  `description`. ([#1546](https://github.com/Pycord-Development/pycord/pull/1546))
- Fix threads created with a base message being set to the wrong `message_reference`.
  ([#1551](https://github.com/Pycord-Development/pycord/pull/1551))
- Avoid unnecessary calls to `sync_commands` during runtime.
  ([#1563](https://github.com/Pycord-Development/pycord/pull/1563))
- Fix bug in `Modal.on_timeout()` by using `custom_id` to create timeout task.
  ([#1562](https://github.com/Pycord-Development/pycord/pull/1562))
- Respect limit argument in `Guild.bans()`.
  ([#1573](https://github.com/Pycord-Development/pycord/pull/1573))
- Fix `before` argument in `on_scheduled_event_update` event always set to `None` by
  converting ID to `int`.
  ([#1580](https://github.com/Pycord-Development/pycord/pull/1580))
- Fix `__eq__` method `ApplicationCommand` accidentally comparing to self.
  ([#1585](https://github.com/Pycord-Development/pycord/pull/1585))
- Apply `cog_check` method to `ApplicationCommand` invocations.
  ([#1575](https://github.com/Pycord-Development/pycord/pull/1575))
- Fix `Interaction.edit_original_message()` using `ConnectionState` instead of
  `InteractionMessageState`.
  ([#1565](https://github.com/Pycord-Development/pycord/pull/1565))
- Fix required parameters validation error.
  ([#1589](https://github.com/Pycord-Development/pycord/pull/1589))

### Security

- Improved fix for application-based bots without the bot scope
  ([#1584](https://github.com/Pycord-Development/pycord/pull/1584))

## [2.0.1] - 2022-08-16

### Security

- Fix for application-based bots without the bot scope
  ([#1568](https://github.com/Pycord-Development/pycord/pull/1568))

## [2.0.0] - 2022-07-08

### Added

- New `news` property on `TextChannel`.
  ([#1370](https://github.com/Pycord-Development/pycord/pull/1370))
- New `invisible` kwarg to `defer()` method.
  ([#1379](https://github.com/Pycord-Development/pycord/pull/1379))
- Support for audit log event type 121 `APPLICATION_COMMAND_PERMISSION_UPDATE`.
  ([#1424](https://github.com/Pycord-Development/pycord/pull/1424))
- New `ForumChannelConverter`.
  ([#1440](https://github.com/Pycord-Development/pycord/pull/1440))
- A shortcut `jump_url` property to users.
  ([#1444](https://github.com/Pycord-Development/pycord/pull/1444))
- Ability for webhooks to create forum posts.
  ([#1405](https://github.com/Pycord-Development/pycord/pull/1405))
- New `message` property to `View`
  ([#1446](https://github.com/Pycord-Development/pycord/pull/1446))
- Support for `error`, `before_invoke`, and `after_invoke` handlers on `BridgeCommand`.
  ([#1411](https://github.com/Pycord-Development/pycord/pull/1411))
- New `thread` property to `Message`.
  ([#1447](https://github.com/Pycord-Development/pycord/pull/1447))
- A `starting_message` property to `Thread`.
  ([#1447](https://github.com/Pycord-Development/pycord/pull/1447))
- An `app_permissions` property to `Interaction` and `ApplicationContext`.
  ([#1460](https://github.com/Pycord-Development/pycord/pull/1460))
- Support for loading folders in `load_extension`, and a new helper function
  `load_extensions`. ([#1423](https://github.com/Pycord-Development/pycord/pull/1423))
- Support for AutoMod ([#1316](https://github.com/Pycord-Development/pycord/pull/1316))
- Support for `min_length` and `max_length` kwargs in `Option`.
  ([#1463](https://github.com/Pycord-Development/pycord/pull/1463))
- Native timeout support for `Modal`.
  ([#1434](https://github.com/Pycord-Development/pycord/pull/1434))

### Changed

- Updated to new sticker limit for premium guilds.
  ([#1420](https://github.com/Pycord-Development/pycord/pull/1420))
- Replace deprecated endpoint in `HTTPClient.change_my_nickname`.
  ([#1426](https://github.com/Pycord-Development/pycord/pull/1426))
- Updated deprecated IDENTIFY packet connection properties.
  ([#1430](https://github.com/Pycord-Development/pycord/pull/1430))

### Removed

- `Guild.region` attribute (Deprecated on API, VoiceChannel.rtc_region should be used
  instead). ([#1429](https://github.com/Pycord-Development/pycord/pull/1429))

### Fixed

- Change `guild_only` to `dm_permission` in application command `to_dict` method.
  ([#1368](https://github.com/Pycord-Development/pycord/pull/1368))
- Fix `repr(ScheduledEventLocation)` raising TypeError.
  ([#1369](https://github.com/Pycord-Development/pycord/pull/1369))
- Fix `repr(TextChannel)` raising AttributeError.
  ([#1370](https://github.com/Pycord-Development/pycord/pull/1370))
- Fix application command validation.
  ([#1372](https://github.com/Pycord-Development/pycord/pull/1372))
- Fix scheduled event `cover` property raising AttributeError.
  ([#1381](https://github.com/Pycord-Development/pycord/pull/1381))
- Fix `SlashCommandGroup` treating optional arguments as required.
  ([#1386](https://github.com/Pycord-Development/pycord/pull/1386))
- Fix `remove_application_command` not always removing commands.
  ([#1391](https://github.com/Pycord-Development/pycord/pull/1391))
- Fix busy-loop in `DecodeManager` when the decode queue is empty, causing 100% CPU
  consumption. ([#1395](https://github.com/Pycord-Development/pycord/pull/1395))
- Fix incorrect activities and permissions on `Interaction` and `Option` objects.
  ([#1365](https://github.com/Pycord-Development/pycord/pull/1365))
- Converted PartialMember `deaf` and `mute` from str annotation (incorrect) to bool
  annotation. ([#1424](https://github.com/Pycord-Development/pycord/pull/1424))
- Use `PUT` instead of `POST` in `HTTPClient.join_thread`.
  ([#1426](https://github.com/Pycord-Development/pycord/pull/1426))
- Fix enum options not setting `input_type` to a SlashCommandOptionType.
  ([#1428](https://github.com/Pycord-Development/pycord/pull/1428))
- Fixed TypeError when using thread options.
  ([#1427](https://github.com/Pycord-Development/pycord/pull/1427))
- Allow voice channels in PartialMessage.
  ([#1441](https://github.com/Pycord-Development/pycord/pull/1441))
- Fixed `AuditLogAction.target_type` for application command permission updates.
  ([#1445](https://github.com/Pycord-Development/pycord/pull/1445))
- Fix bridge commands to ignore the ephemeral kwarg.
  ([#1453](https://github.com/Pycord-Development/pycord/pull/1453))
- Update `thread.members` on `thread.fetch_members`.
  ([#1464](https://github.com/Pycord-Development/pycord/pull/1464))
- Fix the error when Discord doesn't send the `app_permissions` data in `Interaction`.
  ([#1467](https://github.com/Pycord-Development/pycord/pull/1467))
- Fix AttributeError when voice client `play()` function isn't completed yet.
  ([#1360](https://github.com/Pycord-Development/pycord/pull/1360))

## [2.0.0-rc.1] - 2022-05-17

### Added

- A `delete_after` kwarg to `Paginator.send`.
  ([#1245](https://github.com/Pycord-Development/pycord/pull/1245))
- New `reason` kwarg to `Thread.delete_messages`.
  ([#1253](https://github.com/Pycord-Development/pycord/pull/1253))
- A new `jump_url` property to channel and thread objects.
  ([#1254](https://github.com/Pycord-Development/pycord/pull/1254) &
  [#1259](https://github.com/Pycord-Development/pycord/pull/1259))
- New `Paginator.edit()` method.
  ([#1258](https://github.com/Pycord-Development/pycord/pull/1258))
- An `EmbedField` object.
  ([#1181](https://github.com/Pycord-Development/pycord/pull/1181))
- Option names and descriptions are now validated locally.
  ([#1271](https://github.com/Pycord-Development/pycord/pull/1271))
- Component field limits are now enforced at the library level
  ([#1065](https://github.com/Pycord-Development/pycord/pull/1065) &
  [#1289](https://github.com/Pycord-Development/pycord/pull/1289))
- Support providing option channel types as a list.
  ([#1000](https://github.com/Pycord-Development/pycord/pull/1000))
- New `Guild.jump_url` property.
  ([#1282](https://github.com/Pycord-Development/pycord/pull/1282))
- ext.pages now supports ext.bridge.
  ([#1288](https://github.com/Pycord-Development/pycord/pull/1288))
- Implement `None` check for check_guilds.
  ([#1291](https://github.com/Pycord-Development/pycord/pull/1291))
- A debug warning to catch deprecated perms v1 usage until v2 perms are implemented.
  ([#1301](https://github.com/Pycord-Development/pycord/pull/1301))
- A new `files` parameter to `Page` object.
  ([#1300](https://github.com/Pycord-Development/pycord/pull/1300))
- A `disable_all_items` and `enable_all_items` methods to `View` object.
  ([#1199](https://github.com/Pycord-Development/pycord/pull/1199) &
  [#1319](https://github.com/Pycord-Development/pycord/pull/1319))
- New `is_nsfw` attribute to voice channels.
  ([#1317](https://github.com/Pycord-Development/pycord/pull/1317))
- Support for Permissions v2.
  ([#1328](https://github.com/Pycord-Development/pycord/pull/1328))
- Allow using Enum to specify option choices.
  ([#1292](https://github.com/Pycord-Development/pycord/pull/1292))
- The `file` and `files` parameters to `InteractionResponse.edit_message()`.
  ([#1340](https://github.com/Pycord-Development/pycord/pull/1340))
- A `BridgeExtContext.delete()` method.
  ([#1348](https://github.com/Pycord-Development/pycord/pull/1348))
- Forum channels support.
  ([#1249](https://github.com/Pycord-Development/pycord/pull/1249))
- Implemented `Interaction.to_dict`.
  ([#1274](https://github.com/Pycord-Development/pycord/pull/1274))
- Support event covers for audit logs.
  ([#1355](https://github.com/Pycord-Development/pycord/pull/1355))

### Changed

- Removed implicit defer call in `View`.
  ([#1260](https://github.com/Pycord-Development/pycord/pull/1260))
- `Option` class and usage were rewritten.
  ([#1251](https://github.com/Pycord-Development/pycord/pull/1251))
- `description` argument of `PageGroup` is now optional.
  ([#1330](https://github.com/Pycord-Development/pycord/pull/1330))
- Allow `Modal.children` to be set on initialization.
  ([#1311](https://github.com/Pycord-Development/pycord/pull/1311))
- Renamed `delete_exiting` to `delete_existing` (typo).
  ([#1336](https://github.com/Pycord-Development/pycord/pull/1336))

### Fixed

- Fix `PartialMessage.edit()` setting `view` as `None` when `view` kwarg is not passed.
  ([#1256](https://github.com/Pycord-Development/pycord/pull/1256))
- Fix channel parsing in slash command invocations.
  ([#1257](https://github.com/Pycord-Development/pycord/pull/1257))
- Make the channel `position` attribute optional.
  ([#1257](https://github.com/Pycord-Development/pycord/pull/1257))
- Fix `PaginatorMenu` to use interaction routes for updates.
  ([#1267](https://github.com/Pycord-Development/pycord/pull/1267))
- Fix `PartialMessage.edit()` behavior when `content` is `None`.
  ([#1268](https://github.com/Pycord-Development/pycord/pull/1268))
- Fix `Paginator.add_menu()` and `Paginator.add_default_buttons()` passing `custom_id`
  to `PaginatorMenu`. ([#1270](https://github.com/Pycord-Development/pycord/pull/1270))
- Fix `process_application_commands` command not found fallback.
  ([#1262](https://github.com/Pycord-Development/pycord/pull/1262))
- Fix interaction response race condition.
  ([#1039](https://github.com/Pycord-Development/pycord/pull/1039))
- Remove voice client when the bot disconnects.
  ([#1273](https://github.com/Pycord-Development/pycord/pull/1273))
- Fix conversion exception in `ext.bridge`.
  ([#1250](https://github.com/Pycord-Development/pycord/pull/1250))
- `Context.me` returns ClientUser when guilds intent is absent.
  ([#1286](https://github.com/Pycord-Development/pycord/pull/1286))
- Updated `Message.edit` type-hinting overload and removed resulting redundant
  overloads. ([#1299](https://github.com/Pycord-Development/pycord/pull/1299))
- Improved validation regex for command names & options.
  ([#1309](https://github.com/Pycord-Development/pycord/pull/1309))
- Correct `Guild.fetch_members()` type-hints.
  ([#1323](https://github.com/Pycord-Development/pycord/pull/1323))
- Multiple fixes and enhancements for `PageGroup` handling.
  ([#1350](https://github.com/Pycord-Development/pycord/pull/1350))
- Make `TextChannel._get_channel` async.
  ([#1358](https://github.com/Pycord-Development/pycord/pull/1358))

## [2.0.0-beta.7] - 2022-04-09

### Fixed

- Fix py3.10 UnionType checks issue.
  ([#1240](https://github.com/Pycord-Development/pycord/pull/1240))

[unreleased]: https://github.com/Pycord-Development/pycord/compare/v2.5.0...HEAD
[2.5.0]: https://github.com/Pycord-Development/pycord/compare/v2.4.1...v2.5.0
[2.4.1]: https://github.com/Pycord-Development/pycord/compare/v2.4.0...v2.4.1
[2.4.0]: https://github.com/Pycord-Development/pycord/compare/v2.3.3...v2.4.0
[2.3.3]: https://github.com/Pycord-Development/pycord/compare/v2.3.2...v2.3.3
[2.3.2]: https://github.com/Pycord-Development/pycord/compare/v2.3.1...v2.3.2
[2.3.1]: https://github.com/Pycord-Development/pycord/compare/v2.3.0...v2.3.1
[2.3.0]: https://github.com/Pycord-Development/pycord/compare/v2.2.2...v2.3.0
[2.2.2]: https://github.com/Pycord-Development/pycord/compare/v2.2.1...v2.2.2
[2.2.1]: https://github.com/Pycord-Development/pycord/compare/v2.2.0...v2.2.1
[2.2.0]: https://github.com/Pycord-Development/pycord/compare/v2.1.3...v2.2.0
[2.1.3]: https://github.com/Pycord-Development/pycord/compare/v2.1.2...v2.1.3
[2.1.2]: https://github.com/Pycord-Development/pycord/compare/v2.1.1...v2.1.2
[2.1.1]: https://github.com/Pycord-Development/pycord/compare/v2.1.0...v2.1.1
[2.1.0]: https://github.com/Pycord-Development/pycord/compare/v2.0.1...v2.1.0
[2.0.1]: https://github.com/Pycord-Development/pycord/compare/v2.0.0...v2.0.1
[2.0.0]: https://github.com/Pycord-Development/pycord/compare/v2.0.0-rc.1...v2.0.0
[2.0.0-rc.1]:
  https://github.com/Pycord-Development/pycord/compare/v2.0.0-beta.7...v2.0.0-rc.1
[2.0.0-beta.7]:
  https://github.com/Pycord-Development/pycord/compare/v2.0.0-beta.6...v2.0.0-beta.7
[2.0.0-beta.6]:
  https://github.com/Pycord-Development/pycord/compare/v2.0.0-beta.5...v2.0.0-beta.6
[2.0.0-beta.5]:
  https://github.com/Pycord-Development/pycord/compare/v2.0.0-beta.4...v2.0.0-beta.5
[2.0.0-beta.4]:
  https://github.com/Pycord-Development/pycord/compare/v2.0.0-beta.3...v2.0.0-beta.4
[2.0.0-beta.3]:
  https://github.com/Pycord-Development/pycord/compare/v2.0.0-beta.2...v2.0.0-beta.3
[2.0.0-beta.2]:
  https://github.com/Pycord-Development/pycord/compare/v2.0.0-beta.1...v2.0.0-beta.2
[2.0.0-beta.1]:
  https://github.com/Pycord-Development/pycord/compare/v1.7.3...v2.0.0-beta.1
[version guarantees]: https://docs.pycord.dev/en/stable/version_guarantees.html<|MERGE_RESOLUTION|>--- conflicted
+++ resolved
@@ -12,26 +12,20 @@
 
 ### Added
 
-<<<<<<< HEAD
+- Added `banner` parameter to `ClientUser.edit`.
+  ([#2396](https://github.com/Pycord-Development/pycord/pull/2396))
 - Added `user` argument to `Paginator.edit`.
   ([#2390](https://github.com/Pycord-Development/pycord/pull/2390))
-=======
-- Added `banner` parameter to `ClientUser.edit`.
-  ([#2396](https://github.com/Pycord-Development/pycord/pull/2396))
->>>>>>> bfe7827d
 
 ### Fixed
 
 - Fixed the type-hinting of `Member.move_to` and `Member.edit` to reflect actual
   behavior. ([#2386](https://github.com/Pycord-Development/pycord/pull/2386))
-<<<<<<< HEAD
-- Fixed `Paginator.edit` to no longer set user to the bot.
-  ([#2390](https://github.com/Pycord-Development/pycord/pull/2390))
-=======
 - Fixed a deprecation warning from being displayed when running `python -m discord -v`
   by replacing the deprecated module.
   ([#2392](https://github.com/Pycord-Development/pycord/pull/2392))
->>>>>>> bfe7827d
+- Fixed `Paginator.edit` to no longer set user to the bot.
+  ([#2390](https://github.com/Pycord-Development/pycord/pull/2390))
 
 ### Changed
 
