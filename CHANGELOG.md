--- conflicted
+++ resolved
@@ -12,6 +12,9 @@
 
 ### Added
 
+- Support for **Python 3.14**.
+  ([#2948](https://github.com/Pycord-Development/pycord/pull/2948))
+
 ### Changed
 
 ### Fixed
@@ -27,7 +30,6 @@
 
 ### Added
 
-<<<<<<< HEAD
 - Added `Attachment.read_chunked` and added optional `chunksize` argument to
   `Attachment.save` for retrieving attachments in chunks.
   ([#2956](https://github.com/Pycord-Development/pycord/pull/2956))
@@ -148,10 +150,6 @@
   ([#2876](https://github.com/Pycord-Development/pycord/pull/2876))
 - Added `get_component` to `Message`, `Section`, `Container` and `ActionRow`.
   ([#2849](https://github.com/Pycord-Development/pycord/pull/2849))
-=======
-- Support for **Python 3.14**.
-  ([#2948](https://github.com/Pycord-Development/pycord/pull/2948))
->>>>>>> 7b5aad03
 
 ### Changed
 
