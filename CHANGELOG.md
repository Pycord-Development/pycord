--- conflicted
+++ resolved
@@ -49,14 +49,11 @@
   ([#2579](https://github.com/Pycord-Development/pycord/pull/2579))
 - Added new `Subscription` object and related methods/events.
   ([#2564](https://github.com/Pycord-Development/pycord/pull/2564))
-<<<<<<< HEAD
 - Added the ability to use functions with any number of optional arguments and functions
   returning an awaitable as `Option.autocomplete`.
   ([#2669](https://github.com/Pycord-Development/pycord/pull/2669))
-=======
 - Added ability to change the API's base URL with `Route.API_BASE_URL`.
   ([#2714](https://github.com/Pycord-Development/pycord/pull/2714))
->>>>>>> ace28d8e
 
 ### Fixed
 
