--- conflicted
+++ resolved
@@ -28,14 +28,11 @@
   - Adds pre-typed and pre-constructed with select_type `ui.Select` aliases for the
     different select types: `ui.StringSelect`, `ui.UserSelect`, `ui.RoleSelect`,
     `ui.MentionableSelect`, and `ui.ChannelSelect`.
-<<<<<<< HEAD
 - Added the ability to use functions with any number of optional arguments and functions
   returning an awaitable as `Option.autocomplete`.
   ([#2669](https://github.com/Pycord-Development/pycord/pull/2914))
-=======
 - Added `ui.FileUpload` for modals and the `FileUpload` component.
   ([#2938](https://github.com/Pycord-Development/pycord/pull/2938))
->>>>>>> c5a14eb5
 
 ### Changed
 
