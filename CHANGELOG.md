# Changelog

All notable changes to this project will be documented in this file.

The format is based on [Keep a Changelog](https://keepachangelog.com/en/1.0.0/), and
this project adheres to [Semantic Versioning](https://semver.org/spec/v2.0.0.html) when
possible (see our [Version Guarantees] for more info).

## [Unreleased]

These changes are available on the `master` branch, but have not yet been released.

### Added

- Added possibility to start bot via async context manager.
  ([#1801](https://github.com/Pycord-Development/pycord/pull/1801))
- Added new parameters (`author`, `footer`, `image`, `thumbnail`) to `discord.Embed`.
  ([#1996](https://github.com/Pycord-Development/pycord/pull/1996))
- Added new events `on_bridge_command`, `on_bridge_command_completion`, and
  `on_bridge_command_error`.
  ([#1916](https://github.com/Pycord-Development/pycord/pull/1916))
- Added the `@client.once()` decorator, which serves as a one-time event listener.
  ([#1940](https://github.com/Pycord-Development/pycord/pull/1940))
- Added support for text-related features in `StageChannel`.
  ([#1936](https://github.com/Pycord-Development/pycord/pull/1936))
- Added support for one-time event listeners in `@client.listen()`.
  ([#1957](https://github.com/Pycord-Development/pycord/pull/1957))
- Added `current_page` argument to `Paginator.update()`.
  ([#1983](https://github.com/Pycord-Development/pycord/pull/1983))
- Added new `application_auto_moderation_rule_create_badge` to `ApplicationFlags`.
  ([#1992](https://github.com/Pycord-Development/pycord/pull/1992))
- Added `sync_start` argument to `VoiceClient.start_recording()`. This adds silence to
  the start of audio recordings.
  ([#1984](https://github.com/Pycord-Development/pycord/pull/1984))
- Added `custom_message` to AutoModActionMetadata.
  ([#2029](https://github.com/Pycord-Development/pycord/pull/2029))
- Added support for
  [voice messages](https://github.com/discord/discord-api-docs/pull/6082).
  ([#2016](https://github.com/Pycord-Development/pycord/pull/2016))
- Added the `data` attribute to all
  [Raw Event payloads](https://docs.pycord.dev/en/master/api/models.html#events).
  ([#2023](https://github.com/Pycord-Development/pycord/pull/2023))
- Added and documented missing `AuditLogAction` enums.
  ([#2030](https://github.com/Pycord-Development/pycord/pull/2030),
  [#2171](https://github.com/Pycord-Development/pycord/pull/2171))
- Added AutoMod-related models for `AuditLogDiff` enums.
  ([#2030](https://github.com/Pycord-Development/pycord/pull/2030))
- Added `Interaction.respond` and `Interaction.edit` as shortcut responses.
  ([#2026](https://github.com/Pycord-Development/pycord/pull/2026))
- Added `view.parent` which is set when the view is sent by
  `interaction.response.send_message`.
  ([#2036](https://github.com/Pycord-Development/pycord/pull/2036))
- Added functions (`bridge.Bot.walk_bridge_commands` &
  `BridgeCommandGroup.walk_commands`) to cycle through all bridge commands and their
  children/subcommands.
  ([#1867](https://github.com/Pycord-Development/pycord/pull/1867))
- Added support for usernames and modified multiple methods accordingly.
  ([#2042](https://github.com/Pycord-Development/pycord/pull/2042))
- Added `icon` and `unicode_emoji` to `Guild.create_role`.
  ([#2086](https://github.com/Pycord-Development/pycord/pull/2086))
- Added `cooldown` and `max_concurrency` to `SlashCommandGroup`.
  ([#2091](https://github.com/Pycord-Development/pycord/pull/2091))
- Added new embedded activities, Gartic Phone and Jamspace.
  ([#2102](https://github.com/Pycord-Development/pycord/pull/2102))
- Added `bridge.Context` as a shortcut to `Union` of subclasses.
  ([#2106](https://github.com/Pycord-Development/pycord/pull/2106))
- Added Annotated forms support for type-hinting slash command options.
  ([#2124](https://github.com/Pycord-Development/pycord/pull/2124))
- Added `suppress` and `allowed_mentions` parameters to `Webhook` and
  `InteractionResponse` edit methods.
  ([#2138](https://github.com/Pycord-Development/pycord/pull/2138))
- Added `wait_finish` parameter to `VoiceClient.play` for awaiting the end of a play.
  ([#2194](https://github.com/Pycord-Development/pycord/pull/2194))
- Added support for custom bot status.
  ([#2206](https://github.com/Pycord-Development/pycord/pull/2206))
- Added function `Guild.delete_auto_moderation_rule`.
  ([#2153](https://github.com/Pycord-Development/pycord/pull/2153))
- Added `VoiceChannel.slowmode_delay`.
  ([#2112](https://github.com/Pycord-Development/pycord/pull/2112))

### Changed

- Changed default for all `name_localizations` & `description_localizations` attributes
  from being `None` to being `MISSING`.
  ([#1866](https://github.com/Pycord-Development/pycord/pull/1866))
- Changed FFMPEG output suppression when recording voice channels.
  ([#1993](https://github.com/Pycord-Development/pycord/pull/1993))
- Changed file-upload size limit from 8 MB to 25 MB accordingly.
  ([#2014](https://github.com/Pycord-Development/pycord/pull/2014))
- Changed the behavior of retrieving bans to accurately reflect the API.
  ([#1922](https://github.com/Pycord-Development/pycord/pull/1922))
- Changed `Interaction.channel` to be received from the gateway, allowing it to be
  `DMChannel` or `GroupChannel`.
  ([#2025](https://github.com/Pycord-Development/pycord/pull/2025))
- Changed `DMChannel.recipients` to potentially be `None`.
  ([#2025](https://github.com/Pycord-Development/pycord/pull/2025))
- Changed the behavior to store `view.message` when receiving an Interaction for a
  component. ([#2036](https://github.com/Pycord-Development/pycord/pull/2036))
- Changed the fetching of attributes shared between text-based and Slash Commands in
  Bridge Commands to be dynamic.
  ([#1867](https://github.com/Pycord-Development/pycord/pull/1867))
- Changed `discord.Embed` attributes (such as author, footer, etc.) now return `None`
  when not set, and return their respective classes when set.
  ([#2063](https://github.com/Pycord-Development/pycord/pull/2063))
- Changed `default_avatar` behavior depending on the user's username migration status.
  ([#2087](https://github.com/Pycord-Development/pycord/pull/2087))
- Changed type-hinted `command_prefix` and `help_command` arguments properly.
  ([#2099](https://github.com/Pycord-Development/pycord/pull/2099))
- Changed the support from `orjson` to `msgspec` in the codebase.
  ([#2170](https://github.com/Pycord-Development/pycord/pull/2170))

### Removed

- Removed `@client.once()` in favour of `@client.listen(once=True)`.
  ([#1957](https://github.com/Pycord-Development/pycord/pull/1957))
- Removed `view.message` being set when the view was sent by
  `interaction.response.send_message`.
  ([#2036](https://github.com/Pycord-Development/pycord/pull/2036))
- Removed `Embed.Empty` in favour of `None`, and `EmbedProxy` in favour of individual
  classes. ([#2063](https://github.com/Pycord-Development/pycord/pull/2063))

### Fixed

- Fixed `AttributeError` caused by
  [#1957](https://github.com/Pycord-Development/pycord/pull/1957) when using listeners
  in cogs. ([#1989](https://github.com/Pycord-Development/pycord/pull/1989))
- Editing a webhook message if the thread is a forum post or if the thread is a private
  thread ([#1981](https://github.com/Pycord-Development/pycord/pull/1981))
- Fixed `View.message` not being set when view is sent using webhooks, including
  `Interaction.followup.send` or when a message is edited.
  ([#1997](https://github.com/Pycord-Development/pycord/pull/1997))
- Fixed `None` being handled incorrectly for avatar in `ClientUser.edit`.
  ([#1994](https://github.com/Pycord-Development/pycord/pull/1994))
- Fixed scheduled events breaking when changing the location from external to a channel.
  ([#1998](https://github.com/Pycord-Development/pycord/pull/1998))
- Fixed boolean converter breaking for Bridge Commands.
  ([#1999](https://github.com/Pycord-Development/pycord/pull/1999))
- Fixed Bridge Command Options not working.
  ([#1999](https://github.com/Pycord-Development/pycord/pull/1999))
- Fixed `TypeError` being raised when passing `name` argument to bridge groups.
  ([#2000](https://github.com/Pycord-Development/pycord/pull/2000))
- Fixed `TypeError` in `AutoModRule`.
  ([#2029](https://github.com/Pycord-Development/pycord/pull/2029))
- Fixed the functionality to override the default `on_application_command_error`
  behavior using listeners.
  ([#2044](https://github.com/Pycord-Development/pycord/pull/2044))
- Fixed unloading of cogs having Bridge Commands.
  ([#2048](https://github.com/Pycord-Development/pycord/pull/2048))
- Fixed the Slash Command synchronization method `individual`.
  ([#1925](https://github.com/Pycord-Development/pycord/pull/1925))
- Fixed an issue that occurred when `webhooks_update` event payload channel ID was
  `None`. ([#2078](https://github.com/Pycord-Development/pycord/pull/2078))
- Fixed major `TypeError` when an `AuditLogEntry` has no user.
  ([#2079](https://github.com/Pycord-Development/pycord/pull/2079))
- Fixed `HTTPException` when trying to create a forum thread with files.
  ([#2075](https://github.com/Pycord-Development/pycord/pull/2075))
- Fixed `before_invoke` not being run for `SlashCommandGroup`.
  ([#2091](https://github.com/Pycord-Development/pycord/pull/2091))
- Fixed `AttributeError` when accessing a `Select` object's values when it hasn't been
  interacted with. ([#2104](https://github.com/Pycord-Development/pycord/pull/2104))
- Fixed `before_invoke` being run twice for slash subcommands.
  ([#2139](https://github.com/Pycord-Development/pycord/pull/2139))
- Fixed `Guild._member_count` sometimes not being set.
  ([#2145](https://github.com/Pycord-Development/pycord/pull/2145))
- Fixed `Thread.applied_tags` not being updated.
  ([#2146](https://github.com/Pycord-Development/pycord/pull/2146))
- Fixed type-hinting of `author` property of `ApplicationContext` to include
  type-hinting of `User` or `Member`.
  ([#2148](https://github.com/Pycord-Development/pycord/pull/2148))
- Fixed missing `delete_after` parameter in overload type-hinting for `Webhook.send()`.
  ([#2156](https://github.com/Pycord-Development/pycord/pull/2156))
- Fixed `ScheduledEvent.creator_id` returning `str` instead of `int`.
  ([#2162](https://github.com/Pycord-Development/pycord/pull/2162))
- Fixed `_bytes_to_base64_data` not defined.
  ([#2185](https://github.com/Pycord-Development/pycord/pull/2185))
- Fixed type-hinting of `values` argument of `basic_autocomplete` to include
  type-hinting of `Iterable[OptionChoice]`.
  ([#2164](https://github.com/Pycord-Development/pycord/pull/2164))
- Fixed initial message inside of the create thread payload sending legacy beta payload.
  ([#2191](https://github.com/Pycord-Development/pycord/pull/2191))
- Fixed a misplaced payload object inside of the thread creation payload.
  ([#2192](https://github.com/Pycord-Development/pycord/pull/2192))
- Fixed `DMChannel.recipient` being `None` and consequently `User.dm_channel` also being
  `None`. ([#2219](https://github.com/Pycord-Development/pycord/pull/2219))
<<<<<<< HEAD
- Fixed attribute in permission checks when running a command in a server where the bot
  only has the applications.commands scope.
  ([#2113](https://github.com/Pycord-Development/pycord/issues/2113))
=======
- Fixed ffmpeg being terminated prematurely when piping audio stream.
  ([#2240](https://github.com/Pycord-Development/pycord/pull/2240))
- Fixed tasks looping infinitely when `tzinfo` is neither `None` nor UTC.
  ([#2196](https://github.com/Pycord-Development/pycord/pull/2196))
>>>>>>> 257d61a2

## [2.4.1] - 2023-03-20

### Changed

- Updated the values of the `Color.embed_background()` classmethod to correspond with
  new theme colors in the app.
  ([#1931](https://github.com/Pycord-Development/pycord/pull/1931))

### Fixed

- Fixed the type-hinting of `SlashCommandGroup.walk_commands()` to reflect actual
  behavior. ([#1838](https://github.com/Pycord-Development/pycord/pull/1838))
- Fixed the voice IP discovery due to the recent
  [announced change](https://discord.com/channels/613425648685547541/697138785317814292/1080623873629884486).
  ([#1955](https://github.com/Pycord-Development/pycord/pull/1955))
- Fixed `reason` being passed to the wrong method in
  `guild.create_auto_moderation_rule`.
  ([#1960](https://github.com/Pycord-Development/pycord/pull/1960))

## [2.4.0] - 2023-02-10

### Added

- Added new AutoMod trigger metadata properties `regex_patterns`, `allow_list`, and
  `mention_total_limit`; and added the `mention_spam` trigger type.
  ([#1809](https://github.com/Pycord-Development/pycord/pull/1809))
- Added missing `image` parameter to `Guild.create_scheduled_event()` method.
  ([#1831](https://github.com/Pycord-Development/pycord/pull/1831))
- New `ApplicationRoleConnectionMetadata` class for application role connection
  metadata, along with the `fetch_role_connection_metadata_records` and
  `update_role_connection_metadata_records` methods in `Client`.
  ([#1791](https://github.com/Pycord-Development/pycord/pull/1791))
- Added new message types, `role_subscription_purchase`, `interaction_premium_upsell`,
  `stage_start`, `stage_end`, `stage_speaker`, `stage_raise_hand`, `stage_topic`, and
  `guild_application_premium_subscription`.
  ([#1852](https://github.com/Pycord-Development/pycord/pull/1852))
- Added new `EmbeddedActivity` values.
  ([#1859](https://github.com/Pycord-Development/pycord/pull/1859))
- Added new `suppress_notifications` to `MessageFlags`.
  ([#1912](https://github.com/Pycord-Development/pycord/pull/1912))
- Added GIF sticker format type to the `StickerFormatType` enum.
  ([#1915](https://github.com/Pycord-Development/pycord/pull/1915))
- Added new raw events: `raw_member_remove`, `raw_thread_update`, and
  `raw_thread_member_remove`.
  ([#1880](https://github.com/Pycord-Development/pycord/pull/1880))
- Improved support for setting channel types & added new channel types for
  `discord.Option`. ([#1883](https://github.com/Pycord-Development/pycord/pull/1883))

### Changed

- Changed `EmbeddedActivity` values to update accordingly with the new activities.
  ([#1859](https://github.com/Pycord-Development/pycord/pull/1859))
- Advanced version info is now stored as a dict in `version_info.advanced` instead of
  attributes on the `version_info` object.
  ([#1920](https://github.com/Pycord-Development/pycord/pull/1920))
- The `version_info.release_level` attribute has been reverted to its previous name,
  `releaselevel`. ([#1920](https://github.com/Pycord-Development/pycord/pull/1920))

### Fixed

- Fixed bugs in `Page.update_files` where file objects stored in memory were causing an
  `AttributeError`, and `io.BytesIO` files didn't send properly more than once.
  ([#1869](https://github.com/Pycord-Development/pycord/pull/1869) &
  [#1881](https://github.com/Pycord-Development/pycord/pull/1881))
- Fixed bridge groups missing the `parent` attribute.
  ([#1823](https://github.com/Pycord-Development/pycord/pull/1823))
- Fixed issues with creating auto moderation rules.
  ([#1822](https://github.com/Pycord-Development/pycord/pull/1822))

## [2.3.3] - 2023-02-10

- Fixed an unhandled `KeyError` exception when receiving GIF stickers, causing crashes.
  ([#1915](https://github.com/Pycord-Development/pycord/pull/1915))

## [2.3.2] - 2022-12-03

### Fixed

- Fixed another `AttributeError` relating to the new `bridge_commands` attribute on
  `ext.bridge.Bot`. ([#1815](https://github.com/Pycord-Development/pycord/pull/1815))
- Fixed an `AttributeError` in select relating to the select type.
  ([#1814](https://github.com/Pycord-Development/pycord/pull/1814))
- Fixed `Thread.applied_tags` always returning an empty list.
  ([#1817](https://github.com/Pycord-Development/pycord/pull/1817))

## [2.3.1] - 2022-11-27

### Fixed

- Fixed `AttributeError` relating to the new `bridge_commands` attribute on
  `ext.bridge.Bot`. ([#1802](https://github.com/Pycord-Development/pycord/pull/1802))

## [2.3.0] - 2022-11-23

### Added

- New brief Attribute to BridgeSlashCommand.
  ([#1676](https://github.com/Pycord-Development/pycord/pull/1676))
- Python 3.11 support. ([#1680](https://github.com/Pycord-Development/pycord/pull/1680))
- New select types `user`, `role`, `mentionable`, and `channel` - Along with their
  respective types and shortcut decorators.
  ([#1702](https://github.com/Pycord-Development/pycord/pull/1702))
- Added support for age-restricted (NSFW) commands.
  ([#1775](https://github.com/Pycord-Development/pycord/pull/1775))
- New flags: `PublicUserFlags.active_developer` & `ApplicationFlags.active`.
  ([#1776](https://github.com/Pycord-Development/pycord/pull/1776))
- Support for new forum features including tags, default slowmode, and default sort
  order. ([#1636](https://github.com/Pycord-Development/pycord/pull/1636))
- Support for new thread attributes `total_message_sent` and `is_pinned`.
  ([#1636](https://github.com/Pycord-Development/pycord/pull/1636))
- Added `bridge_commands` attribute to `ext.bridge.Bot` for access to bridge command
  objects. ([#1787](https://github.com/Pycord-Development/pycord/pull/1787))
- Updated `Guild.features` to include new and previously missing features.
  ([#1788](https://github.com/Pycord-Development/pycord/pull/1788))

### Fixed

- Fix bridge.has_permissions.
  ([#1695](https://github.com/Pycord-Development/pycord/pull/1695))
- Fix audit log overwrite type always resulting in `None`.
  ([#1716](https://github.com/Pycord-Development/pycord/pull/1716))
- Fixed error when using `suppress` kwarg in `send()`.
  ([#1719](https://github.com/Pycord-Development/pycord/pull/1719) &
  [#1723](https://github.com/Pycord-Development/pycord/pull/1723))

### Changed

- `get_application_command()` type kwarg now defaults to `ApplicationCommand`, so all
  command types can be retrieved by default.
  ([#1678](https://github.com/Pycord-Development/pycord/pull/1678))
- `get_application_command()` now supports retrieving subcommands and subcommand groups.
  ([#1678](https://github.com/Pycord-Development/pycord/pull/1678))
-

### Removed

- Removed the guild feature `PRIVATE_THREADS` due to paywall limitation removal.
  ([#1789](https://github.com/Pycord-Development/pycord/pull/1789))

## [2.2.2] - 2022-10-05

### Fixed

- Fixed `parent` attribute of second-level subcommands being set to the base level
  command instead of the direct parent.
  ([#1673](https://github.com/Pycord-Development/pycord/pull/1673))

## [2.2.1] - 2022-10-05

### Added

- New `SlashCommand.qualified_id` attribute.
  ([#1672](https://github.com/Pycord-Development/pycord/pull/1672))

### Fixed

- Fixed a `TypeError` in `ban()` methods related to the new `delete_message_seconds`
  parameter. ([#1666](https://github.com/Pycord-Development/pycord/pull/1666))
- Fixed broken `cog` and `parent` attributes on commands in cogs.
  ([#1662](https://github.com/Pycord-Development/pycord/pull/1662))
- Fixed `SlashCommand.mention` for subcommands.
  ([#1672](https://github.com/Pycord-Development/pycord/pull/1672))

## [2.2.0] - 2022-10-02

### Added

- New Guild Feature `INVITES_DISABLED`.
  ([#1613](https://github.com/Pycord-Development/pycord/pull/1613))
- `suppress` kwarg to `Messageable.send()`.
  ([#1587](https://github.com/Pycord-Development/pycord/pull/1587))
- `proxy` and `proxy_auth` params to many Webhook-related methods.
  ([#1655](https://github.com/Pycord-Development/pycord/pull/1655))
- `delete_message_seconds` parameter in ban methods.
  ([#1557](https://github.com/Pycord-Development/pycord/pull/1557))
- New `View.get_item()` method.
  ([#1659](https://github.com/Pycord-Development/pycord/pull/1659))
- Permissions support for bridge commands.
  ([#1642](https://github.com/Pycord-Development/pycord/pull/1642))
- New `BridgeCommand.invoke()` method.
  ([#1642](https://github.com/Pycord-Development/pycord/pull/1642))
- New `raw_mentions`, `raw_role_mentions` and `raw_channel_mentions` functions in
  `discord.utils`. ([#1658](https://github.com/Pycord-Development/pycord/pull/1658))
- New methods `original_response`, `edit_original_response` & `delete_original_response`
  for `Interaction` objects.
  ([#1609](https://github.com/Pycord-Development/pycord/pull/1609))

### Deprecated

- The `delete_message_days` parameter in ban methods is now deprecated. Please use
  `delete_message_seconds` instead.
  ([#1557](https://github.com/Pycord-Development/pycord/pull/1557))
- The `original_message`, `edit_original_message` & `delete_original_message` methods
  for `Interaction` are now deprecated. Please use the respective `original_response`,
  `edit_original_response` & `delete_original_response` methods instead.
  ([#1609](https://github.com/Pycord-Development/pycord/pull/1609))

### Fixed

- Various fixes to ext.bridge groups.
  ([#1633](https://github.com/Pycord-Development/pycord/pull/1633) &
  [#1631](https://github.com/Pycord-Development/pycord/pull/1631))
- Fix `VOICE_SERVER_UPDATE` error.
  ([#1624](https://github.com/Pycord-Development/pycord/pull/1624))
- Removed unnecessary instance check in autocomplete.
  ([#1643](https://github.com/Pycord-Development/pycord/pull/1643))
- Interaction responses are now passed the respective `proxy` and `proxy_auth` params as
  defined in `Client`. ([#1655](https://github.com/Pycord-Development/pycord/pull/1655))

## [2.1.3] - 2022-09-06

### Fixed

- Fix TypeError in `process_application_commands`.
  ([#1622](https://github.com/Pycord-Development/pycord/pull/1622))

## [2.1.2] - 2022-09-06

### Fixed

- Fix subcommands having MISSING cog attribute.
  ([#1594](https://github.com/Pycord-Development/pycord/pull/1594) &
  [#1605](https://github.com/Pycord-Development/pycord/pull/1605))

## [2.1.1] - 2022-08-25

### Fixed

- Bridge command detection in cogs.
  ([#1592](https://github.com/Pycord-Development/pycord/pull/1592))

## [2.1.0] - 2022-08-25

### Added

- Support for add, sub, union, intersect, and inverse operations on classes inheriting
  from `BaseFlags`. ([#1486](https://github.com/Pycord-Development/pycord/pull/1486))
- A `disable_on_timeout` kwarg in the `View` constructor.
  ([#1492](https://github.com/Pycord-Development/pycord/pull/1492))
- New `mention` property for `SlashCommand` objects, allowing a shortcut for the new
  command markdown syntax.
  ([#1523](https://github.com/Pycord-Development/pycord/pull/1523))
- An `app_commands_badge` value on `ApplicationFlags`.
  ([#1535](https://github.com/Pycord-Development/pycord/pull/1535) and
  [#1553](https://github.com/Pycord-Development/pycord/pull/1553))
- A new `fetch_application` method in the `Client` object.
  ([#1536](https://github.com/Pycord-Development/pycord/pull/1536))
- New `on_check_failure` event method for the `View` class.
  ([#799](https://github.com/Pycord-Development/pycord/pull/799))
- A `set_mfa_required` method to `Guild`.
  ([#1552](https://github.com/Pycord-Development/pycord/pull/1552))
- Support for command groups with bridge commands.
  ([#1496](https://github.com/Pycord-Development/pycord/pull/1496))
- Support for `Attachment` type options for bridge commands.
  ([#1496](https://github.com/Pycord-Development/pycord/pull/1496))
- `is_app` property for `BridgeContext` to better differentiate context types.
  ([#1496](https://github.com/Pycord-Development/pycord/pull/1496))
- Support for localization on bridge commands.
  ([#1496](https://github.com/Pycord-Development/pycord/pull/1496))
- A `filter_params` helper function in `discord.utils`.
  ([#1496](https://github.com/Pycord-Development/pycord/pull/1496))
- Support for `InteractionMessage` via the `message` property of `View`.
  ([#1492](https://github.com/Pycord-Development/pycord/pull/1492))

### Changed

- Use `slash_variant` and `ext_variant` attributes instead of
  `get_application_command()` and `get_ext_command()` methods on `BridgeCommand`.
  ([#1496](https://github.com/Pycord-Development/pycord/pull/1496))
- Set `store` kwarg default to `False` in load_extension(s) method.
  ([#1520](https://github.com/Pycord-Development/pycord/pull/1520))
- `commands.has_permissions()` check now returns `True` in DM channels.
  ([#1577](https://github.com/Pycord-Development/pycord/pull/1577))

### Fixed

- Fix `VoiceChannel`/`CategoryChannel` data being invalidated on `Option._invoke`.
  ([#1490](https://github.com/Pycord-Development/pycord/pull/1490))
- Fix type issues in options.py
  ([#1473](https://github.com/Pycord-Development/pycord/pull/1473))
- Fix KeyError on AutoModActionExecution when the bot lacks the Message Content Intent.
  ([#1521](https://github.com/Pycord-Development/pycord/pull/1521))
- Large code/documentation cleanup & minor bug fixes.
  ([#1476](https://github.com/Pycord-Development/pycord/pull/1476))
- Fix `Option` with type `str` raising AttributeError when `min_length` or `max_length`
  kwargs are passed. ([#1527](https://github.com/Pycord-Development/pycord/pull/1527))
- Fix `load_extensions` parameters not being passed through correctly.
  ([#1537](https://github.com/Pycord-Development/pycord/pull/1537))
- Fix `SlashCommandGroup` descriptions to use the correct default string.
  ([#1539](https://github.com/Pycord-Development/pycord/pull/1539) and
  [#1586](https://github.com/Pycord-Development/pycord/pull/1586))
- Fix Enum type options breaking due to `from_datatype()` method & Fix minor typing
  import. ([#1541](https://github.com/Pycord-Development/pycord/pull/1541))
- Adjust category and guild `_channels` attributes to work with NoneType positions.
  ([#1530](https://github.com/Pycord-Development/pycord/pull/1530))
- Make `SelectOption.emoji` a property.
  ([#1550](https://github.com/Pycord-Development/pycord/pull/1550))
- Improve sticker creation by checking for minimum and maximum length on `name` and
  `description`. ([#1546](https://github.com/Pycord-Development/pycord/pull/1546))
- Fix threads created with a base message being set to the wrong `message_reference`.
  ([#1551](https://github.com/Pycord-Development/pycord/pull/1551))
- Avoid unnecessary calls to `sync_commands` during runtime.
  ([#1563](https://github.com/Pycord-Development/pycord/pull/1563))
- Fix bug in `Modal.on_timeout()` by using `custom_id` to create timeout task.
  ([#1562](https://github.com/Pycord-Development/pycord/pull/1562))
- Respect limit argument in `Guild.bans()`.
  ([#1573](https://github.com/Pycord-Development/pycord/pull/1573))
- Fix `before` argument in `on_scheduled_event_update` event always set to `None` by
  converting ID to `int`.
  ([#1580](https://github.com/Pycord-Development/pycord/pull/1580))
- Fix `__eq__` method `ApplicationCommand` accidentally comparing to self.
  ([#1585](https://github.com/Pycord-Development/pycord/pull/1585))
- Apply `cog_check` method to `ApplicationCommand` invocations.
  ([#1575](https://github.com/Pycord-Development/pycord/pull/1575))
- Fix `Interaction.edit_original_message()` using `ConnectionState` instead of
  `InteractionMessageState`.
  ([#1565](https://github.com/Pycord-Development/pycord/pull/1565))
- Fix required parameters validation error.
  ([#1589](https://github.com/Pycord-Development/pycord/pull/1589))

### Security

- Improved fix for application-based bots without the bot scope
  ([#1584](https://github.com/Pycord-Development/pycord/pull/1584))

## [2.0.1] - 2022-08-16

### Security

- Fix for application-based bots without the bot scope
  ([#1568](https://github.com/Pycord-Development/pycord/pull/1568))

## [2.0.0] - 2022-07-08

### Added

- New `news` property on `TextChannel`.
  ([#1370](https://github.com/Pycord-Development/pycord/pull/1370))
- New `invisible` kwarg to `defer()` method.
  ([#1379](https://github.com/Pycord-Development/pycord/pull/1379))
- Support for audit log event type 121 `APPLICATION_COMMAND_PERMISSION_UPDATE`.
  ([#1424](https://github.com/Pycord-Development/pycord/pull/1424))
- New `ForumChannelConverter`.
  ([#1440](https://github.com/Pycord-Development/pycord/pull/1440))
- A shortcut `jump_url` property to users.
  ([#1444](https://github.com/Pycord-Development/pycord/pull/1444))
- Ability for webhooks to create forum posts.
  ([#1405](https://github.com/Pycord-Development/pycord/pull/1405))
- New `message` property to `View`
  ([#1446](https://github.com/Pycord-Development/pycord/pull/1446))
- Support for `error`, `before_invoke`, and `after_invoke` handlers on `BridgeCommand`.
  ([#1411](https://github.com/Pycord-Development/pycord/pull/1411))
- New `thread` property to `Message`.
  ([#1447](https://github.com/Pycord-Development/pycord/pull/1447))
- A `starting_message` property to `Thread`.
  ([#1447](https://github.com/Pycord-Development/pycord/pull/1447))
- An `app_permissions` property to `Interaction` and `ApplicationContext`.
  ([#1460](https://github.com/Pycord-Development/pycord/pull/1460))
- Support for loading folders in `load_extension`, and a new helper function
  `load_extensions`. ([#1423](https://github.com/Pycord-Development/pycord/pull/1423))
- Support for AutoMod ([#1316](https://github.com/Pycord-Development/pycord/pull/1316))
- Support for `min_length` and `max_length` kwargs in `Option`.
  ([#1463](https://github.com/Pycord-Development/pycord/pull/1463))
- Native timeout support for `Modal`.
  ([#1434](https://github.com/Pycord-Development/pycord/pull/1434))

### Changed

- Updated to new sticker limit for premium guilds.
  ([#1420](https://github.com/Pycord-Development/pycord/pull/1420))
- Replace deprecated endpoint in `HTTPClient.change_my_nickname`.
  ([#1426](https://github.com/Pycord-Development/pycord/pull/1426))
- Updated deprecated IDENTIFY packet connection properties.
  ([#1430](https://github.com/Pycord-Development/pycord/pull/1430))

### Removed

- `Guild.region` attribute (Deprecated on API, VoiceChannel.rtc_region should be used
  instead). ([#1429](https://github.com/Pycord-Development/pycord/pull/1429))

### Fixed

- Change `guild_only` to `dm_permission` in application command `to_dict` method.
  ([#1368](https://github.com/Pycord-Development/pycord/pull/1368))
- Fix `repr(ScheduledEventLocation)` raising TypeError.
  ([#1369](https://github.com/Pycord-Development/pycord/pull/1369))
- Fix `repr(TextChannel)` raising AttributeError.
  ([#1370](https://github.com/Pycord-Development/pycord/pull/1370))
- Fix application command validation.
  ([#1372](https://github.com/Pycord-Development/pycord/pull/1372))
- Fix scheduled event `cover` property raising AttributeError.
  ([#1381](https://github.com/Pycord-Development/pycord/pull/1381))
- Fix `SlashCommandGroup` treating optional arguments as required.
  ([#1386](https://github.com/Pycord-Development/pycord/pull/1386))
- Fix `remove_application_command` not always removing commands.
  ([#1391](https://github.com/Pycord-Development/pycord/pull/1391))
- Fix busy-loop in `DecodeManager` when the decode queue is empty, causing 100% CPU
  consumption. ([#1395](https://github.com/Pycord-Development/pycord/pull/1395))
- Fix incorrect activities and permissions on `Interaction` and `Option` objects.
  ([#1365](https://github.com/Pycord-Development/pycord/pull/1365))
- Converted PartialMember `deaf` and `mute` from str annotation (incorrect) to bool
  annotation. ([#1424](https://github.com/Pycord-Development/pycord/pull/1424))
- Use `PUT` instead of `POST` in `HTTPClient.join_thread`.
  ([#1426](https://github.com/Pycord-Development/pycord/pull/1426))
- Fix enum options not setting `input_type` to a SlashCommandOptionType.
  ([#1428](https://github.com/Pycord-Development/pycord/pull/1428))
- Fixed TypeError when using thread options.
  ([#1427](https://github.com/Pycord-Development/pycord/pull/1427))
- Allow voice channels in PartialMessage.
  ([#1441](https://github.com/Pycord-Development/pycord/pull/1441))
- Fixed `AuditLogAction.target_type` for application command permission updates.
  ([#1445](https://github.com/Pycord-Development/pycord/pull/1445))
- Fix bridge commands to ignore the ephemeral kwarg.
  ([#1453](https://github.com/Pycord-Development/pycord/pull/1453))
- Update `thread.members` on `thread.fetch_members`.
  ([#1464](https://github.com/Pycord-Development/pycord/pull/1464))
- Fix the error when Discord doesn't send the `app_permissions` data in `Interaction`.
  ([#1467](https://github.com/Pycord-Development/pycord/pull/1467))
- Fix AttributeError when voice client `play()` function isn't completed yet.
  ([#1360](https://github.com/Pycord-Development/pycord/pull/1360))

## [2.0.0-rc.1] - 2022-05-17

### Added

- A `delete_after` kwarg to `Paginator.send`.
  ([#1245](https://github.com/Pycord-Development/pycord/pull/1245))
- New `reason` kwarg to `Thread.delete_messages`.
  ([#1253](https://github.com/Pycord-Development/pycord/pull/1253))
- A new `jump_url` property to channel and thread objects.
  ([#1254](https://github.com/Pycord-Development/pycord/pull/1254) &
  [#1259](https://github.com/Pycord-Development/pycord/pull/1259))
- New `Paginator.edit()` method.
  ([#1258](https://github.com/Pycord-Development/pycord/pull/1258))
- An `EmbedField` object.
  ([#1181](https://github.com/Pycord-Development/pycord/pull/1181))
- Option names and descriptions are now validated locally.
  ([#1271](https://github.com/Pycord-Development/pycord/pull/1271))
- Component field limits are now enforced at the library level
  ([#1065](https://github.com/Pycord-Development/pycord/pull/1065) &
  [#1289](https://github.com/Pycord-Development/pycord/pull/1289))
- Support providing option channel types as a list.
  ([#1000](https://github.com/Pycord-Development/pycord/pull/1000))
- New `Guild.jump_url` property.
  ([#1282](https://github.com/Pycord-Development/pycord/pull/1282))
- ext.pages now supports ext.bridge.
  ([#1288](https://github.com/Pycord-Development/pycord/pull/1288))
- Implement `None` check for check_guilds.
  ([#1291](https://github.com/Pycord-Development/pycord/pull/1291))
- A debug warning to catch deprecated perms v1 usage until v2 perms are implemented.
  ([#1301](https://github.com/Pycord-Development/pycord/pull/1301))
- A new `files` parameter to `Page` object.
  ([#1300](https://github.com/Pycord-Development/pycord/pull/1300))
- A `disable_all_items` and `enable_all_items` methods to `View` object.
  ([#1199](https://github.com/Pycord-Development/pycord/pull/1199) &
  [#1319](https://github.com/Pycord-Development/pycord/pull/1319))
- New `is_nsfw` attribute to voice channels.
  ([#1317](https://github.com/Pycord-Development/pycord/pull/1317))
- Support for Permissions v2.
  ([#1328](https://github.com/Pycord-Development/pycord/pull/1328))
- Allow using Enum to specify option choices.
  ([#1292](https://github.com/Pycord-Development/pycord/pull/1292))
- The `file` and `files` parameters to `InteractionResponse.edit_message()`.
  ([#1340](https://github.com/Pycord-Development/pycord/pull/1340))
- A `BridgeExtContext.delete()` method.
  ([#1348](https://github.com/Pycord-Development/pycord/pull/1348))
- Forum channels support.
  ([#1249](https://github.com/Pycord-Development/pycord/pull/1249))
- Implemented `Interaction.to_dict`.
  ([#1274](https://github.com/Pycord-Development/pycord/pull/1274))
- Support event covers for audit logs.
  ([#1355](https://github.com/Pycord-Development/pycord/pull/1355))

### Changed

- Removed implicit defer call in `View`.
  ([#1260](https://github.com/Pycord-Development/pycord/pull/1260))
- `Option` class and usage were rewritten.
  ([#1251](https://github.com/Pycord-Development/pycord/pull/1251))
- `description` argument of `PageGroup` is now optional.
  ([#1330](https://github.com/Pycord-Development/pycord/pull/1330))
- Allow `Modal.children` to be set on initialization.
  ([#1311](https://github.com/Pycord-Development/pycord/pull/1311))
- Renamed `delete_exiting` to `delete_existing` (typo).
  ([#1336](https://github.com/Pycord-Development/pycord/pull/1336))

### Fixed

- Fix `PartialMessage.edit()` setting `view` as `None` when `view` kwarg is not passed.
  ([#1256](https://github.com/Pycord-Development/pycord/pull/1256))
- Fix channel parsing in slash command invocations.
  ([#1257](https://github.com/Pycord-Development/pycord/pull/1257))
- Make the channel `position` attribute optional.
  ([#1257](https://github.com/Pycord-Development/pycord/pull/1257))
- Fix `PaginatorMenu` to use interaction routes for updates.
  ([#1267](https://github.com/Pycord-Development/pycord/pull/1267))
- Fix `PartialMessage.edit()` behavior when `content` is `None`.
  ([#1268](https://github.com/Pycord-Development/pycord/pull/1268))
- Fix `Paginator.add_menu()` and `Paginator.add_default_buttons()` passing `custom_id`
  to `PaginatorMenu`. ([#1270](https://github.com/Pycord-Development/pycord/pull/1270))
- Fix `process_application_commands` command not found fallback.
  ([#1262](https://github.com/Pycord-Development/pycord/pull/1262))
- Fix interaction response race condition.
  ([#1039](https://github.com/Pycord-Development/pycord/pull/1039))
- Remove voice client when the bot disconnects.
  ([#1273](https://github.com/Pycord-Development/pycord/pull/1273))
- Fix conversion exception in `ext.bridge`.
  ([#1250](https://github.com/Pycord-Development/pycord/pull/1250))
- `Context.me` returns ClientUser when guilds intent is absent.
  ([#1286](https://github.com/Pycord-Development/pycord/pull/1286))
- Updated `Message.edit` type-hinting overload and removed resulting redundant
  overloads. ([#1299](https://github.com/Pycord-Development/pycord/pull/1299))
- Improved validation regex for command names & options.
  ([#1309](https://github.com/Pycord-Development/pycord/pull/1309))
- Correct `Guild.fetch_members()` type-hints.
  ([#1323](https://github.com/Pycord-Development/pycord/pull/1323))
- Multiple fixes and enhancements for `PageGroup` handling.
  ([#1350](https://github.com/Pycord-Development/pycord/pull/1350))
- Make `TextChannel._get_channel` async.
  ([#1358](https://github.com/Pycord-Development/pycord/pull/1358))

## [2.0.0-beta.7] - 2022-04-09

### Fixed

- Fix py3.10 UnionType checks issue.
  ([#1240](https://github.com/Pycord-Development/pycord/pull/1240))

[unreleased]: https://github.com/Pycord-Development/pycord/compare/v2.4.1...HEAD
[2.4.1]: https://github.com/Pycord-Development/pycord/compare/v2.4.0...v2.4.1
[2.4.0]: https://github.com/Pycord-Development/pycord/compare/v2.3.3...v2.4.0
[2.3.3]: https://github.com/Pycord-Development/pycord/compare/v2.3.2...v2.3.3
[2.3.2]: https://github.com/Pycord-Development/pycord/compare/v2.3.1...v2.3.2
[2.3.1]: https://github.com/Pycord-Development/pycord/compare/v2.3.0...v2.3.1
[2.3.0]: https://github.com/Pycord-Development/pycord/compare/v2.2.2...v2.3.0
[2.2.2]: https://github.com/Pycord-Development/pycord/compare/v2.2.1...v2.2.2
[2.2.1]: https://github.com/Pycord-Development/pycord/compare/v2.2.0...v2.2.1
[2.2.0]: https://github.com/Pycord-Development/pycord/compare/v2.1.3...v2.2.0
[2.1.3]: https://github.com/Pycord-Development/pycord/compare/v2.1.2...v2.1.3
[2.1.2]: https://github.com/Pycord-Development/pycord/compare/v2.1.1...v2.1.2
[2.1.1]: https://github.com/Pycord-Development/pycord/compare/v2.1.0...v2.1.1
[2.1.0]: https://github.com/Pycord-Development/pycord/compare/v2.0.1...v2.1.0
[2.0.1]: https://github.com/Pycord-Development/pycord/compare/v2.0.0...v2.0.1
[2.0.0]: https://github.com/Pycord-Development/pycord/compare/v2.0.0-rc.1...v2.0.0
[2.0.0-rc.1]:
  https://github.com/Pycord-Development/pycord/compare/v2.0.0-beta.7...v2.0.0-rc.1
[2.0.0-beta.7]:
  https://github.com/Pycord-Development/pycord/compare/v2.0.0-beta.6...v2.0.0-beta.7
[2.0.0-beta.6]:
  https://github.com/Pycord-Development/pycord/compare/v2.0.0-beta.5...v2.0.0-beta.6
[2.0.0-beta.5]:
  https://github.com/Pycord-Development/pycord/compare/v2.0.0-beta.4...v2.0.0-beta.5
[2.0.0-beta.4]:
  https://github.com/Pycord-Development/pycord/compare/v2.0.0-beta.3...v2.0.0-beta.4
[2.0.0-beta.3]:
  https://github.com/Pycord-Development/pycord/compare/v2.0.0-beta.2...v2.0.0-beta.3
[2.0.0-beta.2]:
  https://github.com/Pycord-Development/pycord/compare/v2.0.0-beta.1...v2.0.0-beta.2
[2.0.0-beta.1]:
  https://github.com/Pycord-Development/pycord/compare/v1.7.3...v2.0.0-beta.1
[version guarantees]: https://docs.pycord.dev/en/stable/version_guarantees.html<|MERGE_RESOLUTION|>--- conflicted
+++ resolved
@@ -182,16 +182,13 @@
   ([#2192](https://github.com/Pycord-Development/pycord/pull/2192))
 - Fixed `DMChannel.recipient` being `None` and consequently `User.dm_channel` also being
   `None`. ([#2219](https://github.com/Pycord-Development/pycord/pull/2219))
-<<<<<<< HEAD
-- Fixed attribute in permission checks when running a command in a server where the bot
-  only has the applications.commands scope.
-  ([#2113](https://github.com/Pycord-Development/pycord/issues/2113))
-=======
 - Fixed ffmpeg being terminated prematurely when piping audio stream.
   ([#2240](https://github.com/Pycord-Development/pycord/pull/2240))
 - Fixed tasks looping infinitely when `tzinfo` is neither `None` nor UTC.
   ([#2196](https://github.com/Pycord-Development/pycord/pull/2196))
->>>>>>> 257d61a2
+- Fixed attribute in permission checks when running a command in a server where the bot
+  only has the applications.commands scope.
+  ([#2113](https://github.com/Pycord-Development/pycord/issues/2113))
 
 ## [2.4.1] - 2023-03-20
 
